--- conflicted
+++ resolved
@@ -1,85 +1,4 @@
 diff --git a/node_modules/blockprotocol/core.d.ts b/node_modules/blockprotocol/core.d.ts
-<<<<<<< HEAD
-index 205630a..0027afc 100644
---- a/node_modules/blockprotocol/core.d.ts
-+++ b/node_modules/blockprotocol/core.d.ts
-@@ -25,18 +25,18 @@ export type BlockMetadata = {
- };
- 
- export type BlockProtocolUpdateEntitiesAction<T> = {
-+  accountId: string;
-+  data: T;
-+  entityId: string;
-   entityTypeId?: string | null;
-   entityTypeVersionId?: string | null;
--  entityId: string;
--  accountId?: string | null;
--  data: T;
- };
- 
- export type BlockProtocolCreateEntitiesAction<T> = {
-+  accountId: string;
-+  data: T;
-   entityTypeId: string;
-   entityTypeVersionId?: string | null;
--  data: T;
--  accountId?: string;
- };
- 
- export type BlockProtocolFilterOperatorType =
-@@ -63,26 +63,22 @@ export type BlockProtocolMultiFilter = {
- export type BlockProtocolMultiSort = {
-   field: string;
-   desc?: boolean | undefined | null;
-+  __typename?: string;
- }[];
- 
--export type BlockProtocolAggregateOperationInput = {
--  pageNumber?: number;
--  itemsPerPage?: number;
--  multiSort?: BlockProtocolMultiSort | null;
--  multiFilter?: BlockProtocolMultiFilter | null;
--};
-+
- 
- export type BlockProtocolLinkedDataDefinition = {
-   aggregate?: BlockProtocolAggregateOperationInput & { pageCount?: number };
--  entityTypeId?: string;
-   entityId?: string;
- };
- 
- export type BlockProtocolAggregateEntitiesPayload = {
-+  accountId: string;
-+  entityId?: string;
-   entityTypeId?: string;
--  entityTypeVersionId?: string | null;
-+  entityTypeVersionId?: string;
-   operation: BlockProtocolAggregateOperationInput;
--  accountId?: string;
- };
- 
- export type BlockProtocolAggregateEntitiesResult<T = unknown> = {
-@@ -91,6 +87,10 @@ export type BlockProtocolAggregateEntitiesResult<T = unknown> = {
- };
- 
- export type BlockProtocolAggregateEntityTypesPayload = {
-+  accountId: string;
-+  entityId?: string;
-+  entityTypeId?: string;
-+  entityTypeVersionId?: string;
-   includeOtherTypesInUse: boolean;
- };
- 
-@@ -112,10 +112,15 @@ export type BlockProtocolFileMediaType = "image" | "video";
- 
- export type BlockProtocolUploadFileFunction = {
-   (action: {
-+    accountId: string;
-+    entityId?: string;
-+    entityTypeId?: string;
-+    entityTypeVersionId?: string;
-     file?: File;
-=======
 index 205630a..ccd3499 100644
 --- a/node_modules/blockprotocol/core.d.ts
 +++ b/node_modules/blockprotocol/core.d.ts
@@ -92,7 +11,6 @@
    itemsPerPage?: number;
    multiSort?: BlockProtocolMultiSort | null;
 @@ -116,6 +117,7 @@ export type BlockProtocolUploadFileFunction = {
->>>>>>> e178cb76
      url?: string;
      mediaType: BlockProtocolFileMediaType;
    }): Promise<{
@@ -100,11 +18,7 @@
      entityId: string;
      url: string;
      mediaType: BlockProtocolFileMediaType;
-<<<<<<< HEAD
-@@ -139,6 +144,7 @@ export type BlockProtocolEntity = {
-=======
 @@ -139,6 +141,7 @@ export type BlockProtocolEntity = {
->>>>>>> e178cb76
  };
  
  export type BlockProtocolLink = {
@@ -112,30 +26,10 @@
    sourceEntityId: string;
    destinationEntityId: string;
    destinationEntityVersionId?: string | null;
-<<<<<<< HEAD
-@@ -153,9 +159,45 @@ export type BlockProtocolLinkGroup = {
-   links: BlockProtocolLink[];
- };
- 
-+export type BlockProtocolAggregateOperationInput = {
-+  entityTypeVersionId?: string | null;
-+  pageNumber?: number;
-+  itemsPerPage?: number;
-+  multiSort?: BlockProtocolMultiSort | null;
-+  multiFilter?: BlockProtocolMultiFilter | null;
-+  entityTypeId?: string;
-+};
-+
-+export type BlockProtocolAggregateOperationResults = BlockProtocolAggregateOperationInput & {
-+  pageCount?: number;
-+};
-+
-=======
 @@ -153,6 +156,25 @@ export type BlockProtocolLinkGroup = {
    links: BlockProtocolLink[];
  };
  
->>>>>>> e178cb76
 +export type BlockProtocolLinkedAggregationOperationInput = BlockProtocolAggregateOperationInput & {
 +  entityTypeId: string;
 +};
@@ -150,63 +44,11 @@
 +}
 +
 +export type BlockProtocolLinkedAggregation = BlockProtocolUpdateLinksMutationResults & {
-<<<<<<< HEAD
-+  __typename?: string;
-=======
->>>>>>> e178cb76
 +  results: Array<BlockProtocolEntity>;
 +  pageCount?: number;
 +  entityTypeId: string;
 +}
 +
-<<<<<<< HEAD
-+
- export type BlockProtocolCreateLinksAction = {
--  sourceAccountId?: string | null;
-+  sourceAccountId: string;
-   sourceEntityId: string;
-+  sourceEntityTypeId?: string;
-+  sourceEntityTypeVersionId?: string;
-   destinationAccountId?: string | null;
-   destinationEntityId: string;
-   destinationEntityVersionId?: string | null;
-@@ -167,11 +209,23 @@ export type BlockProtocolCreateLinksFunction = {
-   (actions: BlockProtocolCreateLinksAction[]): Promise<BlockProtocolLink[]>;
- };
- 
--export type BlockProtocolDeleteLinksAction = {
--  sourceAccountId?: string | null;
-+export type BlockProtocolUpdateLinksAction = {
-+  sourceAccountId: string;
-   sourceEntityId: string;
--  index?: number | null;
-   path: string;
-+  updatedOperation: BlockProtocolLinkedAggregationOperationInput;
-+};
-+
-+export type BlockProtocolUpdateLinksFunction = {
-+  (actions:BlockProtocolUpdateLinksAction[]): Promise<BlockProtocolUpdateLinksMutationResults[]>;
-+};
-+
-+export type BlockProtocolDeleteLinksAction = {
-+  sourceAccountId: string;
-+  sourceEntityId: string;
-+  sourceEntityTypeId?: string;
-+  sourceEntityTypeVersionId?: string;
-+  linkId: string;
- };
- 
- export type BlockProtocolDeleteLinksFunction = {
-@@ -185,6 +239,7 @@ export type BlockProtocolAggregateEntityTypesFunction = {
- };
- 
- type BlockProtocolUpdateEntityTypesAction = {
-+  accountId: string;
-   entityId: string;
-   schema: JSONObject;
- };
-@@ -219,6 +274,7 @@ export interface JSONArray extends Array<JSONValue> {}
-=======
  export type BlockProtocolCreateLinksAction = {
    sourceAccountId?: string | null;
    sourceEntityId: string;
@@ -246,7 +88,6 @@
  
  export type BlockProtocolDeleteLinksFunction = {
 @@ -219,6 +259,7 @@ export interface JSONArray extends Array<JSONValue> {}
->>>>>>> e178cb76
   * which the embedding application should provide.
   */
  export type BlockProtocolProps = {
@@ -254,27 +95,15 @@
    aggregateEntities?: BlockProtocolAggregateEntitiesFunction;
    aggregateEntitiesLoading?: boolean;
    aggregateEntitiesError?: Error;
-<<<<<<< HEAD
-@@ -234,8 +290,10 @@ export type BlockProtocolProps = {
-   deleteLinksError?: Error;
-   entityId?: string;
-   entityTypeId?: string;
-+  entityTypeVersionId?: string;
-=======
 @@ -236,6 +277,7 @@ export type BlockProtocolProps = {
    entityTypeId?: string;
->>>>>>> e178cb76
    linkedEntities?: BlockProtocolEntity[];
    linkGroups?: BlockProtocolLinkGroup[];
 +  linkedAggregations?: BlockProtocolLinked[];
    id?: string;
    schemas?: Record<string, JSONObject>;
    type?: string;
-<<<<<<< HEAD
-@@ -245,4 +303,6 @@ export type BlockProtocolProps = {
-=======
 @@ -245,4 +287,6 @@ export type BlockProtocolProps = {
->>>>>>> e178cb76
    updateEntityTypes?: BlockProtocolUpdateEntityTypesFunction;
    updateEntityTypesLoading?: boolean;
    updateEntityTypesError?: Error;
