--- conflicted
+++ resolved
@@ -9,10 +9,7 @@
       "libs/@hashintel/*",
       "libs/@local/*",
       "libs/@local/*/typescript",
-<<<<<<< HEAD
-=======
       "libs/@local/*/python",
->>>>>>> 9849da72
       "tests/*"
     ]
   },
