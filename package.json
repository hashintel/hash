{
  "private": true,
  "description": "HASH monorepo",
  "workspaces": {
    "packages": [
      "apps/*",
      "blocks/*",
      "libs/@local/*",
      "packages/engine/apache-arrow-js-bundle",
      "packages/graph/clients",
      "packages/graph/clients/typescript",
      "packages/graph/migrations",
      "packages/hash/api",
      "packages/hash/backend-utils",
      "packages/hash/design-system",
      "packages/hash/frontend",
<<<<<<< HEAD
      "packages/hash/realtime",
      "packages/hash/search-loader",
=======
      "packages/hash/integration",
      "packages/hash/playwright",
>>>>>>> 5a5022f2
      "packages/hash/shared",
      "packages/hash/task-executor",
      "packages/hash/subgraph",
      "tests/*"
    ]
  },
  "scripts": {
    "codegen": "turbo run codegen",
    "dev": "concurrently \"yarn:dev:backend\" \"yarn:dev:frontend\"",
    "dev:backend": "concurrently \"yarn:dev:backend:*\"",
    "dev:backend:api": "yarn workspace @hashintel/hash-api dev",
    "dev:backend:realtime": "yarn workspace @apps/hash-realtime dev",
    "dev:backend:search-loader": "yarn workspace @apps/hash-search-loader dev",
    "dev:frontend": "yarn workspace @hashintel/hash-frontend dev",
    "external-services-test": "docker compose --project-name external-services-test --file packages/hash/external-services/docker-compose.yml --file packages/hash/external-services/docker-compose.test.yml --env-file .env",
    "external-services": "docker compose --file packages/hash/external-services/docker-compose.yml --env-file .env",
    "fix": "npm-run-all --continue-on-error \"fix:*\"",
    "@todo.1": "Remove the ignore argument below for mock-block-dock once repo is upgraded fully to 0.2 spec",
    "fix:dependency-version-consistency": "check-dependency-version-consistency --fix . --ignore-package=@hashengine/apache-arrow-js-bundle --ignore-dep=mock-block-dock",
    "fix:eslint": "turbo run --continue fix:eslint",
    "fix:markdownlint": "markdownlint --dot --fix .",
    "fix:prettier": "prettier --write  --ignore-unknown .",
    "fix:yarn-deduplicate": "yarn install && yarn-deduplicate --strategy=fewer && yarn install",
    "lint": "npm-run-all --continue-on-error \"lint:*\"",
    "@todo.2": "Remove the ignore argument below for mock-block-dock once repo is upgraded fully to 0.2 spec",
    "lint:dependency-version-consistency": "check-dependency-version-consistency . --ignore-package=@hashengine/apache-arrow-js-bundle --ignore-dep=mock-block-dock",
    "lint:eslint": "turbo run --continue lint:eslint",
    "//lint:lockfile-lint": "echo '@TODO remove gitpkg.vercel.app from the list of allowed hosts on the lockfile lint.'",
    "lint:lockfile-lint": "lockfile-lint --path yarn.lock --allowed-hosts registry.yarnpkg.com gitpkg.vercel.app --allowed-schemes \"https:\"",
    "lint:markdownlint": "markdownlint --dot .",
    "lint:prettier": "prettier --check --ignore-unknown .",
    "lint:tsc": "turbo run --continue lint:tsc",
    "lint:yarn-deduplicate": "yarn-deduplicate --fail --list --strategy=fewer",
    "postinstall": "patch-package --error-on-warn && husky install && yarn codegen",
    "seed-data:opensearch": "yarn workspace @apps/hash-search-loader clear-opensearch",
    "seed-data:redis": "yarn workspace @apps/hash-realtime clear-redis",
    "seed-data": "concurrently \"yarn:seed-data:*\"",
    "test:backend-integration": "yarn workspace @tests/hash-backend-integration test",
    "test:playwright": "yarn workspace @tests/hash-playwright playwright test",
    "test:unit": "yarn workspace @hashintel/hash-api test && yarn workspace @hashintel/hash-backend-utils test && yarn workspace @hashintel/hash-shared test"
  },
  "lint-staged": {
    "**": [
      "suppress-exit-code markdownlint --fix",
      "suppress-exit-code prettier --write"
    ]
  },
  "resolutions": {
    "@types/react": "18.0.25",
    "react": "^18.2.0",
    "react-dom": "^18.2.0"
  },
  "devDependencies": {
    "check-dependency-version-consistency": "3.0.3",
    "concurrently": "7.6.0",
    "cross-env": "7.0.3",
    "dotenv-flow": "3.2.0",
    "husky": "8.0.3",
    "lint-staged": "13.0.4",
    "lockfile-lint": "4.9.6",
    "markdownlint-cli": "0.32.2",
    "npm-run-all": "4.1.5",
    "patch-package": "6.5.0",
    "postinstall-postinstall": "2.1.0",
    "prettier": "2.8.2",
    "prettier-plugin-packagejson": "2.3.0",
    "prettier-plugin-sh": "0.12.8",
    "suppress-exit-code": "3.1.0",
    "turbo": "1.6.3",
    "wait-on": "6.0.1",
    "yarn-deduplicate": "6.0.1"
  }
}<|MERGE_RESOLUTION|>--- conflicted
+++ resolved
@@ -14,13 +14,6 @@
       "packages/hash/backend-utils",
       "packages/hash/design-system",
       "packages/hash/frontend",
-<<<<<<< HEAD
-      "packages/hash/realtime",
-      "packages/hash/search-loader",
-=======
-      "packages/hash/integration",
-      "packages/hash/playwright",
->>>>>>> 5a5022f2
       "packages/hash/shared",
       "packages/hash/task-executor",
       "packages/hash/subgraph",
