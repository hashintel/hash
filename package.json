--- conflicted
+++ resolved
@@ -25,12 +25,8 @@
     "fix": "npm-run-all --continue-on-error \"fix:*\"",
     "@TODO.1": "Upgrade or remove these blocks and remove the --ignore-package options (also @TODO.2)",
     "fix:dependency-version-consistency": "check-dependency-version-consistency --fix . --ignore-package=@apps/hashdotdev --ignore-package=@blocks/chart --ignore-package=@blocks/embed --ignore-package=@blocks/person",
-<<<<<<< HEAD
     "fix:eslint": "turbo run --continue fix:eslint --",
-=======
-    "fix:eslint": "turbo run --continue fix:eslint",
     "fix:lock-files": "turbo fix:lock-files",
->>>>>>> 713c1270
     "fix:markdownlint": "markdownlint --dot --fix .",
     "fix:prettier": "prettier --write  --ignore-unknown .",
     "fix:yarn-deduplicate": "yarn install && yarn-deduplicate --strategy=fewer && yarn install",
