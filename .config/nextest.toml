--- conflicted
+++ resolved
@@ -5,8 +5,4 @@
 
 [[profile.ci.overrides]]
 filter  = 'package(harpc-net) and test(session::test::echo_tcp_concurrent)'
-<<<<<<< HEAD
-retries = 2
-=======
-retries = 3
->>>>>>> 87b8ad49
+retries = 3