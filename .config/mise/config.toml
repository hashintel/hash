[env]
_.file = [".env", ".env.local"]

[tools]
# Basic tools
node        = { version = "22.19.0", postinstall = "corepack enable" }
"npm:turbo" = "2.5.6"

# Helper to install tools
cargo-binstall = "1.15.1"
uv             = "0.8.14"

# Tools to compile the project
'cargo:wasm-opt'  = "0.116.1"
"cargo:wasm-pack" = "0.13.1"
java              = "25"
protoc            = "32.0"

# CLI tools
biome                  = "1.9.5-nightly.ff02a0b"
"cargo:cargo-hack"     = "0.6.37"
"cargo:cargo-insta"    = "1.43.1"
<<<<<<< HEAD
"cargo:cargo-llvm-cov" = "0.6.18"
"cargo:cargo-nextest"  = "0.9.103"
"cargo:clorinde"       = "1.1.0"
just                   = "1.42.4"
=======
"cargo:cargo-llvm-cov" = "0.6.16"
"cargo:cargo-nextest"  = "0.9.97"
just                   = "1.42.3"
>>>>>>> 4fef9028
markdownlint-cli2      = "0.18.1"
"npm:@napi-rs/cli"     = "2.18.4"
"npm:@redocly/cli"     = "2.0.8"
"npm:renovate"         = "41.91.1"
"pipx:sqlfluff"        = "3.4.2"
sentry-cli             = "2.52.0"
taplo                  = "0.10.0"
yq                     = "4.47.1"<|MERGE_RESOLUTION|>--- conflicted
+++ resolved
@@ -20,16 +20,9 @@
 biome                  = "1.9.5-nightly.ff02a0b"
 "cargo:cargo-hack"     = "0.6.37"
 "cargo:cargo-insta"    = "1.43.1"
-<<<<<<< HEAD
 "cargo:cargo-llvm-cov" = "0.6.18"
 "cargo:cargo-nextest"  = "0.9.103"
-"cargo:clorinde"       = "1.1.0"
 just                   = "1.42.4"
-=======
-"cargo:cargo-llvm-cov" = "0.6.16"
-"cargo:cargo-nextest"  = "0.9.97"
-just                   = "1.42.3"
->>>>>>> 4fef9028
 markdownlint-cli2      = "0.18.1"
 "npm:@napi-rs/cli"     = "2.18.4"
 "npm:@redocly/cli"     = "2.0.8"
