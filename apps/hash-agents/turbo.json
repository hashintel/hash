{
  "extends": ["//"],
  "pipeline": {
<<<<<<< HEAD
    "codegen": {
=======
    "install:tools": {
      "cache": false
    },
    "build": {
>>>>>>> 2793c6f0
      "outputs": ["./agents/**/*.py", "./src/agents.ts"],
      "dependsOn": ["^build"]
    },
    "build:docker": {
      "cache": false
    },
    "fix:black": {},
    "fix:lock-files": {
      "inputs": ["poetry.lock", "pyproject.toml"],
      "outputs": ["poetry.lock"]
    },
    "lint:black": {},
    "lint:lock-files": {
      "inputs": ["poetry.lock", "pyproject.toml"]
    }
  }
}<|MERGE_RESOLUTION|>--- conflicted
+++ resolved
@@ -1,16 +1,12 @@
 {
   "extends": ["//"],
   "pipeline": {
-<<<<<<< HEAD
     "codegen": {
-=======
+      "outputs": ["./agents/**/*.py", "./src/agents.ts"],
+      "dependsOn": ["^build"]
+    },
     "install:tools": {
       "cache": false
-    },
-    "build": {
->>>>>>> 2793c6f0
-      "outputs": ["./agents/**/*.py", "./src/agents.ts"],
-      "dependsOn": ["^build"]
     },
     "build:docker": {
       "cache": false
