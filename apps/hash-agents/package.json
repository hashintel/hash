--- conflicted
+++ resolved
@@ -5,17 +5,11 @@
   "description": "HASH LLM Agents",
   "main": "./src/agents.ts",
   "scripts": {
-<<<<<<< HEAD
-    "build:docker": "DOCKER_BUILDKIT=1 docker build --tag hash-agents --file docker/Dockerfile ../../",
+    "build:docker": "docker buildx build --tag hash-agents --file docker/Dockerfile ../../",
     "codegen": "yarn exe ./scripts/codegen.ts 'app/agents/**/*.ts'",
-    "exe": "ts-node --transpile-only"
-=======
-    "build": "yarn exe ./scripts/codegen.ts 'app/agents/**/*.ts'",
-    "build:docker": "docker buildx build --tag hash-agents --file docker/Dockerfile ../../",
     "exe": "ts-node --transpile-only",
     "fix:lock-files": "poetry lock --no-update",
     "lint:lock-files": "poetry lock --check"
->>>>>>> 713c1270
   },
   "dependencies": {
     "dedent": "0.7.0",
