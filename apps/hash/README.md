[github_star]: https://github.com/hashintel/hash#

<!-- markdownlint-disable link-fragments -->

[gh-about-directory]: #--about-the-hash-application
[gh-getting-started]: #--getting-started

<p align="center">
  <img src="https://cdn-us1.hash.ai/assets/hash-github-readme-header%402x.png">
</p>

[![github_star](https://img.shields.io/github/stars/hashintel/hash?label=Star%20on%20GitHub&style=social)][github_star]

# HASH

HASH is an open-source, self-building database. You can [read more about it](https://hash.ai/blog/self-building-database) on our blog.

HASH provides a powerful graph datastore with its own GUI, for creating and using types and entities, and managing the database's growth. Intelligent, autonomous agents can be deployed to grow, check, and maintain the database, integrating and structuring information from the public internet as well as your own connected private sources.

In the future, we envisage HASH serving as an all-in-one workspace, or complete operating system.

**We currently recommend using the hosted version of HASH.** We haven't yet written up an official guide to self-hosting HASH, although you can find the code powering the application here in this (rather large) GitHub repository.

> **Warning:**
> The repository is currently in a state of flux while some large improvements are being implemented.
> As such, portions of this README may prove outdated in the interim, this could include guides on how to load blocks, references to various services, broken tests, features, etc.

## [![a](/.github/assets/gh_icon_what-is-hash_20px-base.svg)][gh-about-directory] &nbsp; About the HASH application

This folder contains only the _HASH_ project README. The application itself is split across several different services which can be found co-located alongside this directory.
See the [respective section in the parent README](../README.md#hash) for descriptions of the following services:

- [hash-api](../hash-api)
- [hash-external-services](../hash-external-services)
- [hash-frontend](../hash-frontend)
- [hash-graph](../hash-graph)
- [hash-realtime](../hash-realtime)
- [hash-search-loader](../hash-search-loader)

<!-- It would be nice to add a dependency graph here showing which services rely on one another -->

## [![a](/.github/assets/gh_icon_getting-started_20px-base.svg)][gh-getting-started] &nbsp; Getting started

<details>
  <summary>Running HASH locally</summary>

### Running HASH locally

1. Make sure you have, [Git](https://git-scm.com), [Rust](https://www.rust-lang.org), [Docker](https://docs.docker.com/get-docker/), and [Protobuf](https://github.com/protocolbuffers/protobuf). Building the Docker containers requires [Docker Buildx](https://docs.docker.com/build/install-buildx/).
   Run each of these version commands and make sure the output is expected:

   ```sh
   git --version
   ## ≥ 2.17

   rustup --version
   ## ≥ 1.27.1 (Required to match the toolchain as specified in `rust-toolchain.toml`, lower versions most likely will work as well)

   docker --version
   ## ≥ 20.10

   docker compose version
   ## ≥ 2.17.2

   docker buildx version
   ## ≥ 0.10.4
   ```

   If you have difficulties with `git --version` on macOS you may need to install Xcode Command Line Tools first: `xcode-select --install`.

   If you use Docker for macOS or Windows, go to _Preferences_ → _Resources_ and ensure that Docker can use at least 4GB of RAM (8GB is recommended).

2. [Clone](https://docs.github.com/en/repositories/creating-and-managing-repositories/cloning-a-repository) this repository and **navigate to the root of the repository folder** in your terminal.

3. We use [mise-en-place](https://mise.jdx.dev/) to manage tool versions consistently across our codebase. We recommend using `mise` to automatically install and manage the required development tools:

   ```sh
   mise install
   ```

   It's also possible to install them manually, use the correct versions for these tools as specified in `.config/mise`.

<<<<<<< HEAD
   After [installing mise](https://mise.jdx.dev/getting-started.html#installing-mise-cli) you will also need to set it to [automatically activate](https://mise.jdx.dev/getting-started.html#activate-mise) in your shell.

1. Install dependencies:
=======
4. Install dependencies:
>>>>>>> 59bd50e5

   ```sh
   yarn install
   ```

5. Ensure Docker is running.
   If you are on Windows or macOS, you should see app icon in the system tray or the menu bar.
   Alternatively, you can use this command to check Docker:

   ```sh
   docker run hello-world
   ```

6. If you need to test or develop AI-related features, you will need to create an `.env.local` file in the repository root with the following values:

   ```sh
   OPENAI_API_KEY=your-open-ai-api-key                                      # required for most AI features
   ANTHROPIC_API_KEY=your-anthropic-api-key                                 # required for most AI features
   HASH_TEMPORAL_WORKER_AI_AWS_ACCESS_KEY_ID=your-aws-access-key-id         # required for most AI features
   HASH_TEMPORAL_WORKER_AI_AWS_SECRET_ACCESS_KEY=your-aws-secret-access-key # required for most AI features
   E2B_API_KEY=your-e2b-api-key                                             # only required for the question-answering flow action
   ```

   **Note on environment files:** `.env.local` is not committed to the repo – **put any secrets that should remain secret here.** The default environment variables are taken from `.env`, extended by `.env.development`, and finally by `.env.local`. If you want to overwrite values specified in `.env` or `.env.development`, you can add them to `.env.local`. Do **not** change any other `.env` files unless you intend to change the defaults for development or testing.

7. Launch external services (Postgres, the graph query layer, Kratos, Redis, and OpenSearch) as Docker containers:

   ```sh
   yarn external-services up --wait
   ```

   1. You can optionally force a rebuild of the Docker containers by adding the `--build` argument(**this is necessary if changes have been made to the graph query layer). It's recommended to do this whenever updating your branch from upstream**.

   2. You can keep external services running between app restarts by adding the `--detach` argument to run the containers in the background. It is possible to tear down the external services with `yarn external-services down`.

   3. When using `yarn external-services:offline up`, the Graph services does not try to connect to `https://blockprotocol.org` to fetch required schemas. This is useful for development when the internet connection is slow or unreliable.

   4. You can also run the Graph API and AI Temporal worker outside of Docker – this is useful if they are changing frequently and you want to avoid rebuilding the Docker containers. To do so, _stop them_ in Docker and then run `yarn dev:graph` and `yarn workspace @apps/hash-ai-worker-ts dev` respectively in separate terminals.

8. Launch app services:

   ```sh
   yarn start
   ```

   This will start backend and frontend in a single terminal. Once you see http://localhost:3000, the frontend end is ready to visit there.
   The API is online once you see `localhost:5001` in the terminal. Both must be online for the frontend to function.

   You can also launch parts of the app in separate terminals, e.g.:

   ```sh
   yarn start:graph
   yarn start:backend
   yarn start:frontend
   ```

   See `package.json` → `scripts` for details and more options.

9. Log in

   There are three users seeded automatically for development. Their passwords are all `password`.

   - `alice@example.com`, `bob@example.com` – regular users
   - `admin@example.com` – an admin

If you need to run the browser plugin locally, see the `README.md` in the `apps/plugin-browser` directory.

#### Resetting the local database

If you need to reset the local database, to clear out test data or because it has become corrupted during development, you have two options:

1. The slow option – rebuild in Docker

   1. In the Docker UI (or via CLI at your preference), stop and delete the `hash-external-services` container
   2. In 'Volumes', search 'hash-external-services' and delete the volumes shown
   3. Run `yarn external-services up --wait` to rebuild the services

2. The fast option – reset the database via the Graph API

   1. Run the Graph API in test mode by running `yarn dev:graph:test-server`
   2. Run `yarn graph:reset-database` to reset the database
   3. **If you need to use the frontend**, you will also need to delete the rows in the `identities` table in the `dev_kratos` database, or signin will not work. You can do so via any Postgres UI or CLI. The db connection and user details are in `.env`

#### External services test mode

The external services of the system can be started in 'test mode' to prevent polluting the development database.
This is useful for situations where the database is used for tests that modify the database without cleaning up afterwards.

To make use of this test mode, the external services can be started as follows:

```sh
yarn external-services:test up
```

</details>

<details>
  <summary>Deploying HASH to the cloud</summary>

### Deploying HASH to the cloud

To deploy HASH in the cloud, follow the instructions contained in the root [`/infra` directory](https://github.com/hashintel/hash/tree/main/infra).

</details>

## User authentication

Development users are seeded when the HASH API is started, these users are `alice@example.com` and `bob@example.com`.
You'll be able to sign in to these users with the password `password`.

## Sending emails

Email-sending in HASH is handled by either Kratos (in the case of authentication-related emails) or through the HASH API Email Transport (for everything else).

Transactional emails templates are located in the following locations:

- Kratos emails in [`./../../apps/hash-external-services/kratos/templates/`](./../../apps/hash-external-services/kratos/templates/). This directory contains the following templates:
  - [`recovery_code`](./../../apps/hash-external-services/kratos/templates/recovery_code) - Email templates for the account recovery flow using a code for the UI.
    - When an email belongs to a registered HASH user, it will use the `valid` template, otherwise the `invalid` template is used.
  - [`verification_code`](./../../apps/hash-external-services/kratos/templates/verification_code) - Email verification templates for the account registration flow using a code for the UI.
    - When an email belongs to a registered HASH user, it will use the `valid` template, otherwise the `invalid` template is used.
- HASH emails in [`../hash-api/src/email/index.ts`](../hash-api/src/email/index.ts)

To use `AwsSesEmailTransporter` instead, set `export HASH_EMAIL_TRANSPORTER=aws_ses` in your terminal before running the app.
Note that you will need valid AWS credentials for this email transporter to work.

## Development

[//]: # "TODO: Pointers to where to update/modify code"

### The Graph Query Layer

HASH's primary datastore is an entity graph. The service that provides this is located within the `/apps/hash-graph` folder. The README contains more information for development. You do not need to visit that README or folder unless you want to amend the graph service.

## Testing

### Debug mode

Some parts of the UI designed to help with development/debugging are hidden. You can display these elements by running the following in your browser console.

```js
localStorage["hash.internal.debugging"] = "true";
```

### Backend integration tests

Backend integration tests are located in the [`/tests/hash-backend-integration`](/tests/hash-backend-integration) folder.

_The tests require a running instance of `hash-external-services`. see [here](#external-services-test-mode) for information on doing this without polluting the development database._

```sh
yarn test:backend-integration
```

We originally planned to use Playwright [API testing](https://playwright.dev/docs/test-api-testing/) feature instead of Jest (subsequently replaced by Vitest), which would have led to the convergence of `yarn test:backend-integration` and `yarn test:playwright` -- this may still happen.

### Playwright tests

[Playwright](https://playwright.dev) tests are browser-based integration and end-to-end tests.
The playwright tests are located within the [`/tests/hash-playwright/tests`](/tests/hash-playwright/tests) folder.
To run these tests locally, you will need to have both backend and frontend running.

- _The tests require a running instance of `external-services`. see [here](#external-services-test-mode) for information on doing this without polluting the development database._

#### Terminal 1

```sh
yarn dev:backend
```

#### Terminal 2

```sh
yarn seed-data

## option 1: frontend in dev mode
yarn dev:frontend

## option 2: frontend in prod mode
yarn workspace @apps/hash-frontend build
yarn workspace @apps/hash-frontend start
```

#### Terminal 3

```sh
yarn test:playwright
```

You can add extra arguments to configure how Playwright runs, e.g.:

```sh
yarn test:playwright --headed
```

See `yarn test:playwright --help` for more info.

### Unit tests

Unit tests are executed by [Vitest](https://vitest.dev/), which we use in place of Jest, due to its improved TS/ESM compatibility.

Unit tests can be launched at any time with this command:

```sh
yarn test:unit
```

> _Note: some of the unit tests may output console.error messages. Please disregard these and focus on the pass/fail indicators._

Going forward, consider using Playwright if you want to test the UI.
Your tests will be less wired to the implementation details and thus be closer to what real users see and do.

## Code quality

We perform automated linting and formatting checks on pull requests using GitHub Actions.
When a pull request is created or updated, GitHub Action will run those checks. This includes ESLint, TSC, Biome, Markdownlint, rustfmt, and a few other tools. Some checks may be skipped depending on the files that have been changed in the pull request.

First-time contributors need to wait for a maintainer to manually launch the checks.

## Monorepo

We use [Yarn Workspaces](https://classic.yarnpkg.com/en/docs/workspaces) to work with multiple packages in a single repository.
[Turborepo](https://turborepo.com) is used to cache script results and thus speed up their execution.

### New packages

New local packages should follow these rules:

1. Anything which is imported or consumed by something else belongs in `libs/` and have a `package.json` `"name"`:
   - beginning with `@local/` for non-published JavaScript dependencies
   - identical to their `npm` name for published JavaScript dependencies
   - begin with `@rust/` for Rust dependencies
2. Things which are executed belong in `apps/`, and are named `@apps/app-name
3. Packages which aren't published to `npm` should have `"private": true` in their `package.json`
4. All TypeScript packages should be `"type": "module"`
5. ESLint and TypeScript configuration should all extend the base configs (see existing examples in other packages). Don't modify or override anything unless necessary.

Read the next section to understand how to configure compilation for packages.

### TypeScript package resolution / compilation

The package resolution setup is designed to meet two goals:

1. Enable the local dependency graph for any application to be executed directly as TypeScript code during development, whilst
2. Enabling it to be run as transpiled JavaScript in production.

This is achieved by maintaining two parallel exports definitions for each package:

1. The `exports` field in `package.json` should point to the transpiled JavaScript (and `typesVersions` to the type definition files)
2. The `paths` map in the base TSConfig should map the same import paths to their TypeScript source

During development (e.g. running `yarn dev` for an application), the `paths` override will be in effect, meaning that the source TypeScript
is being run directly, and modifying any dependent file in the repo will trigger a reload of the application (assuming `tsx watch` or equivalent is used).

For production builds, where they are created, a `tsconfig.build.json` in the package is used which overwrites the `paths` field in the root config,
meaning that the imports will resolve to the transpiled JavaScript (usually in a git-ignored `dist/` folder).

Creating a production build should be done by running `turbo run build`, so that `turbo` takes care of building its dependencies first.
Running `yarn build` may not work as expected, as the built JavaScript for its dependencies may be (a) missing or (b) out of date.

If a bundler is used rather than `tsc`, the `paths` override needs to be translated into the appropriate configuration for the bundler.
For `webpack`, this is automated by adding the `TsconfigPathsPlugin` to the configuration's `resolve` field (search existing examples in repo).

New packages which are to be built as JavaScript, whether as an app or dependency, must follow these rules:

1. They must have a `tsconfig.json` which extends the base config and sets `"module": "NodeNext"` and `"moduleResolution": "NodeNext"`
2. Imports within a package must use relative imports and not the package's name (they will not be resolved when built otherwise)
3. Relative imports within a package must have a `.js` file extension (`tsc` will enforce this)
4. They must have a `tsconfig.build.json` which overrides the `paths` field (`"paths": {}`)
5. They must have a `build` command which uses this file (typically `rimraf ./dist/ && tsc -p tsconfig.build.json`)
6. They must specify the paths exposed to consumers in `exports` and `typesVersions` in `package.json`, and `paths` in the base TSConfig
7. They must have a `turbo.json` which extends the root and specifies the `outputs` for caching (see existing examples)

### Authoring Patches

Patches to JavaScript packages are managed by Yarn, using the [`yarn patch`](https://yarnpkg.com/cli/patch) command.

#### Creating a new patch

```sh
yarn patch <package>
# ➤ YN0000: Package <package>@npm:<version> got extracted with success!
# ➤ YN0000: You can now edit the following folder: /private/var/folders/lk/j93xz9pd7nqgd5_2wlyxmbh00000gp/T/xfs-df787c87/user
# ➤ YN0000: Once you are done run yarn patch-commit -s /private/var/folders/lk/j93xz9pd7nqgd5_2wlyxmbh00000gp/T/xfs-df787c87/user and Yarn will store a patchfile based on your changes.
# ➤ YN0000: Done in 0s 702ms
```

Once you have completed your changes, run the command that was output to commit the patch:

```sh
yarn patch-commit -s /private/var/folders/lk/j93xz9pd7nqgd5_2wlyxmbh00000gp/T/xfs-df787c87/user
```

This will automatically create a patch file and put it into the `.yarn/patches` directory. If you're modifying a direct dependency in any workspace it will replace the `package.json` entry with a `patch:` reference to the patch file. In case you're patching an indirect dependency a new resolutions entry will be added to the root workspace `package.json`.

You will need to run `yarn install` for the patch to be installed and applied to the lockfile.

#### Modifying an existing patch

The procedure to modify an existing patch is very similar, but instead of running `yarn patch <package>` you will need to run `yarn patch -u <package>`. This will apply existing patches and then extract the package for you to modify.

```sh
yarn patch -u <package>
# ➤ YN0000: Package <package>@npm:<version> got extracted with success along with its current modifications!
# ➤ YN0000: You can now edit the following folder: /private/var/folders/lk/j93xz9pd7nqgd5_2wlyxmbh00000gp/T/xfs-d772c076/user
# ➤ YN0000: Once you are done run yarn patch-commit -s /private/var/folders/lk/j93xz9pd7nqgd5_2wlyxmbh00000gp/T/xfs-d772c076/user and Yarn will store a patchfile based on your changes.
# ➤ YN0000: Done in 1s 455ms
```

Once you have completed your changes, run the command that was output to commit the patch:

```sh
yarn patch-commit -s /private/var/folders/lk/j93xz9pd7nqgd5_2wlyxmbh00000gp/T/xfs-d772c076/user
```

This will automatically update the patch file with your changes. Do not forget to run `yarn install` for the patch to be installed and applied to the lockfile.

### Removing a patch

Locate any `patch:` protocol entries in any workspace `package.json` and remove them. The entry will look somewhat similar to: `patch:@changesets/assemble-release-plan@npm%3A5.2.4#~/.yarn/patches/@changesets-assemble-release-plan-npm-5.2.4-2920e4dc4c.patch`, to remove the patch simply extract out the package (everything after the `patch:` and before `#`) and url-decode it and extract the version from it, so for the example it would be `5.2.4`. You should **not** completely remove the line from the `package.json`.

In case the patch has been applied in the resolutions field you should also check if the resolution is made redundant. This is the case if the left side is the same as the right, e.g. `"react@npm:18.2.0": "18.2.0"` is redundant, same as `"react@npm:18.2.0": "npm:18.2.0"`, or `"react@npm:18.2.0": "npm:react@18.2.0"`, but `"react": "npm:react@18.2.0"` is **not** redundant.

> A resolution specifier like `"react": "npm:react@18.2.0",` is also correct. Simply meaning that the react package should be resolved to the npm package `react@18.2.0`, in fact `"react": "18.2.0"` is simply a shorthand for `"react": "npm:react@18.2.0"`.
>
> If the left hand of a resolution has no version specifier it is assumed to be `npm:*`, e.g. `"react": "18.2.0"` is equivalent to `"react@npm:*": "18.2.0"` (replace react with version `18.2.0` regardless of the dependency requirement).
>
> For more examples see the [yarn documentation](https://yarnpkg.com/configuration/manifest#resolutions)

Then run `yarn install` to remove the patch.

You can then safely remove the patch file from `.yarn/patches`.

> Yarn currently does not provide a command to remove a patch, so you will need to do this manually.

## Troubleshooting

### eslint `parserOptions.project`

There is a mismatch between VSCode's eslint plugin and the eslint cli tool. Specifically the option
`parserOptions.project` is not interpreted the same way as reported
[here](https://github.com/typescript-eslint/typescript-eslint/issues/251). If VSCode complains about
a file not being "on the project" underlining an import statement, try to add the following to the
plugin's settings:

```json
"eslint.workingDirectories": [
  { "directory": "apps/hash-api", "!cwd": true }
]
```

### Services are not launched because ports are reported as busy

Make sure that ports 3000, 3333, 3838, 5001, 5432, 6379 and 9200 are not used by any other processes.
You can test this by running:

```sh
lsof -n -i:PORT_NUMBER
```

> **TODO:** replace `lsof` with `npx ??? A,B,...N` for a better DX.
> Suggestions welcome!

### User Registration failing (WSL users)

If you're running the application on Windows through Windows Subsystem for Linux (WSL) you might need to
change the registration url in `apps/hash-external-services/docker-compose.yml` from
`http://host.docker.internal:5001/kratos-after-registration` to `http://{WSL_IP}:5001/kratos-after-registration`,
where `WSL_IP` is the IP address you get by running:

```sh
wsl hostname -I
```

The `kratos` and `kratos-migrate` services will need to be restarted/rebuilt for the change to take effect.

## Environment variables

Here's a list of possible environment variables. Everything that's necessary already has a default value.

You **do not** need to set any environment variables to run the application.

### General API server environment variables

- `NODE_ENV`: ("development" or "production") the runtime environment. Controls
  default logging levels and output formatting.
- `PORT`: the port number the API will listen on.

### AWS configuration

If you want to use AWS for file uploads or emails, you will need to have it configured:

- `AWS_REGION`: The region, eg. `us-east-1`
- `AWS_ACCESS_KEY_ID`: Your AWS access key
- `AWS_SECRET_ACCESS_KEY`: Your AWS secret key
- `AWS_S3_UPLOADS_BUCKET`: The name of the bucket to use for file uploads (if you want to use S3 for file uploads), eg: `my_uploads_bucket`
- `AWS_S3_UPLOADS_ACCESS_KEY_ID`: (optional) the AWS access key ID to use for file uploads. Must be provided along with the secret access key if the API is not otherwise authorized to access the bucket (e.g. via an IAM role).
- `AWS_S3_UPLOADS_SECRET_ACCESS_KEY`: (optional) the AWS secret access key to use for file uploads.
- `AWS_S3_UPLOADS_ENDPOINT`: (optional) the endpoint to use for S3 operations. If not, the AWS S3 default for the given region is used. Useful if you are using a different S3-compatible storage provider.
- `AWS_S3_UPLOADS_FORCE_PATH_STYLE`: (optional) set `true` if your S3 setup requires path-style rather than virtual hosted-style S3 requests.

For some in-browser functionality (e.g. document previewing), you must configure a Access-Control-Allow-Origin header on your bucket to be something other than '\*'.

### File uploads

By default, files are uploaded locally, which is **not** recommended for production use. It is also possible to upload files on AWS S3.

- `FILE_UPLOAD_PROVIDER`: Which type of provider is used for file uploads. Possible values `LOCAL_FILE_SYSTEM`, or `AWS_S3`. If choosing S3, then you need to configure the `AWS_S3_UPLOADS_` variables above.
- `LOCAL_FILE_UPLOAD_PATH`: Relative path to store uploaded files if using the local file system storage provider. Default is `var/uploads` (the `var` folder is the folder normally used for application data)

### Email

During development, the dummy email transporter writes emails to a local folder.

- `HASH_EMAIL_TRANSPORTER`: `dummy` or `aws`. If set to dummy, the local dummy email transporter will be used during development instead of aws (default: `dummy`)
- `DUMMY_EMAIL_TRANSPORTER_FILE_PATH`: Default is `var/api/dummy-email-transporter/email-dumps.yml`
- `DUMMY_EMAIL_TRANSPORTER_USE_CLIPBOARD`: `true` or `false` (default: `true`)

### OpenSearch

**NOTE: Opensearch is currently disabled by default due to issues.**

- `HASH_OPENSEARCH_ENABLED`: whether OpenSearch is used or not. `true` or `false`. (default: `false`).
- `HASH_OPENSEARCH_HOST`: the hostname of the OpenSearch cluster to connect to. (default: `localhost`)
- `HASH_OPENSEARCH_PASSWORD`: the password to use when making the connection. (default: `admin`)
- `HASH_OPENSEARCH_PORT`: the port number that the cluster accepts (default: `9200`)
- `HASH_OPENSEARCH_USERNAME`: the username to connect to the cluster as. (default: `admin`)
- `HASH_OPENSEARCH_HTTPS_ENABLED`: (optional) set to "1" to connect to the cluster
  over an HTTPS connection.

### Postgres

- `POSTGRES_PORT` (default: `5432`)

Various services also have their own configuration.

The Postgres superuser is configured through:

- `POSTGRES_USER` (default: `postgres`)
- `POSTGRES_PASSWORD` (default: `postgres`)

The Postgres information for Kratos is configured through:

- `HASH_KRATOS_PG_USER` (default: `kratos`)
- `HASH_KRATOS_PG_PASSWORD` (default: `kratos`)
- `HASH_KRATOS_PG_DATABASE` (default: `kratos`)

The Postgres information for Temporal is configured through:

- `HASH_TEMPORAL_PG_USER` (default: `temporal`)
- `HASH_TEMPORAL_PG_PASSWORD` (default: `temporal`)
- `HASH_TEMPORAL_PG_DATABASE` (default: `temporal`)
- `HASH_TEMPORAL_VISIBILITY_PG_DATABASE` (default: `temporal_visibility`)

The Postgres information for the graph query layer is configured through:

- `HASH_GRAPH_PG_USER` (default: `graph`)
- `HASH_GRAPH_PG_PASSWORD` (default: `graph`)
- `HASH_GRAPH_PG_DATABASE` (default: `graph`)

### Redis

- `HASH_REDIS_HOST` (default: `localhost`)
- `HASH_REDIS_PORT` (default: `6379`)

### Statsd

If the service should report metrics to a StatsD server, the following variables must be set.

- `STATSD_ENABLED`: Set to "1" if the service should report metrics to a StatsD server.
- `STATSD_HOST`: the hostname of the StatsD server.
- `STATSD_PORT`: (default: 8125) the port number the StatsD server is listening on.

### Snowplow telemetry

- `HASH_TELEMETRY_ENABLED`: whether Snowplow is used or not. `true` or `false`. (default: `false`)
- `HASH_TELEMETRY_HTTPS`: set to "1" to connect to the Snowplow over an HTTPS connection. `true` or `false`. (default: `false`)
- `HASH_TELEMETRY_DESTINATION`: the hostname of the Snowplow tracker endpoint to connect to. (required)
- `HASH_TELEMETRY_APP_ID`: ID used to differentiate application by. Can be any string. (default: `hash-workspace-app`)

### Others

- `FRONTEND_URL`: URL of the frontend website for links (default: `http://localhost:3000`)
- `NOTIFICATION_POLL_INTERVAL`: the interval in milliseconds at which the frontend will poll for new notifications, or 0 for no polling. (default: `10_000`)
- `HASH_INTEGRATION_QUEUE_NAME` The name of the Redis queue which updates to entities are published to
- `HASH_REALTIME_PORT`: Realtime service listening port. (default: `3333`)
- `HASH_SEARCH_LOADER_PORT`: (default: `3838`)
- `HASH_SEARCH_QUEUE_NAME`: The name of the queue to push changes for the search loader service (default: `search`)
- `API_ORIGIN`: The origin that the API service can be reached on (default: `http://localhost:5001`)
- `SESSION_SECRET`: The secret used to sign sessions (default: `secret`)
- `LOG_LEVEL`: the level of runtime logs that should be omitted, either set to `debug`, `info`, `warn`, `error` (default: `info`)
- `BLOCK_PROTOCOL_API_KEY`: the api key for fetching blocks from the [Þ Hub](https://blockprotocol.org/hub). Generate a key at https://blockprotocol.org/settings/api-keys.

## Contributors

The HASH application's development is overseen by _[HASH](https://hash.ai/about)_ (the company).

As an open-source project, we gratefully accept external contributions and have published a [contributing guide](https://github.com/hashintel/hash/blob/main/.github/CONTRIBUTING.md) that outlines the process. If you have questions, please open a [discussion](https://github.com/orgs/hashintel/discussions).<|MERGE_RESOLUTION|>--- conflicted
+++ resolved
@@ -80,13 +80,9 @@
 
    It's also possible to install them manually, use the correct versions for these tools as specified in `.config/mise`.
 
-<<<<<<< HEAD
    After [installing mise](https://mise.jdx.dev/getting-started.html#installing-mise-cli) you will also need to set it to [automatically activate](https://mise.jdx.dev/getting-started.html#activate-mise) in your shell.
 
-1. Install dependencies:
-=======
 4. Install dependencies:
->>>>>>> 59bd50e5
 
    ```sh
    yarn install
