--- conflicted
+++ resolved
@@ -29,21 +29,12 @@
 This folder contains only the _HASH_ project README. The application itself is split across several different services which can be found co-located alongside this directory.
 See the [respective section in the parent README](../README.md#hash) for descriptions of the following services:
 
-<<<<<<< HEAD
-- [hash-api](../hash-api): API for accessing HASH
-- [hash-external-services](../hash-external-services): houses various self-contained external services _(pending refactoring)_
-- [hash-frontend](../hash-frontend): GUI for accessing HASH
-- [hash-graph](../hash-graph): application graph query layer
-- [hash-realtime](../hash-realtime): provides realtime updates on entities to a collection of subscribers
-- [hash-search-loader](../hash-search-loader): loads the change-stream published by the realtime service into a search index
-=======
 - [hash-api](../hash-api)
 - [hash-external-services](../hash-external-services)
 - [hash-frontend](../hash-frontend)
 - [hash-graph](../hash-graph)
 - [hash-realtime](../hash-realtime)
 - [hash-search-loader](../hash-search-loader)
->>>>>>> 647833e3
 
 <!-- It would be nice to add a dependency graph here showing which services rely on one another -->
 
