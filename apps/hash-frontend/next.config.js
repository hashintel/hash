--- conflicted
+++ resolved
@@ -4,11 +4,8 @@
   "@blockprotocol/graph",
   "@blockprotocol/hook",
   "@hashintel/design-system",
-<<<<<<< HEAD
   "@hashintel/type-editor",
-=======
   "@local/advanced-types",
->>>>>>> a302f0ce
   "@local/hash-graph-client",
   "@local/hash-graphql-shared",
   "@local/hash-isomorphic-utils",
