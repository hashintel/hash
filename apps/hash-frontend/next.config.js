const { config } = require("dotenv-flow");
const withTM = require("next-transpile-modules")([
  "@hashintel/design-system",
  "@local/hash-graph-client",
<<<<<<< HEAD
  "@local/hash-subgraph",
  "@hashintel/design-system",
=======
>>>>>>> 14a7899d
  "@local/hash-isomorphic-utils",
  "@local/hash-subgraph",
]); // pass the modules you would like to see transpiled
const withBundleAnalyzer = require("@next/bundle-analyzer")({
  enabled: process.env.ANALYZE === "true",
});
const { withSentryConfig } = require("@sentry/nextjs");

const { buildStamp } = require("./buildstamp");

config({ silent: true, path: "../.." });

const sentryWebpackPluginOptions = {
  dryRun: !process.env.SENTRY_AUTH_TOKEN,
  release: buildStamp,
  silent: true,
  // For all available options, see:
  // https://github.com/getsentry/sentry-webpack-plugin#options.
};

// Insert other public env variables here. We have to add the `NEXT_PUBLIC` prefix for next to find them.
// They then get converted into variables with the right name in `frontend/src/lib/public-env.ts`
process.env.NEXT_PUBLIC_HASH_OPENSEARCH_ENABLED =
  process.env.HASH_OPENSEARCH_ENABLED;

process.env.NEXT_PUBLIC_BLOCK_BASED_ENTITY_EDITOR =
  process.env.NEXT_PUBLIC_BLOCK_BASED_ENTITY_EDITOR ??
  process.env.BLOCK_BASED_ENTITY_EDITOR;

// This allows the frontend to generate the graph type IDs in the browser
process.env.NEXT_PUBLIC_FRONTEND_URL = process.env.FRONTEND_URL;

// This allows the frontend to have the system account shortname, used to generate system types in shared/src/types.ts
// the frontend imports 'types' from that file in various places
process.env.NEXT_PUBLIC_SYSTEM_USER_SHORTNAME =
  process.env.SYSTEM_USER_SHORTNAME;

// The API origin
process.env.NEXT_PUBLIC_API_ORIGIN = process.env.API_ORIGIN;

process.env.NEXT_PUBLIC_SENTRY_DSN = process.env.SENTRY_DSN;
process.env.NEXT_PUBLIC_SENTRY_REPLAY_SESSION_SAMPLE_RATE =
  process.env.SENTRY_REPLAY_SESSION_SAMPLE_RATE;

/**
 * @todo make plugin definition cleaner - some ideas in https://github.com/cyrilwanner/next-compose-plugins/issues/59
 *    next-compose plugins itself is unmaintained and leads to 'invalid config property' warnings if used
 */
module.exports = withSentryConfig(
  withBundleAnalyzer(
    withTM(
      /** @type {import('next').NextConfig} */
      {
        async headers() {
          return [
            {
              /**
               * allow fetching types as JSON from anywhere
               * @see ./src/middleware.page.ts for middleware which serves the JSON
               */
              source: "/:shortname/types/:path*",
              has: [
                {
                  type: "header",
                  key: "accept",
                  value: "(.*application/json.*)",
                },
              ],
              headers: [
                {
                  key: "access-control-allow-origin",
                  value: "*",
                },
              ],
            },
          ];
        },
        pageExtensions: [
          "page.tsx",
          "page.ts",
          "page.jsx",
          "page.jsx",
          "api.ts",
        ],

        // We call linters in GitHub Actions for all pull requests. By not linting
        // again during `next build`, we save CI minutes and unlock more feedback.
        // Thus, we can get Playwright test results and Preview releases for WIP PRs.
        eslint: { ignoreDuringBuilds: true },
        typescript: { ignoreBuildErrors: true },

        sentry: {
          autoInstrumentServerFunctions: false,
          hideSourceMaps: false,
        },

        experimental: {
          allowMiddlewareResponseBody: true,
        },

        webpack: (webpackConfig, { isServer }) => {
          webpackConfig.module.rules.push({
            test: /\.svg$/,
            use: [require.resolve("@svgr/webpack")],
          });

          // eslint-disable-next-line no-param-reassign
          webpackConfig.experiments.asyncWebAssembly = true;
          if (!isServer) {
            // eslint-disable-next-line no-param-reassign
            webpackConfig.output.publicPath = `/_next/`;
          } else {
            // eslint-disable-next-line no-param-reassign
            webpackConfig.output.publicPath = `./`;
          }
          // eslint-disable-next-line no-param-reassign
          webpackConfig.output.assetModuleFilename = `static/[hash][ext]`;
          webpackConfig.module.rules.push({
            test: /\.(wasm)$/,
            type: "asset/resource",
          });

          // eslint-disable-next-line no-param-reassign
          webpackConfig.resolve.alias["@blockprotocol/type-system$"] =
            "@blockprotocol/type-system/slim";

          return webpackConfig;
        },
      },
    ),
  ),
  sentryWebpackPluginOptions,
);<|MERGE_RESOLUTION|>--- conflicted
+++ resolved
@@ -1,12 +1,8 @@
 const { config } = require("dotenv-flow");
 const withTM = require("next-transpile-modules")([
   "@hashintel/design-system",
+  "@hashintel/type-editor",
   "@local/hash-graph-client",
-<<<<<<< HEAD
-  "@local/hash-subgraph",
-  "@hashintel/design-system",
-=======
->>>>>>> 14a7899d
   "@local/hash-isomorphic-utils",
   "@local/hash-subgraph",
 ]); // pass the modules you would like to see transpiled
