const { config } = require("dotenv-flow");
const withTM = require("next-transpile-modules")([
  "@blockprotocol/core",
  "@blockprotocol/graph",
  "@blockprotocol/hook",
<<<<<<< HEAD
=======
  "@blockprotocol/type-system",
>>>>>>> 2d5acc40
  "@hashintel/design-system",
  "@hashintel/type-editor",
  "@local/advanced-types",
  "@local/hash-graph-client",
  "@local/hash-graphql-shared",
  "@local/hash-isomorphic-utils",
  "@local/hash-subgraph",
]); // pass the modules you would like to see transpiled
const withBundleAnalyzer = require("@next/bundle-analyzer")({
  enabled: process.env.ANALYZE === "true",
});
const { withSentryConfig } = require("@sentry/nextjs");

const { buildStamp } = require("./buildstamp");

config({ silent: true, path: "../.." });

const sentryWebpackPluginOptions = {
  dryRun: !process.env.SENTRY_AUTH_TOKEN,
  release: buildStamp,
  silent: true,
  // For all available options, see:
  // https://github.com/getsentry/sentry-webpack-plugin#options.
};

// Insert other public env variables here. We have to add the `NEXT_PUBLIC` prefix for next to find them.
// They then get converted into variables with the right name in `frontend/src/lib/public-env.ts`
process.env.NEXT_PUBLIC_HASH_OPENSEARCH_ENABLED =
  process.env.HASH_OPENSEARCH_ENABLED;

process.env.NEXT_PUBLIC_BLOCK_BASED_ENTITY_EDITOR =
  process.env.NEXT_PUBLIC_BLOCK_BASED_ENTITY_EDITOR ??
  process.env.BLOCK_BASED_ENTITY_EDITOR;

// This allows the frontend to generate the graph type IDs in the browser
process.env.NEXT_PUBLIC_FRONTEND_URL = process.env.FRONTEND_URL;

// This allows the frontend to have the system account shortname, used to generate system types in shared/src/types.ts
// the frontend imports 'types' from that file in various places
process.env.NEXT_PUBLIC_SYSTEM_USER_SHORTNAME =
  process.env.SYSTEM_USER_SHORTNAME;

// The API origin
process.env.NEXT_PUBLIC_API_ORIGIN = process.env.API_ORIGIN;

process.env.NEXT_PUBLIC_SENTRY_DSN = process.env.SENTRY_DSN;
process.env.NEXT_PUBLIC_SENTRY_REPLAY_SESSION_SAMPLE_RATE =
  process.env.SENTRY_REPLAY_SESSION_SAMPLE_RATE;

/**
 * @todo make plugin definition cleaner - some ideas in https://github.com/cyrilwanner/next-compose-plugins/issues/59
 *    next-compose plugins itself is unmaintained and leads to 'invalid config property' warnings if used
 */
module.exports = withSentryConfig(
  withBundleAnalyzer(
    withTM(
      /** @type {import('next').NextConfig} */
      {
        async headers() {
          return [
            {
              /**
               * allow fetching types as JSON from anywhere
               * @see ./src/middleware.page.ts for middleware which serves the JSON
               */
              source: "/:shortname/types/:path*",
              has: [
                {
                  type: "header",
                  key: "accept",
                  value: "(.*application/json.*)",
                },
              ],
              headers: [
                {
                  key: "access-control-allow-origin",
                  value: "*",
                },
              ],
            },
          ];
        },
        pageExtensions: [
          "page.tsx",
          "page.ts",
          "page.jsx",
          "page.jsx",
          "api.ts",
        ],

        // We call linters in GitHub Actions for all pull requests. By not linting
        // again during `next build`, we save CI minutes and unlock more feedback.
        // Thus, we can get Playwright test results and Preview releases for WIP PRs.
        eslint: { ignoreDuringBuilds: true },
        typescript: { ignoreBuildErrors: true },

        sentry: {
          autoInstrumentServerFunctions: false,
          hideSourceMaps: false,
        },

        experimental: {
          allowMiddlewareResponseBody: true,
        },

        webpack: (webpackConfig, { isServer }) => {
          webpackConfig.module.rules.push({
            test: /\.svg$/,
            use: [require.resolve("@svgr/webpack")],
          });

          // eslint-disable-next-line no-param-reassign
          webpackConfig.experiments.asyncWebAssembly = true;
          if (!isServer) {
            // eslint-disable-next-line no-param-reassign
            webpackConfig.output.publicPath = `/_next/`;
          } else {
            // eslint-disable-next-line no-param-reassign
            webpackConfig.output.publicPath = `./`;
          }
          // eslint-disable-next-line no-param-reassign
          webpackConfig.output.assetModuleFilename = `static/[hash][ext]`;
          webpackConfig.module.rules.push({
            test: /\.(wasm)$/,
            type: "asset/resource",
          });

          // eslint-disable-next-line no-param-reassign
          webpackConfig.resolve.alias["@blockprotocol/type-system$"] =
            "@blockprotocol/type-system/slim";

          return webpackConfig;
        },
      },
    ),
  ),
  sentryWebpackPluginOptions,
);<|MERGE_RESOLUTION|>--- conflicted
+++ resolved
@@ -3,10 +3,7 @@
   "@blockprotocol/core",
   "@blockprotocol/graph",
   "@blockprotocol/hook",
-<<<<<<< HEAD
-=======
   "@blockprotocol/type-system",
->>>>>>> 2d5acc40
   "@hashintel/design-system",
   "@hashintel/type-editor",
   "@local/advanced-types",
