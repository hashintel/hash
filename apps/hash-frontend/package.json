{
  "name": "@apps/hash-frontend",
  "version": "0.0.0-private",
  "private": true,
  "description": "HASH frontend",
  "license": "AGPL-3.0",
  "scripts": {
    "build": "yarn codegen; next build",
    "codegen": "rimraf './src/**/*.gen.*'; graphql-codegen --config codegen.config.ts",
    "dev": "next dev",
    "fix:eslint": "eslint --fix .",
    "lint:eslint": "eslint --report-unused-disable-directives .",
    "lint:tsc": "tsc --noEmit",
    "start": "next start"
  },
  "dependencies": {
    "@apollo/client": "3.6.9",
<<<<<<< HEAD
    "@blockprotocol/core": "0.0.12",
    "@blockprotocol/graph": "0.1.0-canary-20230111084611",
    "@blockprotocol/hook": "0.1.0-canary-20230111084611",
    "@blockprotocol/type-system": "0.0.4-canary-20230130231944",
=======
    "@blockprotocol/core": "0.1.0",
    "@blockprotocol/graph": "0.1.0-canary-20230227152050",
    "@blockprotocol/hook": "0.1.0-canary-20230227152050",
    "@blockprotocol/type-system": "0.1.0-canary-20230227152050",
>>>>>>> 666bb5ee
    "@dnd-kit/core": "6.0.5",
    "@dnd-kit/sortable": "7.0.1",
    "@dnd-kit/utilities": "3.2.0",
    "@emoji-mart/react": "1.0.1",
    "@emotion/react": "11.9.0",
    "@emotion/server": "11.4.0",
    "@emotion/styled": "11.8.1",
    "@fortawesome/free-regular-svg-icons": "6.0.0",
    "@fortawesome/free-solid-svg-icons": "6.0.0",
    "@glideapps/glide-data-grid": "5.2.1",
    "@hashintel/design-system": "0.0.4",
    "@hashintel/type-editor": "0.0.18",
    "@lit-labs/react": "1.0.6",
    "@local/advanced-types": "0.0.0-private",
    "@local/hash-graphql-shared": "0.0.0-private",
    "@local/hash-isomorphic-utils": "0.0.0-private",
    "@local/hash-subgraph": "0.0.0-private",
    "@mui/icons-material": "5.11.9",
    "@mui/material": "5.11.8",
    "@mui/system": "5.11.8",
    "@ory/client": "1.0.2",
    "@ory/integrations": "0.2.8",
    "@sentry/nextjs": "7.30.0",
    "@sentry/react": "7.30.0",
    "@svgr/webpack": "6.2.1",
    "axios": "0.27.2",
    "blockprotocol": "0.2.1-canary-20230227152050",
    "buffer": "6.0.3",
    "clsx": "1.2.1",
    "date-fns": "2.28.0",
    "dotenv-flow": "3.2.0",
    "emoji-mart": "5.2.1",
    "framer-motion": "^6.4.3",
    "graphql": "15.5.1",
    "iframe-resizer": "4.3.2",
    "immer": "9.0.6",
    "jsonpath": "1.1.1",
    "lodash": "4.17.21",
    "marked": "4.1.1",
    "material-ui-popup-state": "4.0.2",
    "next": "13.0.6",
    "next-transpile-modules": "10.0.0",
    "nextjs-progressbar": "0.0.16",
    "notistack": "2.0.5",
    "pluralize": "8.0.0",
    "prismjs": "1.29.0",
    "prosemirror-collab": "1.3.0",
    "prosemirror-commands": "1.3.1",
    "prosemirror-dev-tools": "3.1.0",
    "prosemirror-inputrules": "1.2.0",
    "prosemirror-keymap": "1.2.0",
    "prosemirror-model": "1.18.2",
    "prosemirror-state": "1.4.2",
    "prosemirror-transform": "1.7.0",
    "prosemirror-view": "1.29.1",
    "react": "^18.2.0",
    "react-dom": "^18.2.0",
    "react-hook-form": "7.37.0",
    "react-modal-hook": "3.0.0",
    "react-responsive-carousel": "3.2.23",
    "react-transition-group": "4.4.2",
    "rooks": "7.4.3",
    "setimmediate": "1.0.5",
    "ts-node": "10.9.1",
    "url-regex-safe": "2.0.2",
    "use-font-face-observer": "1.2.1",
    "uuid": "8.3.2"
  },
  "devDependencies": {
    "@graphql-codegen/cli": "2.16.4",
    "@graphql-codegen/fragment-matcher": "3.3.3",
    "@graphql-codegen/typescript": "2.8.7",
    "@graphql-codegen/typescript-operations": "2.5.12",
    "@local/eslint-config": "0.0.0-private",
    "@local/tsconfig": "0.0.0-private",
    "@next/bundle-analyzer": "12.3.1",
    "@types/dotenv-flow": "3.2.0",
    "@types/emoji-mart": "3.0.9",
    "@types/iframe-resizer": "3.5.9",
    "@types/jsonpath": "0.2.0",
    "@types/lodash": "4.14.188",
    "@types/pluralize": "0.0.29",
    "@types/react": "18.0.25",
<<<<<<< HEAD
    "@types/react-dom": "^18.0.9",
=======
    "@types/react-dom": "18.0.9",
>>>>>>> 666bb5ee
    "@types/url-regex-safe": "1.0.0",
    "@types/uuid": "8.3.0",
    "eslint": "8.33.0",
    "rimraf": "^3.0.2",
    "sass": "1.56.0",
    "typescript": "4.9.4"
  },
  "engines": {
    "node": ">=16.15.0"
  }
}<|MERGE_RESOLUTION|>--- conflicted
+++ resolved
@@ -15,17 +15,10 @@
   },
   "dependencies": {
     "@apollo/client": "3.6.9",
-<<<<<<< HEAD
-    "@blockprotocol/core": "0.0.12",
-    "@blockprotocol/graph": "0.1.0-canary-20230111084611",
-    "@blockprotocol/hook": "0.1.0-canary-20230111084611",
-    "@blockprotocol/type-system": "0.0.4-canary-20230130231944",
-=======
     "@blockprotocol/core": "0.1.0",
     "@blockprotocol/graph": "0.1.0-canary-20230227152050",
     "@blockprotocol/hook": "0.1.0-canary-20230227152050",
     "@blockprotocol/type-system": "0.1.0-canary-20230227152050",
->>>>>>> 666bb5ee
     "@dnd-kit/core": "6.0.5",
     "@dnd-kit/sortable": "7.0.1",
     "@dnd-kit/utilities": "3.2.0",
@@ -109,11 +102,7 @@
     "@types/lodash": "4.14.188",
     "@types/pluralize": "0.0.29",
     "@types/react": "18.0.25",
-<<<<<<< HEAD
-    "@types/react-dom": "^18.0.9",
-=======
     "@types/react-dom": "18.0.9",
->>>>>>> 666bb5ee
     "@types/url-regex-safe": "1.0.0",
     "@types/uuid": "8.3.0",
     "eslint": "8.33.0",
