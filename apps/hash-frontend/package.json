--- conflicted
+++ resolved
@@ -120,13 +120,8 @@
     "@types/react-dom": "18.0.10",
     "@types/url-regex-safe": "1.0.0",
     "@types/uuid": "8.3.0",
-<<<<<<< HEAD
-    "eslint": "8.56.0",
+    "eslint": "8.57.0",
     "rimraf": "5.0.5",
-=======
-    "eslint": "8.57.0",
-    "rimraf": "^5.0.5",
->>>>>>> 87e53ba6
     "sass": "1.57.1",
     "typescript": "5.1.6",
     "webpack": "5.88.1"
