--- conflicted
+++ resolved
@@ -62,42 +62,7 @@
                 { parameter: authenticatedUser.accountId },
               ],
             },
-<<<<<<< HEAD
             notArchivedFilter,
-=======
-            {
-              any: [
-                {
-                  equal: [
-                    {
-                      path: [
-                        "properties",
-                        extractBaseUrl(
-                          systemTypes.propertyType.archived.propertyTypeId,
-                        ),
-                      ],
-                    },
-                    // @ts-expect-error -- We need to update the type definition of `EntityStructuralQuery` to allow for this
-                    //   @see https://linear.app/hash/issue/H-1207
-                    null,
-                  ],
-                },
-                {
-                  equal: [
-                    {
-                      path: [
-                        "properties",
-                        extractBaseUrl(
-                          systemTypes.propertyType.archived.propertyTypeId,
-                        ),
-                      ],
-                    },
-                    { parameter: false },
-                  ],
-                },
-              ],
-            },
->>>>>>> 9454fc12
           ],
         },
         graphResolveDepths: {
