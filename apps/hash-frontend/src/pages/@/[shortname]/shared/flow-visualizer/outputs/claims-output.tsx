import { useQuery } from "@apollo/client";
<<<<<<< HEAD
=======
import type { EntityId } from "@blockprotocol/type-system";
import { entityIdFromComponents } from "@blockprotocol/type-system";
>>>>>>> 6a2b4380
import type { ProposedEntity } from "@local/hash-isomorphic-utils/flows/types";
import {
  currentTimeInstantTemporalAxes,
  generateVersionedUrlMatchingFilter,
  zeroedGraphResolveDepths,
} from "@local/hash-isomorphic-utils/graph-queries";
import { systemEntityTypes } from "@local/hash-isomorphic-utils/ontology-type-ids";
import { deserializeSubgraph } from "@local/hash-isomorphic-utils/subgraph-mapping";
import type { Claim } from "@local/hash-isomorphic-utils/system-types/claim";
import type { EntityRootType } from "@local/hash-subgraph";
import { getRoots } from "@local/hash-subgraph/stdlib";
import { memo, useLayoutEffect, useMemo, useRef, useState } from "react";

import type {
  GetEntitySubgraphQuery,
  GetEntitySubgraphQueryVariables,
} from "../../../../../../graphql/api-types.gen";
import { getEntitySubgraphQuery } from "../../../../../../graphql/queries/knowledge/entity.queries";
import { ClaimsTable } from "../../../../../shared/claims-table";
import { useFlowRunsContext } from "../../../../../shared/flow-runs-context";
import { useSlideStack } from "../../../../../shared/slide-stack";
import { EmptyOutputBox } from "./shared/empty-output-box";
import { outputIcons } from "./shared/icons";
import { OutputContainer } from "./shared/output-container";
import { TableSkeleton } from "./shared/table-skeleton";

type ClaimsTableProps = {
  proposedEntities: Pick<ProposedEntity, "claims" | "localEntityId">[];
};

export const ClaimsOutput = memo(({ proposedEntities }: ClaimsTableProps) => {
  const { selectedFlowRun } = useFlowRunsContext();
  const { pushToSlideStack } = useSlideStack();

  const { data: claimsData, loading: claimsDataLoading } = useQuery<
    GetEntitySubgraphQuery,
    GetEntitySubgraphQueryVariables
  >(getEntitySubgraphQuery, {
    variables: {
      includePermissions: false,
      request: {
        filter: {
          all: [
            generateVersionedUrlMatchingFilter(
              systemEntityTypes.claim.entityTypeId,
              {
                ignoreParents: true,
              },
            ),
            {
              equal: [
                {
                  path: ["editionProvenance", "origin", "id"],
                },
                {
                  parameter: selectedFlowRun
                    ? entityIdFromComponents(
                        selectedFlowRun.webId,
                        selectedFlowRun.flowRunId,
                      )
                    : "never",
                },
              ],
            },
          ],
        },
        graphResolveDepths: {
          ...zeroedGraphResolveDepths,
          hasLeftEntity: { incoming: 1, outgoing: 1 },
          hasRightEntity: { outgoing: 1, incoming: 1 },
        },
        temporalAxes: currentTimeInstantTemporalAxes,
        includeDrafts: true,
      },
    },
    pollInterval: selectedFlowRun?.closedAt ? 0 : 2_000,
    skip: !selectedFlowRun,
    fetchPolicy: "cache-and-network",
  });

  const outputContainerRef = useRef<HTMLDivElement>(null);
  const [outputContainerHeight, setOutputContainerHeight] = useState(400);
  useLayoutEffect(() => {
    if (
      outputContainerRef.current &&
      outputContainerRef.current.clientHeight !== outputContainerHeight
    ) {
      setOutputContainerHeight(outputContainerRef.current.clientHeight);
    }
  }, [outputContainerHeight]);

  const { claimsSubgraph, hasClaims } = useMemo(() => {
    if (claimsData) {
      const subgraph = deserializeSubgraph<EntityRootType<Claim>>(
        claimsData.getEntitySubgraph.subgraph,
      );

      const roots = getRoots(subgraph);

      return {
        claimsSubgraph: subgraph,
        hasClaims: roots.length > 0,
      };
    }

    return {
      claimsSubgraph: undefined,
      hasClaims: false,
    };
  }, [claimsData]);

  return (
    <OutputContainer
      noBorder={hasClaims}
      ref={outputContainerRef}
      sx={{
        flex: 1,
        minWidth: 400,
        "& th:not(:last-child)": {
          borderRight: ({ palette }) => `1px solid ${palette.gray[20]}`,
        },
      }}
    >
      {hasClaims && claimsSubgraph ? (
        <ClaimsTable
          claimsSubgraph={claimsSubgraph}
          includeStatusColumn
          onEntityClick={(entityId) => {
            pushToSlideStack({
              kind: "entity",
              itemId: entityId,
            });
          }}
          proposedEntities={proposedEntities}
        />
      ) : claimsDataLoading ? (
        <TableSkeleton cellHeight={43} tableHeight={outputContainerHeight} />
      ) : (
        <EmptyOutputBox
          Icon={outputIcons.table}
          label="Claims about entities discovered by this flow will appear in a table here"
        />
      )}
    </OutputContainer>
  );
});<|MERGE_RESOLUTION|>--- conflicted
+++ resolved
@@ -1,9 +1,5 @@
 import { useQuery } from "@apollo/client";
-<<<<<<< HEAD
-=======
-import type { EntityId } from "@blockprotocol/type-system";
 import { entityIdFromComponents } from "@blockprotocol/type-system";
->>>>>>> 6a2b4380
 import type { ProposedEntity } from "@local/hash-isomorphic-utils/flows/types";
 import {
   currentTimeInstantTemporalAxes,
