--- conflicted
+++ resolved
@@ -1,6 +1,13 @@
-<<<<<<< HEAD
-import type { PropertyType, VersionedUrl } from "@blockprotocol/type-system";
-import { mustHaveAtLeastOne } from "@blockprotocol/type-system";
+import type {
+  ClosedMultiEntityType,
+  EntityEditionId,
+  EntityId,
+  PropertyObject,
+  PropertyObjectMetadata,
+  PropertyType,
+  VersionedUrl,
+} from "@blockprotocol/type-system";
+import { extractBaseUrl, mustHaveAtLeastOne } from "@blockprotocol/type-system";
 import type { EntityType } from "@blockprotocol/type-system/slim";
 import {
   typedEntries,
@@ -11,50 +18,15 @@
   Entity,
   getClosedMultiEntityTypeFromMap,
 } from "@local/hash-graph-sdk/entity";
-=======
->>>>>>> 6a2b4380
+import type { EntityProperties } from "@local/hash-graph-types/entity";
 import type {
-  EntityEditionId,
-  EntityId,
-<<<<<<< HEAD
-  EntityProperties,
-  PropertyMetadataObject,
-  PropertyObject,
-} from "@local/hash-graph-types/entity";
-import type {
-  ClosedMultiEntityType,
   ClosedMultiEntityTypesDefinitions,
   ClosedMultiEntityTypesRootMap,
 } from "@local/hash-graph-types/ontology";
-=======
-  EntityMetadata,
-  EntityRecordId,
-  EntityType,
-  EntityTypeWithMetadata,
-  PropertyObject,
-  PropertyObjectMetadata,
-  PropertyType,
-  PropertyTypeWithMetadata,
-  VersionedUrl,
-} from "@blockprotocol/type-system";
-import { extractBaseUrl, mustHaveAtLeastOne } from "@blockprotocol/type-system";
-import { typedEntries, typedKeys } from "@local/advanced-types/typed-entries";
-import { Entity } from "@local/hash-graph-sdk/entity";
-import type { EntityProperties } from "@local/hash-graph-types/entity";
->>>>>>> 6a2b4380
 import type { PersistedEntity } from "@local/hash-isomorphic-utils/flows/types";
 import { generateEntityLabel } from "@local/hash-isomorphic-utils/generate-entity-label";
 import { stringifyPropertyValue } from "@local/hash-isomorphic-utils/stringify-property-value";
 import type { EntityRootType, Subgraph } from "@local/hash-subgraph";
-<<<<<<< HEAD
-import { extractBaseUrl } from "@local/hash-subgraph/type-system-patch";
-=======
-import {
-  getEntityTypeById,
-  getPossibleLinkTypesForEntityType,
-  getPropertyTypesForEntityType,
-} from "@local/hash-subgraph/stdlib";
->>>>>>> 6a2b4380
 import { Box, TableCell } from "@mui/material";
 import { memo, useLayoutEffect, useMemo, useRef, useState } from "react";
 
@@ -684,7 +656,6 @@
           continue;
         }
 
-<<<<<<< HEAD
         const entityTypeIds =
           "entityTypeIds" in entity
             ? entity.entityTypeIds
@@ -713,23 +684,10 @@
           properties: entity.properties,
           metadata: {
             entityTypeIds,
-            recordId: { entityId, editionId: "irrelevant-here" },
-=======
-        const entityLabel = generateEntityLabel(
-          persistedEntitiesSubgraph ?? proposedEntitiesTypesSubgraph ?? null,
-          {
-            properties: entity.properties,
-            metadata: {
-              recordId: {
-                editionId: "irrelevant-here" as EntityEditionId,
-                entityId: `ownedBy~${entityId}` as EntityId,
-              } satisfies EntityRecordId,
-              entityTypeIds:
-                "entityTypeIds" in entity
-                  ? entity.entityTypeIds
-                  : entity.metadata.entityTypeIds,
-            } as EntityMetadata,
->>>>>>> 6a2b4380
+            recordId: {
+              entityId,
+              editionId: "irrelevant-here" as EntityEditionId,
+            },
           },
         });
 
