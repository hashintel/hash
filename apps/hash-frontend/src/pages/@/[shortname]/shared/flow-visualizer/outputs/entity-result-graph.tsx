<<<<<<< HEAD
import type { EntityForGraphChart } from "@hashintel/block-design-system";
import { LoadingSpinner } from "@hashintel/design-system";
import type { EntityId } from "@local/hash-graph-types/entity";
import type { ClosedMultiEntityTypesRootMap } from "@local/hash-graph-types/ontology";
=======
import type { EntityId, VersionedUrl } from "@blockprotocol/type-system";
import type { EntityForGraphChart } from "@hashintel/block-design-system";
import { LoadingSpinner } from "@hashintel/design-system";
import type { Subgraph } from "@local/hash-subgraph";
>>>>>>> 6a2b4380
import { useTheme } from "@mui/material";
import { useMemo } from "react";

import { EntityGraphVisualizer } from "../../../../../shared/entity-graph-visualizer";
import { useSlideStack } from "../../../../../shared/slide-stack";
import { EmptyOutputBox } from "./shared/empty-output-box";
import { outputIcons } from "./shared/icons";
import { OutputContainer } from "./shared/output-container";

type EntityResultGraphProps = {
  closedMultiEntityTypesRootMap?: ClosedMultiEntityTypesRootMap;
  entities: EntityForGraphChart[];
};

export const EntityResultGraph = ({
  closedMultiEntityTypesRootMap,
  entities,
}: EntityResultGraphProps) => {
  const { pushToSlideStack } = useSlideStack();

  /**
   * If a Flow updates the same entity as non-draft multiple times, it will have a record of persisting
   * an entity with the same id multiple times. Duplicates crash the chart.
   * We could also deduplicate in the entities table, but having duplicates be visible there
   * will help to detect where update / deduplication logic can be improved in the inference process.
   */
  const deduplicatedEntities = useMemo(() => {
    const deduplicatedLatestEntitiesByEntityId: Record<
      EntityId,
      EntityForGraphChart
    > = {};
    for (const entity of entities) {
      const entityId = entity.metadata.recordId.entityId;

      const existing = deduplicatedLatestEntitiesByEntityId[entityId];

      if (
        !existing ||
        /**
         * If these are persisted entities, they will have temporal versions, and we can take the latest.
         * If they are proposed entities, they won't have temporal versioning (nor should they be duplicated)
         */
        (existing.metadata.temporalVersioning &&
          entity.metadata.temporalVersioning &&
          existing.metadata.temporalVersioning.decisionTime.start.limit <
            entity.metadata.temporalVersioning.decisionTime.start.limit)
      ) {
        deduplicatedLatestEntitiesByEntityId[entityId] = entity;
      }
    }

    return Object.values(deduplicatedLatestEntitiesByEntityId);
  }, [entities]);

  const theme = useTheme();

  if (!closedMultiEntityTypesRootMap && !entities.length) {
    return (
      <OutputContainer sx={{ flex: 1.5 }}>
        <EmptyOutputBox
          Icon={outputIcons.graph}
          label="A graph of entities saved to HASH by the flow will appear here"
        />
      </OutputContainer>
    );
  }

  return (
    <OutputContainer sx={{ flex: 1.5, width: "100%", textAlign: "initial" }}>
      {closedMultiEntityTypesRootMap && (
        <EntityGraphVisualizer
          closedMultiEntityTypesRootMap={closedMultiEntityTypesRootMap}
          entities={deduplicatedEntities}
          loadingComponent={
            <LoadingSpinner size={42} color={theme.palette.blue[60]} />
          }
          onEntityClick={(entityId) => {
            pushToSlideStack({
              kind: "entity",
              itemId: entityId,
            });
          }}
          onEntityTypeClick={(entityTypeId) => {
            pushToSlideStack({
              kind: "entityType",
              itemId: entityTypeId,
            });
          }}
        />
      )}
    </OutputContainer>
  );
};<|MERGE_RESOLUTION|>--- conflicted
+++ resolved
@@ -1,14 +1,7 @@
-<<<<<<< HEAD
+import type { EntityId } from "@blockprotocol/type-system";
 import type { EntityForGraphChart } from "@hashintel/block-design-system";
 import { LoadingSpinner } from "@hashintel/design-system";
-import type { EntityId } from "@local/hash-graph-types/entity";
 import type { ClosedMultiEntityTypesRootMap } from "@local/hash-graph-types/ontology";
-=======
-import type { EntityId, VersionedUrl } from "@blockprotocol/type-system";
-import type { EntityForGraphChart } from "@hashintel/block-design-system";
-import { LoadingSpinner } from "@hashintel/design-system";
-import type { Subgraph } from "@local/hash-subgraph";
->>>>>>> 6a2b4380
 import { useTheme } from "@mui/material";
 import { useMemo } from "react";
 
