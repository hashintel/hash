<<<<<<< HEAD
import type { EntityRootType, Subgraph } from "@blockprotocol/graph";
import type {
  EntityTypeWithMetadata,
  OwnedById,
} from "@blockprotocol/type-system";
=======
import type { EntityTypeWithMetadata, WebId } from "@blockprotocol/type-system";
>>>>>>> fec03152
import { extractEntityUuidFromEntityId } from "@blockprotocol/type-system";
import { EntityOrTypeIcon } from "@hashintel/design-system";
import type { HashEntity } from "@local/hash-graph-sdk/entity";
import { generateEntityLabel } from "@local/hash-isomorphic-utils/generate-entity-label";
import {
  blockProtocolEntityTypes,
  systemEntityTypes,
} from "@local/hash-isomorphic-utils/ontology-type-ids";
import { includesPageEntityTypeId } from "@local/hash-isomorphic-utils/page-entity-type-ids";
import {
  Box,
  Divider,
  Fade,
  Skeleton,
  Tooltip,
  Typography,
} from "@mui/material";
import {
  format,
  formatDistanceToNowStrict,
  isBefore,
  subWeeks,
} from "date-fns";
import type { FunctionComponent } from "react";
import { Fragment, useCallback, useMemo, useState } from "react";

import { useAccountPages } from "../../../components/hooks/use-account-pages";
import { useCreatePage } from "../../../components/hooks/use-create-page";
import type { Org, User } from "../../../lib/user-and-org";
import { useEntityTypesContextRequired } from "../../../shared/entity-types-context/hooks/use-entity-types-context-required";
import { ArrowDownAZRegularIcon } from "../../../shared/icons/arrow-down-a-z-regular-icon";
import { ArrowUpZARegularIcon } from "../../../shared/icons/arrow-up-a-z-regular-icon";
import { ClockRegularIcon } from "../../../shared/icons/clock-regular-icon";
import { PlusRegularIcon } from "../../../shared/icons/plus-regular";
import { Button, Link, MenuItem } from "../../../shared/ui";
import { InlineSelect } from "../../shared/inline-select";
import { ProfileSectionHeading } from "../[shortname]/shared/profile-section-heading";
import type { ProfilePageTab } from "./util";

const EntityRow: FunctionComponent<{
  entity: HashEntity;
  entityType?: EntityTypeWithMetadata;
  profile: User | Org;
  entitiesSubgraph: Subgraph<EntityRootType>;
}> = ({ entity, entityType, profile, entitiesSubgraph }) => {
  const label = generateEntityLabel(entitiesSubgraph, entity);

  const href = `/@${profile.shortname}/${
    includesPageEntityTypeId(entity.metadata.entityTypeIds) ? "" : "entities/"
  }${extractEntityUuidFromEntityId(entity.metadata.recordId.entityId)}`;

  const updatedAt = new Date(
    entity.metadata.temporalVersioning.decisionTime.start.limit,
  );

  const updatedAtHumanReadable = isBefore(updatedAt, subWeeks(new Date(), 1))
    ? format(updatedAt, "d MMMM yyyy")
    : `${formatDistanceToNowStrict(updatedAt)} ago`;

  return (
    <Link
      target="_blank"
      noLinkStyle
      href={href}
      sx={{
        h2: {
          transition: ({ transitions }) => transitions.create("color"),
        },
        "&:hover": {
          h2: {
            color: ({ palette }) => palette.blue[70],
          },
        },
      }}
    >
      <Box sx={{ padding: 3 }}>
        <Box display="flex" alignItems="center" columnGap={1.5}>
          <EntityOrTypeIcon
            entity={null}
            icon={entityType?.schema.icon}
            fontSize={14}
            fill={({ palette }) => palette.blue[70]}
            isLink={
              /**
               * @todo H-3363 use closed schema to take account of indirectly inherited link status
               */
              entityType?.schema.$id ===
                blockProtocolEntityTypes.link.entityTypeId ||
              !!entityType?.schema.allOf?.some(
                (allOf) =>
                  allOf.$ref === blockProtocolEntityTypes.link.entityTypeId,
              )
            }
          />
          <Typography component="h2" sx={{ fontWeight: 700, fontSize: 14 }}>
            {label}
          </Typography>
          <Tooltip title={format(updatedAt, "MMMM do yyyy, h:mm a")}>
            <Typography
              sx={{
                color: ({ palette }) => palette.gray[90],
                fontSize: 11,
                fontWeight: 500,
                textTransform: "uppercase",
              }}
            >
              {updatedAtHumanReadable}
            </Typography>
          </Tooltip>
        </Box>
      </Box>
    </Link>
  );
};

type SortOrder =
  | "updated-at-asc"
  | "updated-at-desc"
  | "alphabetical-asc"
  | "alphabetical-desc";

const sortOrderHumanReadable: Record<SortOrder, string> = {
  "updated-at-asc": "Last edited (oldest first)",
  "updated-at-desc": "Last edited (newest first)",
  "alphabetical-asc": "Alphabetical (A-Z)",
  "alphabetical-desc": "Alphabetical (Z-A)",
};

export const PinnedEntityTypeTabContents: FunctionComponent<{
  currentTab: Extract<
    ProfilePageTab,
    { kind: "pinned-entity-type" | "profile-pages" }
  >;
  profile: User | Org;
  isEditable: boolean;
}> = ({ currentTab, profile, isEditable }) => {
  const { entities, entitiesSubgraph } = currentTab;

  const [sortOrder, setSortOrder] = useState<SortOrder>("updated-at-desc");

  const webId = (
    profile.kind === "user" ? profile.accountId : profile.accountGroupId
  ) as WebId;

  const { lastRootPageIndex } = useAccountPages(webId);
  const [createUntitledPage] = useCreatePage({
    shortname: profile.shortname,
    webId,
  });

  const createPage = useCallback(async () => {
    await createUntitledPage(lastRootPageIndex, "document");
  }, [lastRootPageIndex, createUntitledPage]);

  const sortedEntities = useMemo(
    () =>
      entities?.sort((a, b) => {
        if (sortOrder.startsWith("updated-at")) {
          const aUpdatedAt = new Date(
            a.metadata.temporalVersioning.decisionTime.start.limit,
          ).getTime();
          const bUpdatedAt = new Date(
            b.metadata.temporalVersioning.decisionTime.start.limit,
          ).getTime();

          return sortOrder === "updated-at-desc"
            ? bUpdatedAt - aUpdatedAt
            : aUpdatedAt - bUpdatedAt;
        }

        if (!entitiesSubgraph) {
          return 0;
        }

        const aLabel = generateEntityLabel(entitiesSubgraph, a);

        const bLabel = generateEntityLabel(entitiesSubgraph, b);

        return sortOrder === "alphabetical-desc"
          ? bLabel.localeCompare(aLabel)
          : aLabel.localeCompare(bLabel);
      }),
    [entities, entitiesSubgraph, sortOrder],
  );

  const isPagesTab =
    currentTab.entityTypeBaseUrl === systemEntityTypes.page.entityTypeBaseUrl;

  const { isSpecialEntityTypeLookup } = useEntityTypesContextRequired();

  const isLinkEntityType = currentTab.entityType
    ? isSpecialEntityTypeLookup?.[currentTab.entityType.schema.$id]?.isLink
    : undefined;

  return (
    <Box mb={6}>
      <Box display="flex" alignItems="center" columnGap={1.5} marginBottom={1}>
        <ProfileSectionHeading>{currentTab.pluralTitle}</ProfileSectionHeading>
        <Box display="flex" alignItems="center" columnGap={0.5}>
          <Typography
            sx={{
              fontSize: 12,
              fontWeight: 600,
              color: ({ palette }) => palette.gray[70],
            }}
          >
            Sort by
          </Typography>
          <InlineSelect
            startAdornment={
              sortOrder === "alphabetical-asc" ? (
                <ArrowDownAZRegularIcon />
              ) : sortOrder === "alphabetical-desc" ? (
                <ArrowUpZARegularIcon />
              ) : (
                <ClockRegularIcon />
              )
            }
            sx={{
              svg: {
                fontSize: 12,
                marginRight: 0.5,
                position: "relative",
              },
            }}
            value={sortOrder}
            onChange={({ target }) => setSortOrder(target.value as SortOrder)}
          >
            {Object.entries(sortOrderHumanReadable).map(([value, label]) => (
              <MenuItem key={value} value={value}>
                {label}
              </MenuItem>
            ))}
          </InlineSelect>
        </Box>
      </Box>
      <Fade in={!!entities && !!entitiesSubgraph}>
        <Box
          sx={{
            borderRadius: "4px",
            borderColor: ({ palette }) => palette.gray[30],
            borderStyle: "solid",
            borderWidth: 1,
            background: ({ palette }) => palette.common.white,
            boxShadow: "0px 1px 5px 0px rgba(27, 33, 40, 0.07)",
          }}
        >
          {sortedEntities?.length === 0 ? (
            <Box
              padding={6}
              display="flex"
              flexDirection="column"
              alignItems="center"
            >
              <Typography
                gutterBottom
                sx={{
                  color: ({ palette }) => palette.gray[50],
                  fontSize: 21,
                  fontWeight: 600,
                }}
              >
                No {currentTab.pluralTitle?.toLowerCase()} could be found
              </Typography>
              <Typography
                sx={{
                  color: ({ palette }) => palette.gray[50],
                  fontSize: 16,
                  fontWeight: 500,
                }}
              >
                No {currentTab.pluralTitle?.toLowerCase()} could be found in @
                {profile.shortname}
              </Typography>
              {isEditable && !isLinkEntityType ? (
                <Box marginTop={2}>
                  <Button
                    startIcon={<PlusRegularIcon />}
                    size="small"
                    href={
                      !isPagesTab && currentTab.entityType
                        ? `/new/entity?entity-type-id=${encodeURIComponent(
                            currentTab.entityType.schema.$id,
                          )}`
                        : undefined
                    }
                    onClick={isPagesTab ? createPage : undefined}
                  >
                    Create a {currentTab.title}
                  </Button>
                </Box>
              ) : null}
            </Box>
          ) : entitiesSubgraph ? (
            sortedEntities?.map((entity, index, all) => {
              return (
                <Fragment key={entity.metadata.recordId.entityId}>
                  <EntityRow
                    entity={entity}
                    entityType={currentTab.entityType}
                    profile={profile}
                    entitiesSubgraph={entitiesSubgraph}
                  />
                  {index < all.length - 1 ? <Divider /> : null}
                </Fragment>
              );
            })
          ) : (
            <Box sx={{ padding: 3 }} display="flex" columnGap={1.5}>
              <Skeleton sx={{ width: 15 }} />
              <Skeleton variant="text" width={100} />
              <Skeleton variant="text" width={60} />
            </Box>
          )}
        </Box>
      </Fade>
    </Box>
  );
};<|MERGE_RESOLUTION|>--- conflicted
+++ resolved
@@ -1,12 +1,5 @@
-<<<<<<< HEAD
 import type { EntityRootType, Subgraph } from "@blockprotocol/graph";
-import type {
-  EntityTypeWithMetadata,
-  OwnedById,
-} from "@blockprotocol/type-system";
-=======
 import type { EntityTypeWithMetadata, WebId } from "@blockprotocol/type-system";
->>>>>>> fec03152
 import { extractEntityUuidFromEntityId } from "@blockprotocol/type-system";
 import { EntityOrTypeIcon } from "@hashintel/design-system";
 import type { HashEntity } from "@local/hash-graph-sdk/entity";
