<<<<<<< HEAD
import type { EntityRootType } from "@blockprotocol/graph";
import { getRoots } from "@blockprotocol/graph/stdlib";
import type { ActorId } from "@blockprotocol/type-system";
import type { HashEntity } from "@local/hash-graph-sdk/entity";
=======
import type { ActorEntityUuid } from "@blockprotocol/type-system";
>>>>>>> fec03152
import { mapGqlSubgraphFieldsFragmentToSubgraph } from "@local/hash-isomorphic-utils/graph-queries";
import { Typography } from "@mui/material";
import { useRouter } from "next/router";
import { useCallback, useMemo } from "react";

import {
  constructMinimalUser,
  isEntityUserEntity,
} from "../../../lib/user-and-org";
import type { NextPageWithLayout } from "../../../shared/layout";
import { Link } from "../../../shared/ui";
import { useUserOrOrg } from "../../../shared/use-user-or-org";
import { SettingsPageContainer } from "../../settings/shared/settings-page-container";
import { getAdminLayout } from "../admin-page-layout";
import { BasicInfoSection } from "./basic-info-section";

const AdminUserPage: NextPageWithLayout = () => {
  const router = useRouter();

  const userEntityUuid = router.query["user-entity-uuid"] as
    | ActorEntityUuid
    | undefined;

  const { userOrOrg, refetch, loading } = useUserOrOrg({
    accountOrAccountGroupId: userEntityUuid,
  });

  const user = useMemo(() => {
    if (!userOrOrg || !isEntityUserEntity(userOrOrg)) {
      return undefined;
    }

    return constructMinimalUser({ userEntity: userOrOrg });
  }, [userOrOrg]);

  const refetchUser = useCallback(async () => {
    const {
      data: {
        getEntitySubgraph: { subgraph: refetchedSubgraph },
      },
    } = await refetch();

    const [rootEntity] = getRoots(
      mapGqlSubgraphFieldsFragmentToSubgraph<EntityRootType<HashEntity>>(
        refetchedSubgraph,
      ),
    );

    if (!rootEntity || !isEntityUserEntity(rootEntity)) {
      throw new Error(
        "The refetched user entity subgraph does not contain the user entity.",
      );
    }

    return constructMinimalUser({ userEntity: rootEntity });
  }, [refetch]);

  return user ? (
    <SettingsPageContainer
      heading={
        <>
          {user.displayName}{" "}
          <Typography
            component="span"
            sx={{
              marginLeft: 2,
              fontSize: 13,
              fontWeight: 700,
              color: ({ palette }) => palette.blue[70],
            }}
          >
            <Link href={`/@${user.shortname}`} noLinkStyle>
              @{user.shortname}
            </Link>
          </Typography>
        </>
      }
      sectionLabel="Basic Information"
    >
      <BasicInfoSection user={user} refetchUser={refetchUser} />
    </SettingsPageContainer>
  ) : loading ? (
    <Typography>Loading...</Typography>
  ) : (
    <Typography>Could not find user</Typography>
  );
};

AdminUserPage.getLayout = (page) => getAdminLayout(page);

export default AdminUserPage;<|MERGE_RESOLUTION|>--- conflicted
+++ resolved
@@ -1,11 +1,7 @@
-<<<<<<< HEAD
 import type { EntityRootType } from "@blockprotocol/graph";
 import { getRoots } from "@blockprotocol/graph/stdlib";
-import type { ActorId } from "@blockprotocol/type-system";
+import type { ActorEntityUuid } from "@blockprotocol/type-system";
 import type { HashEntity } from "@local/hash-graph-sdk/entity";
-=======
-import type { ActorEntityUuid } from "@blockprotocol/type-system";
->>>>>>> fec03152
 import { mapGqlSubgraphFieldsFragmentToSubgraph } from "@local/hash-isomorphic-utils/graph-queries";
 import { Typography } from "@mui/material";
 import { useRouter } from "next/router";
