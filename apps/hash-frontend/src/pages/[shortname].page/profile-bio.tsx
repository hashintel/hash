--- conflicted
+++ resolved
@@ -1,25 +1,6 @@
 import { IconButton, PenRegularIcon } from "@hashintel/design-system";
 import { types } from "@local/hash-isomorphic-utils/ontology-types";
-<<<<<<< HEAD
-import { simplifyProperties } from "@local/hash-isomorphic-utils/simplify-properties";
-import {
-  ContainsProperties,
-  ProfileBioProperties,
-} from "@local/hash-isomorphic-utils/system-types/shared";
-import {
-  EntityId,
-  EntityRootType,
-  OwnedById,
-  Subgraph,
-} from "@local/hash-subgraph/.";
-import { getOutgoingLinkAndTargetEntities } from "@local/hash-subgraph/stdlib";
-import {
-  extractBaseUrl,
-  LinkEntity,
-} from "@local/hash-subgraph/type-system-patch";
-=======
 import { OwnedById } from "@local/hash-subgraph/.";
->>>>>>> 5b025f07
 import { Box, Skeleton, Typography } from "@mui/material";
 import {
   FunctionComponent,
@@ -43,84 +24,7 @@
 import { GlobeRegularIcon } from "../../shared/icons/globe-regular-icon";
 import { ProfileSectionHeading } from "../[shortname]/shared/profile-section-heading";
 import { BlockCollection } from "../shared/block-collection/block-collection";
-<<<<<<< HEAD
-
-const getProfileBioContents = (params: {
-  profileBioSubgraph: Subgraph<EntityRootType>;
-  profileBioEntityId: EntityId;
-}): BlockCollectionContentItem[] => {
-  const { profileBioEntityId, profileBioSubgraph } = params;
-  const outgoingContentLinks = getOutgoingLinkAndTargetEntities(
-    profileBioSubgraph,
-    profileBioEntityId,
-  )
-    .filter(
-      ({ linkEntity: linkEntityRevisions }) =>
-        linkEntityRevisions[0] &&
-        linkEntityRevisions[0].metadata.entityTypeId ===
-          types.linkEntityType.contains.linkEntityTypeId,
-    )
-    .sort((a, b) => {
-      const aLinkEntity = a.linkEntity[0] as LinkEntity<ContainsProperties>;
-      const bLinkEntity = b.linkEntity[0] as LinkEntity<ContainsProperties>;
-
-      const { numericIndex: aNumericIndex } = simplifyProperties(
-        aLinkEntity.properties,
-      );
-      const { numericIndex: bNumericIndex } = simplifyProperties(
-        bLinkEntity.properties,
-      );
-
-      return (
-        (aNumericIndex ?? 0) - (bNumericIndex ?? 0) ||
-        aLinkEntity.metadata.recordId.entityId.localeCompare(
-          bLinkEntity.metadata.recordId.entityId,
-        ) ||
-        aLinkEntity.metadata.temporalVersioning.decisionTime.start.limit.localeCompare(
-          bLinkEntity.metadata.temporalVersioning.decisionTime.start.limit,
-        )
-      );
-    });
-
-  return outgoingContentLinks.map<BlockCollectionContentItem>(
-    ({
-      linkEntity: containsLinkEntityRevisions,
-      rightEntity: rightEntityRevisions,
-    }) => {
-      const rightEntity = rightEntityRevisions[0]!;
-
-      const componentId = rightEntity.properties[
-        extractBaseUrl(types.propertyType.componentId.propertyTypeId)
-      ] as string;
-
-      const blockChildEntity = getOutgoingLinkAndTargetEntities(
-        profileBioSubgraph,
-        rightEntity.metadata.recordId.entityId,
-      ).find(
-        ({ linkEntity: linkEntityRevisions }) =>
-          linkEntityRevisions[0] &&
-          linkEntityRevisions[0].metadata.entityTypeId ===
-            types.linkEntityType.blockData.linkEntityTypeId,
-      )?.rightEntity[0];
-
-      if (!blockChildEntity) {
-        throw new Error("Error fetching block data");
-      }
-
-      return {
-        linkEntity: containsLinkEntityRevisions[0]!,
-        rightEntity: {
-          ...rightEntity,
-          blockChildEntity,
-          componentId,
-        },
-      };
-    },
-  );
-};
-=======
 import { useCreateBlockCollection } from "../shared/use-create-block-collection";
->>>>>>> 5b025f07
 
 export const ProfileBio: FunctionComponent<{
   profile: User | Org;
