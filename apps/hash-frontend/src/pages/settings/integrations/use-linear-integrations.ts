--- conflicted
+++ resolved
@@ -1,10 +1,5 @@
-<<<<<<< HEAD
 import { systemTypes } from "@local/hash-isomorphic-utils/ontology-types";
-import { Entity } from "@local/hash-subgraph/.";
-=======
-import { types } from "@local/hash-isomorphic-utils/ontology-types";
 import { Entity } from "@local/hash-subgraph";
->>>>>>> 4a4cd110
 import {
   getOutgoingLinkAndTargetEntities,
   getRoots,
