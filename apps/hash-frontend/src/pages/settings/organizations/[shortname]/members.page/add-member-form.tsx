import { useLazyQuery, useMutation } from "@apollo/client";
import type { EntityRootType } from "@blockprotocol/graph";
import { getRoots } from "@blockprotocol/graph/stdlib";
import {
  type ActorEntityUuid,
  extractWebIdFromEntityId,
} from "@blockprotocol/type-system";
import { TextField } from "@hashintel/design-system";
import type { HashEntity } from "@local/hash-graph-sdk/entity";
import {
  createOrgMembershipAuthorizationRelationships,
  mapGqlSubgraphFieldsFragmentToSubgraph,
  zeroedGraphResolveDepths,
} from "@local/hash-isomorphic-utils/graph-queries";
import {
  systemLinkEntityTypes,
  systemPropertyTypes,
} from "@local/hash-isomorphic-utils/ontology-type-ids";
<<<<<<< HEAD
import type { ActorEntityId, EntityRootType } from "@local/hash-subgraph";
import {
  extractActorIdFromActorEntityId,
  getRoots,
} from "@local/hash-subgraph/stdlib";
=======
>>>>>>> dfe95770
import { Box } from "@mui/material";
import type { FormEvent } from "react";
import { useEffect, useRef, useState } from "react";

import type {
  AddAccountGroupMemberMutation,
  AddAccountGroupMemberMutationVariables,
  CreateEntityMutation,
  CreateEntityMutationVariables,
  QueryEntitiesQuery,
  QueryEntitiesQueryVariables,
} from "../../../../../graphql/api-types.gen";
import { addAccountGroupMemberMutation } from "../../../../../graphql/queries/account-group.queries";
import {
  createEntityMutation,
  queryEntitiesQuery,
} from "../../../../../graphql/queries/knowledge/entity.queries";
import type { Org } from "../../../../../lib/user-and-org";
import { Button } from "../../../../../shared/ui/button";
import { useAuthenticatedUser } from "../../../../shared/auth-info-context";

export const AddMemberForm = ({ org }: { org: Org }) => {
  const [loading, setLoading] = useState(false);
  const [shortname, setShortname] = useState("");
  const [error, setError] = useState("");
  const inputRef = useRef<HTMLInputElement>(null);

  const { refetch } = useAuthenticatedUser();

  const [addMemberPermission] = useMutation<
    AddAccountGroupMemberMutation,
    AddAccountGroupMemberMutationVariables
  >(addAccountGroupMemberMutation);

  const [createEntity] = useMutation<
    CreateEntityMutation,
    CreateEntityMutationVariables
  >(createEntityMutation);

  const [queryEntities] = useLazyQuery<
    QueryEntitiesQuery,
    QueryEntitiesQueryVariables
  >(queryEntitiesQuery);

  useEffect(() => {
    inputRef.current?.focus();
  }, []);

  const addMember = async (event: FormEvent) => {
    event.preventDefault();

    if (loading) {
      return;
    }

    setLoading(true);

    if (
      org.memberships.find(
        (membership) => membership.user.shortname === shortname,
      )
    ) {
      setError("Already a member");
      setLoading(false);
      return;
    }

    const { data } = await queryEntities({
      variables: {
        includePermissions: false,
        operation: {
          multiFilter: {
            filters: [
              {
                field: [
                  "properties",
                  systemPropertyTypes.shortname.propertyTypeBaseUrl,
                ],
                value: shortname,
                operator: "EQUALS",
              },
            ],
            operator: "AND",
          },
        },
        ...zeroedGraphResolveDepths,
      },
    });

    if (!data) {
      setError("Unexpected error – please contact us");
      setLoading(false);
      return;
    }

    const subgraph = mapGqlSubgraphFieldsFragmentToSubgraph<
      EntityRootType<HashEntity>
    >(data.queryEntities.subgraph);

    const user = getRoots(subgraph)[0];

    if (!user) {
      setError("User not found");
      setLoading(false);
      return;
    }

    await Promise.all([
      createEntity({
        variables: {
          entityTypeIds: [systemLinkEntityTypes.isMemberOf.linkEntityTypeId],
          properties: { value: {} },
          linkData: {
            leftEntityId: user.metadata.recordId.entityId,
            rightEntityId: org.entity.metadata.recordId.entityId,
          },
          relationships: createOrgMembershipAuthorizationRelationships({
<<<<<<< HEAD
            memberAccountId: extractActorIdFromActorEntityId(
              user.metadata.recordId.entityId as ActorEntityId,
            ),
=======
            memberAccountId: extractWebIdFromEntityId(
              user.metadata.recordId.entityId,
            ) as ActorEntityUuid,
>>>>>>> dfe95770
          }),
        },
      }),
      addMemberPermission({
        variables: {
<<<<<<< HEAD
          accountGroupId: org.webId,
          accountId: extractActorIdFromActorEntityId(
            user.metadata.recordId.entityId as ActorEntityId,
          ),
=======
          accountGroupId: org.accountGroupId,
          accountId: extractWebIdFromEntityId(
            user.metadata.recordId.entityId,
          ) as ActorEntityUuid,
>>>>>>> dfe95770
        },
      }),
    ]);

    void refetch();

    inputRef.current?.blur();

    setShortname("");
    setLoading(false);
  };

  return (
    <Box component="form" onSubmit={addMember}>
      <TextField
        autoComplete="off"
        error={!!error}
        helperText={error}
        id="shortname"
        inputRef={inputRef}
        inputProps={{
          sx: {
            borderColor: error ? "#FCA5A5" : "initial",
            "&:focus": {
              borderColor: error ? "#EF4444" : "initial",
            },
          },
        }}
        onChange={(evt) => {
          setError("");
          setShortname(evt.target.value.replace(/[^a-zA-Z0-9-_]/g, ""));
        }}
        placeholder="username"
        size="xs"
        value={shortname}
      />
      <Button
        disabled={loading}
        size="xs"
        sx={{ marginLeft: -1 }}
        type="submit"
      >
        {loading ? "Pending..." : "Add member"}
      </Button>
    </Box>
  );
};<|MERGE_RESOLUTION|>--- conflicted
+++ resolved
@@ -16,14 +16,6 @@
   systemLinkEntityTypes,
   systemPropertyTypes,
 } from "@local/hash-isomorphic-utils/ontology-type-ids";
-<<<<<<< HEAD
-import type { ActorEntityId, EntityRootType } from "@local/hash-subgraph";
-import {
-  extractActorIdFromActorEntityId,
-  getRoots,
-} from "@local/hash-subgraph/stdlib";
-=======
->>>>>>> dfe95770
 import { Box } from "@mui/material";
 import type { FormEvent } from "react";
 import { useEffect, useRef, useState } from "react";
@@ -141,31 +133,18 @@
             rightEntityId: org.entity.metadata.recordId.entityId,
           },
           relationships: createOrgMembershipAuthorizationRelationships({
-<<<<<<< HEAD
-            memberAccountId: extractActorIdFromActorEntityId(
-              user.metadata.recordId.entityId as ActorEntityId,
-            ),
-=======
             memberAccountId: extractWebIdFromEntityId(
               user.metadata.recordId.entityId,
             ) as ActorEntityUuid,
->>>>>>> dfe95770
           }),
         },
       }),
       addMemberPermission({
         variables: {
-<<<<<<< HEAD
           accountGroupId: org.webId,
-          accountId: extractActorIdFromActorEntityId(
-            user.metadata.recordId.entityId as ActorEntityId,
-          ),
-=======
-          accountGroupId: org.accountGroupId,
           accountId: extractWebIdFromEntityId(
             user.metadata.recordId.entityId,
           ) as ActorEntityUuid,
->>>>>>> dfe95770
         },
       }),
     ]);
