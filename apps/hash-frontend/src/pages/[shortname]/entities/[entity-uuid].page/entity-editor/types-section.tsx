--- conflicted
+++ resolved
@@ -29,7 +29,6 @@
 import type { EntityTypeChangeDetails } from "./types-section/entity-type-change-modal";
 import { EntityTypeChangeModal } from "./types-section/entity-type-change-modal";
 
-<<<<<<< HEAD
 export const TypeButton = ({
   entity,
   currentEntityType,
@@ -39,12 +38,7 @@
   currentEntityType: EntityTypeWithMetadata;
   newerEntityType?: EntityTypeWithMetadata;
 }) => {
-  const { onEntityUpdated, readonly } = useEntityEditor();
-=======
-export const TypesSection = () => {
-  const { entitySubgraph, disableTypeClick, onEntityUpdated, readonly } =
-    useEntityEditor();
->>>>>>> 9115f65a
+  const { disableTypeClick, onEntityUpdated, readonly } = useEntityEditor();
 
   const newVersion = newerEntityType?.metadata.recordId.version;
 
@@ -148,7 +142,10 @@
   return (
     <>
       <TypeCard
+        disableClick={disableTypeClick}
         LinkComponent={Link}
+        {/* @todo H-3363 take account of inherited icons */}
+        icon={currentEntityType.schema.icon}
         onDelete={canChangeTypes ? onDeleteClicked : undefined}
         url={entityTypeId}
         title={entityTypeTitle}
@@ -278,7 +275,6 @@
       title="Types"
       titleTooltip="Types describe what an entity is, allowing information to be associated with it. Entities can have an unlimited number of types."
     >
-<<<<<<< HEAD
       <Stack alignItems="center" direction="row" gap={1.5}>
         {entityTypes.map(({ currentEntityType, newerEntityType }) => (
           <TypeButton
@@ -329,38 +325,6 @@
             </Button>
           ))}
       </Stack>
-=======
-      <Box display="flex" gap={2}>
-        <TypeCard
-          disableClick={disableTypeClick}
-          LinkComponent={Link}
-          icon={entityType?.schema.icon}
-          url={entityTypeId}
-          title={entityTypeTitle}
-          version={currentVersion}
-          newVersionConfig={
-            !readonly && newVersion
-              ? {
-                  newVersion,
-                  onUpdateVersion: openModal,
-                }
-              : undefined
-          }
-        />
-      </Box>
-
-      {newVersion && (
-        <EntityTypeUpdateModal
-          open={updateModalOpen}
-          onClose={closeModal}
-          currentVersion={currentVersion}
-          newVersion={newVersion}
-          entityTypeTitle={entityTypeTitle}
-          onUpdateVersion={handleUpdateVersion}
-          updatingVersion={updatingVersion}
-        />
-      )}
->>>>>>> 9115f65a
     </SectionWrapper>
   );
 };