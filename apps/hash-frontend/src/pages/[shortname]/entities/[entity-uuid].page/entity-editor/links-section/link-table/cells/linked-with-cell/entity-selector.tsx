import { VersionedUrl } from "@blockprotocol/type-system/slim";
import {
  ArrowLeftIcon,
  AutocompleteDropdown,
  GRID_CLICK_IGNORE_CLASS,
  SelectorAutocomplete,
} from "@hashintel/design-system";
<<<<<<< HEAD
import {
  Entity,
  EntityId,
  EntityRootType,
  EntityTypeWithMetadata,
  OwnedById,
  Subgraph,
} from "@local/hash-subgraph";
=======
import { Entity, EntityId, EntityTypeWithMetadata } from "@local/hash-subgraph";
>>>>>>> 26d68c5f
import { getRoots } from "@local/hash-subgraph/stdlib";
import { PaperProps, Stack, Typography } from "@mui/material";
import {
  createContext,
  useCallback,
  useContext,
  useMemo,
  useRef,
  useState,
} from "react";

import { useQueryEntities } from "../../../../../../../../../components/hooks/use-query-entities";
import { generateEntityLabel } from "../../../../../../../../../lib/entities";
import { useEntityTypesContextRequired } from "../../../../../../../../../shared/entity-types-context/hooks/use-entity-types-context-required";
import { useFileUploads } from "../../../../../../../../../shared/file-upload-context";
import { Button } from "../../../../../../../../../shared/ui/button";
import { FileUploadDropzone } from "../../../../../../../../settings/shared/file-upload-dropzone";
import { WorkspaceContext } from "../../../../../../../../shared/workspace-context";
import { useEntityEditor } from "../../../../entity-editor-context";

interface EntitySelectorProps {
  onSelect: (
    option: Entity,
    sourceSubgraph: Subgraph<EntityRootType> | null,
  ) => void;
  onFinishedEditing: () => void;
  expectedEntityTypes: EntityTypeWithMetadata[];
  entityIdsToFilterOut?: EntityId[];
  linkEntityTypeId: VersionedUrl;
}

const FileCreationContext = createContext<
  | {
      close: () => void;
      isImage: boolean;
      onFileProvided: (file: File) => void;
    }
  | undefined
>(undefined);

const FileCreationPane = (props: PaperProps) => {
  const { close, isImage, onFileProvided } = useContext(FileCreationContext)!;

  return (
    <AutocompleteDropdown {...props} className={GRID_CLICK_IGNORE_CLASS}>
      <Stack spacing={2}>
        <FileUploadDropzone image={isImage} onFileProvided={onFileProvided} />
        <Button onClick={close} sx={{ width: "100%" }} variant="tertiary">
          <ArrowLeftIcon sx={{ fontSize: 14, color: "gray.50", mr: 0.6 }} />
          <Typography variant="smallTextLabels" color="gray.50">
            Go back
          </Typography>
        </Button>
      </Stack>
    </AutocompleteDropdown>
  );
};

export const EntitySelector = ({
  onSelect,
  onFinishedEditing,
  expectedEntityTypes,
  entityIdsToFilterOut,
  linkEntityTypeId,
}: EntitySelectorProps) => {
  const { entitySubgraph } = useEntityEditor();
  const [search, setSearch] = useState("");

  const entityId = getRoots(entitySubgraph)[0]?.metadata.recordId
    .entityId as EntityId;

  const [showUploadFileMenu, setShowUploadFileMenu] = useState(false);

  const { isSpecialEntityTypeLookup } = useEntityTypesContextRequired();

  const isFileType = expectedEntityTypes.some(
    (expectedType) =>
      isSpecialEntityTypeLookup?.[expectedType.schema.$id]?.isFile,
  );
  const isImage =
    isFileType &&
    expectedEntityTypes.some(
      (expectedType) =>
        isSpecialEntityTypeLookup?.[expectedType.schema.$id]?.isImage,
    );

  const { entitiesSubgraph, loading } = useQueryEntities({
    includeEntityTypeIds: expectedEntityTypes.map((type) => type.schema.$id),
  });

  const highlightedRef = useRef<null | Entity>(null);

  const sortedAndFilteredEntities = useMemo(() => {
    if (!entitiesSubgraph) {
      return [];
    }
    return [...getRoots(entitiesSubgraph)]
      .filter(
        (entity) =>
          !entityIdsToFilterOut?.includes(entity.metadata.recordId.entityId),
      )
      .sort((a, b) =>
        a.metadata.temporalVersioning.decisionTime.start.limit.localeCompare(
          b.metadata.temporalVersioning.decisionTime.start.limit,
        ),
      );
  }, [entitiesSubgraph, entityIdsToFilterOut]);

  const onCreateNew = () => {
    if (!expectedEntityTypes[0]) {
      return;
    }

    if (isFileType) {
      setShowUploadFileMenu(true);
      return;
    }

    /** @todo this should be replaced with a "new entity modal" or something else */
    void window.open(
      `/new/entity?entity-type-id=${encodeURIComponent(
        expectedEntityTypes[0].schema.$id,
      )}`,
      "_blank",
    );
  };

  const { uploadFile } = useFileUploads();
  const { activeWorkspaceOwnedById } = useContext(WorkspaceContext);

  const onFileProvided = useCallback(
    async (file: File) => {
      if (!activeWorkspaceOwnedById) {
        throw new Error("Cannot upload file without active workspace");
      }

      // Close the dropdown immediately as we want the file upload to happen in the background
      onFinishedEditing();

      const upload = await uploadFile({
        fileData: { entityTypeId: expectedEntityTypes[0]?.schema.$id, file },
        ownedById: activeWorkspaceOwnedById,
        /**
         * Link creation is handled in the onSelect, since we might need to manage drafts,
         * but we supply linkEntityTypeId so we can track which files are being loaded against which link on an entity
         */
        linkedEntityData: {
          linkedEntityId: entityId,
          linkEntityTypeId,
          skipLinkCreationAndDeletion: true,
        },
      });

      if (upload.status === "complete") {
        // The subgraph is only used for labelling purposes, so we needn't block file upload if it isn't available
        onSelect(
          upload.createdEntities.fileEntity as unknown as Entity,
          entitiesSubgraph ?? null,
        );
      }
      // @todo handle errored uploads – H-724
    },
    [
      activeWorkspaceOwnedById,
      entityId,
      entitiesSubgraph,
      expectedEntityTypes,
      linkEntityTypeId,
      onFinishedEditing,
      onSelect,
      uploadFile,
    ],
  );

  const fileCreationContextValue = useMemo(
    () => ({
      close: () => setShowUploadFileMenu(false),
      isImage,
      onFileProvided,
    }),
    [isImage, onFileProvided],
  );

  return (
    <FileCreationContext.Provider value={fileCreationContextValue}>
      <SelectorAutocomplete
        className={GRID_CLICK_IGNORE_CLASS}
        open
        PaperComponent={showUploadFileMenu ? FileCreationPane : undefined}
        dropdownProps={{
          query: search,
          createButtonProps: {
            className: GRID_CLICK_IGNORE_CLASS,
            onMouseDown: (evt) => {
              evt.preventDefault();
              evt.stopPropagation();
              onCreateNew();
            },
          },
          variant: isFileType ? "file" : "entity",
        }}
        loading={loading}
        options={sortedAndFilteredEntities}
        optionToRenderData={(entity) => ({
          entityProperties: entity.properties,
          uniqueId: entity.metadata.recordId.entityId,
          Icon: null,
          /**
           * @todo update SelectorAutocomplete to show an entity's namespace as well as / instead of its entityTypeId
           * */
          typeId: entity.metadata.entityTypeId,
          title: generateEntityLabel(entitiesSubgraph!, entity),
        })}
        inputPlaceholder={isFileType ? "No file" : "No entity"}
        inputValue={search}
        onInputChange={(_, value) => setSearch(value)}
        onHighlightChange={(_, value) => {
          highlightedRef.current = value;
        }}
        onChange={(_, option) => {
          onSelect(option, entitiesSubgraph ?? null);
        }}
        onKeyUp={(evt) => {
          if (evt.key === "Enter" && !highlightedRef.current) {
            onCreateNew();
          }
        }}
        onKeyDown={(evt) => {
          if (evt.key === "Escape") {
            onFinishedEditing();
          }
        }}
        onBlur={() => {
          if (!showUploadFileMenu) {
            onFinishedEditing();
          }
        }}
      />
    </FileCreationContext.Provider>
  );
};<|MERGE_RESOLUTION|>--- conflicted
+++ resolved
@@ -5,18 +5,13 @@
   GRID_CLICK_IGNORE_CLASS,
   SelectorAutocomplete,
 } from "@hashintel/design-system";
-<<<<<<< HEAD
 import {
   Entity,
   EntityId,
   EntityRootType,
   EntityTypeWithMetadata,
-  OwnedById,
   Subgraph,
 } from "@local/hash-subgraph";
-=======
-import { Entity, EntityId, EntityTypeWithMetadata } from "@local/hash-subgraph";
->>>>>>> 26d68c5f
 import { getRoots } from "@local/hash-subgraph/stdlib";
 import { PaperProps, Stack, Typography } from "@mui/material";
 import {
