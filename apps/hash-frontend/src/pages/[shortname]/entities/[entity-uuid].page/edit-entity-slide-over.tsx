import { useMutation, useQuery } from "@apollo/client";
import { ArrowUpRightRegularIcon, Skeleton } from "@hashintel/design-system";
import {
  mergePropertyObjectAndMetadata,
  patchesFromPropertyObjects,
} from "@local/hash-graph-sdk/entity";
import type { EntityId } from "@local/hash-graph-types/entity";
import { generateEntityPath } from "@local/hash-isomorphic-utils/frontend-paths";
import { generateEntityLabel } from "@local/hash-isomorphic-utils/generate-entity-label";
import {
  currentTimeInstantTemporalAxes,
  fullOntologyResolveDepths,
  mapGqlSubgraphFieldsFragmentToSubgraph,
} from "@local/hash-isomorphic-utils/graph-queries";
import type { EntityRootType, Subgraph } from "@local/hash-subgraph";
import {
  extractOwnedByIdFromEntityId,
  splitEntityId,
} from "@local/hash-subgraph";
import { getRoots } from "@local/hash-subgraph/stdlib";
import { Box, Drawer, Stack, Typography } from "@mui/material";
import type { RefObject } from "react";
import { memo, useCallback, useMemo, useState } from "react";

import { useUserOrOrgShortnameByOwnedById } from "../../../../components/hooks/use-user-or-org-shortname-by-owned-by-id";
import type {
  GetEntitySubgraphQuery,
  GetEntitySubgraphQueryVariables,
  UpdateEntityMutation,
  UpdateEntityMutationVariables,
} from "../../../../graphql/api-types.gen";
import {
  getEntitySubgraphQuery,
  updateEntityMutation,
} from "../../../../graphql/queries/knowledge/entity.queries";
import { Button, Link } from "../../../../shared/ui";
import { SlideBackForwardCloseBar } from "../../../shared/shared/slide-back-forward-close-bar";
import type { EntityEditorProps } from "./entity-editor";
import { EntityEditor } from "./entity-editor";
import { updateEntitySubgraphStateByEntity } from "./shared/update-entity-subgraph-state-by-entity";
import { useApplyDraftLinkEntityChanges } from "./shared/use-apply-draft-link-entity-changes";
import { useDraftLinkState } from "./shared/use-draft-link-state";

export interface EditEntitySlideOverProps {
  customColumns?: EntityEditorProps["customColumns"];
  defaultOutgoingLinkFilters?: EntityEditorProps["defaultOutgoingLinkFilters"];
  /**
   * Whether to stop clicking on types taking any action
   */
  disableTypeClick?: boolean;
  /**
   * Hide the link to open the entity in a new tab.
   */
  hideOpenInNew?: boolean;
  open: boolean;
  /**
   * If the slide is part of a stack, what happens when the user clicks to go back to the previous slide
   */
  onBack?: () => void;
  onClose: () => void;
  /**
   * If the slide is part of a stack, what happens when the user clicks to go forward to the next slide
   */
  onForward?: () => void;
  onEntityClick: (
    entityId: EntityId,
    slideContainerRef?: RefObject<HTMLDivElement>,
  ) => void;
  onSubmit: () => void;
  readonly?: boolean;
  /**
   * If you already have a subgraph with the entity, its types and incoming/outgoing links to a depth of 1, provide it.
   * If you have a subgraph with partial data (e.g. no links), you can provide it along with `entityId`,
   * and the missing data will be fetched and loaded in when it is available.
   */
  entitySubgraph?: Subgraph<EntityRootType>;
  /**
   * If you don't already have the required subgraph, pass the entityId and it will be fetched.
   */
  entityId?: EntityId;
  /**
   * If this slide is part of a stack, the position in the stack (1 being the lowest)
   */
  stackPosition?: number;
  /**
   * If a container ref is provided, the slide will be attached to it (defaults to the MUI default, the body)
   */
  slideContainerRef?: RefObject<HTMLDivElement>;
}

/**
 * @todo move this to a shared location (it's also used in the Flows output and draft entities views)
 */
const EditEntitySlideOver = memo(
  ({
    customColumns,
    defaultOutgoingLinkFilters,
    disableTypeClick,
    hideOpenInNew,
    slideContainerRef,
    open,
    onBack,
    onClose,
    onForward,
    onEntityClick: incompleteOnEntityClick,
    onSubmit,
    stackPosition = 1,
    readonly = false,
    entitySubgraph: providedEntitySubgraph,
    entityId: providedEntityId,
  }: EditEntitySlideOverProps) => {
    if (!providedEntityId && !providedEntitySubgraph) {
      throw new Error(
        "One or both of entityId or entitySubgraph must be provided",
      );
    }

    const [localEntitySubgraph, setLocalEntitySubgraph] =
      useState<Subgraph<EntityRootType> | null>(providedEntitySubgraph ?? null);

    const [ownedByIdFromProvidedEntityId, entityUuid, draftId] =
      providedEntityId ? splitEntityId(providedEntityId) : [];

    const [animateOut, setAnimateOut] = useState(false);

    const handleBackClick = useCallback(() => {
      setAnimateOut(true);
      setTimeout(() => {
        setAnimateOut(false);
        onBack?.();
      }, 300);
    }, [setAnimateOut, onBack]);

    const providedSubgraphAlreadyHasLinkedEntities = useMemo(() => {
      if (!providedEntitySubgraph) {
        return false;
      }

      if (
        providedEntitySubgraph.depths.hasLeftEntity.incoming === 0 ||
        providedEntitySubgraph.depths.hasLeftEntity.outgoing === 0 ||
        providedEntitySubgraph.depths.hasRightEntity.incoming === 0 ||
        providedEntitySubgraph.depths.hasRightEntity.outgoing === 0
      ) {
        return false;
      }

      const roots = getRoots(providedEntitySubgraph);
      const containsRequestedEntity = roots.some(
        (root) => root.entityId === providedEntityId,
      );

<<<<<<< HEAD
      /** @todo add validation here */
      const updateEntityResponse = await updateEntity({
        variables: {
          entityUpdate: {
            entityId: draftEntity.metadata.recordId.entityId,
            propertyPatches: patchesFromPropertyObjects({
              oldProperties: oldEntity.properties,
              newProperties: mergePropertyObjectAndMetadata(
                draftEntity.properties,
                undefined,
              ),
            }),
            entityTypeIds: draftEntity.metadata.entityTypeIds,
=======
      return containsRequestedEntity;
    }, [providedEntitySubgraph, providedEntityId]);

    /**
     * If the parent component didn't have the entitySubgraph already available,
     * or it doesn't contain links to/from the request entity,
     * we need to fetch it and set it in the local state (from where it will be updated if the user uses the editor form).
     */
    const { data: fetchedEntitySubgraph } = useQuery<
      GetEntitySubgraphQuery,
      GetEntitySubgraphQueryVariables
    >(getEntitySubgraphQuery, {
      fetchPolicy: "cache-and-network",
      onCompleted: (data) => {
        const subgraph = mapGqlSubgraphFieldsFragmentToSubgraph<EntityRootType>(
          data.getEntitySubgraph.subgraph,
        );

        setLocalEntitySubgraph(subgraph);
      },
      skip: providedSubgraphAlreadyHasLinkedEntities,
      variables: {
        request: {
          filter: {
            all: [
              {
                equal: [{ path: ["uuid"] }, { parameter: entityUuid }],
              },
              {
                equal: [
                  { path: ["ownedById"] },
                  { parameter: ownedByIdFromProvidedEntityId },
                ],
              },
              ...(draftId
                ? [
                    {
                      equal: [{ path: ["draftId"] }, { parameter: draftId }],
                    },
                  ]
                : []),
            ],
          },
          temporalAxes: currentTimeInstantTemporalAxes,
          graphResolveDepths: {
            ...fullOntologyResolveDepths,
            hasLeftEntity: { incoming: 1, outgoing: 1 },
            hasRightEntity: { incoming: 1, outgoing: 1 },
>>>>>>> 9115f65a
          },
          includeDrafts: !!draftId,
        },
        includePermissions: false,
      },
    });

    const originalEntitySubgraph = useMemo(() => {
      if (!providedSubgraphAlreadyHasLinkedEntities && fetchedEntitySubgraph) {
        return mapGqlSubgraphFieldsFragmentToSubgraph<EntityRootType>(
          fetchedEntitySubgraph.getEntitySubgraph.subgraph,
        );
      }

      if (providedEntitySubgraph) {
        return providedEntitySubgraph;
      }

      return null;
    }, [
      providedSubgraphAlreadyHasLinkedEntities,
      providedEntitySubgraph,
      fetchedEntitySubgraph,
    ]);

    const [savingChanges, setSavingChanges] = useState(false);
    const [isDirty, setIsDirty] = useState(false);

    const [prevOpen, setPrevOpen] = useState(open);

    if (prevOpen !== open) {
      setPrevOpen(open);

      // reset state before opening modal
      if (open) {
        setSavingChanges(false);
        setIsDirty(false);
        if (originalEntitySubgraph) {
          setLocalEntitySubgraph(originalEntitySubgraph);
        }
      }
    }

    const [
      draftLinksToCreate,
      setDraftLinksToCreate,
      draftLinksToArchive,
      setDraftLinksToArchive,
    ] = useDraftLinkState();
    const applyDraftLinkEntityChanges = useApplyDraftLinkEntityChanges();

    const [updateEntity] = useMutation<
      UpdateEntityMutation,
      UpdateEntityMutationVariables
    >(updateEntityMutation);

    const entityLabel = useMemo(
      () =>
        localEntitySubgraph ? generateEntityLabel(localEntitySubgraph) : "",
      [localEntitySubgraph],
    );

    const resetEntityEditor = useCallback(() => {
      setDraftLinksToCreate([]);
      setDraftLinksToArchive([]);
      setIsDirty(false);
    }, [setDraftLinksToCreate, setDraftLinksToArchive, setIsDirty]);

    const handleCancel = useCallback(() => {
      resetEntityEditor();
      onClose();
    }, [onClose, resetEntityEditor]);

    const entity = localEntitySubgraph
      ? getRoots(localEntitySubgraph)[0]
      : null;

    const ownedById =
      ownedByIdFromProvidedEntityId ??
      (entity
        ? extractOwnedByIdFromEntityId(entity.metadata.recordId.entityId)
        : null);

    const { shortname: entityOwningShortname } =
      useUserOrOrgShortnameByOwnedById({ ownedById });

    const handleSaveChanges = useCallback(async () => {
      if (!localEntitySubgraph || !originalEntitySubgraph) {
        throw new Error(`No original entity available`);
      }

      const draftEntity = getRoots(localEntitySubgraph)[0];
      const oldEntity = getRoots(originalEntitySubgraph)[0];

      if (!oldEntity) {
        throw new Error(
          `No original entity available in originalEntitySubgraph`,
        );
      }

      if (!draftEntity) {
        return;
      }

      try {
        setSavingChanges(true);

        await applyDraftLinkEntityChanges(
          draftEntity,
          draftLinksToCreate,
          draftLinksToArchive,
        );

        /** @todo add validation here */
        const updateEntityResponse = await updateEntity({
          variables: {
            entityUpdate: {
              entityId: draftEntity.metadata.recordId.entityId,
              propertyPatches: patchesFromPropertyObjects({
                oldProperties: oldEntity.properties,
                newProperties: mergePropertyObjectAndMetadata(
                  draftEntity.properties,
                  undefined,
                ),
              }),
              entityTypeId: draftEntity.metadata.entityTypeId,
            },
          },
        });

        if (!updateEntityResponse.data) {
          throw new Error("Updating entity failed");
        }

        resetEntityEditor();
        onSubmit();
      } catch (err) {
        setSavingChanges(false);
      }
    }, [
      applyDraftLinkEntityChanges,
      draftLinksToArchive,
      draftLinksToCreate,
      originalEntitySubgraph,
      localEntitySubgraph,
      onSubmit,
      resetEntityEditor,
      updateEntity,
    ]);

    const submitDisabled =
      !isDirty && !draftLinksToCreate.length && !draftLinksToArchive.length;

    const onEntityClick = useCallback(
      (entityId: EntityId) =>
        incompleteOnEntityClick(entityId, slideContainerRef),
      [incompleteOnEntityClick, slideContainerRef],
    );

    return (
      <Drawer
        hideBackdrop
        open={open && !animateOut}
        onClose={onClose}
        anchor="right"
        ModalProps={{
          container: slideContainerRef?.current ?? undefined,
        }}
        PaperProps={{
          onClick: (event: MouseEvent) => event.stopPropagation(),
          sx: (theme) => ({
            borderLeft: slideContainerRef
              ? `1px solid ${theme.palette.gray[30]}`
              : "none",
            boxShadow: "none",
            maxWidth: 1200,
            height: "100%",
            width: "calc(100vw - 200px)",
            [theme.breakpoints.down("md")]: {
              width: "100%",
            },
          }),
        }}
        sx={({ zIndex }) => ({ zIndex: zIndex.drawer + 2 + stackPosition })}
      >
        {!entity ||
        !localEntitySubgraph ||
        entity.entityId !== providedEntityId ? (
          <Stack gap={3} p={5}>
            <Skeleton height={60} />
            <Skeleton height={90} />
            <Skeleton height={500} />
          </Stack>
        ) : (
          <Box>
            <SlideBackForwardCloseBar
              onBack={onBack ? handleBackClick : undefined}
              onForward={onForward}
              onClose={onClose}
            />
            <Stack gap={5} px={6} pb={5} pt={1}>
              <Stack alignItems="center" direction="row">
                <Typography variant="h2" color="gray.90" fontWeight="bold">
                  {entityLabel}
                </Typography>
                {entityOwningShortname && !hideOpenInNew && (
                  <Link
                    href={generateEntityPath({
                      shortname: entityOwningShortname,
                      entityId: entity.metadata.recordId.entityId,
                      includeDraftId: true,
                    })}
                    target="_blank"
                  >
                    <ArrowUpRightRegularIcon
                      sx={{
                        fill: ({ palette }) => palette.blue[70],
                        fontSize: 20,
                        ml: 0.8,
                      }}
                    />
                  </Link>
                )}
              </Stack>

              <EntityEditor
                customColumns={customColumns}
                defaultOutgoingLinkFilters={defaultOutgoingLinkFilters}
                disableTypeClick={disableTypeClick}
                readonly={readonly}
                onEntityUpdated={null}
                entityLabel={entityLabel}
                entitySubgraph={localEntitySubgraph}
                setEntity={(newEntity) => {
                  setIsDirty(true);
                  updateEntitySubgraphStateByEntity(
                    newEntity,
                    (updatedEntitySubgraphOrFunction) => {
                      setLocalEntitySubgraph((prev) => {
                        if (!prev) {
                          throw new Error(`No previous subgraph to update`);
                        }

                        const updatedEntitySubgraph =
                          typeof updatedEntitySubgraphOrFunction === "function"
                            ? updatedEntitySubgraphOrFunction(prev)
                            : updatedEntitySubgraphOrFunction;

                        return updatedEntitySubgraph ?? prev;
                      });
                    },
                  );
                }}
                isDirty={isDirty}
                onEntityClick={onEntityClick}
                draftLinksToCreate={draftLinksToCreate}
                setDraftLinksToCreate={setDraftLinksToCreate}
                draftLinksToArchive={draftLinksToArchive}
                setDraftLinksToArchive={setDraftLinksToArchive}
                slideContainerRef={slideContainerRef}
              />
            </Stack>
          </Box>
        )}

        {!readonly && (
          <Stack direction="row" gap={3}>
            <Button
              onClick={handleSaveChanges}
              loading={savingChanges}
              disabled={submitDisabled}
            >
              Save Changes
            </Button>
            <Button onClick={handleCancel} variant="tertiary">
              Cancel
            </Button>
          </Stack>
        )}
      </Drawer>
    );
  },
);

EditEntitySlideOver.whyDidYouRender = {
  logOnDifferentValues: true,
  customName: "Slideover",
};

export { EditEntitySlideOver };<|MERGE_RESOLUTION|>--- conflicted
+++ resolved
@@ -150,21 +150,6 @@
         (root) => root.entityId === providedEntityId,
       );
 
-<<<<<<< HEAD
-      /** @todo add validation here */
-      const updateEntityResponse = await updateEntity({
-        variables: {
-          entityUpdate: {
-            entityId: draftEntity.metadata.recordId.entityId,
-            propertyPatches: patchesFromPropertyObjects({
-              oldProperties: oldEntity.properties,
-              newProperties: mergePropertyObjectAndMetadata(
-                draftEntity.properties,
-                undefined,
-              ),
-            }),
-            entityTypeIds: draftEntity.metadata.entityTypeIds,
-=======
       return containsRequestedEntity;
     }, [providedEntitySubgraph, providedEntityId]);
 
@@ -213,7 +198,6 @@
             ...fullOntologyResolveDepths,
             hasLeftEntity: { incoming: 1, outgoing: 1 },
             hasRightEntity: { incoming: 1, outgoing: 1 },
->>>>>>> 9115f65a
           },
           includeDrafts: !!draftId,
         },
@@ -339,7 +323,7 @@
                   undefined,
                 ),
               }),
-              entityTypeId: draftEntity.metadata.entityTypeId,
+              entityTypeIds: draftEntity.metadata.entityTypeIds,
             },
           },
         });
