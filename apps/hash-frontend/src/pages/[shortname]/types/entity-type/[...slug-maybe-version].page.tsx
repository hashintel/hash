import { extractVersion, validateEntityType } from "@blockprotocol/type-system";
import { EntityType, VersionedUrl } from "@blockprotocol/type-system/slim";
import { faAsterisk } from "@fortawesome/free-solid-svg-icons";
import {
  FontAwesomeIcon,
  OntologyChip,
  OntologyIcon,
} from "@hashintel/design-system";
import {
  EntityTypeEditorFormData,
  EntityTypeFormProvider,
  getFormDataFromSchema,
  getSchemaFromFormData,
  useEntityTypeForm,
} from "@hashintel/type-editor";
import { OwnedById } from "@local/hash-subgraph";
import { Box, Container, Theme, Typography } from "@mui/material";
import { GlobalStyles } from "@mui/system";
// eslint-disable-next-line unicorn/prefer-node-protocol -- https://github.com/sindresorhus/eslint-plugin-unicorn/issues/1931#issuecomment-1359324528
import { Buffer } from "buffer/";
import { useRouter } from "next/router";
import { NextSeo } from "next-seo";
import { useMemo, useState } from "react";

import { PageErrorState } from "../../../../components/page-error-state";
<<<<<<< HEAD
import {
  isLinkEntityType,
  isTypeArchived,
} from "../../../../shared/entity-types-context/util";
=======
import { EntityTypeEntitiesContext } from "../../../../shared/entity-type-entities-context";
import { useEntityTypeEntitiesContextValue } from "../../../../shared/entity-type-entities-context/use-entity-type-entities-context-value";
import { isLinkEntityType } from "../../../../shared/entity-types-context/util";
>>>>>>> 642afdc4
import { isHrefExternal } from "../../../../shared/is-href-external";
import {
  getLayoutWithSidebar,
  NextPageWithLayout,
} from "../../../../shared/layout";
import { useIsReadonlyModeForResource } from "../../../../shared/readonly-mode";
import { TopContextBar } from "../../../shared/top-context-bar";
import { ArchiveMenuItem } from "../../shared/archive-menu-item";
import { useRouteNamespace } from "../../shared/use-route-namespace";
<<<<<<< HEAD
import { ConvertTypeMenuItem } from "./[...slug-maybe-version].page/convert-type-menu-item";
=======
>>>>>>> 642afdc4
import { DefinitionTab } from "./[...slug-maybe-version].page/definition-tab";
import { EditBarTypeEditor } from "./[...slug-maybe-version].page/edit-bar-type-editor";
import { EntitiesTab } from "./[...slug-maybe-version].page/entities-tab";
import { EntityTypeTabs } from "./[...slug-maybe-version].page/entity-type-tabs";
import { EntityTypeContext } from "./[...slug-maybe-version].page/shared/entity-type-context";
import { EntityTypeHeader } from "./[...slug-maybe-version].page/shared/entity-type-header";
import { getEntityTypeBaseUrl } from "./[...slug-maybe-version].page/shared/get-entity-type-base-url";
import { useCurrentTab } from "./[...slug-maybe-version].page/shared/tabs";
import { TypePreviewSlide } from "./[...slug-maybe-version].page/type-preview-slide";
import { useEntityTypeValue } from "./[...slug-maybe-version].page/use-entity-type-value";

const Page: NextPageWithLayout = () => {
  const router = useRouter();

  // @todo how to handle remote types
  const isDraft = !!router.query.draft;
  const { loading: loadingNamespace, routeNamespace } = useRouteNamespace();

  const [slug, _, requestedVersionString] = router.query[
    "slug-maybe-version"
  ] as [string, "v" | undefined, `${number}` | undefined]; // @todo validate that the URL is formatted as expected;

  const entityTypeBaseUrl = !isDraft
    ? getEntityTypeBaseUrl(slug, router.query.shortname as string)
    : undefined;

  const entityTypeEntitiesValue = useEntityTypeEntitiesContextValue({
    entityTypeBaseUrl,
  });

  const formMethods = useEntityTypeForm<EntityTypeEditorFormData>({
    defaultValues: { allOf: [], properties: [], links: [] },
  });
  const { handleSubmit: wrapHandleSubmit, reset } = formMethods;

  const draftEntityType = useMemo(() => {
    if (router.query.draft) {
      const entityType = JSON.parse(
        Buffer.from(
          decodeURIComponent(router.query.draft.toString()),
          "base64",
        ).toString("utf8"),
      );

      const validationResult = validateEntityType(entityType);
      if (validationResult.type === "Ok") {
        reset(getFormDataFromSchema(entityType));
        return entityType as EntityType;
      } else {
        throw Error(
          `Invalid draft entity type: ${JSON.stringify(validationResult)}`,
        );
      }
    } else {
      return null;
    }
  }, [reset, router.query.draft]);

  const requestedVersion = requestedVersionString
    ? parseInt(requestedVersionString, 10)
    : null;

  const [
    remoteEntityType,
    latestVersion,
    remotePropertyTypes,
    updateEntityType,
    publishDraft,
    { loading: loadingRemoteEntityType },
  ] = useEntityTypeValue(
    entityTypeBaseUrl ?? null,
    requestedVersion,
    routeNamespace?.accountId ?? null,
    (fetchedEntityType) => {
      if (isHrefExternal(fetchedEntityType.schema.$id)) {
        // In the current routing this should never be the case, but this is a marker to handle it when external types exist
        window.open(fetchedEntityType.schema.$id);
      }

      // Load the initial form data after the entity type has been fetched
      reset(getFormDataFromSchema(fetchedEntityType.schema));
    },
  );

  const entityType = remoteEntityType?.schema ?? draftEntityType;

  const userUnauthorized = useIsReadonlyModeForResource(
    routeNamespace?.accountId,
  );

  const isLatest = !requestedVersion || requestedVersion === latestVersion;

  const isReadonly = userUnauthorized || !isLatest;

  const entityTypeAndPropertyTypes = useMemo(
    () =>
      entityType
        ? {
            entityType,
            propertyTypes: remotePropertyTypes ?? {},
          }
        : null,
    [entityType, remotePropertyTypes],
  );

  const handleSubmit = wrapHandleSubmit(async (data) => {
    const entityTypeSchema = getSchemaFromFormData(data);

    if (isDraft) {
      if (!draftEntityType) {
        throw new Error("Cannot publish without draft");
      }

      await publishDraft({
        ...draftEntityType,
        ...entityTypeSchema,
      });
      reset(data);
    } else {
      const res = await updateEntityType({
        ...entityTypeSchema,
      });

      if (!res.errors?.length && res.data) {
        void router.push(res.data.schema.$id);
      } else {
        throw new Error("Could not publish changes");
      }
    }
  });

  const currentTab = useCurrentTab();

  const [previewEntityTypeUrl, setPreviewEntityTypeUrl] =
    useState<VersionedUrl | null>(null);

  const onNavigateToType = (url: VersionedUrl) => {
    if (isHrefExternal(url)) {
      window.open(url);
    } else {
      setPreviewEntityTypeUrl(url);
    }
  };

  if (!entityType) {
    if (loadingRemoteEntityType) {
      return null;
    } else {
      return <PageErrorState />;
    }
  }

  if (!routeNamespace) {
    if (loadingNamespace) {
      return null;
    } else {
      throw new Error("Namespace for valid entity somehow missing");
    }
  }

  const currentVersion = draftEntityType ? 0 : extractVersion(entityType.$id);

  const entityTypeIsLink = isLinkEntityType(entityType);

<<<<<<< HEAD
  const convertToLinkType = wrapHandleSubmit(async (data) => {
    const entityTypeSchema = getSchemaFromFormData(data);

    const res = await updateEntityType({
      ...entityTypeSchema,
      allOf: [{ $ref: linkEntityTypeUrl }],
    });

    if (!res.errors?.length && res.data) {
      void router.push(res.data.schema.$id);
    } else {
      throw new Error("Could not publish changes");
    }
  });

  const isDirty = formMethods.formState.isDirty;

=======
>>>>>>> 642afdc4
  return (
    <>
      <NextSeo title={`${entityType.title} | Entity Type`} />
      <EntityTypeFormProvider {...formMethods}>
        <EntityTypeContext.Provider value={entityType}>
          <EntityTypeEntitiesContext.Provider value={entityTypeEntitiesValue}>
            <Box display="contents" component="form" onSubmit={handleSubmit}>
              <TopContextBar
                actionMenuItems={[
                  ...(remoteEntityType && !isTypeArchived(remoteEntityType)
                    ? [
                        <ArchiveMenuItem
                          key={entityType.$id}
                          item={remoteEntityType}
                        />,
                      ]
                    : []),
                  ...(!isReadonly && !isDraft && !entityTypeIsLink
                    ? [
                        <ConvertTypeMenuItem
                          key={entityType.$id}
                          convertToLinkType={convertToLinkType}
                          disabled={isDirty}
                        />,
                      ]
                    : []),
                ]}
                defaultCrumbIcon={null}
                item={remoteEntityType ?? undefined}
                crumbs={[
                  {
                    href: "/types",
                    title: "Types",
                    id: "types",
                  },
                  {
                    href: "/types/entity-type",
                    title: `${entityTypeIsLink ? "Link" : "Entity"} Types`,
                    id: "entity-types",
                  },
                  {
                    title: entityType.title,
                    href: "#",
                    id: entityType.$id,
                    icon: <FontAwesomeIcon icon={faAsterisk} />,
                  },
                ]}
                scrollToTop={() => {}}
                sx={{ bgcolor: "white" }}
              />

              {!isReadonly && (
                <EditBarTypeEditor
                  currentVersion={currentVersion}
                  discardButtonProps={
                    // @todo confirmation of discard when draft
                    isDraft
                      ? {
                          href: `/new/types/entity-type`,
                        }
                      : {
                          onClick() {
                            reset();
                          },
                        }
                  }
                />
              )}

              <Box
                sx={{
                  borderBottom: 1,
                  borderColor: "gray.20",
                  pt: 3.75,
                  backgroundColor: "white",
                }}
              >
                <Container>
<<<<<<< HEAD
                  <Box
                    display="flex"
                    justifyContent="space-between"
                    alignItems="flex-start"
                  >
                    <EntityTypeHeader
                      ontologyChip={
                        <OntologyChip
                          icon={<OntologyIcon />}
                          domain="hash.ai"
                          path={
                            <>
                              <Typography
                                component="span"
                                fontWeight="bold"
                                color={(theme) => theme.palette.blue[70]}
                              >
                                {router.query.shortname}
                              </Typography>
                              <Typography
                                component="span"
                                color={(theme) => theme.palette.blue[70]}
                              >
                                /types/entity-type/
                              </Typography>
                              <Typography
                                component="span"
                                fontWeight="bold"
                                color={(theme) => theme.palette.blue[70]}
                              >
                                {slug}
                              </Typography>
                              <Typography
                                component="span"
                                color={(theme) => theme.palette.blue[70]}
                              >
                                /v/{currentVersion}
                              </Typography>
                            </>
                          }
                        />
                      }
                      entityType={entityType}
                      isReadonly={isReadonly}
                      latestVersion={latestVersion}
                    />
                  </Box>
=======
                  <EntityTypeHeader
                    isDraft={isDraft}
                    ontologyChip={
                      <OntologyChip
                        icon={<OntologyIcon />}
                        domain="hash.ai"
                        path={
                          <>
                            <Typography
                              component="span"
                              fontWeight="bold"
                              color={(theme) => theme.palette.blue[70]}
                            >
                              {router.query.shortname}
                            </Typography>
                            <Typography
                              component="span"
                              color={(theme) => theme.palette.blue[70]}
                            >
                              /types/entity-type/
                            </Typography>
                            <Typography
                              component="span"
                              fontWeight="bold"
                              color={(theme) => theme.palette.blue[70]}
                            >
                              {slug}
                            </Typography>
                            <Typography
                              component="span"
                              color={(theme) => theme.palette.blue[70]}
                            >
                              /v/{currentVersion}
                            </Typography>
                          </>
                        }
                      />
                    }
                    entityType={entityType}
                    isReadonly={isReadonly}
                    latestVersion={latestVersion}
                  />
>>>>>>> 642afdc4

                  <EntityTypeTabs isDraft={isDraft} />
                </Container>
              </Box>

              <Box py={5}>
                <Container>
                  {currentTab === "definition" ? (
                    entityTypeAndPropertyTypes ? (
                      <DefinitionTab
                        entityTypeAndPropertyTypes={entityTypeAndPropertyTypes}
                        onNavigateToType={onNavigateToType}
                        ownedById={routeNamespace.accountId as OwnedById}
                        readonly={isReadonly}
                      />
                    ) : (
                      "Loading..."
                    )
                  ) : null}
                  {currentTab === "entities" ? <EntitiesTab /> : null}
                </Container>
              </Box>
            </Box>
          </EntityTypeEntitiesContext.Provider>
        </EntityTypeContext.Provider>
      </EntityTypeFormProvider>

      {previewEntityTypeUrl ? (
        <TypePreviewSlide
          onClose={() => setPreviewEntityTypeUrl(null)}
          onNavigateToType={onNavigateToType}
          typeUrl={previewEntityTypeUrl}
        />
      ) : null}

      <GlobalStyles<Theme>
        styles={(theme) => ({
          body: {
            minHeight: "100vh",
            background: theme.palette.gray[10],
          },
        })}
      />
    </>
  );
};

Page.getLayout = (page) =>
  getLayoutWithSidebar(page, {
    fullWidth: true,
  });

export default Page;<|MERGE_RESOLUTION|>--- conflicted
+++ resolved
@@ -13,7 +13,7 @@
   getSchemaFromFormData,
   useEntityTypeForm,
 } from "@hashintel/type-editor";
-import { OwnedById } from "@local/hash-subgraph";
+import { linkEntityTypeUrl, OwnedById } from "@local/hash-subgraph";
 import { Box, Container, Theme, Typography } from "@mui/material";
 import { GlobalStyles } from "@mui/system";
 // eslint-disable-next-line unicorn/prefer-node-protocol -- https://github.com/sindresorhus/eslint-plugin-unicorn/issues/1931#issuecomment-1359324528
@@ -23,16 +23,12 @@
 import { useMemo, useState } from "react";
 
 import { PageErrorState } from "../../../../components/page-error-state";
-<<<<<<< HEAD
+import { EntityTypeEntitiesContext } from "../../../../shared/entity-type-entities-context";
+import { useEntityTypeEntitiesContextValue } from "../../../../shared/entity-type-entities-context/use-entity-type-entities-context-value";
 import {
   isLinkEntityType,
   isTypeArchived,
 } from "../../../../shared/entity-types-context/util";
-=======
-import { EntityTypeEntitiesContext } from "../../../../shared/entity-type-entities-context";
-import { useEntityTypeEntitiesContextValue } from "../../../../shared/entity-type-entities-context/use-entity-type-entities-context-value";
-import { isLinkEntityType } from "../../../../shared/entity-types-context/util";
->>>>>>> 642afdc4
 import { isHrefExternal } from "../../../../shared/is-href-external";
 import {
   getLayoutWithSidebar,
@@ -42,10 +38,7 @@
 import { TopContextBar } from "../../../shared/top-context-bar";
 import { ArchiveMenuItem } from "../../shared/archive-menu-item";
 import { useRouteNamespace } from "../../shared/use-route-namespace";
-<<<<<<< HEAD
 import { ConvertTypeMenuItem } from "./[...slug-maybe-version].page/convert-type-menu-item";
-=======
->>>>>>> 642afdc4
 import { DefinitionTab } from "./[...slug-maybe-version].page/definition-tab";
 import { EditBarTypeEditor } from "./[...slug-maybe-version].page/edit-bar-type-editor";
 import { EntitiesTab } from "./[...slug-maybe-version].page/entities-tab";
@@ -210,7 +203,6 @@
 
   const entityTypeIsLink = isLinkEntityType(entityType);
 
-<<<<<<< HEAD
   const convertToLinkType = wrapHandleSubmit(async (data) => {
     const entityTypeSchema = getSchemaFromFormData(data);
 
@@ -228,8 +220,6 @@
 
   const isDirty = formMethods.formState.isDirty;
 
-=======
->>>>>>> 642afdc4
   return (
     <>
       <NextSeo title={`${entityType.title} | Entity Type`} />
@@ -308,55 +298,6 @@
                 }}
               >
                 <Container>
-<<<<<<< HEAD
-                  <Box
-                    display="flex"
-                    justifyContent="space-between"
-                    alignItems="flex-start"
-                  >
-                    <EntityTypeHeader
-                      ontologyChip={
-                        <OntologyChip
-                          icon={<OntologyIcon />}
-                          domain="hash.ai"
-                          path={
-                            <>
-                              <Typography
-                                component="span"
-                                fontWeight="bold"
-                                color={(theme) => theme.palette.blue[70]}
-                              >
-                                {router.query.shortname}
-                              </Typography>
-                              <Typography
-                                component="span"
-                                color={(theme) => theme.palette.blue[70]}
-                              >
-                                /types/entity-type/
-                              </Typography>
-                              <Typography
-                                component="span"
-                                fontWeight="bold"
-                                color={(theme) => theme.palette.blue[70]}
-                              >
-                                {slug}
-                              </Typography>
-                              <Typography
-                                component="span"
-                                color={(theme) => theme.palette.blue[70]}
-                              >
-                                /v/{currentVersion}
-                              </Typography>
-                            </>
-                          }
-                        />
-                      }
-                      entityType={entityType}
-                      isReadonly={isReadonly}
-                      latestVersion={latestVersion}
-                    />
-                  </Box>
-=======
                   <EntityTypeHeader
                     isDraft={isDraft}
                     ontologyChip={
@@ -399,7 +340,6 @@
                     isReadonly={isReadonly}
                     latestVersion={latestVersion}
                   />
->>>>>>> 642afdc4
 
                   <EntityTypeTabs isDraft={isDraft} />
                 </Container>
