import { extractVersion, validateEntityType } from "@blockprotocol/type-system";
import { EntityType } from "@blockprotocol/type-system/slim";
import { faAsterisk } from "@fortawesome/free-solid-svg-icons";
import {
  FontAwesomeIcon,
  OntologyChip,
  OntologyIcon,
} from "@hashintel/design-system";
import {
  EntityTypeEditorFormData,
  EntityTypeFormProvider,
  getFormDataFromSchema,
  getSchemaFromFormData,
  useEntityTypeForm,
} from "@hashintel/type-editor";
import { linkEntityTypeUrl, OwnedById } from "@local/hash-subgraph";
import { Box, Container, Theme, Tooltip, Typography } from "@mui/material";
import { GlobalStyles } from "@mui/system";
// eslint-disable-next-line unicorn/prefer-node-protocol -- https://github.com/sindresorhus/eslint-plugin-unicorn/issues/1931#issuecomment-1359324528
import { Buffer } from "buffer/";
import Head from "next/head";
import { useRouter } from "next/router";
import { useMemo, useState } from "react";

import { PageErrorState } from "../../../../components/page-error-state";
<<<<<<< HEAD
import {
  secondOption,
  useCommandBarOption,
} from "../../../../shared/command-bar";
=======
import { LinkedIcon } from "../../../../shared/icons/linked-icon";
>>>>>>> 46c36c24
import { isHrefExternal } from "../../../../shared/is-href-external";
import {
  getLayoutWithSidebar,
  NextPageWithLayout,
} from "../../../../shared/layout";
import { useIsReadonlyModeForResource } from "../../../../shared/readonly-mode";
import { TopContextBar } from "../../../shared/top-context-bar";
import { useRouteNamespace } from "../../shared/use-route-namespace";
import { ConvertTypeButton } from "./[...slug-maybe-version].page/convert-type-button";
import { DefinitionTab } from "./[...slug-maybe-version].page/definition-tab";
import { EditBarTypeEditor } from "./[...slug-maybe-version].page/edit-bar-type-editor";
import { EntitiesTab } from "./[...slug-maybe-version].page/entities-tab";
import { EntityTypeDescription } from "./[...slug-maybe-version].page/entity-type-description";
import { EntityTypeTabs } from "./[...slug-maybe-version].page/entity-type-tabs";
import { EntityTypeContext } from "./[...slug-maybe-version].page/shared/entity-type-context";
import { EntityTypeEntitiesContext } from "./[...slug-maybe-version].page/shared/entity-type-entities-context";
import { getEntityTypeBaseUrl } from "./[...slug-maybe-version].page/shared/get-entity-type-base-url";
import { LatestPropertyTypesContextProvider } from "./[...slug-maybe-version].page/shared/latest-property-types-context";
import { useCurrentTab } from "./[...slug-maybe-version].page/shared/tabs";
import { useEntityTypeEntitiesContextValue } from "./[...slug-maybe-version].page/use-entity-type-entities-context-value";
import { useEntityTypeValue } from "./[...slug-maybe-version].page/use-entity-type-value";

const isLinkEntityType = (type: EntityType) =>
  !!type.allOf?.some((parent) => parent.$ref === linkEntityTypeUrl);

const Page: NextPageWithLayout = () => {
  const router = useRouter();

  useCommandBarOption(secondOption);

  // @todo how to handle remote types
  const isDraft = !!router.query.draft;
  const { loading: loadingNamespace, routeNamespace } = useRouteNamespace();

  const [convertTypeLoading, setConvertTypeLoading] = useState(false);

  const [slug, _, requestedVersion] = router.query["slug-maybe-version"] as [
    string,
    "v" | undefined,
    `${number}` | undefined,
  ]; // @todo validate that the URL is formatted as expected;

  const baseEntityTypeUrl = !isDraft
    ? getEntityTypeBaseUrl(slug, router.query.shortname as string)
    : null;

  const entityTypeEntitiesValue =
    useEntityTypeEntitiesContextValue(baseEntityTypeUrl);

  const draftEntityType = useMemo(() => {
    if (router.query.draft) {
      const entityType = JSON.parse(
        Buffer.from(
          decodeURIComponent(router.query.draft.toString()),
          "base64",
        ).toString("utf8"),
      );

      const validationResult = validateEntityType(entityType);
      if (validationResult.type === "Ok") {
        return entityType as EntityType;
      } else {
        throw Error(
          `Invalid draft entity type: ${JSON.stringify(validationResult)}`,
        );
      }
    } else {
      return null;
    }
  }, [router.query.draft]);

  const isReadonly = useIsReadonlyModeForResource(routeNamespace?.accountId);

  const formMethods = useEntityTypeForm<EntityTypeEditorFormData>({
    defaultValues: { properties: [], links: [] },
  });
  const { handleSubmit: wrapHandleSubmit, reset } = formMethods;

  const [
    remoteEntityType,
    remotePropertyTypes,
    updateEntityType,
    publishDraft,
    { loading: loadingRemoteEntityType },
  ] = useEntityTypeValue(
    baseEntityTypeUrl,
    routeNamespace?.accountId ?? null,
    (fetchedEntityType) => {
      if (
        requestedVersion &&
        parseInt(requestedVersion, 10) !== extractVersion(fetchedEntityType.$id)
      ) {
        /**
         * @todo instead of redirecting to the latest version, handle loading earlier versions
         *   - load requested version instead of always latest
         *   - if a later version is available, provide an indicator + link to it
         *   - put the form in readonly mode if not on the latest version
         *   - check handling of external types
         */
        if (isHrefExternal(fetchedEntityType.$id)) {
          // In the current routing this should never be the case, but this is a marker to handle it when external types exist
          window.open(fetchedEntityType.$id);
        } else {
          void router.replace(fetchedEntityType.$id);
        }
      }

      // Load the initial form data after the entity type has been fetched
      reset(getFormDataFromSchema(fetchedEntityType));
    },
  );

  const entityType = remoteEntityType ?? draftEntityType;

  const entityTypeAndPropertyTypes = useMemo(
    () =>
      entityType
        ? {
            entityType,
            propertyTypes: remotePropertyTypes ?? {},
          }
        : null,
    [entityType, remotePropertyTypes],
  );

  const handleSubmit = wrapHandleSubmit(async (data) => {
    const entityTypeSchema = getSchemaFromFormData(data);

    if (isDraft) {
      if (!draftEntityType) {
        throw new Error("Cannot publish without draft");
      }

      await publishDraft({
        ...draftEntityType,
        ...entityTypeSchema,
      });
      reset(data);
    } else {
      const res = await updateEntityType({
        ...entityTypeSchema,
      });

      if (!res.errors?.length) {
        reset(data);
      } else {
        throw new Error("Could not publish changes");
      }
    }
  });

  const currentTab = useCurrentTab();

  if (!entityType) {
    if (loadingRemoteEntityType) {
      return null;
    } else {
      return <PageErrorState />;
    }
  }

  if (!routeNamespace) {
    if (loadingNamespace) {
      return null;
    } else {
      throw new Error("Namespace for valid entity somehow missing");
    }
  }

  const currentVersion = draftEntityType ? 0 : extractVersion(entityType.$id);

  const entityTypeIsLink = isLinkEntityType(entityType);

  const convertToLinkType = wrapHandleSubmit(async (data) => {
    const entityTypeSchema = getSchemaFromFormData(data);

    setConvertTypeLoading(true);
    const res = await updateEntityType({
      ...entityTypeSchema,
      allOf: [{ $ref: linkEntityTypeUrl }],
    });

    setConvertTypeLoading(false);
    if (!res.errors?.length) {
      reset(data);
    } else {
      throw new Error("Could not publish changes");
    }
  });

  const isDirty = formMethods.formState.isDirty;

  return (
    <>
      <Head>
        <title>{entityType.title} | Entity Type | HASH</title>
      </Head>
      <EntityTypeFormProvider {...formMethods}>
        <LatestPropertyTypesContextProvider>
          <EntityTypeContext.Provider value={entityType}>
            <EntityTypeEntitiesContext.Provider value={entityTypeEntitiesValue}>
              <Box display="contents" component="form" onSubmit={handleSubmit}>
                <TopContextBar
                  defaultCrumbIcon={null}
                  crumbs={[
                    {
                      title: "Types",
                      href: "#",
                      id: "types",
                    },
                    {
                      title: `${entityTypeIsLink ? "Link" : "Entity"} Types`,
                      href: "#",
                      id: "entity-types",
                    },
                    {
                      title: entityType.title,
                      href: "#",
                      id: entityType.$id,
                      icon: <FontAwesomeIcon icon={faAsterisk} />,
                    },
                  ]}
                  scrollToTop={() => {}}
                  sx={{ bgcolor: "white" }}
                />

                {!isReadonly && (
                  <EditBarTypeEditor
                    currentVersion={currentVersion}
                    discardButtonProps={
                      // @todo confirmation of discard when draft
                      isDraft
                        ? {
                            href: `/new/types/entity-type`,
                          }
                        : {
                            onClick() {
                              reset();
                            },
                          }
                    }
                  />
                )}

                <Box
                  sx={{
                    borderBottom: 1,
                    borderColor: "gray.20",
                    pt: 3.75,
                    backgroundColor: "white",
                  }}
                >
                  <Container>
                    <OntologyChip
                      icon={<OntologyIcon />}
                      domain="hash.ai"
                      path={
                        <>
                          <Typography
                            component="span"
                            fontWeight="bold"
                            color={(theme) => theme.palette.blue[70]}
                          >
                            {router.query.shortname}
                          </Typography>
                          <Typography
                            component="span"
                            color={(theme) => theme.palette.blue[70]}
                          >
                            /types/entity-types/
                          </Typography>
                          <Typography
                            component="span"
                            fontWeight="bold"
                            color={(theme) => theme.palette.blue[70]}
                          >
                            {slug}
                          </Typography>
                          <Typography
                            component="span"
                            color={(theme) => theme.palette.blue[70]}
                          >
                            /v/{currentVersion}
                          </Typography>
                        </>
                      }
                    />
                    <Box
                      display="flex"
                      justifyContent="space-between"
                      alignItems="center"
                    >
                      <Typography variant="h1" fontWeight="bold" my={3}>
                        {entityTypeIsLink ? (
                          <Tooltip
                            title="This is a 'link' entity type. It is used to link other entities together."
                            placement="top"
                          >
                            <Box display="inline-flex">
                              <LinkedIcon
                                sx={({ palette }) => ({
                                  fontSize: 40,
                                  mr: 3,
                                  stroke: palette.gray[50],
                                  verticalAlign: "middle",
                                })}
                              />
                            </Box>
                          </Tooltip>
                        ) : (
                          <FontAwesomeIcon
                            icon={faAsterisk}
                            sx={({ palette }) => ({
                              fontSize: 40,
                              mr: 3,
                              color: palette.gray[70],
                              verticalAlign: "middle",
                            })}
                          />
                        )}

                        {entityType.title}
                      </Typography>

                      {!isDraft && !entityTypeIsLink ? (
                        <ConvertTypeButton
                          onClick={convertToLinkType}
                          loading={convertTypeLoading}
                          disabled={isDirty}
                        />
                      ) : null}
                    </Box>

                    <Box sx={{ mb: 5.25 }}>
                      <EntityTypeDescription readonly={isReadonly} />
                    </Box>

                    <EntityTypeTabs isDraft={isDraft} />
                  </Container>
                </Box>

                <Box py={5}>
                  <Container>
                    {currentTab === "definition" ? (
                      entityTypeAndPropertyTypes ? (
                        <DefinitionTab
                          entityTypeAndPropertyTypes={
                            entityTypeAndPropertyTypes
                          }
                          ownedById={routeNamespace.accountId as OwnedById}
                          readonly={isReadonly}
                        />
                      ) : (
                        "Loading..."
                      )
                    ) : null}
                    {currentTab === "entities" ? <EntitiesTab /> : null}
                  </Container>
                </Box>
              </Box>
            </EntityTypeEntitiesContext.Provider>
          </EntityTypeContext.Provider>
        </LatestPropertyTypesContextProvider>
      </EntityTypeFormProvider>
      <GlobalStyles<Theme>
        styles={(theme) => ({
          body: {
            minHeight: "100vh",
            background: theme.palette.gray[10],
          },
        })}
      />
    </>
  );
};

Page.getLayout = (page) =>
  getLayoutWithSidebar(page, {
    fullWidth: true,
  });

export default Page;<|MERGE_RESOLUTION|>--- conflicted
+++ resolved
@@ -23,14 +23,11 @@
 import { useMemo, useState } from "react";
 
 import { PageErrorState } from "../../../../components/page-error-state";
-<<<<<<< HEAD
+import { LinkedIcon } from "../../../../shared/icons/linked-icon";
 import {
   secondOption,
   useCommandBarOption,
 } from "../../../../shared/command-bar";
-=======
-import { LinkedIcon } from "../../../../shared/icons/linked-icon";
->>>>>>> 46c36c24
 import { isHrefExternal } from "../../../../shared/is-href-external";
 import {
   getLayoutWithSidebar,
