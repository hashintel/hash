import { extractVersion, validateEntityType } from "@blockprotocol/type-system";
import { EntityType, VersionedUrl } from "@blockprotocol/type-system/slim";
import { faAsterisk } from "@fortawesome/free-solid-svg-icons";
import {
  FontAwesomeIcon,
  OntologyChip,
  OntologyIcon,
} from "@hashintel/design-system";
import {
  EntityTypeEditorFormData,
  EntityTypeFormProvider,
  getFormDataFromSchema,
  getSchemaFromFormData,
  useEntityTypeForm,
} from "@hashintel/type-editor";
import { OwnedById } from "@local/hash-subgraph";
import { Box, Container, Theme, Typography } from "@mui/material";
import { GlobalStyles } from "@mui/system";
// eslint-disable-next-line unicorn/prefer-node-protocol -- https://github.com/sindresorhus/eslint-plugin-unicorn/issues/1931#issuecomment-1359324528
import { Buffer } from "buffer/";
import { useRouter } from "next/router";
import { NextSeo } from "next-seo";
import { useMemo, useState } from "react";

import { PageErrorState } from "../../../../components/page-error-state";
import { EntityTypeEntitiesContext } from "../../../../shared/entity-type-entities-context";
import { useEntityTypeEntitiesContextValue } from "../../../../shared/entity-type-entities-context/use-entity-type-entities-context-value";
import { useEntityTypesContextRequired } from "../../../../shared/entity-types-context/hooks/use-entity-types-context-required";
import { isHrefExternal } from "../../../../shared/is-href-external";
import {
  getLayoutWithSidebar,
  NextPageWithLayout,
} from "../../../../shared/layout";
import { useIsReadonlyModeForResource } from "../../../../shared/readonly-mode";
import { TopContextBar } from "../../../shared/top-context-bar";
import { useRouteNamespace } from "../../shared/use-route-namespace";
import { DefinitionTab } from "./[...slug-maybe-version].page/definition-tab";
import { EditBarTypeEditor } from "./[...slug-maybe-version].page/edit-bar-type-editor";
import { EntitiesTab } from "./[...slug-maybe-version].page/entities-tab";
import { EntityTypeTabs } from "./[...slug-maybe-version].page/entity-type-tabs";
import { EntityTypeContext } from "./[...slug-maybe-version].page/shared/entity-type-context";
import { EntityTypeHeader } from "./[...slug-maybe-version].page/shared/entity-type-header";
import { getEntityTypeBaseUrl } from "./[...slug-maybe-version].page/shared/get-entity-type-base-url";
import { useCurrentTab } from "./[...slug-maybe-version].page/shared/tabs";
import { TypePreviewSlide } from "./[...slug-maybe-version].page/type-preview-slide";
import { useEntityTypeValue } from "./[...slug-maybe-version].page/use-entity-type-value";

const Page: NextPageWithLayout = () => {
  const router = useRouter();

  // @todo how to handle remote types
  const isDraft = !!router.query.draft;
  const { loading: loadingNamespace, routeNamespace } = useRouteNamespace();

  const [slug, _, requestedVersionString] = router.query[
    "slug-maybe-version"
  ] as [string, "v" | undefined, `${number}` | undefined]; // @todo validate that the URL is formatted as expected;

  const entityTypeBaseUrl = !isDraft
    ? getEntityTypeBaseUrl(slug, router.query.shortname as string)
    : undefined;

  const entityTypeEntitiesValue = useEntityTypeEntitiesContextValue({
    entityTypeBaseUrl,
  });

  const { isLinkTypeLookup, loading: loadingEntityTypes } =
    useEntityTypesContextRequired();

  const formMethods = useEntityTypeForm<EntityTypeEditorFormData>({
    defaultValues: { allOf: [], properties: [], links: [] },
  });
  const { handleSubmit: wrapHandleSubmit, reset } = formMethods;

  const draftEntityType = useMemo(() => {
    if (router.query.draft) {
      const entityType = JSON.parse(
        Buffer.from(
          decodeURIComponent(router.query.draft.toString()),
          "base64",
        ).toString("utf8"),
      );

      const validationResult = validateEntityType(entityType);
      if (validationResult.type === "Ok") {
        reset(getFormDataFromSchema(entityType));
        return entityType as EntityType;
      } else {
        throw Error(
          `Invalid draft entity type: ${JSON.stringify(validationResult)}`,
        );
      }
    } else {
      return null;
    }
  }, [reset, router.query.draft]);

  const requestedVersion = requestedVersionString
    ? parseInt(requestedVersionString, 10)
    : null;

  const [
    remoteEntityType,
    latestVersion,
    remotePropertyTypes,
    updateEntityType,
    publishDraft,
    { loading: loadingRemoteEntityType },
  ] = useEntityTypeValue(
    entityTypeBaseUrl ?? null,
    requestedVersion,
    routeNamespace?.accountId ?? null,
    (fetchedEntityType) => {
      if (isHrefExternal(fetchedEntityType.schema.$id)) {
        // In the current routing this should never be the case, but this is a marker to handle it when external types exist
        window.open(fetchedEntityType.schema.$id);
      }

      // Load the initial form data after the entity type has been fetched
      reset(getFormDataFromSchema(fetchedEntityType.schema));
    },
  );

  const entityType = remoteEntityType?.schema ?? draftEntityType;

  const userUnauthorized = useIsReadonlyModeForResource(
    routeNamespace?.accountId,
  );

  const isLatest = !requestedVersion || requestedVersion === latestVersion;

  const isReadonly = userUnauthorized || !isLatest;

  const entityTypeAndPropertyTypes = useMemo(
    () =>
      entityType
        ? {
            entityType,
            propertyTypes: remotePropertyTypes ?? {},
          }
        : null,
    [entityType, remotePropertyTypes],
  );

  const handleSubmit = wrapHandleSubmit(async (data) => {
    const entityTypeSchema = getSchemaFromFormData(data);

    if (isDraft) {
      if (!draftEntityType) {
        throw new Error("Cannot publish without draft");
      }

      await publishDraft({
        ...draftEntityType,
        ...entityTypeSchema,
      });
      reset(data);
    } else {
      const res = await updateEntityType({
        ...entityTypeSchema,
      });

      if (!res.errors?.length && res.data) {
        void router.push(res.data.schema.$id);
      } else {
        throw new Error("Could not publish changes");
      }
    }
  });

  const currentTab = useCurrentTab();

  const [previewEntityTypeUrl, setPreviewEntityTypeUrl] =
    useState<VersionedUrl | null>(null);

  const onNavigateToType = (url: VersionedUrl) => {
    if (isHrefExternal(url)) {
      window.open(url);
    } else {
      setPreviewEntityTypeUrl(url);
    }
  };

  if (!entityType) {
    if (loadingRemoteEntityType) {
      return null;
    } else {
      return <PageErrorState />;
    }
  }

  if (!isLinkTypeLookup) {
    if (loadingEntityTypes) {
      return null;
    } else {
      return <PageErrorState />;
    }
  }

  if (!routeNamespace) {
    if (loadingNamespace) {
      return null;
    } else {
      throw new Error("Namespace for valid entity somehow missing");
    }
  }

  const currentVersion = draftEntityType ? 0 : extractVersion(entityType.$id);

  const entityTypeIsLink = !!isLinkTypeLookup[entityType.$id];

<<<<<<< HEAD
  const convertToLinkType = wrapHandleSubmit(async (data) => {
    const entityTypeSchema = getSchemaFromFormData(data);

    setConvertTypeLoading(true);
    const res = await updateEntityType({
      ...entityTypeSchema,
      allOf: [{ $ref: linkEntityTypeUrl }, ...entityTypeSchema.allOf],
    });

    setConvertTypeLoading(false);
    if (!res.errors?.length && res.data) {
      void router.push(res.data.schema.$id);
    } else {
      throw new Error("Could not publish changes");
    }
  });

  const isDirty = formMethods.formState.isDirty;

=======
>>>>>>> 642afdc4
  return (
    <>
      <NextSeo title={`${entityType.title} | Entity Type`} />
      <EntityTypeFormProvider {...formMethods}>
        <EntityTypeContext.Provider value={entityType}>
          <EntityTypeEntitiesContext.Provider value={entityTypeEntitiesValue}>
            <Box display="contents" component="form" onSubmit={handleSubmit}>
              <TopContextBar
                defaultCrumbIcon={null}
                item={remoteEntityType ?? undefined}
                crumbs={[
                  {
                    href: "/types",
                    title: "Types",
                    id: "types",
                  },
                  {
                    href: "/types/entity-type",
                    title: `${entityTypeIsLink ? "Link" : "Entity"} Types`,
                    id: "entity-types",
                  },
                  {
                    title: entityType.title,
                    href: "#",
                    id: entityType.$id,
                    icon: <FontAwesomeIcon icon={faAsterisk} />,
                  },
                ]}
                scrollToTop={() => {}}
                sx={{ bgcolor: "white" }}
              />

              {!isReadonly && (
                <EditBarTypeEditor
                  currentVersion={currentVersion}
                  discardButtonProps={
                    // @todo confirmation of discard when draft
                    isDraft
                      ? {
                          href: `/new/types/entity-type`,
                        }
                      : {
                          onClick() {
                            reset();
                          },
                        }
                  }
                />
              )}

              <Box
                sx={{
                  borderBottom: 1,
                  borderColor: "gray.20",
                  pt: 3.75,
                  backgroundColor: "white",
                }}
              >
                <Container>
<<<<<<< HEAD
                  <Box
                    display="flex"
                    justifyContent="space-between"
                    alignItems="flex-start"
                  >
                    <EntityTypeHeader
                      ontologyChip={
                        <OntologyChip
                          icon={<OntologyIcon />}
                          domain="hash.ai"
                          path={
                            <>
                              <Typography
                                component="span"
                                fontWeight="bold"
                                color={(theme) => theme.palette.blue[70]}
                              >
                                {router.query.shortname}
                              </Typography>
                              <Typography
                                component="span"
                                color={(theme) => theme.palette.blue[70]}
                              >
                                /types/entity-type/
                              </Typography>
                              <Typography
                                component="span"
                                fontWeight="bold"
                                color={(theme) => theme.palette.blue[70]}
                              >
                                {slug}
                              </Typography>
                              <Typography
                                component="span"
                                color={(theme) => theme.palette.blue[70]}
                              >
                                /v/{currentVersion}
                              </Typography>
                            </>
                          }
                        />
                      }
                      entityType={entityType}
                      isLink={entityTypeIsLink}
                      isReadonly={isReadonly}
                      latestVersion={latestVersion}
                    />
                    {!isReadonly && !isDraft && !entityTypeIsLink ? (
                      <ConvertTypeButton
                        onClick={convertToLinkType}
                        loading={convertTypeLoading}
                        disabled={isDirty}
=======
                  <EntityTypeHeader
                    isDraft={isDraft}
                    ontologyChip={
                      <OntologyChip
                        icon={<OntologyIcon />}
                        domain="hash.ai"
                        path={
                          <>
                            <Typography
                              component="span"
                              fontWeight="bold"
                              color={(theme) => theme.palette.blue[70]}
                            >
                              {router.query.shortname}
                            </Typography>
                            <Typography
                              component="span"
                              color={(theme) => theme.palette.blue[70]}
                            >
                              /types/entity-type/
                            </Typography>
                            <Typography
                              component="span"
                              fontWeight="bold"
                              color={(theme) => theme.palette.blue[70]}
                            >
                              {slug}
                            </Typography>
                            <Typography
                              component="span"
                              color={(theme) => theme.palette.blue[70]}
                            >
                              /v/{currentVersion}
                            </Typography>
                          </>
                        }
>>>>>>> 642afdc4
                      />
                    }
                    entityType={entityType}
                    isReadonly={isReadonly}
                    latestVersion={latestVersion}
                  />

                  <EntityTypeTabs isDraft={isDraft} />
                </Container>
              </Box>

              <Box py={5}>
                <Container>
                  {currentTab === "definition" ? (
                    entityTypeAndPropertyTypes ? (
                      <DefinitionTab
                        entityTypeAndPropertyTypes={entityTypeAndPropertyTypes}
                        onNavigateToType={onNavigateToType}
                        ownedById={routeNamespace.accountId as OwnedById}
                        readonly={isReadonly}
                      />
                    ) : (
                      "Loading..."
                    )
                  ) : null}
                  {currentTab === "entities" ? <EntitiesTab /> : null}
                </Container>
              </Box>
            </Box>
          </EntityTypeEntitiesContext.Provider>
        </EntityTypeContext.Provider>
      </EntityTypeFormProvider>

      {previewEntityTypeUrl ? (
        <TypePreviewSlide
          onClose={() => setPreviewEntityTypeUrl(null)}
          onNavigateToType={onNavigateToType}
          typeUrl={previewEntityTypeUrl}
        />
      ) : null}

      <GlobalStyles<Theme>
        styles={(theme) => ({
          body: {
            minHeight: "100vh",
            background: theme.palette.gray[10],
          },
        })}
      />
    </>
  );
};

Page.getLayout = (page) =>
  getLayoutWithSidebar(page, {
    fullWidth: true,
  });

export default Page;<|MERGE_RESOLUTION|>--- conflicted
+++ resolved
@@ -209,28 +209,6 @@
 
   const entityTypeIsLink = !!isLinkTypeLookup[entityType.$id];
 
-<<<<<<< HEAD
-  const convertToLinkType = wrapHandleSubmit(async (data) => {
-    const entityTypeSchema = getSchemaFromFormData(data);
-
-    setConvertTypeLoading(true);
-    const res = await updateEntityType({
-      ...entityTypeSchema,
-      allOf: [{ $ref: linkEntityTypeUrl }, ...entityTypeSchema.allOf],
-    });
-
-    setConvertTypeLoading(false);
-    if (!res.errors?.length && res.data) {
-      void router.push(res.data.schema.$id);
-    } else {
-      throw new Error("Could not publish changes");
-    }
-  });
-
-  const isDirty = formMethods.formState.isDirty;
-
-=======
->>>>>>> 642afdc4
   return (
     <>
       <NextSeo title={`${entityType.title} | Entity Type`} />
@@ -290,60 +268,6 @@
                 }}
               >
                 <Container>
-<<<<<<< HEAD
-                  <Box
-                    display="flex"
-                    justifyContent="space-between"
-                    alignItems="flex-start"
-                  >
-                    <EntityTypeHeader
-                      ontologyChip={
-                        <OntologyChip
-                          icon={<OntologyIcon />}
-                          domain="hash.ai"
-                          path={
-                            <>
-                              <Typography
-                                component="span"
-                                fontWeight="bold"
-                                color={(theme) => theme.palette.blue[70]}
-                              >
-                                {router.query.shortname}
-                              </Typography>
-                              <Typography
-                                component="span"
-                                color={(theme) => theme.palette.blue[70]}
-                              >
-                                /types/entity-type/
-                              </Typography>
-                              <Typography
-                                component="span"
-                                fontWeight="bold"
-                                color={(theme) => theme.palette.blue[70]}
-                              >
-                                {slug}
-                              </Typography>
-                              <Typography
-                                component="span"
-                                color={(theme) => theme.palette.blue[70]}
-                              >
-                                /v/{currentVersion}
-                              </Typography>
-                            </>
-                          }
-                        />
-                      }
-                      entityType={entityType}
-                      isLink={entityTypeIsLink}
-                      isReadonly={isReadonly}
-                      latestVersion={latestVersion}
-                    />
-                    {!isReadonly && !isDraft && !entityTypeIsLink ? (
-                      <ConvertTypeButton
-                        onClick={convertToLinkType}
-                        loading={convertTypeLoading}
-                        disabled={isDirty}
-=======
                   <EntityTypeHeader
                     isDraft={isDraft}
                     ontologyChip={
@@ -380,10 +304,10 @@
                             </Typography>
                           </>
                         }
->>>>>>> 642afdc4
                       />
                     }
                     entityType={entityType}
+                    isLink={entityTypeIsLink}
                     isReadonly={isReadonly}
                     latestVersion={latestVersion}
                   />
