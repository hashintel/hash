import {
  EntityType,
  PropertyTypeReference,
  ValueOrArray,
  VersionedUrl,
} from "@blockprotocol/type-system";
import { ConstructEntityTypeParams } from "@local/hash-graphql-shared/graphql/types";
import {
  AccountId,
  BaseUrl,
  EntityTypeWithMetadata,
  OwnedById,
  PropertyTypeWithMetadata,
  Subgraph,
} from "@local/hash-subgraph";
import {
  getEntityTypeById,
  getEntityTypesByBaseUrl,
  getPropertyTypeById,
} from "@local/hash-subgraph/stdlib";
import {
  extractBaseUrl,
  versionedUrlFromComponents,
} from "@local/hash-subgraph/type-system-patch";
import { useRouter } from "next/router";
import {
  useCallback,
  useEffect,
  useLayoutEffect,
  useMemo,
  useRef,
  useState,
} from "react";

import { useBlockProtocolCreateEntityType } from "../../../../../components/hooks/block-protocol-functions/ontology/use-block-protocol-create-entity-type";
import { useBlockProtocolUpdateEntityType } from "../../../../../components/hooks/block-protocol-functions/ontology/use-block-protocol-update-entity-type";
import {
  useEntityTypesLoading,
  useEntityTypesSubgraphOptional,
  useFetchEntityTypes,
} from "../../../../../shared/entity-types-context/hooks";

/**
 * Adds all property types referenced by the given property reference objects to the provided map,
 * including from nested property objects each property type may further reference.
 *
 * The subgraph must be a result of having queried for an entity type with sufficiently high depth
 * for constrainsPropertiesOn to contain all property types referenced by the entity type and its properties.
 *
 * @param propertyReferenceObjects The values of an entity type or property type's 'properties' object
 * @param subgraph a subgraph which is assumed to contain all relevant property types
 * @param propertyTypesMap the map to add the property types to
 *
 * @return nothing, because the caller provided the map
 *
 * @throws if the subgraph does not contain a property type referenced by the given reference objects
 *
 * @todo this is a good candidate for moving to somewhere shared, possibly @blockprotocol/graph's stdlib
 */
const addPropertyTypesToMapFromReferences = (
  propertyReferenceObjects: ValueOrArray<PropertyTypeReference>[],
  subgraph: Subgraph,
  propertyTypesMap: Map<string, PropertyTypeWithMetadata>,
) => {
  for (const referenceObject of propertyReferenceObjects) {
    const propertyUrl =
      "items" in referenceObject
        ? referenceObject.items.$ref
        : referenceObject.$ref;
    if (!propertyTypesMap.has(propertyUrl)) {
      const propertyType = getPropertyTypeById(subgraph, propertyUrl);

      if (propertyType) {
        for (const childProp of propertyType.schema.oneOf) {
          if ("type" in childProp && childProp.type === "object") {
            addPropertyTypesToMapFromReferences(
              Object.values(childProp.properties),
              subgraph,
              propertyTypesMap,
            );
          }
        }
      }

      if (propertyType) {
        propertyTypesMap.set(propertyUrl, propertyType);
      }
    }
  }
};

/**
 * Gets a map of all property types referenced by the entity type to the provided map,
 * including from any parents in its inheritance chain and nested property objects,
 *
 * The subgraph must be a result of having queried for an entity type with sufficiently high depth
 * for constrainsPropertiesOn and inheritsFrom to contain all parent entity types and property types they reference.
 *
 * @param entityType The entity type to provide properties for
 * @param subgraph a subgraph which is assumed to contain all relevant property types
 *
 * @throws if the subgraph does not contain a property type or parent entity type relied on by the entity type
 *
 * @todo this is a good candidate for moving to somewhere shared, possibly @blockprotocol/graph's stdlib
 */
const getPropertyTypesForEntityType = (
  entityType: EntityType,
  subgraph: Subgraph,
  propertyTypesMap = new Map<string, PropertyTypeWithMetadata>(),
) => {
  addPropertyTypesToMapFromReferences(
    Object.values(entityType.properties),
    subgraph,
    propertyTypesMap,
  );

  for (const parentReference of entityType.allOf ?? []) {
    const parentEntityType = getEntityTypeById(subgraph, parentReference.$ref);

    if (!parentEntityType) {
      throw new Error(
        `Could not find parent entity type ${parentReference.$ref} for entity type ${entityType.$id}`,
      );
    }

    getPropertyTypesForEntityType(
      parentEntityType.schema,
      subgraph,
      propertyTypesMap,
    );
  }

  return propertyTypesMap;
};

export const useEntityTypeValue = (
  entityTypeBaseUrl: BaseUrl | null,
  requestedVersion: number | null,
  accountId: AccountId | null,
  onCompleted?: (entityType: EntityTypeWithMetadata) => void,
) => {
  const router = useRouter();

  const { createEntityType } = useBlockProtocolCreateEntityType(
    accountId as OwnedById | null,
  );

  const entityTypesSubgraph = useEntityTypesSubgraphOptional();
  const entityTypesLoading = useEntityTypesLoading() || !entityTypeBaseUrl;
  const refetch = useFetchEntityTypes();

  const { updateEntityType } = useBlockProtocolUpdateEntityType();

  const { contextEntityType, latestVersion } = useMemo<{
    contextEntityType: EntityTypeWithMetadata | null;
    latestVersion: number | null;
  }>(() => {
    if (entityTypesLoading || !entityTypesSubgraph) {
      return { contextEntityType: null, latestVersion: null };
    }

    const relevantEntityTypes = getEntityTypesByBaseUrl(
      entityTypesSubgraph,
      entityTypeBaseUrl,
    );

    if (relevantEntityTypes.length > 0) {
      const availableVersions = relevantEntityTypes.map(
        ({
          metadata: {
            recordId: { version },
          },
        }) => version,
      );

      const maxVersion = Math.max(...availableVersions);

      // Return the requested version if one has been specified and it exists
      if (requestedVersion) {
        const indexOfRequestedVersion =
          availableVersions.indexOf(requestedVersion);

        if (indexOfRequestedVersion >= 0) {
          return {
            contextEntityType: relevantEntityTypes[indexOfRequestedVersion]!,
            latestVersion: maxVersion,
          };
        } else {
          // eslint-disable-next-line no-console -- intentional debugging logging
          console.warn(
            `Requested version ${requestedVersion} not found – redirecting to latest.`,
          );
        }
      }

      // Otherwise, return the latest version
      const relevantVersionIndex = availableVersions.indexOf(maxVersion);
      return {
        contextEntityType: relevantEntityTypes[relevantVersionIndex]!,
        latestVersion: maxVersion,
      };
    }

    return { contextEntityType: null, latestVersion: null };
  }, [
    entityTypeBaseUrl,
    entityTypesLoading,
    entityTypesSubgraph,
    requestedVersion,
  ]);

  const [stateEntityType, setStateEntityType] = useState(contextEntityType);

  if (
    stateEntityType !== contextEntityType &&
    (contextEntityType ||
      (stateEntityType &&
        (requestedVersion && entityTypeBaseUrl
          ? stateEntityType.schema.$id !==
            versionedUrlFromComponents(entityTypeBaseUrl, requestedVersion)
          : extractBaseUrl(stateEntityType.schema.$id) !== entityTypeBaseUrl)))
  ) {
    setStateEntityType(contextEntityType);
  }

  const propertyTypes = useMemo(() => {
    if (!stateEntityType || !entityTypesSubgraph) {
      return null;
    }

<<<<<<< HEAD
    const relevantPropertiesMap = getPropertyTypesForEntityType(
      stateEntityType,
=======
    const relevantPropertiesMap = getPropertyTypes(
      Object.values(stateEntityType.schema.properties),
>>>>>>> 49b13bee
      entityTypesSubgraph,
    );

    return Object.fromEntries(relevantPropertiesMap);
  }, [stateEntityType, entityTypesSubgraph]);

  const stateEntityTypeRef = useRef(stateEntityType);
  useLayoutEffect(() => {
    stateEntityTypeRef.current = stateEntityType;
  });

  const completedRef = useRef<VersionedUrl | null>(null);

  useLayoutEffect(() => {
    if (
      stateEntityType &&
      completedRef.current !== stateEntityType.schema.$id
    ) {
      completedRef.current = stateEntityType.schema.$id;
      onCompleted?.(stateEntityType);
    }
  });

  const entityTypeUnavailable = entityTypesLoading && !stateEntityType;

  const lastFetchedBaseUrl = useRef(entityTypeBaseUrl);

  useEffect(() => {
    if (lastFetchedBaseUrl.current !== entityTypeBaseUrl) {
      lastFetchedBaseUrl.current = entityTypeBaseUrl;
      void refetch();
    }
  }, [entityTypeBaseUrl, refetch]);

  const updateCallback = useCallback(
    async (partialEntityType: Partial<ConstructEntityTypeParams>) => {
      if (!stateEntityTypeRef.current) {
        throw new Error("Cannot update yet");
      }

      const {
        schema: { $id, ...restOfEntityType },
      } = stateEntityTypeRef.current;

      const res = await updateEntityType({
        data: {
          entityTypeId: $id,
          entityType: {
            ...restOfEntityType,
            ...partialEntityType,
          },
        },
      });

      await refetch();

      return res;
    },
    [refetch, updateEntityType],
  );

  const publishDraft = useCallback(
    async (draftEntityType: EntityType) => {
      const res = await createEntityType({
        data: {
          entityType: draftEntityType,
        },
      });

      if (res.errors?.length || !res.data) {
        throw new Error("Could not publish changes");
      }

      await refetch();

      const newUrl = extractBaseUrl(res.data.schema.$id);

      await router.replace(newUrl, newUrl, { shallow: true });
    },
    [createEntityType, refetch, router],
  );

  return [
    entityTypeUnavailable ? null : stateEntityType,
    latestVersion,
    propertyTypes,
    updateCallback,
    publishDraft,
    { loading: entityTypeUnavailable },
  ] as const;
};<|MERGE_RESOLUTION|>--- conflicted
+++ resolved
@@ -228,13 +228,8 @@
       return null;
     }
 
-<<<<<<< HEAD
     const relevantPropertiesMap = getPropertyTypesForEntityType(
-      stateEntityType,
-=======
-    const relevantPropertiesMap = getPropertyTypes(
-      Object.values(stateEntityType.schema.properties),
->>>>>>> 49b13bee
+      stateEntityType.schema,
       entityTypesSubgraph,
     );
 
