--- conflicted
+++ resolved
@@ -4,11 +4,7 @@
 import { Box, Stack, Tooltip, Typography } from "@mui/material";
 import { ReactNode, useState } from "react";
 
-<<<<<<< HEAD
-=======
-import { isLinkEntityType } from "../../../../../../shared/entity-types-context/util";
 import { ArrowUpRightIcon } from "../../../../../../shared/icons/arrow-up-right-icon";
->>>>>>> 642afdc4
 import { LinkedIcon } from "../../../../../../shared/icons/linked-icon";
 import { Button, Link, Modal } from "../../../../../../shared/ui";
 import { CreateEntityTypeForm } from "../../../../../shared/create-entity-type-form";
@@ -18,11 +14,8 @@
   isPreviewSlide?: boolean;
   ontologyChip: ReactNode;
   entityType: EntityType;
-<<<<<<< HEAD
+  isDraft: boolean;
   isLink: boolean;
-=======
-  isDraft: boolean;
->>>>>>> 642afdc4
   isReadonly: boolean;
   latestVersion?: number | null;
 }
@@ -31,21 +24,13 @@
   isPreviewSlide,
   ontologyChip,
   entityType,
-<<<<<<< HEAD
+  isDraft,
   isLink,
-  isReadonly,
-  latestVersion,
-}: EntityTypeHeaderProps) => {
-=======
-  isDraft,
   isReadonly,
   latestVersion,
 }: EntityTypeHeaderProps) => {
   const [showExtendTypeModal, setShowExtendTypeModal] = useState(false);
 
-  const entityTypeIsLink = isLinkEntityType(entityType);
-
->>>>>>> 642afdc4
   const isLatest =
     !latestVersion || extractVersion(entityType.$id) === latestVersion;
   const latestVersionUrl = entityType.$id.replace(/\d+$/, `${latestVersion}`);
@@ -56,29 +41,6 @@
         <Stack direction="row" spacing={1} sx={{ alignItems: "center" }}>
           {ontologyChip}
 
-<<<<<<< HEAD
-        {!isLatest && (
-          <Link
-            href={latestVersionUrl}
-            sx={{
-              textDecoration: "none",
-            }}
-          >
-            <Typography color="inherit" sx={{ fontSize: 11, fontWeight: 600 }}>
-              {`–> v${latestVersion} available`}
-            </Typography>
-          </Link>
-        )}
-      </Stack>
-      <Typography variant="h1" fontWeight="bold" my={3}>
-        {isLink ? (
-          <Tooltip
-            title="This is a 'link' entity type. It is used to link other entities together."
-            placement="top"
-          >
-            <Box display="inline-flex">
-              <LinkedIcon
-=======
           {!isLatest && (
             <Link
               href={latestVersionUrl}
@@ -102,7 +64,7 @@
           justifyContent="space-between"
         >
           <Typography variant="h1" fontWeight="bold" my={3}>
-            {entityTypeIsLink ? (
+            {isLink ? (
               <Tooltip
                 title="This is a 'link' entity type. It is used to link other entities together."
                 placement="top"
@@ -121,7 +83,6 @@
             ) : (
               <FontAwesomeIcon
                 icon={faAsterisk}
->>>>>>> 642afdc4
                 sx={({ palette }) => ({
                   fontSize: 40,
                   mr: 3,
