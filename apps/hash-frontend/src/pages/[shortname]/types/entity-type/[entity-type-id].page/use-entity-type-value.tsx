--- conflicted
+++ resolved
@@ -1,15 +1,9 @@
-<<<<<<< HEAD
-import { PropertyType } from "@blockprotocol/graph";
-import { EntityType, extractBaseUri } from "@blockprotocol/type-system";
-import { VersionedUri } from "@blockprotocol/type-system/slim";
-=======
 import {
   EntityType,
   extractBaseUri,
   PropertyType,
   VersionedUri,
 } from "@blockprotocol/type-system";
->>>>>>> c5914ab9
 import { AccountId, OwnedById } from "@local/hash-isomorphic-utils/types";
 import { Subgraph } from "@local/hash-subgraph";
 import { getEntityTypesByBaseUri } from "@local/hash-subgraph/src/stdlib/element/entity-type";
@@ -32,14 +26,6 @@
   useFetchEntityTypes,
 } from "../../../../../shared/entity-types-context/hooks";
 
-<<<<<<< HEAD
-interface EntityTypeAndPropertyTypes {
-  entityType: EntityType;
-  propertyTypes: Record<VersionedUri, PropertyType>;
-}
-
-=======
->>>>>>> c5914ab9
 const getPropertyTypes = (
   properties: any,
   subgraph: Subgraph,
@@ -128,42 +114,10 @@
       entityTypesSubgraph,
     );
 
-<<<<<<< HEAD
-    return {
-      entityType: relevantEntityType,
-      propertyTypes: Object.fromEntries(relevantPropertiesMap),
-    };
-  }, [entityTypeBaseUri, entityTypesSubgraph, entityTypesLoading]);
-
-  const [
-    rememberedEntityTypeAndPropertyTypes,
-    setRememberedEntityTypeAndPropertyTypes,
-  ] = useState<EntityTypeAndPropertyTypes | null>(
-    availableEntityTypeAndPropertyTypes as any, // @todo-0.3 fix this when types consistent
-  );
-
-  if (
-    rememberedEntityTypeAndPropertyTypes !==
-      availableEntityTypeAndPropertyTypes &&
-    (availableEntityTypeAndPropertyTypes ||
-      (rememberedEntityTypeAndPropertyTypes &&
-        extractBaseUri(rememberedEntityTypeAndPropertyTypes.entityType.$id) !==
-          entityTypeBaseUri))
-  ) {
-    setRememberedEntityTypeAndPropertyTypes(
-      availableEntityTypeAndPropertyTypes as any, // @todo-0.3 fix this when types consistent,
-    );
-  }
-
-  const rememberedEntityTypeAndPropertyTypesRef = useRef(
-    rememberedEntityTypeAndPropertyTypes,
-  );
-=======
     return Object.fromEntries(relevantPropertiesMap);
   }, [stateEntityType, entityTypesSubgraph]);
 
   const stateEntityTypeRef = useRef(stateEntityType);
->>>>>>> c5914ab9
   useLayoutEffect(() => {
     stateEntityTypeRef.current = stateEntityType;
   });
