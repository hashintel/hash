--- conflicted
+++ resolved
@@ -14,11 +14,7 @@
 
   const duration = intervalToDuration({ start: 0, end: elapsed });
 
-<<<<<<< HEAD
-  return [duration.hours, duration.minutes ?? 0, duration.seconds]
-=======
   return [duration.hours, duration.minutes ?? 0, duration.seconds ?? 0]
->>>>>>> 5a3240db
     .filter(isNonNullable)
     .map(pad)
     .join(":");
