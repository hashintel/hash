--- conflicted
+++ resolved
@@ -813,15 +813,11 @@
             ? "Updated"
             : "Created";
 
-<<<<<<< HEAD
-        const relevance = relevantEntityIds.includes(entityId) ? "Yes" : "No";
-=======
         const relevance = relevantEntityIds.find((relevantEntityId) =>
           entityId.startsWith(relevantEntityId),
         )
           ? "Yes"
           : "No";
->>>>>>> 5a3240db
 
         /**
          * Account for the entity's values in the filters, other than types which are handled above when processing the entity's types.
