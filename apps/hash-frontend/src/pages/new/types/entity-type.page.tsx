--- conflicted
+++ resolved
@@ -94,17 +94,13 @@
       version: 1,
     });
     const entityType: EntityType = {
-      $id: versionedUri,
+      $id: versionedUrl,
       title: name,
       description,
       kind: "entityType",
       type: "object",
       properties: {},
-<<<<<<< HEAD
-      $id: versionedUrl,
-=======
       additionalProperties: false,
->>>>>>> d1ecfcd5
     };
 
     const nextUrl = `${baseUrl}?draft=${encodeURIComponent(
