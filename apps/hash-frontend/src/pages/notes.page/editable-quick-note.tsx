--- conflicted
+++ resolved
@@ -7,12 +7,8 @@
 import {
   blockProtocolTypes,
   systemTypes,
-<<<<<<< HEAD
 } from "@local/hash-isomorphic-utils/ontology-type-ids";
-=======
-} from "@local/hash-isomorphic-utils/ontology-types";
 import { TextToken } from "@local/hash-isomorphic-utils/types";
->>>>>>> 6a19deb9
 import {
   EntityRootType,
   extractEntityUuidFromEntityId,
