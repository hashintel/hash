--- conflicted
+++ resolved
@@ -160,11 +160,13 @@
             (filterState.includeGlobal ? true : !external) &&
             (filterState.includeArchived ? true : !archived),
         ),
-<<<<<<< HEAD
-    [isLinkTypeLookup, types, namespaces, filterState],
-=======
-    [types, namespaces, filterState, activeWorkspaceAccountId],
->>>>>>> 25aed107
+    [
+      isLinkTypeLookup,
+      types,
+      namespaces,
+      filterState,
+      activeWorkspaceAccountId,
+    ],
   );
 
   const createGetCellContent = useCallback(
