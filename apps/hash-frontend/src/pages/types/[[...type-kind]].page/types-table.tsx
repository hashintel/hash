--- conflicted
+++ resolved
@@ -78,13 +78,9 @@
 }> = ({ types, kind }) => {
   const router = useRouter();
 
-<<<<<<< HEAD
   const [showSearch, setShowSearch] = useState<boolean>(false);
 
-  const { activeWorkspaceAccountId } = useContext(WorkspaceContext);
-=======
   const { activeWorkspaceOwnedById } = useContext(WorkspaceContext);
->>>>>>> 02a18878
 
   const [filterState, setFilterState] = useState<FilterState>({
     includeArchived: false,
