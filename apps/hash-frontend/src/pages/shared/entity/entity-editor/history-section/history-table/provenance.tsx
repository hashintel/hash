<<<<<<< HEAD
import type { Subgraph } from "@blockprotocol/graph";
import type {
  ActorId,
  EntityId,
  OriginProvenance,
} from "@blockprotocol/type-system";
=======
import type { EntityId, OriginProvenance } from "@blockprotocol/type-system";
>>>>>>> fec03152
import { extractEntityUuidFromEntityId } from "@blockprotocol/type-system";
import {
  ArrowUpRightRegularIcon,
  CodeIcon,
  InfinityLightIcon,
  Skeleton,
  WandMagicSparklesIcon,
} from "@hashintel/design-system";
import { generateWorkerRunPath } from "@local/hash-isomorphic-utils/flows/frontend-paths";
import type { SvgIconProps, SxProps, Theme } from "@mui/material";
import { Box, Stack, Typography } from "@mui/material";
import { useRouter } from "next/router";
import type { FunctionComponent, PropsWithChildren } from "react";
import { useState } from "react";

import { SearchIcon } from "../../../../../../shared/icons/search-icon";
import { UserIcon } from "../../../../../../shared/icons/user-icon";
import { Link } from "../../../../../../shared/ui/link";
import { useActors } from "../../../../../../shared/use-actors";
import type { HistoryEvent } from "../shared/types";
import { SourcesSlideover } from "./provenance/sources-slideover";

const ProvenanceHeader = ({ label }: { label: string }) => (
  <Typography sx={{ color: "black", fontWeight: 700, fontSize: 14 }}>
    {label}
  </Typography>
);

const provenanceIconSx: SxProps<Theme> = {
  fill: ({ palette }) => palette.gray[50],
  fontSize: 14,
};

const provenanceIconMap: Record<
  OriginProvenance["type"],
  FunctionComponent<SvgIconProps>
> = {
  flow: InfinityLightIcon,
  "browser-extension": UserIcon,
  "web-app": UserIcon,
  "mobile-app": UserIcon,
  api: CodeIcon,
  migration: CodeIcon,
};

const typographySx: SxProps<Theme> = {
  fontSize: 14,
  lineHeight: 1,
};

const ProvenanceRow = ({ children }: PropsWithChildren) => (
  <Stack direction="row" alignItems="center" gap={1.5} my={0.5}>
    {children}
  </Stack>
);

export const Provenance = ({
  event,
  subgraph,
}: {
  event: HistoryEvent;
  subgraph: Subgraph;
}) => {
  const {
    provenance: { edition },
  } = event;

  const { actors, loading } = useActors({
    accountIds: [edition.createdById],
  });

  const [showSourcesSlideover, setShowSourcesSlideover] = useState(false);

  const { query } = useRouter();
  const shortname = query.shortname as string;

  if (loading) {
    return (
      <Box py={2} px={4}>
        <Skeleton height={200} />
      </Box>
    );
  }

  const actor = actors?.[0];

  if (!actor) {
    throw new Error(
      `Could not fetch creator actor with id ${edition.createdById}`,
    );
  }

  const originType = edition.origin.type;
  const actorType = edition.actorType;

  const originTextPrefix = event.type === "created" ? "Created" : "Updated";

  let originText = `${originTextPrefix} from the`;
  if (originType === "flow" || originType === "migration") {
    originText = `${originTextPrefix} by a`;
  }

  const OriginIcon = provenanceIconMap[originType];

  const flowRunEntityId = edition.origin.id as EntityId | undefined;

  const sources =
    event.type === "property-update"
      ? event.provenance.property?.sources
      : event.provenance.edition.sources;

  return (
    <>
      {!!sources?.length && (
        <SourcesSlideover
          event={event}
          onClose={() => setShowSourcesSlideover(false)}
          open={showSourcesSlideover}
          subgraph={subgraph}
        />
      )}
      <Box
        py={2}
        px={4}
        sx={({ palette }) => ({
          background: palette.blue[10],
          borderTop: `1px solid ${palette.blue[20]}`,
          borderRadius: 2,
        })}
      >
        <Stack direction="row" gap={4}>
          <Stack gap={0.8}>
            <ProvenanceHeader label="Change origins" />
            <ProvenanceRow>
              <OriginIcon sx={provenanceIconSx} />
              <Typography sx={typographySx}>
                {originText}
                <Box component="span" sx={{ fontWeight: 600, ml: 0.5 }}>
                  {originType.split("-").join(" ")}
                </Box>
              </Typography>
              {flowRunEntityId && (
                <Link
                  href={generateWorkerRunPath({
                    flowRunId: extractEntityUuidFromEntityId(flowRunEntityId),
                    shortname,
                  })}
                  sx={{
                    ...typographySx,
                    display: "flex",
                    alignItems: "center",
                    fontWeight: 600,
                    textDecoration: "none",
                    pl: 1.5,
                    borderLeft: ({ palette }) =>
                      `1px solid ${palette.gray[40]}`,
                  }}
                  target="_blank"
                >
                  View run
                  <ArrowUpRightRegularIcon
                    sx={{
                      fill: ({ palette }) => palette.blue[70],
                      ml: 0.5,
                      ...typographySx,
                    }}
                  />
                </Link>
              )}
            </ProvenanceRow>
            <ProvenanceRow>
              {actorType === "ai" ? (
                <WandMagicSparklesIcon sx={provenanceIconSx} />
              ) : (
                <OriginIcon sx={provenanceIconSx} />
              )}
              <Typography sx={typographySx}>
                {originTextPrefix} by
                <Box component="span" sx={{ fontWeight: 600, ml: 0.5 }}>
                  {actor.kind === "machine" ? (
                    actor.displayName
                  ) : (
                    <Link href={`/@${actor.shortname}`}>
                      {actor.displayName}
                    </Link>
                  )}
                </Box>
              </Typography>
            </ProvenanceRow>
          </Stack>
          {!!sources?.length && (
            <Stack gap={0.5}>
              <ProvenanceHeader label="Information origins" />
              <ProvenanceRow>
                <SearchIcon sx={provenanceIconSx} />
                <Typography sx={typographySx}>
                  Inferred from
                  <Box
                    component="button"
                    onClick={() => setShowSourcesSlideover(true)}
                    sx={{
                      background: "none",
                      padding: 0,
                      border: "none",
                      fontWeight: 600,
                      color: ({ palette }) => palette.blue[70],
                      cursor: "pointer",
                      ml: 0.6,
                    }}
                  >
                    {sources.length}{" "}
                    {sources.length === 1 ? "source" : "sources"}
                  </Box>
                </Typography>
              </ProvenanceRow>
            </Stack>
          )}
        </Stack>
      </Box>
    </>
  );
};<|MERGE_RESOLUTION|>--- conflicted
+++ resolved
@@ -1,13 +1,5 @@
-<<<<<<< HEAD
 import type { Subgraph } from "@blockprotocol/graph";
-import type {
-  ActorId,
-  EntityId,
-  OriginProvenance,
-} from "@blockprotocol/type-system";
-=======
 import type { EntityId, OriginProvenance } from "@blockprotocol/type-system";
->>>>>>> fec03152
 import { extractEntityUuidFromEntityId } from "@blockprotocol/type-system";
 import {
   ArrowUpRightRegularIcon,
