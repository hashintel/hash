import type { ApolloQueryResult } from "@apollo/client";
<<<<<<< HEAD
import type { EntityRootType, Subgraph } from "@blockprotocol/graph";
import type {
  BaseUrl,
  OwnedById,
  VersionedUrl,
} from "@blockprotocol/type-system";
=======
import type { BaseUrl, VersionedUrl, WebId } from "@blockprotocol/type-system";
>>>>>>> fec03152
import type {
  EntityQueryCursor,
  EntityQuerySortingRecord,
} from "@local/hash-graph-client";
import type { HashEntity } from "@local/hash-graph-sdk/entity";
import type { ConversionRequest } from "@local/hash-isomorphic-utils/types";
import { useMemo } from "react";

import type { GetEntitySubgraphQuery } from "../../../graphql/api-types.gen";
import { useEntityTypeEntities } from "../../../shared/use-entity-type-entities";

export type EntitiesVisualizerData = Partial<
  Pick<
    GetEntitySubgraphQuery["getEntitySubgraph"],
    | "closedMultiEntityTypes"
    | "count"
    | "createdByIds"
    | "definitions"
    | "editionCreatedByIds"
    | "cursor"
    | "typeIds"
    | "typeTitles"
    | "webIds"
  >
> & {
  entities?: HashEntity[];
  // Whether or not cached content was available immediately for the context data
  hadCachedContent: boolean;
  /**
   * Whether or not a network request is in process.
   * Note that if is hasCachedContent is true, data for the given query is available before loading is complete.
   * The cached content will be replaced automatically and the value updated when the network request completes.
   */
  loading: boolean;
  refetch: () => Promise<ApolloQueryResult<GetEntitySubgraphQuery>>;
  subgraph?: Subgraph<EntityRootType<HashEntity>>;
};

export const useEntitiesVisualizerData = (params: {
  conversions?: ConversionRequest[];
  cursor?: EntityQueryCursor;
  entityTypeBaseUrl?: BaseUrl;
  entityTypeIds?: VersionedUrl[];
  includeArchived: boolean;
  limit?: number;
  webIds?: WebId[];
  sort?: EntityQuerySortingRecord;
}): EntitiesVisualizerData => {
  const {
    conversions,
    cursor,
    entityTypeBaseUrl,
    entityTypeIds,
    includeArchived,
    limit,
    webIds: webIdsParam,
    sort,
  } = params;

  const {
    closedMultiEntityTypes,
    count,
    createdByIds,
    cursor: nextCursor,
    definitions,
    editionCreatedByIds,
    entities,
    hadCachedContent,
    loading,
    refetch,
    subgraph,
    typeIds,
    typeTitles,
    webIds,
  } = useEntityTypeEntities({
    conversions,
    cursor,
    entityTypeBaseUrl,
    entityTypeIds,
    includeArchived,
    limit,
    webIds: webIdsParam,
    graphResolveDepths: {
      hasLeftEntity: { outgoing: 1, incoming: 1 },
      hasRightEntity: { outgoing: 1, incoming: 1 },
    },
    sort,
  });

  return useMemo(
    () => ({
      closedMultiEntityTypes,
      count,
      createdByIds,
      cursor: nextCursor,
      definitions,
      editionCreatedByIds,
      entities,
      hadCachedContent,
      loading,
      refetch,
      subgraph,
      typeIds,
      typeTitles,
      webIds,
    }),
    [
      closedMultiEntityTypes,
      count,
      createdByIds,
      nextCursor,
      definitions,
      editionCreatedByIds,
      entities,
      hadCachedContent,
      loading,
      refetch,
      subgraph,
      typeIds,
      typeTitles,
      webIds,
    ],
  );
};<|MERGE_RESOLUTION|>--- conflicted
+++ resolved
@@ -1,14 +1,6 @@
 import type { ApolloQueryResult } from "@apollo/client";
-<<<<<<< HEAD
 import type { EntityRootType, Subgraph } from "@blockprotocol/graph";
-import type {
-  BaseUrl,
-  OwnedById,
-  VersionedUrl,
-} from "@blockprotocol/type-system";
-=======
 import type { BaseUrl, VersionedUrl, WebId } from "@blockprotocol/type-system";
->>>>>>> fec03152
 import type {
   EntityQueryCursor,
   EntityQuerySortingRecord,
