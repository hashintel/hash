--- conflicted
+++ resolved
@@ -1,16 +1,10 @@
+import type { ActorEntityUuid, EntityId } from "@blockprotocol/type-system";
 import {
-  type ActorEntityUuid,
-  type EntityId,
   extractWebIdFromEntityId,
 } from "@blockprotocol/type-system";
 import { simplifyProperties } from "@local/hash-isomorphic-utils/simplify-properties";
 import type { UserProperties } from "@local/hash-isomorphic-utils/system-types/user";
 import type { TextToken } from "@local/hash-isomorphic-utils/types";
-<<<<<<< HEAD
-import type { ActorEntityId } from "@local/hash-subgraph";
-import { extractActorIdFromActorEntityId } from "@local/hash-subgraph/stdlib";
-=======
->>>>>>> dfe95770
 import ExpandLessIcon from "@mui/icons-material/ExpandLess";
 import ExpandMoreIcon from "@mui/icons-material/ExpandMore";
 import { Box, buttonClasses, Collapse } from "@mui/material";
@@ -85,15 +79,9 @@
 
   const authorId = useMemo(
     () =>
-<<<<<<< HEAD
-      extractActorIdFromActorEntityId(
-        comment.author.metadata.recordId.entityId as ActorEntityId,
-      ),
-=======
       extractWebIdFromEntityId(
         comment.author.metadata.recordId.entityId,
       ) as ActorEntityUuid,
->>>>>>> dfe95770
     [comment.author],
   );
 
