import { useQuery } from "@apollo/client";
import { VersionedUrl } from "@blockprotocol/type-system";
import { LoadingSpinner } from "@hashintel/design-system";
import {
  currentTimeInstantTemporalAxes,
  generateVersionedUrlMatchingFilter,
  mapGqlSubgraphFieldsFragmentToSubgraph,
  zeroedGraphResolveDepths,
} from "@local/hash-isomorphic-utils/graph-queries";
import { systemTypes } from "@local/hash-isomorphic-utils/ontology-type-ids";
import {
  isPageEntityTypeId,
  pageEntityTypeIds,
} from "@local/hash-isomorphic-utils/page-entity-type-ids";
import {
  BaseUrl,
  Entity,
  EntityId,
  EntityRootType,
  EntityTypeWithMetadata,
  extractOwnedByIdFromEntityId,
  OwnedById,
} from "@local/hash-subgraph";
import {
  getEntityTypeById,
  getOutgoingLinkAndTargetEntities,
  getRoots,
} from "@local/hash-subgraph/stdlib";
import { extractBaseUrl } from "@local/hash-subgraph/type-system-patch";
import { List, ListItem, ListItemIcon, ListItemText } from "@mui/material";
import {
  Fragment,
  FunctionComponent,
  useCallback,
  useEffect,
  useMemo,
  useRef,
  useState,
} from "react";
import { useKey } from "rooks";

import {
  StructuralQueryEntitiesQuery,
  StructuralQueryEntitiesQueryVariables,
} from "../../../../graphql/api-types.gen";
import { structuralQueryEntitiesQuery } from "../../../../graphql/queries/knowledge/entity.queries";
import { generateEntityLabel } from "../../../../lib/entities";
import { isPageArchived } from "../../../../shared/is-archived";
import { isEntityPageEntity } from "../../../../shared/is-of-type";
import { usePropertyTypes } from "../../../../shared/property-types-context";
import { useScrollLock } from "../../../../shared/use-scroll-lock";
import { useAuthenticatedUser } from "../../auth-info-context";
import { fuzzySearchBy } from "./fuzzy-search-by";
import {
  MentionSuggesterEntity,
  SortOrder,
  SubMenuItem,
} from "./mention-suggester/mention-suggester-entity";
import { MentionSuggesterSubheading } from "./mention-suggester/mention-suggester-subheading";
import { MentionSuggesterWrapper } from "./mention-suggester/mention-suggester-wrapper";

export type Mention =
  | {
      kind: "entity";
      entityId: EntityId;
    }
  | {
      kind: "user";
      entityId: EntityId;
    }
  | {
      kind: "page";
      entityId: EntityId;
    }
  | {
      kind: "property-value";
      entityId: EntityId;
      propertyTypeBaseUrl: BaseUrl;
    }
  | {
      kind: "outgoing-link";
      entityId: EntityId;
      linkEntityTypeBaseUrl: BaseUrl;
    };

export type MentionKind = Mention["kind"];

export interface MentionSuggesterProps {
  search?: string;
  onChange(mention: Mention): void;
  ownedById: OwnedById;
}

type EntitiesByType = {
  entityType: EntityTypeWithMetadata;
  displayedEntities: Entity[];
  allEntities: Entity[];
}[];

const numberOfEntitiesDisplayedPerSection = 4;

export const MentionSuggester: FunctionComponent<MentionSuggesterProps> = ({
  search = "",
  onChange,
  ownedById: _ownedById,
}) => {
  const { authenticatedUser } = useAuthenticatedUser();
  const wrapperRef = useRef<HTMLDivElement>(null);

  const { propertyTypes } = usePropertyTypes();

  const [selectedEntityIndex, setSelectedEntityIndex] = useState(0);

  const [expandedEntityTypes, setExpandedEntityTypes] = useState<
    VersionedUrl[]
  >([]);

  const selectedEntityRef = useRef<HTMLDivElement>(null);

  const [displayEntitySubMenu, setDisplayEntitySubMenu] = useState(false);

  const [entitySubMenuSortOrder, setEntitySubMenuSortOrder] =
    useState<SortOrder>("asc");

  useScrollLock(displayEntitySubMenu, wrapperRef.current ?? undefined);

  const [entitySelectedSubMenuIndex, setEntitySelectedSubMenuIndex] =
    useState(0);

  // scroll the selected option into view
  useEffect(
    () => selectedEntityRef.current?.scrollIntoView({ block: "nearest" }),
    [selectedEntityIndex],
  );

  const { data, loading: loadingEntities } = useQuery<
    StructuralQueryEntitiesQuery,
    StructuralQueryEntitiesQueryVariables
  >(structuralQueryEntitiesQuery, {
    variables: {
      includePermissions: false,
      query: {
        filter: {
          any: [
            {
              equal: [
                { path: ["ownedById"] },
                { parameter: authenticatedUser.accountId },
              ],
            },
            ...authenticatedUser.memberOf.map(
              ({ org: { accountGroupId } }) => ({
                equal: [{ path: ["ownedById"] }, { parameter: accountGroupId }],
              }),
            ),
            generateVersionedUrlMatchingFilter(
              systemTypes.entityType.user.entityTypeId,
              { ignoreParents: true },
            ),
            generateVersionedUrlMatchingFilter(
              systemTypes.entityType.organization.entityTypeId,
              { ignoreParents: true },
            ),
          ],
        },
        graphResolveDepths: {
          ...zeroedGraphResolveDepths,
          inheritsFrom: { outgoing: 255 },
          isOfType: { outgoing: 1 },
          hasLeftEntity: { outgoing: 1, incoming: 1 },
          hasRightEntity: { outgoing: 1, incoming: 1 },
        },
        temporalAxes: currentTimeInstantTemporalAxes,
      },
    },
    fetchPolicy: "cache-and-network",
  });

  const entitiesSubgraph = data
    ? mapGqlSubgraphFieldsFragmentToSubgraph<EntityRootType>(
        data.structuralQueryEntities.subgraph,
      )
    : undefined;

  const searchedEntities = useMemo(
    () =>
      entitiesSubgraph
        ? fuzzySearchBy(getRoots(entitiesSubgraph), search, (entity) =>
            generateEntityLabel(entitiesSubgraph, entity),
          )
        : undefined,
    [entitiesSubgraph, search],
  );

  const recentlyUsedEntities = useMemo(
    () =>
      searchedEntities
        ?.sort(
          (a, b) =>
            new Date(
              b.metadata.temporalVersioning.decisionTime.start.limit,
            ).getTime() -
            new Date(
              a.metadata.temporalVersioning.decisionTime.start.limit,
            ).getTime(),
        )
        .slice(0, 5),
    [searchedEntities],
  );

  const entitiesByType = useMemo(
    () =>
      entitiesSubgraph
        ? searchedEntities
            ?.reduce(
              (prev, currentEntity) => {
                if (
                  isEntityPageEntity(currentEntity) &&
                  isPageArchived(currentEntity)
                ) {
                  return prev;
                }

                const existingIndex = prev.findIndex(
                  ({ entityType }) =>
                    entityType.schema.$id ===
                    currentEntity.metadata.entityTypeId,
                );

                const entityType =
                  prev[existingIndex]?.entityType ??
                  getEntityTypeById(
                    entitiesSubgraph,
                    currentEntity.metadata.entityTypeId,
                  );

                if (!entityType) {
                  throw new Error("Entity type could not be found in subgraph");
                }

                const previousEntities = prev[existingIndex]?.allEntities ?? [];

                return existingIndex >= 0
                  ? [
                      ...prev.slice(0, existingIndex),
                      {
                        ...prev[existingIndex]!,
                        allEntities: [...previousEntities, currentEntity],
                      },
                      ...prev.slice(existingIndex + 1),
                    ]
                  : [
                      ...prev,
                      {
                        entityType,
                        displayedEntities: [currentEntity],
                        allEntities: [currentEntity],
                      },
                    ];
              },
              [] as Omit<EntitiesByType[number], "displayedEntities">[],
            )
            .map<EntitiesByType[number]>(({ allEntities, entityType }) => {
              // Sort the entities to ensure the user's entities are displayed first
              const sortedEntities = allEntities.sort((a, b) => {
                const isAInUserAccount =
                  extractOwnedByIdFromEntityId(a.metadata.recordId.entityId) ===
                  authenticatedUser.accountId;
                const isBInUserAccount =
                  extractOwnedByIdFromEntityId(b.metadata.recordId.entityId) ===
                  authenticatedUser.accountId;

                if (isAInUserAccount && !isBInUserAccount) {
                  return -1;
                } else if (isBInUserAccount && !isAInUserAccount) {
                  return 1;
                }
                return 0;
              });

              const isEntityTypeExpanded = expandedEntityTypes.includes(
                entityType.schema.$id,
              );

              const displayedEntities = isEntityTypeExpanded
                ? sortedEntities
                : sortedEntities.slice(0, numberOfEntitiesDisplayedPerSection);

              return {
                entityType,
                displayedEntities,
                allEntities: sortedEntities,
              };
            })
            // Sort the sections to ensure page entities and user entities are displayed first
            .sort((a, b) => {
<<<<<<< HEAD
              const customOrder: Record<VersionedUrl, number> = {
                [systemTypes.entityType.page.entityTypeId]: 0,
                [systemTypes.entityType.user.entityTypeId]: 1,
              };
=======
              const customOrder: { [key: VersionedUrl]: number } = {};

              for (const versionedUrl of pageEntityTypeIds) {
                customOrder[versionedUrl] = 0;
              }

              const nextPriority = Object.values(customOrder).length;

              customOrder[systemTypes.entityType.user.entityTypeId] =
                nextPriority;

              const fallbackPriority = nextPriority + 1;
>>>>>>> 6a19deb9

              return (
                (customOrder[a.entityType.schema.$id] ?? fallbackPriority) -
                (customOrder[b.entityType.schema.$id] ?? fallbackPriority)
              );
            })
        : undefined,
    [
      searchedEntities,
      entitiesSubgraph,
      expandedEntityTypes,
      authenticatedUser,
    ],
  );

  const selectedEntity = useMemo(
    () =>
      [
        ...(recentlyUsedEntities ?? []),
        ...(entitiesByType?.map(({ displayedEntities }) => displayedEntities) ??
          []),
      ].flat()[selectedEntityIndex],
    [recentlyUsedEntities, entitiesByType, selectedEntityIndex],
  );

  const entitiesSubMenuItems = useMemo<
    Record<EntityId, SubMenuItem[]> | undefined
  >(() => {
    if (propertyTypes && searchedEntities && entitiesSubgraph) {
      return searchedEntities.reduce((prev, entity) => {
        const properties = Object.entries(entity.properties).map(
          ([propertyTypeBaseUrl, propertyValue]) => {
            const propertyType = Object.values(propertyTypes).find(
              ({ metadata }) =>
                metadata.recordId.baseUrl === propertyTypeBaseUrl,
            );

            if (!propertyType) {
              throw new Error("Property type not found");
            }

            return {
              kind: "property",
              propertyType,
              propertyValue,
            } as const;
          },
        );

        const outgoingLinks = getOutgoingLinkAndTargetEntities(
          entitiesSubgraph,
          entity.metadata.recordId.entityId,
        ).map<Extract<SubMenuItem, { kind: "outgoing-link" }>>(
          ({
            linkEntity: linkEntityRevisions,
            rightEntity: rightEntityRevisions,
          }) => {
            const [linkEntity] = linkEntityRevisions;
            const [rightEntity] = rightEntityRevisions;

            if (!linkEntity) {
              throw new Error("Link entity not found");
            } else if (!rightEntity) {
              throw new Error("Right entity not found");
            }

            const linkEntityType = getEntityTypeById(
              entitiesSubgraph,
              linkEntity.metadata.entityTypeId,
            )!;

            return {
              kind: "outgoing-link",
              linkEntity,
              linkEntityType,
              targetEntity: rightEntity,
              targetEntityLabel: generateEntityLabel(
                entitiesSubgraph,
                rightEntity,
              ),
            };
          },
        );

        return {
          ...prev,
          [entity.metadata.recordId.entityId]: [
            ...properties,
            ...outgoingLinks,
          ].sort((a, b) => {
            const aItemLabel =
              a.kind === "outgoing-link"
                ? a.linkEntityType.schema.title
                : a.propertyType.schema.title;

            const bItemLabel =
              b.kind === "outgoing-link"
                ? b.linkEntityType.schema.title
                : b.propertyType.schema.title;

            return entitySubMenuSortOrder === "asc"
              ? aItemLabel.toLowerCase().localeCompare(bItemLabel.toLowerCase())
              : bItemLabel
                  .toLowerCase()
                  .localeCompare(aItemLabel.toLowerCase());
          }),
        };
      }, {});
    }

    return undefined;
  }, [
    propertyTypes,
    searchedEntities,
    entitiesSubgraph,
    entitySubMenuSortOrder,
  ]);

  const selectedEntitySubMenuItems = useMemo<SubMenuItem[] | undefined>(() => {
    if (selectedEntity && entitiesSubMenuItems) {
      return entitiesSubMenuItems[selectedEntity.metadata.recordId.entityId];
    }
    return undefined;
  }, [selectedEntity, entitiesSubMenuItems]);

  useKey(["ArrowUp", "ArrowDown"], (event) => {
    event.preventDefault();

    if (!searchedEntities) {
      return;
    }

    if (displayEntitySubMenu && selectedEntitySubMenuItems) {
      let index =
        entitySelectedSubMenuIndex + (event.key === "ArrowUp" ? -1 : 1);
      index += selectedEntitySubMenuItems.length;
      index %= selectedEntitySubMenuItems.length;

      setEntitySelectedSubMenuIndex(index);
    } else {
      let index = selectedEntityIndex + (event.key === "ArrowUp" ? -1 : 1);
      const numberOfDisplayedEntities =
        searchedEntities.length + (recentlyUsedEntities?.length ?? 0);

      index += numberOfDisplayedEntities;
      index %= numberOfDisplayedEntities;
      setSelectedEntityIndex(index);
    }
  });

  useKey(["ArrowRight"], (event) => {
    event.preventDefault();

    if (
      !displayEntitySubMenu &&
      selectedEntity &&
      entitiesSubMenuItems?.[selectedEntity.metadata.recordId.entityId]?.length
    ) {
      setDisplayEntitySubMenu(true);
      setEntitySelectedSubMenuIndex(0);
    }
  });

  useKey(["ArrowLeft"], (event) => {
    event.preventDefault();

    if (displayEntitySubMenu) {
      setDisplayEntitySubMenu(false);
    }
  });

  const handleSubmit = useCallback(
    (params?: { entity?: Entity; subMenuIndex?: number }) => {
      const { subMenuIndex } = params ?? {};
      if (!searchedEntities) {
        return;
      }

      const entity = params?.entity ?? selectedEntity;

      if (entity) {
        const {
          entityTypeId,
          recordId: { entityId },
        } = entity.metadata;

        const selectedSubMenuItem = displayEntitySubMenu
          ? selectedEntitySubMenuItems?.[
              subMenuIndex ?? entitySelectedSubMenuIndex
            ]
          : undefined;
        if (selectedSubMenuItem) {
          if (selectedSubMenuItem.kind === "outgoing-link") {
            const linkEntityTypeBaseUrl = extractBaseUrl(
              selectedSubMenuItem.linkEntity.metadata.entityTypeId,
            );

            onChange({
              kind: "outgoing-link",
              entityId,
              linkEntityTypeBaseUrl,
            });
          } else {
            const propertyTypeBaseUrl = extractBaseUrl(
              selectedSubMenuItem.propertyType.schema.$id,
            );

            onChange({
              kind: "property-value",
              entityId,
              propertyTypeBaseUrl,
            });
          }
        } else if (isPageEntityTypeId(entityTypeId)) {
          onChange({ kind: "page", entityId });
        } else if (entityTypeId === systemTypes.entityType.user.entityTypeId) {
          onChange({ kind: "user", entityId });
        } else {
          onChange({ kind: "entity", entityId });
        }
      }
    },
    [
      displayEntitySubMenu,
      entitySelectedSubMenuIndex,
      onChange,
      searchedEntities,
      selectedEntity,
      selectedEntitySubMenuItems,
    ],
  );

  useKey(["Enter", "Tab"], (event) => {
    event.preventDefault();

    handleSubmit();
  });

  return (
    <MentionSuggesterWrapper sx={{}} ref={wrapperRef}>
      <List sx={{ "> :first-child": { paddingTop: 0 } }}>
        <MentionSuggesterSubheading disabled={displayEntitySubMenu}>
          Recently Used
        </MentionSuggesterSubheading>
        {loadingEntities && !entitiesSubgraph ? (
          <ListItem>
            <ListItemIcon sx={{ minWidth: "unset" }}>
              <LoadingSpinner />
            </ListItemIcon>
            <ListItemText>Loading</ListItemText>
          </ListItem>
        ) : null}
        {entitiesSubgraph
          ? recentlyUsedEntities?.map((entity, index) => {
              const selected = index === selectedEntityIndex;
              return (
                <MentionSuggesterEntity
                  key={entity.metadata.recordId.entityId}
                  entityType={
                    getEntityTypeById(
                      entitiesSubgraph,
                      entity.metadata.entityTypeId,
                    )!
                  }
                  ref={selected ? selectedEntityRef : undefined}
                  selected={selected}
                  displaySubMenu={selected && displayEntitySubMenu}
                  disabled={!selected && displayEntitySubMenu}
                  subMenuIndex={entitySelectedSubMenuIndex}
                  subMenuItems={
                    entitiesSubMenuItems?.[entity.metadata.recordId.entityId] ??
                    []
                  }
                  displayTypeTitle
                  setDisplaySubMenu={(displaySubMenu) => {
                    if (displaySubMenu) {
                      setDisplayEntitySubMenu(true);
                      setSelectedEntityIndex(index);
                    } else {
                      setDisplayEntitySubMenu(false);
                    }
                  }}
                  entitiesSubgraph={entitiesSubgraph}
                  entity={entity}
                  onSubMenuClick={(subMenuIndex) =>
                    handleSubmit({ subMenuIndex })
                  }
                  sortOrder={entitySubMenuSortOrder}
                  setSortOrder={setEntitySubMenuSortOrder}
                  onClick={() => handleSubmit({ entity })}
                />
              );
            })
          : null}
        {entitiesSubgraph
          ? entitiesByType?.map(
              (
                { entityType, displayedEntities, allEntities },
                typeSectionIndex,
                allTypeSections,
              ) => {
                const entityTypeId = entityType.schema.$id;
                const isExpanded = expandedEntityTypes.includes(entityTypeId);

                return (
                  <Fragment key={entityTypeId}>
                    <MentionSuggesterSubheading
                      disabled={displayEntitySubMenu}
                      onClick={
                        allEntities.length > numberOfEntitiesDisplayedPerSection
                          ? () =>
                              setExpandedEntityTypes((prev) =>
                                isExpanded
                                  ? prev.filter((id) => id !== entityTypeId)
                                  : [...prev, entityTypeId],
                              )
                          : undefined
                      }
                      open={isExpanded}
                      sx={{ marginTop: 0.5 }}
                    >
                      {entityType.schema.title}
                    </MentionSuggesterSubheading>
                    {displayedEntities.map((entity, entityIndex) => {
                      const index =
                        (recentlyUsedEntities?.length ?? 0) +
                        allTypeSections
                          .slice(0, typeSectionIndex)
                          .reduce(
                            (
                              prev,
                              {
                                displayedEntities: previousTypeSectionEntities,
                              },
                            ) => prev + previousTypeSectionEntities.length,
                            0,
                          ) +
                        entityIndex;

                      const selected = index === selectedEntityIndex;

                      return (
                        <Fragment key={entity.metadata.recordId.entityId}>
                          <MentionSuggesterEntity
                            entityType={entityType}
                            entitiesSubgraph={entitiesSubgraph}
                            entity={entity}
                            ref={selected ? selectedEntityRef : undefined}
                            selected={selected}
                            displaySubMenu={selected && displayEntitySubMenu}
                            disabled={!selected && displayEntitySubMenu}
                            subMenuIndex={entitySelectedSubMenuIndex}
                            subMenuItems={
                              entitiesSubMenuItems?.[
                                entity.metadata.recordId.entityId
                              ] ?? []
                            }
                            setDisplaySubMenu={(displaySubMenu) => {
                              if (displaySubMenu) {
                                setDisplayEntitySubMenu(true);
                                setSelectedEntityIndex(index);
                              } else {
                                setDisplayEntitySubMenu(false);
                              }
                            }}
                            onSubMenuClick={(subMenuIndex) =>
                              handleSubmit({ subMenuIndex })
                            }
                            sortOrder={entitySubMenuSortOrder}
                            setSortOrder={setEntitySubMenuSortOrder}
                            onClick={() => handleSubmit({ entity })}
                          />
                        </Fragment>
                      );
                    })}
                  </Fragment>
                );
              },
            )
          : null}
      </List>
    </MentionSuggesterWrapper>
  );
};<|MERGE_RESOLUTION|>--- conflicted
+++ resolved
@@ -294,12 +294,6 @@
             })
             // Sort the sections to ensure page entities and user entities are displayed first
             .sort((a, b) => {
-<<<<<<< HEAD
-              const customOrder: Record<VersionedUrl, number> = {
-                [systemTypes.entityType.page.entityTypeId]: 0,
-                [systemTypes.entityType.user.entityTypeId]: 1,
-              };
-=======
               const customOrder: { [key: VersionedUrl]: number } = {};
 
               for (const versionedUrl of pageEntityTypeIds) {
@@ -312,7 +306,6 @@
                 nextPriority;
 
               const fallbackPriority = nextPriority + 1;
->>>>>>> 6a19deb9
 
               return (
                 (customOrder[a.entityType.schema.$id] ?? fallbackPriority) -
