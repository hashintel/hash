--- conflicted
+++ resolved
@@ -81,72 +81,56 @@
           alignItems="center"
           justifyContent="space-between"
         >
-<<<<<<< HEAD
-          <Box display="flex" alignItems="flex-end" my={3}>
-            <Controller
-              control={control}
-              name="icon"
-              render={({ field }) => {
-                const iconImgUrl = field.value?.startsWith("/")
-                  ? new URL(field.value, window.location.origin).href
-                  : field.value;
-
-                /**
-                 * @todo allow uploading new SVG icons
-                 */
-                if (iconImgUrl?.startsWith("http")) {
-                  return (
-                    <Box
-                      sx={({ palette }) => ({
-                        backgroundColor: palette.gray[50],
-                        webkitMask: `url(${iconImgUrl}) no-repeat center / contain`,
-                        mask: `url(${iconImgUrl}) no-repeat center / contain`,
-                        width: 40,
-                        height: 40,
-                      })}
-                    />
-                  );
-                }
-
-                return (
-=======
           <Stack direction="row" alignItems="center" gap={5}>
-            <Box display="flex" alignItems="center" my={3}>
+            <Box display="flex" alignItems="flex-end" my={3}>
               <Controller
                 control={control}
                 name="icon"
-                render={({ field }) => (
->>>>>>> 10447a2e
-                  <EditEmojiIconButton
-                    icon={field.value}
-                    disabled={isReadonly}
-                    onChange={(updatedIcon) => field.onChange(updatedIcon)}
-                    defaultIcon={
-                      isLink ? (
-                        <LinkTypeIcon
-                          sx={({ palette }) => ({
-                            stroke: palette.gray[50],
-                          })}
-                        />
-                      ) : (
-                        <EntityTypeIcon
-                          sx={({ palette }) => ({
-                            fill: palette.gray[50],
-                          })}
-                        />
-                      )
-                    }
-                  />
-<<<<<<< HEAD
-                );
-              }}
-            />
-            <Typography variant="h1" fontWeight="bold" marginLeft={1.5}>
-              {entityTypeSchema.title}
-            </Typography>
-          </Box>
-=======
-                )}
+                render={({ field }) => {
+                  const iconImgUrl = field.value?.startsWith("/")
+                    ? new URL(field.value, window.location.origin).href
+                    : field.value;
+
+                  /**
+                   * @todo allow uploading new SVG icons
+                   */
+                  if (iconImgUrl?.startsWith("http")) {
+                    return (
+                      <Box
+                        sx={({ palette }) => ({
+                          backgroundColor: palette.gray[50],
+                          webkitMask: `url(${iconImgUrl}) no-repeat center / contain`,
+                          mask: `url(${iconImgUrl}) no-repeat center / contain`,
+                          width: 40,
+                          height: 40,
+                        })}
+                      />
+                    );
+                  }
+
+                  return (
+                    <EditEmojiIconButton
+                      icon={field.value}
+                      disabled={isReadonly}
+                      onChange={(updatedIcon) => field.onChange(updatedIcon)}
+                      defaultIcon={
+                        isLink ? (
+                          <LinkTypeIcon
+                            sx={({ palette }) => ({
+                              stroke: palette.gray[50],
+                            })}
+                          />
+                        ) : (
+                          <EntityTypeIcon
+                            sx={({ palette }) => ({
+                              fill: palette.gray[50],
+                            })}
+                          />
+                        )
+                      }
+                    />
+                  );
+                }}
               />
               <Typography variant="h1" fontWeight="bold" marginLeft={2}>
                 {entityTypeSchema.title}
@@ -162,7 +146,6 @@
               {isLink && <EntityTypeInverse readonly={isReadonly} />}
             </Stack>
           </Stack>
->>>>>>> 10447a2e
           {!isDraft && !isPreviewSlide ? (
             <Button
               onClick={() => setShowExtendTypeModal(true)}
