import { useMutation } from "@apollo/client";
import type {
  ActorEntityUuid,
<<<<<<< HEAD
  ActorGroupEntityUuid,
} from "@blockprotocol/type-system";
import type { Entity } from "@local/hash-graph-sdk/entity";
=======
  ActorGroupId,
  Entity,
} from "@blockprotocol/type-system";
>>>>>>> dfe95770
import { AuthorizationSubjectKind } from "@local/hash-isomorphic-utils/graphql/api-types.gen";
import { Box, Skeleton, Typography } from "@mui/material";
import type { FunctionComponent } from "react";
import { useCallback, useMemo } from "react";

import { useOrgsWithLinks } from "../../../../components/hooks/use-orgs-with-links";
import { useUsersWithLinks } from "../../../../components/hooks/use-users-with-links";
import type {
  AddEntityViewerMutation,
  AddEntityViewerMutationVariables,
} from "../../../../graphql/api-types.gen";
import { EntityAuthorizationRelation } from "../../../../graphql/api-types.gen";
import {
  addEntityViewerMutation,
  getEntityAuthorizationRelationshipsQuery,
} from "../../../../graphql/queries/knowledge/entity.queries";
import type {
  MinimalOrg,
  MinimalUser,
  Org,
  User,
} from "../../../../lib/user-and-org";
import { isEntityPageEntity } from "../../../../shared/is-of-type";
import { EditableAuthorizationRelationships } from "./editable-authorization-relationship";
import { InviteAccountForm } from "./invite-account-form";
import type {
  AccountAuthorizationRelationship,
  AuthorizationRelationship,
  PublicAuthorizationRelationship,
} from "./types";

type AccountAuthorizationRelationshipsByAccount = {
  account: User | Org;
  relationships: AccountAuthorizationRelationship[];
};

export const ShareEntitySection: FunctionComponent<{
  entity: Entity;
  authorizationRelationships?: AuthorizationRelationship[];
}> = ({ entity, authorizationRelationships }) => {
  const { entityId } = entity.metadata.recordId;

  const accountAuthorizationRelationships = useMemo(
    () =>
      authorizationRelationships?.filter(
        (relationship): relationship is AccountAuthorizationRelationship =>
          relationship.subject.__typename === "AccountAuthorizationSubject" ||
          relationship.subject.__typename ===
            "AccountGroupAuthorizationSubject",
      ),
    [authorizationRelationships],
  );

  const publicAuthorizationRelationships = useMemo(
    () =>
      authorizationRelationships?.filter(
        (relationship): relationship is PublicAuthorizationRelationship =>
          relationship.subject.__typename === "PublicAuthorizationSubject",
      ),
    [authorizationRelationships],
  );

  const sharedWithUserAccountIds = useMemo(
    () =>
      accountAuthorizationRelationships?.reduce<ActorEntityUuid[]>(
        (acc, { subject }) =>
          subject.__typename === "AccountAuthorizationSubject" &&
          !acc.includes(subject.accountId)
            ? [...acc, subject.accountId]
            : acc,
        [],
      ),
    [accountAuthorizationRelationships],
  );

  const sharedWithOrgAccountGroupIds = useMemo(
    () =>
      accountAuthorizationRelationships?.reduce<ActorGroupEntityUuid[]>(
        (acc, { subject }) =>
          subject.__typename === "AccountGroupAuthorizationSubject" &&
          !acc.includes(subject.accountGroupId)
            ? [...acc, subject.accountGroupId]
            : acc,
        [],
      ),
    [accountAuthorizationRelationships],
  );

  const { users } = useUsersWithLinks({
    userAccountIds: sharedWithUserAccountIds,
  });

  const { orgs } = useOrgsWithLinks({
    orgAccountGroupIds: sharedWithOrgAccountGroupIds,
  });

  const accounts = useMemo(
    () => (users && orgs ? [...users, ...orgs] : undefined),
    [users, orgs],
  );

  const accountAuthorizationRelationshipsByAccount = useMemo(
    () =>
      accounts && accountAuthorizationRelationships
        ? // Group the relationships by subject
          accountAuthorizationRelationships.reduce<
            AccountAuthorizationRelationshipsByAccount[]
          >((acc, relationship) => {
            const subjectId =
              relationship.subject.__typename === "AccountAuthorizationSubject"
                ? relationship.subject.accountId
                : relationship.subject.accountGroupId;

            const existingAccountIndex = acc.findIndex(({ account }) =>
              account.kind === "user"
                ? account.accountId === subjectId
                : account.webId === subjectId,
            );

            if (existingAccountIndex !== -1) {
              acc[existingAccountIndex]!.relationships.push(relationship);
            } else {
              acc.push({
                account: accounts.find((account) =>
                  account.kind === "user"
                    ? account.accountId === subjectId
                    : account.webId === subjectId,
                )!,
                relationships: [relationship],
              });
            }

            return acc;
          }, [])
        : undefined,
    [accountAuthorizationRelationships, accounts],
  );

  const [addEntityViewer] = useMutation<
    AddEntityViewerMutation,
    AddEntityViewerMutationVariables
  >(addEntityViewerMutation, {
    refetchQueries: [
      {
        query: getEntityAuthorizationRelationshipsQuery,
        variables: { entityId },
      },
    ],
  });

  const handleInviteAccount = useCallback(
    async (account: MinimalOrg | MinimalUser) => {
      await addEntityViewer({
        variables: {
          entityId: entity.metadata.recordId.entityId,
          viewer: {
            kind:
              account.kind === "user"
                ? AuthorizationSubjectKind.Account
                : AuthorizationSubjectKind.AccountGroup,
            viewer: account.kind === "user" ? account.accountId : account.webId,
          },
        },
      });
    },
    [addEntityViewer, entity],
  );

  const ownerAuthorizationRelationshipsByAccount = useMemo(
    () =>
      accountAuthorizationRelationshipsByAccount
        ?.filter(({ relationships }) =>
          relationships.some(
            ({ relation }) => relation === EntityAuthorizationRelation.Owner,
          ),
        )
        .sort((a, b) => {
          const aLabel =
            a.account.kind === "user"
              ? (a.account.displayName ?? "Unknown")
              : a.account.name;
          const bLabel =
            b.account.kind === "user"
              ? (b.account.displayName ?? "Unknown")
              : b.account.name;

          return aLabel.localeCompare(bLabel);
        }),
    [accountAuthorizationRelationshipsByAccount],
  );

  const nonOwnerAuthorizationRelationshipsByAccount = useMemo(
    () =>
      ownerAuthorizationRelationshipsByAccount &&
      accountAuthorizationRelationshipsByAccount
        ?.filter(
          ({ account }) =>
            !ownerAuthorizationRelationshipsByAccount.some(
              ({ account: ownerAccount }) =>
                ownerAccount.kind === account.kind &&
                (account.kind === "org"
                  ? (ownerAccount as Org).webId === account.webId
                  : (ownerAccount as User).accountId === account.accountId),
            ),
        )
        .sort((a, b) => {
          const aLabel =
            a.account.kind === "user"
              ? (a.account.displayName ?? "Unknown")
              : a.account.name;
          const bLabel =
            b.account.kind === "user"
              ? (b.account.displayName ?? "Unknown")
              : b.account.name;

          return aLabel.localeCompare(bLabel);
        }),
    [
      ownerAuthorizationRelationshipsByAccount,
      accountAuthorizationRelationshipsByAccount,
    ],
  );

  return (
    <>
      <Typography
        sx={{
          color: ({ palette }) => palette.gray[80],
          fontSize: 12,
          fontWeight: 600,
          textTransform: "uppercase",
          marginBottom: 0.75,
        }}
      >
        Share this {isEntityPageEntity(entity) ? "page" : "entity"}
      </Typography>
      <InviteAccountForm
        excludeAccountIds={[
          ...(sharedWithUserAccountIds ?? []),
          ...(sharedWithOrgAccountGroupIds ?? []),
        ]}
        onInviteAccount={handleInviteAccount}
      />
      <Box marginTop={1.5}>
        {accountAuthorizationRelationshipsByAccount ? (
          <>
            {ownerAuthorizationRelationshipsByAccount?.map(
              ({ account, relationships }) => (
                <EditableAuthorizationRelationships
                  objectEntity={entity}
                  key={
                    account.kind === "user" ? account.accountId : account.webId
                  }
                  account={account}
                  relationships={relationships}
                />
              ),
            )}
            {nonOwnerAuthorizationRelationshipsByAccount?.map(
              ({ account, relationships }) => (
                <EditableAuthorizationRelationships
                  objectEntity={entity}
                  key={
                    account.kind === "user" ? account.accountId : account.webId
                  }
                  account={account}
                  relationships={relationships}
                />
              ),
            )}
            {publicAuthorizationRelationships?.length ? (
              <EditableAuthorizationRelationships
                objectEntity={entity}
                relationships={publicAuthorizationRelationships}
              />
            ) : null}
          </>
        ) : (
          <Skeleton />
        )}
      </Box>
    </>
  );
};<|MERGE_RESOLUTION|>--- conflicted
+++ resolved
@@ -1,15 +1,9 @@
 import { useMutation } from "@apollo/client";
 import type {
   ActorEntityUuid,
-<<<<<<< HEAD
   ActorGroupEntityUuid,
-} from "@blockprotocol/type-system";
-import type { Entity } from "@local/hash-graph-sdk/entity";
-=======
-  ActorGroupId,
   Entity,
 } from "@blockprotocol/type-system";
->>>>>>> dfe95770
 import { AuthorizationSubjectKind } from "@local/hash-isomorphic-utils/graphql/api-types.gen";
 import { Box, Skeleton, Typography } from "@mui/material";
 import type { FunctionComponent } from "react";
