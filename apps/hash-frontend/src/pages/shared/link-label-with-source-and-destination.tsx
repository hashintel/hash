import type { EntityPropertyValue } from "@blockprotocol/graph";
<<<<<<< HEAD
import {
  AsteriskRegularIcon,
  Chip,
  EyeSlashIconRegular,
} from "@hashintel/design-system";
import { typedEntries } from "@local/advanced-types/typed-entries";
=======
import { extractVersion } from "@blockprotocol/type-system";
import { EyeSlashIconRegular } from "@hashintel/design-system";
>>>>>>> 9115f65a
import type { Entity, LinkEntity } from "@local/hash-graph-sdk/entity";
import type { EntityId } from "@local/hash-graph-types/entity";
import type { EntityTypeWithMetadata } from "@local/hash-graph-types/ontology";
import { generateEntityLabel } from "@local/hash-isomorphic-utils/generate-entity-label";
import type { EntityRootType, Subgraph } from "@local/hash-subgraph";
import { extractEntityUuidFromEntityId } from "@local/hash-subgraph";
import {
  getEntityRevision,
  getEntityTypeById,
  getOutgoingLinkAndTargetEntities,
  getPropertyTypeForEntity,
} from "@local/hash-subgraph/stdlib";
import type { BoxProps } from "@mui/material";
import {
  Box,
<<<<<<< HEAD
  chipClasses,
=======
>>>>>>> 9115f65a
  Stack,
  styled,
  Tooltip,
  Typography,
  typographyClasses,
  useTheme,
} from "@mui/material";
import type { FunctionComponent, ReactNode } from "react";
import { forwardRef, Fragment, useMemo, useRef } from "react";

import { useGetOwnerForEntity } from "../../components/hooks/use-get-owner-for-entity";
import { generateLinkParameters } from "../../shared/generate-link-parameters";
import { LinkRegularIcon } from "../../shared/icons/link-regular-icon";
import { Link } from "../../shared/ui";
<<<<<<< HEAD
import { useEntityIcon } from "../../shared/use-entity-icon";
=======
import { useEntityEditor } from "../[shortname]/entities/[entity-uuid].page/entity-editor/entity-editor-context";
import { TooltipChip } from "./tooltip-chip";
import { TypeIcon } from "./type-icon";
>>>>>>> 9115f65a

const ContentTypography = styled(Typography)(({ theme }) => ({
  fontSize: 14,
  color: theme.palette.common.black,
  fontWeight: 600,
  transition: theme.transitions.create("color"),
  overflow: "hidden",
  textOverflow: "ellipsis",
  whiteSpace: "nowrap",
}));

const stringifyEntityPropertyValue = (value: EntityPropertyValue): string => {
  if (Array.isArray(value)) {
    return value.map(stringifyEntityPropertyValue).join(", ");
  } else if (typeof value === "boolean") {
    return value ? "True" : "False";
  } else if (typeof value === "undefined") {
    return "Undefined";
  } else {
    return String(value);
  }
};

<<<<<<< HEAD
const LeftOrRightEntity = forwardRef<
  HTMLDivElement,
  {
    entity?: Entity;
    subgraph: Subgraph<EntityRootType>;
    openInNew?: boolean;
    endAdornment?: ReactNode;
    label?: ReactNode;
    sx?: BoxProps["sx"];
  }
>(({ subgraph, entity, endAdornment, sx, label, openInNew }, ref) => {
=======
const LeftOrRightEntity: FunctionComponent<{
  entity?: Entity;
  onEntityClick?: (entityId: EntityId) => void;
  subgraph: Subgraph<EntityRootType>;
  openInNew?: boolean;
  endAdornment?: ReactNode;
  label?: ReactNode;
  sx?: BoxProps["sx"];
}> = ({
  subgraph,
  entity,
  endAdornment,
  onEntityClick,
  sx,
  label,
  openInNew,
}) => {
>>>>>>> 9115f65a
  const entityLabel = useMemo(
    () => (entity ? generateEntityLabel(subgraph, entity) : "Hidden entity"),
    [subgraph, entity],
  );

  const entityTypes = useMemo(() => {
    if (!entity) {
      return undefined;
    }

    return entity.metadata.entityTypeIds.map((entityTypeId) => {
      const entityType = getEntityTypeById(subgraph, entityTypeId);
      if (!entityType) {
        throw new Error(`Entity type not found: ${entityTypeId}`);
      }
      return entityType;
    });
  }, [entity, subgraph]);

  const icon = useEntityIcon({ entity, entityTypes });

  const getOwnerForEntity = useGetOwnerForEntity();

  const href = useMemo(() => {
    if (!entity || entity.metadata.recordId.entityId.includes("draft")) {
      return undefined;
    }

    const { shortname: entityNamespace } = getOwnerForEntity({
      entityId: entity.metadata.recordId.entityId,
    });

    return `/@${entityNamespace}/entities/${extractEntityUuidFromEntityId(
      entity.metadata.recordId.entityId,
    )}`;
  }, [getOwnerForEntity, entity]);

  const content = (
    <Box
      display="flex"
      alignItems="center"
      columnGap={1}
      paddingX={1.5}
      paddingY={0.75}
      ref={ref}
      sx={[
        {
          borderRadius: "6px",
          borderColor: ({ palette }) => palette.gray[30],
          borderWidth: 1,
          borderStyle: "solid",
        },
        ...(Array.isArray(sx) ? sx : [sx]),
      ]}
    >
      <Box
        sx={{
          display: "flex",
          svg: {
            color: ({ palette }) => palette.gray[50],
            fontSize: 16,
            transition: ({ transitions }) => transitions.create("color"),
          },
        }}
      >
<<<<<<< HEAD
        {entity ? (icon ?? <AsteriskRegularIcon />) : <EyeSlashIconRegular />}
=======
        {entityType ? (
          <TypeIcon fontSize={16} icon={entityType.schema.icon} />
        ) : (
          <EyeSlashIconRegular />
        )}
>>>>>>> 9115f65a
      </Box>
      <ContentTypography>{entityLabel}</ContentTypography>
      {endAdornment}
    </Box>
  );

  const contentWithLink = href ? (
    <Link
      onClick={(event) => {
        if (onEntityClick && entity) {
          event.preventDefault();
          onEntityClick(entity.metadata.recordId.entityId);
        }
      }}
      openInNew={openInNew}
      href={href}
      noLinkStyle
      sx={{
        "&:hover": {
          [`.${typographyClasses.root}, svg`]: {
            color: ({ palette }) => palette.blue[70],
          },
        },
      }}
    >
      {content}
    </Link>
  ) : (
    content
  );

  const entityProperties = useMemo(() => {
    if (!entity) {
      return undefined;
    }

    return typedEntries(entity.properties)
      .map(([baseUrl, propertyValue]) => {
        const propertyType = getPropertyTypeForEntity(
          subgraph,
          entity.metadata.entityTypeIds,
          baseUrl,
        ).propertyType;

        const stringifiedPropertyValue =
          stringifyEntityPropertyValue(propertyValue);

        return {
          propertyType,
          stringifiedPropertyValue,
        };
      })
      .flat();
  }, [entity, subgraph]);

  const outgoingLinkTypesAndTargetEntities = useMemo(() => {
    if (!entity) {
      return undefined;
    }

    const outgoingLinksByLinkEntityType = getOutgoingLinkAndTargetEntities(
      subgraph,
      entity.metadata.recordId.entityId,
    ).reduce<{
      [linkEntityTypeId: string]: {
        linkEntityType: EntityTypeWithMetadata;
        rightEntities: Entity[];
      };
    }>(
      (
        prev,
        {
          linkEntity: linkEntityRevisions,
          rightEntity: rightEntityRevisions = [],
        },
      ) => {
        const linkEntity = linkEntityRevisions[0];
        const rightEntity = rightEntityRevisions[0];

        if (!linkEntity || !rightEntity) {
          return prev;
        }

        const linkEntityTypeId = linkEntity.metadata.entityTypeIds[0];
        const linkEntityType = getEntityTypeById(subgraph, linkEntityTypeId);

        if (!linkEntityType) {
          return prev;
        }

        if (prev[linkEntityTypeId]) {
          const targetAlreadyPresent = prev[
            linkEntityTypeId
          ].rightEntities.some(
            (existingRightEntity) =>
              existingRightEntity.metadata.recordId.entityId ===
              rightEntity.metadata.recordId.entityId,
          );

          if (targetAlreadyPresent) {
            return prev;
          }

          return {
            ...prev,
            [linkEntityTypeId]: {
              linkEntityType,
              rightEntities: [
                ...prev[linkEntityTypeId].rightEntities,
                rightEntity,
              ],
            },
          };
        }

        return {
          ...prev,
          [linkEntityTypeId]: {
            linkEntityType,
            rightEntities: [rightEntity],
          },
        };
      },
      {},
    );

    return Object.values(outgoingLinksByLinkEntityType);
  }, [entity, subgraph]);

  const theme = useTheme();

  const tooltipContent =
    (entityProperties && entityProperties.length > 0) ||
    (outgoingLinkTypesAndTargetEntities &&
      outgoingLinkTypesAndTargetEntities.length > 0) ? (
      <Box>
        {[
          ...(entityProperties ?? []),
          ...(outgoingLinkTypesAndTargetEntities ?? []),
        ]
          .sort((a, b) => {
            const aTitle =
              "propertyType" in a
                ? a.propertyType.title
                : a.linkEntityType.schema.title;

            const bTitle =
              "propertyType" in b
                ? b.propertyType.title
                : b.linkEntityType.schema.title;

            return aTitle.localeCompare(bTitle);
          })
          .map((propertyOrOutgoingLink) => (
            <Typography
              component="div"
              key={
                "propertyType" in propertyOrOutgoingLink
                  ? propertyOrOutgoingLink.propertyType.$id
                  : propertyOrOutgoingLink.linkEntityType.schema.$id
              }
              sx={{
                marginBottom: 0.5,
                py: 0.5,
              }}
            >
              <Typography
                component="div"
                sx={{
                  color: ({ palette }) => palette.gray[30],
                  letterSpacing: 0,
                  mb: 0.5,
                }}
                variant="smallCaps"
              >
                {"propertyType" in propertyOrOutgoingLink
<<<<<<< HEAD
                  ? propertyOrOutgoingLink.propertyType.title
                  : propertyOrOutgoingLink.linkEntityType.schema.title}
                :
              </strong>{" "}
              {"propertyType" in propertyOrOutgoingLink
                ? propertyOrOutgoingLink.stringifiedPropertyValue
                : propertyOrOutgoingLink.rightEntities.map((rightEntity) => {
=======
                  ? propertyOrOutgoingLink.propertyType.schema.title
                  : `${propertyOrOutgoingLink.linkEntityType.schema.title} ${propertyOrOutgoingLink.rightEntities.length}`}
              </Typography>{" "}
              {"propertyType" in propertyOrOutgoingLink ? (
                <Typography sx={{ fontSize: 13, lineHeight: 1.3 }}>
                  {propertyOrOutgoingLink.stringifiedPropertyValue}
                </Typography>
              ) : (
                <Stack
                  direction="row"
                  columnGap={0.5}
                  rowGap={0.5}
                  flexWrap="wrap"
                >
                  {propertyOrOutgoingLink.rightEntities.map((rightEntity) => {
>>>>>>> 9115f65a
                    const rightEntityLabel = generateEntityLabel(
                      subgraph,
                      rightEntity,
                    );

                    const rightEntityEntityType = getEntityTypeById(
                      subgraph,
                      rightEntity.metadata.entityTypeId,
                    );

                    return (
                      <TooltipChip
                        label={rightEntityLabel}
                        icon={
                          <TypeIcon
                            fill={theme.palette.gray[30]}
                            fontSize={11}
                            icon={rightEntityEntityType?.schema.icon}
                          />
                        }
                        key={rightEntity.metadata.recordId.entityId}
                        onClick={() =>
                          onEntityClick?.(
                            rightEntity.metadata.recordId.entityId,
                          )
                        }
                      />
                    );
                  })}
                </Stack>
              )}
            </Typography>
          ))}
      </Box>
    ) : null;

  const contentWithLinkAndTooltip = tooltipContent ? (
    <Tooltip
      title={tooltipContent}
      slotProps={{
        tooltip: { sx: { maxHeight: 300, overflowY: "auto" } },
      }}
      placement="bottom-start"
    >
      {contentWithLink}
    </Tooltip>
  ) : (
    contentWithLink
  );

  return (
    <Box
      display="flex"
      flexDirection="column"
      sx={{
        minWidth: 0,
        "&:first-of-type > a > div, &:first-of-type > div": {
          borderTopRightRadius: 0,
          borderBottomRightRadius: 0,
        },
        "&:last-of-type > a > div, &:last-of-type > div": {
          borderTopLeftRadius: 0,
          borderBottomLeftRadius: 0,
        },
        maxWidth: "60%",
      }}
    >
      {label ? (
        <Typography
          sx={{
            color: ({ palette }) => palette.gray[80],
            fontSize: 11,
            textTransform: "uppercase",
            fontWeight: 600,
            marginBottom: 0.5,
          }}
        >
          {label}
        </Typography>
      ) : null}
      {contentWithLinkAndTooltip}
    </Box>
  );
});

export const LinkLabelWithSourceAndDestination: FunctionComponent<{
  linkEntity: LinkEntity;
  subgraph: Subgraph<EntityRootType>;
  leftEntityEndAdornment?: ReactNode;
  rightEntityEndAdornment?: ReactNode;
  sx?: BoxProps["sx"];
  leftEntitySx?: BoxProps["sx"];
  rightEntitySx?: BoxProps["sx"];
  displayLabels?: boolean;
  onEntityClick?: (entityId: EntityId) => void;
  openInNew?: boolean;
}> = ({
  linkEntity,
  subgraph,
  leftEntityEndAdornment,
  rightEntityEndAdornment,
  sx,
  leftEntitySx,
  rightEntitySx,
  displayLabels = false,
  onEntityClick,
  openInNew = false,
}) => {
<<<<<<< HEAD
  const { leftEntity, rightEntity, linkEntityTypes } = useMemo(() => {
=======
  const { disableTypeClick } = useEntityEditor();

  const { leftEntity, rightEntity, linkEntityType } = useMemo(() => {
>>>>>>> 9115f65a
    return {
      linkEntityTypes: linkEntity.metadata.entityTypeIds.map((entityTypeId) => {
        const entityType = getEntityTypeById(subgraph, entityTypeId);
        if (!entityType) {
          throw new Error(`Entity type not found: ${entityTypeId}`);
        }
        return entityType;
      }),
      leftEntity: getEntityRevision(subgraph, linkEntity.linkData.leftEntityId),
      rightEntity: getEntityRevision(
        subgraph,
        linkEntity.linkData.rightEntityId,
      ),
    };
  }, [linkEntity, subgraph]);

  /**
   * If there are multiple link entity types for this link entity,
   * we want to draw lines from the left/right entity to each of the link types in the middle.
   * Something like this:
   *
   *                 +-----------+
   *                 |  Link     |
   *                /|  Type 1   |\
   * +-----------+ / +-----------+ \ +-----------+
   * |           |/                 \|           |
   * |   Left    |                   |   Right   |
   * |           |\                 /|           |
   * +-----------+ \ +-----------+ / +-----------+
   *                \|  Link     |/
   *                 |  Type 2   |
   *                 +-----------+
   *
   * Otherwise, the left/link/right entities are drawn in a straight line:
   * +-----------++---------++-----------+
   * |           |           |           |
   * |   Left    | Link Type |   Right   |
   * |           |           |           |
   * +-----------++---------++-----------+
   *
   * We need these refs to draw the lines connecting the entities to the link types.
   */
  const linkTypeRefs = useRef<HTMLDivElement[]>([]);
  const leftEntityRef = useRef<HTMLDivElement>(null);
  const rightEntityRef = useRef<HTMLDivElement>(null);

  const linkTypeInner = (
    <Box
      sx={{
        background: ({ palette }) => palette.gray[5],
        display: "flex",
        alignItems: "center",
        justifyContent: "center",
        gap: 1,
        paddingX: 1.5,
        paddingY: 0.75,
        borderColor: ({ palette }) => palette.gray[30],
        borderWidth: 1,
        borderStyle: "solid",
        borderLeftWidth: 0,
        borderRightWidth: 0,
      }}
    >
      <Box display="flex">
        {linkEntityType.schema.icon ?? (
          <LinkRegularIcon
            sx={{
              color: ({ palette }) => palette.common.black,
              fontSize: 16,
              transition: ({ transitions }) => transitions.create("color"),
            }}
          />
        )}
      </Box>
      <ContentTypography>
        {linkEntityType.schema.title}{" "}
        <Box
          component="span"
          sx={{
            color: ({ palette }) => palette.gray[50],
            fontSize: 11,
            fontWeight: 400,
          }}
        >
          v{linkEntityTypeVersion}
        </Box>
      </ContentTypography>
    </Box>
  );

  return (
    <Stack
      alignItems="center"
      direction="row"
      sx={[
        {
          width: "fit-content",
<<<<<<< HEAD
=======
          alignItems: "flex-end",
          maxWidth: "100%",
>>>>>>> 9115f65a
        },
        ...(Array.isArray(sx) ? sx : [sx]),
      ]}
    >
      <LeftOrRightEntity
        entity={leftEntity}
        onEntityClick={onEntityClick}
        subgraph={subgraph}
        endAdornment={leftEntityEndAdornment}
        openInNew={openInNew}
        label={displayLabels ? "Source entity" : undefined}
        ref={leftEntityRef}
        sx={leftEntitySx}
      />
<<<<<<< HEAD
      <Stack
        gap={2}
        sx={{
          position: "relative",
          paddingX: linkEntityTypes.length > 1 ? 2 : 0,
        }}
      >
        {linkEntityTypes.map((linkEntityType, index) => (
          <Fragment key={linkEntityType.schema.$id}>
            <Link
              openInNew={openInNew}
              href={generateLinkParameters(linkEntityType.schema.$id).href}
              noLinkStyle
            >
              <Box
                ref={(el) => {
                  linkTypeRefs.current[index] = el as HTMLDivElement;
                }}
                sx={{
                  "&:hover": {
                    [`.${typographyClasses.root}, svg`]: {
                      color: ({ palette }) => palette.blue[70],
                    },
                  },
                  background: ({ palette }) =>
                    linkEntityTypes.length > 1
                      ? palette.common.white
                      : palette.gray[5],
                  display: "flex",
                  alignItems: "center",
                  justifyContent: "center",
                  gap: 1,
                  paddingX: 1.5,
                  paddingY: 0.75,
                  borderColor: ({ palette }) => palette.gray[30],
                  borderWidth: 1,
                  borderStyle: "solid",
                  borderLeftWidth: linkEntityTypes.length > 1 ? 1 : 0,
                  borderRightWidth: linkEntityTypes.length > 1 ? 1 : 0,
                }}
              >
                <Box display="flex">
                  {linkEntityType.metadata.icon ?? (
                    <LinkRegularIcon
                      sx={{
                        color: ({ palette }) => palette.common.black,
                        fontSize: 16,
                        transition: ({ transitions }) =>
                          transitions.create("color"),
                      }}
                    />
                  )}
                </Box>
                <ContentTypography>
                  {linkEntityType.schema.title}
                  <Box
                    component="span"
                    sx={{
                      color: ({ palette }) => palette.gray[50],
                      fontSize: 11,
                      fontWeight: 400,
                      ml: 0.5,
                    }}
                  >
                    v{linkEntityType.metadata.recordId.version}
                  </Box>
                </ContentTypography>
              </Box>
            </Link>
            {linkEntityTypes.length > 0 && linkTypeRefs.current[index] && (
              /**
               * In cases where we have multiple link entity types, draw a line from:
               * 1. The left edge of the link entity type to the right edge of the left entity
               * 2. The right edge of the link entity type to the left edge of the right entity
               *
               * See diagram above.
               */
              <svg
                style={{
                  position: "absolute",
                  top: 0,
                  left: 0,
                  pointerEvents: "none",
                  width: "100%",
                  height: "100%",
                }}
              >
                {(() => {
                  // Get bounding rect of the outermost Stack of this component
                  const containerRect =
                    linkTypeRefs.current[
                      index
                    ].parentElement!.parentElement!.getBoundingClientRect();

                  const leftEntityRect =
                    leftEntityRef.current?.getBoundingClientRect();
                  const rightEntityRect =
                    rightEntityRef.current?.getBoundingClientRect();
                  const linkEntityRect =
                    linkTypeRefs.current[index].getBoundingClientRect();

                  if (!leftEntityRect || !rightEntityRect) {
                    return null;
                  }

                  // Calculate coordinates relative to the container for the origin and target of each line
                  const leftEntityRightCenter = {
                    x: leftEntityRect.right - containerRect.left,
                    y:
                      leftEntityRect.top +
                      leftEntityRect.height / 2 -
                      containerRect.top,
                  };

                  const linkEntityLeftCenter = {
                    x: linkEntityRect.left - containerRect.left,
                    y:
                      linkEntityRect.top +
                      linkEntityRect.height / 2 -
                      containerRect.top,
                  };

                  const rightEntityLeftCenter = {
                    x: rightEntityRect.left - containerRect.left,
                    y:
                      rightEntityRect.top +
                      rightEntityRect.height / 2 -
                      containerRect.top,
                  };

                  const linkEntityRightCenter = {
                    x: linkEntityRect.right - containerRect.left,
                    y:
                      linkEntityRect.top +
                      linkEntityRect.height / 2 -
                      containerRect.top,
                  };

                  return (
                    <>
                      <Box
                        component="line"
                        x1={leftEntityRightCenter.x}
                        y1={leftEntityRightCenter.y}
                        x2={linkEntityLeftCenter.x}
                        y2={linkEntityLeftCenter.y}
                        strokeWidth="1"
                        sx={{ stroke: ({ palette }) => palette.gray[40] }}
                      />
                      <Box
                        component="line"
                        x1={rightEntityLeftCenter.x}
                        y1={rightEntityLeftCenter.y}
                        x2={linkEntityRightCenter.x}
                        y2={linkEntityRightCenter.y}
                        strokeWidth="1"
                        sx={{ stroke: ({ palette }) => palette.gray[40] }}
                      />
                    </>
                  );
                })()}
              </svg>
            )}
          </Fragment>
        ))}
      </Stack>
=======
      {disableTypeClick ? (
        <Box>{linkTypeInner}</Box>
      ) : (
        <Link
          openInNew={openInNew}
          href={generateLinkParameters(linkEntityType.schema.$id).href}
          noLinkStyle
          sx={{
            "&:hover": {
              [`.${typographyClasses.root}, svg`]: {
                color: ({ palette }) => palette.blue[70],
              },
            },
          }}
        >
          {linkTypeInner}
        </Link>
      )}
>>>>>>> 9115f65a
      <LeftOrRightEntity
        entity={rightEntity}
        onEntityClick={onEntityClick}
        subgraph={subgraph}
        endAdornment={rightEntityEndAdornment}
        sx={rightEntitySx}
        openInNew={openInNew}
        ref={rightEntityRef}
        label={displayLabels ? "Target entity" : undefined}
      />
    </Stack>
  );
};<|MERGE_RESOLUTION|>--- conflicted
+++ resolved
@@ -1,15 +1,7 @@
 import type { EntityPropertyValue } from "@blockprotocol/graph";
-<<<<<<< HEAD
-import {
-  AsteriskRegularIcon,
-  Chip,
-  EyeSlashIconRegular,
-} from "@hashintel/design-system";
-import { typedEntries } from "@local/advanced-types/typed-entries";
-=======
 import { extractVersion } from "@blockprotocol/type-system";
 import { EyeSlashIconRegular } from "@hashintel/design-system";
->>>>>>> 9115f65a
+import { typedEntries } from "@local/advanced-types/typed-entries";
 import type { Entity, LinkEntity } from "@local/hash-graph-sdk/entity";
 import type { EntityId } from "@local/hash-graph-types/entity";
 import type { EntityTypeWithMetadata } from "@local/hash-graph-types/ontology";
@@ -25,10 +17,6 @@
 import type { BoxProps } from "@mui/material";
 import {
   Box,
-<<<<<<< HEAD
-  chipClasses,
-=======
->>>>>>> 9115f65a
   Stack,
   styled,
   Tooltip,
@@ -43,13 +31,10 @@
 import { generateLinkParameters } from "../../shared/generate-link-parameters";
 import { LinkRegularIcon } from "../../shared/icons/link-regular-icon";
 import { Link } from "../../shared/ui";
-<<<<<<< HEAD
-import { useEntityIcon } from "../../shared/use-entity-icon";
-=======
 import { useEntityEditor } from "../[shortname]/entities/[entity-uuid].page/entity-editor/entity-editor-context";
 import { TooltipChip } from "./tooltip-chip";
 import { TypeIcon } from "./type-icon";
->>>>>>> 9115f65a
+import { useEntityIcon } from "../../shared/use-entity-icon";
 
 const ContentTypography = styled(Typography)(({ theme }) => ({
   fontSize: 14,
@@ -73,19 +58,6 @@
   }
 };
 
-<<<<<<< HEAD
-const LeftOrRightEntity = forwardRef<
-  HTMLDivElement,
-  {
-    entity?: Entity;
-    subgraph: Subgraph<EntityRootType>;
-    openInNew?: boolean;
-    endAdornment?: ReactNode;
-    label?: ReactNode;
-    sx?: BoxProps["sx"];
-  }
->(({ subgraph, entity, endAdornment, sx, label, openInNew }, ref) => {
-=======
 const LeftOrRightEntity: FunctionComponent<{
   entity?: Entity;
   onEntityClick?: (entityId: EntityId) => void;
@@ -103,7 +75,6 @@
   label,
   openInNew,
 }) => {
->>>>>>> 9115f65a
   const entityLabel = useMemo(
     () => (entity ? generateEntityLabel(subgraph, entity) : "Hidden entity"),
     [subgraph, entity],
@@ -148,7 +119,6 @@
       columnGap={1}
       paddingX={1.5}
       paddingY={0.75}
-      ref={ref}
       sx={[
         {
           borderRadius: "6px",
@@ -169,15 +139,11 @@
           },
         }}
       >
-<<<<<<< HEAD
-        {entity ? (icon ?? <AsteriskRegularIcon />) : <EyeSlashIconRegular />}
-=======
-        {entityType ? (
-          <TypeIcon fontSize={16} icon={entityType.schema.icon} />
+        {icon ? (
+          <TypeIcon fontSize={16} icon={icon} />
         ) : (
           <EyeSlashIconRegular />
         )}
->>>>>>> 9115f65a
       </Box>
       <ContentTypography>{entityLabel}</ContentTypography>
       {endAdornment}
@@ -354,16 +320,7 @@
                 variant="smallCaps"
               >
                 {"propertyType" in propertyOrOutgoingLink
-<<<<<<< HEAD
                   ? propertyOrOutgoingLink.propertyType.title
-                  : propertyOrOutgoingLink.linkEntityType.schema.title}
-                :
-              </strong>{" "}
-              {"propertyType" in propertyOrOutgoingLink
-                ? propertyOrOutgoingLink.stringifiedPropertyValue
-                : propertyOrOutgoingLink.rightEntities.map((rightEntity) => {
-=======
-                  ? propertyOrOutgoingLink.propertyType.schema.title
                   : `${propertyOrOutgoingLink.linkEntityType.schema.title} ${propertyOrOutgoingLink.rightEntities.length}`}
               </Typography>{" "}
               {"propertyType" in propertyOrOutgoingLink ? (
@@ -378,15 +335,17 @@
                   flexWrap="wrap"
                 >
                   {propertyOrOutgoingLink.rightEntities.map((rightEntity) => {
->>>>>>> 9115f65a
                     const rightEntityLabel = generateEntityLabel(
                       subgraph,
                       rightEntity,
                     );
 
+                    /**
+                     * @todo H-3363 account for inheritance here (query for closed schema)
+                     */
                     const rightEntityEntityType = getEntityTypeById(
                       subgraph,
-                      rightEntity.metadata.entityTypeId,
+                      rightEntity.metadata.entityTypeIds[0],
                     );
 
                     return (
@@ -487,13 +446,9 @@
   onEntityClick,
   openInNew = false,
 }) => {
-<<<<<<< HEAD
+  const { disableTypeClick } = useEntityEditor();
+
   const { leftEntity, rightEntity, linkEntityTypes } = useMemo(() => {
-=======
-  const { disableTypeClick } = useEntityEditor();
-
-  const { leftEntity, rightEntity, linkEntityType } = useMemo(() => {
->>>>>>> 9115f65a
     return {
       linkEntityTypes: linkEntity.metadata.entityTypeIds.map((entityTypeId) => {
         const entityType = getEntityTypeById(subgraph, entityTypeId);
@@ -540,10 +495,21 @@
   const leftEntityRef = useRef<HTMLDivElement>(null);
   const rightEntityRef = useRef<HTMLDivElement>(null);
 
-  const linkTypeInner = (
+  const LinkTypeInner = ({ linkEntityType, ref }: { linkEntityType: EntityTypeWithMetadata; ref: RefObject<HTMLDivElement}) => (
     <Box
+      ref={(el) => {
+        ref = el as HTMLDivElement;
+      }}
       sx={{
-        background: ({ palette }) => palette.gray[5],
+        "&:hover": {
+          [`.${typographyClasses.root}, svg`]: {
+            color: ({ palette }) => palette.blue[70],
+          },
+        },
+        background: ({ palette }) =>
+          linkEntityTypes.length > 1
+            ? palette.common.white
+            : palette.gray[5],
         display: "flex",
         alignItems: "center",
         justifyContent: "center",
@@ -553,36 +519,39 @@
         borderColor: ({ palette }) => palette.gray[30],
         borderWidth: 1,
         borderStyle: "solid",
-        borderLeftWidth: 0,
-        borderRightWidth: 0,
+        borderLeftWidth: linkEntityTypes.length > 1 ? 1 : 0,
+        borderRightWidth: linkEntityTypes.length > 1 ? 1 : 0,
       }}
     >
       <Box display="flex">
+        {/* @todo H-3363 account for inherited icons, and SVG URL icons */}
         {linkEntityType.schema.icon ?? (
           <LinkRegularIcon
             sx={{
               color: ({ palette }) => palette.common.black,
               fontSize: 16,
-              transition: ({ transitions }) => transitions.create("color"),
+              transition: ({ transitions }) =>
+                transitions.create("color"),
             }}
           />
         )}
       </Box>
       <ContentTypography>
-        {linkEntityType.schema.title}{" "}
+        {linkEntityType.schema.title}
         <Box
           component="span"
           sx={{
             color: ({ palette }) => palette.gray[50],
             fontSize: 11,
             fontWeight: 400,
+            ml: 0.5,
           }}
         >
-          v{linkEntityTypeVersion}
+          v{linkEntityType.metadata.recordId.version}
         </Box>
       </ContentTypography>
     </Box>
-  );
+  )
 
   return (
     <Stack
@@ -591,26 +560,19 @@
       sx={[
         {
           width: "fit-content",
-<<<<<<< HEAD
-=======
-          alignItems: "flex-end",
-          maxWidth: "100%",
->>>>>>> 9115f65a
         },
         ...(Array.isArray(sx) ? sx : [sx]),
       ]}
     >
       <LeftOrRightEntity
         entity={leftEntity}
-        onEntityClick={onEntityClick}
         subgraph={subgraph}
         endAdornment={leftEntityEndAdornment}
+        onEntityClick={onEntityClick}
         openInNew={openInNew}
         label={displayLabels ? "Source entity" : undefined}
-        ref={leftEntityRef}
         sx={leftEntitySx}
       />
-<<<<<<< HEAD
       <Stack
         gap={2}
         sx={{
@@ -620,66 +582,15 @@
       >
         {linkEntityTypes.map((linkEntityType, index) => (
           <Fragment key={linkEntityType.schema.$id}>
+            {disableTypeClick ? <Box><LinkTypeInner linkEntityType={linkEntityType} ref={linkTypeRefs.current[index]} /></Box> :
             <Link
               openInNew={openInNew}
               href={generateLinkParameters(linkEntityType.schema.$id).href}
               noLinkStyle
             >
-              <Box
-                ref={(el) => {
-                  linkTypeRefs.current[index] = el as HTMLDivElement;
-                }}
-                sx={{
-                  "&:hover": {
-                    [`.${typographyClasses.root}, svg`]: {
-                      color: ({ palette }) => palette.blue[70],
-                    },
-                  },
-                  background: ({ palette }) =>
-                    linkEntityTypes.length > 1
-                      ? palette.common.white
-                      : palette.gray[5],
-                  display: "flex",
-                  alignItems: "center",
-                  justifyContent: "center",
-                  gap: 1,
-                  paddingX: 1.5,
-                  paddingY: 0.75,
-                  borderColor: ({ palette }) => palette.gray[30],
-                  borderWidth: 1,
-                  borderStyle: "solid",
-                  borderLeftWidth: linkEntityTypes.length > 1 ? 1 : 0,
-                  borderRightWidth: linkEntityTypes.length > 1 ? 1 : 0,
-                }}
-              >
-                <Box display="flex">
-                  {linkEntityType.metadata.icon ?? (
-                    <LinkRegularIcon
-                      sx={{
-                        color: ({ palette }) => palette.common.black,
-                        fontSize: 16,
-                        transition: ({ transitions }) =>
-                          transitions.create("color"),
-                      }}
-                    />
-                  )}
-                </Box>
-                <ContentTypography>
-                  {linkEntityType.schema.title}
-                  <Box
-                    component="span"
-                    sx={{
-                      color: ({ palette }) => palette.gray[50],
-                      fontSize: 11,
-                      fontWeight: 400,
-                      ml: 0.5,
-                    }}
-                  >
-                    v{linkEntityType.metadata.recordId.version}
-                  </Box>
-                </ContentTypography>
-              </Box>
+              <LinkTypeInner linkEntityType={linkEntityType} ref={linkTypeRefs.current[index]} />
             </Link>
+            }
             {linkEntityTypes.length > 0 && linkTypeRefs.current[index] && (
               /**
                * In cases where we have multiple link entity types, draw a line from:
@@ -777,26 +688,6 @@
           </Fragment>
         ))}
       </Stack>
-=======
-      {disableTypeClick ? (
-        <Box>{linkTypeInner}</Box>
-      ) : (
-        <Link
-          openInNew={openInNew}
-          href={generateLinkParameters(linkEntityType.schema.$id).href}
-          noLinkStyle
-          sx={{
-            "&:hover": {
-              [`.${typographyClasses.root}, svg`]: {
-                color: ({ palette }) => palette.blue[70],
-              },
-            },
-          }}
-        >
-          {linkTypeInner}
-        </Link>
-      )}
->>>>>>> 9115f65a
       <LeftOrRightEntity
         entity={rightEntity}
         onEntityClick={onEntityClick}
@@ -804,7 +695,6 @@
         endAdornment={rightEntityEndAdornment}
         sx={rightEntitySx}
         openInNew={openInNew}
-        ref={rightEntityRef}
         label={displayLabels ? "Target entity" : undefined}
       />
     </Stack>
