--- conflicted
+++ resolved
@@ -131,11 +131,7 @@
         }}
       >
         {entityType ? (
-<<<<<<< HEAD
-          <TypeIcon fontSize={16} icon={entityType.metadata.icon} />
-=======
-          (entityType.schema.icon ?? <AsteriskRegularIcon />)
->>>>>>> ef0aa53f
+          <TypeIcon fontSize={16} icon={entityType.schema.icon} />
         ) : (
           <EyeSlashIconRegular />
         )}
@@ -485,7 +481,7 @@
       }}
     >
       <Box display="flex">
-        {linkEntityType.metadata.icon ?? (
+        {linkEntityType.schema.icon ?? (
           <LinkRegularIcon
             sx={{
               color: ({ palette }) => palette.common.black,
@@ -547,38 +543,9 @@
             },
           }}
         >
-<<<<<<< HEAD
           {linkTypeInner}
         </Link>
       )}
-=======
-          <Box display="flex">
-            {linkEntityType.schema.icon ?? (
-              <LinkRegularIcon
-                sx={{
-                  color: ({ palette }) => palette.common.black,
-                  fontSize: 16,
-                  transition: ({ transitions }) => transitions.create("color"),
-                }}
-              />
-            )}
-          </Box>
-          <ContentTypography>
-            {linkEntityType.schema.title}{" "}
-            <Box
-              component="span"
-              sx={{
-                color: ({ palette }) => palette.gray[50],
-                fontSize: 11,
-                fontWeight: 400,
-              }}
-            >
-              v{linkEntityTypeVersion}
-            </Box>
-          </ContentTypography>
-        </Box>
-      </Link>
->>>>>>> ef0aa53f
       <LeftOrRightEntity
         entity={rightEntity}
         onEntityClick={onEntityClick}
