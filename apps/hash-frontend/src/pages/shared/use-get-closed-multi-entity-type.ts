import { useLazyQuery } from "@apollo/client";
<<<<<<< HEAD
import type { VersionedUrl } from "@blockprotocol/type-system/slim";
// eslint-disable-next-line @typescript-eslint/no-unused-vars
import { getClosedMultiEntityTypeFromMap } from "@local/hash-graph-sdk/entity";
import type {
  // eslint-disable-next-line @typescript-eslint/no-unused-vars
  ClosedMultiEntityType,
  ClosedMultiEntityTypesDefinitions,
  ClosedMultiEntityTypesRootMap,
} from "@local/hash-graph-types/ontology";
=======
import type { VersionedUrl } from "@blockprotocol/type-system";
>>>>>>> 51b45326
import { useCallback } from "react";

import type {
  GetClosedMultiEntityTypesQuery,
  GetClosedMultiEntityTypesQueryVariables,
} from "../../graphql/api-types.gen";
import { getClosedMultiEntityTypesQuery } from "../../graphql/queries/ontology/entity-type.queries";

/**
 * Retrieve the type information for multiple {@link ClosedMultiEntityType}.
 */
type GetClosedMultiEntityTypes = (
  /**
   * A list, where each entry is a list of entityTypeIds to be turned into a {@link ClosedMultiEntityType}.
   */
  multiEntityTypeIds: VersionedUrl[][],
) => Promise<{
  /**
   * A map of {@link ClosedMultiEntityType}s. Retrieval of a given closed multi-entity type is via {@link getClosedMultiEntityTypeFromMap}.
   */
  closedMultiEntityTypes: ClosedMultiEntityTypesRootMap;
  /**
   * Information on other types referred to by the ClosedMultiEntityType: property types, data types, and entity types which are links or link destinations.
   */
  closedMultiEntityTypesDefinitions: ClosedMultiEntityTypesDefinitions;
}>;

export const useGetClosedMultiEntityTypes = (): {
  getClosedMultiEntityTypes: GetClosedMultiEntityTypes;
  loading: boolean;
} => {
  const [getMultiEntityType, { loading }] = useLazyQuery<
    GetClosedMultiEntityTypesQuery,
    GetClosedMultiEntityTypesQueryVariables
  >(getClosedMultiEntityTypesQuery, {
    fetchPolicy: "cache-first",
  });

  const getClosedMultiEntityTypes = useCallback(
    async (multiEntityTypeIds: VersionedUrl[][]) => {
      const response = await getMultiEntityType({
        variables: {
          entityTypeIds: multiEntityTypeIds,
          includeArchived: false,
        },
      });

      if (!response.data) {
        throw new Error(
          `Failed to fetch closedMultiEntityTypes for ids ${multiEntityTypeIds.map((ids) => ids.join(", ")).join("; ")}`,
        );
      }

      const { closedMultiEntityTypes, definitions } =
        response.data.getClosedMultiEntityTypes;

      return {
        closedMultiEntityTypes,
        closedMultiEntityTypesDefinitions: definitions,
      };
    },
    [getMultiEntityType],
  );

  return {
    getClosedMultiEntityTypes,
    loading,
  };
};<|MERGE_RESOLUTION|>--- conflicted
+++ resolved
@@ -1,6 +1,5 @@
 import { useLazyQuery } from "@apollo/client";
-<<<<<<< HEAD
-import type { VersionedUrl } from "@blockprotocol/type-system/slim";
+import type { VersionedUrl } from "@blockprotocol/type-system";
 // eslint-disable-next-line @typescript-eslint/no-unused-vars
 import { getClosedMultiEntityTypeFromMap } from "@local/hash-graph-sdk/entity";
 import type {
@@ -9,9 +8,6 @@
   ClosedMultiEntityTypesDefinitions,
   ClosedMultiEntityTypesRootMap,
 } from "@local/hash-graph-types/ontology";
-=======
-import type { VersionedUrl } from "@blockprotocol/type-system";
->>>>>>> 51b45326
 import { useCallback } from "react";
 
 import type {
