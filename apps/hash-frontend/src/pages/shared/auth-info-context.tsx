--- conflicted
+++ resolved
@@ -1,16 +1,7 @@
 import { useApolloClient } from "@apollo/client";
-<<<<<<< HEAD
-import { intervalForTimestamp } from "@blockprotocol/graph/stdlib";
+import type { EntityRootType, Subgraph } from "@blockprotocol/graph";
+import { getOutgoingLinksForEntity, getRoots, intervalForTimestamp } from "@blockprotocol/graph/stdlib";
 import type { ActorGroupEntityUuid } from "@blockprotocol/type-system";
-=======
-import type { EntityRootType, Subgraph } from "@blockprotocol/graph";
-import {
-  getOutgoingLinksForEntity,
-  getRoots,
-  intervalForTimestamp,
-} from "@blockprotocol/graph/stdlib";
-import type { ActorGroupId } from "@blockprotocol/type-system";
->>>>>>> dfe95770
 import {
   currentTimestamp,
   extractEntityUuidFromEntityId,
