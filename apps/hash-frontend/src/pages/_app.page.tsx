--- conflicted
+++ resolved
@@ -132,30 +132,11 @@
         <CacheProvider value={emotionCache}>
           <ThemeProvider theme={theme}>
             <CssBaseline />
-<<<<<<< HEAD
-            <RouteWorkspaceInfoProvider>
-              <RoutePageInfoProvider>
-                <WorkspaceContextProvider>
-                  <SnackbarProvider maxSnack={3}>
-                    <EntityTypesContextProvider>
-                      <LatestPropertyTypesContextProvider includeArchived>
-                        <FileUploadsProvider>
-                          <SidebarContextProvider>
-                            {getLayout(<Component {...pageProps} />)}
-                          </SidebarContextProvider>
-                        </FileUploadsProvider>
-                      </LatestPropertyTypesContextProvider>
-                    </EntityTypesContextProvider>
-                  </SnackbarProvider>
-                </WorkspaceContextProvider>
-              </RoutePageInfoProvider>
-            </RouteWorkspaceInfoProvider>
-=======
             <RoutePageInfoProvider>
               <WorkspaceContextProvider>
                 <SnackbarProvider maxSnack={3}>
                   <EntityTypesContextProvider>
-                    <LatestPropertyTypesContextProvider>
+                    <LatestPropertyTypesContextProvider includeArchived>
                       <FileUploadsProvider>
                         <SidebarContextProvider>
                           {getLayout(<Component {...pageProps} />)}
@@ -166,7 +147,6 @@
                 </SnackbarProvider>
               </WorkspaceContextProvider>
             </RoutePageInfoProvider>
->>>>>>> d9b602d6
           </ThemeProvider>
         </CacheProvider>
         {/* "spin" is used in some inline styles which have been temporarily introduced in https://github.com/hashintel/hash/pull/1471 */}
