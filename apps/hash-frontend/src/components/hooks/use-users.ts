--- conflicted
+++ resolved
@@ -66,7 +66,7 @@
       return getRoots(subgraph).map((userEntity) => {
         if (!isEntityUserEntity(userEntity)) {
           throw new Error(
-            `Entity with type ${userEntity.metadata.entityTypeId} is not a user entity`,
+            `Entity with type(s) ${userEntity.metadata.entityTypeIds.join(", ")} is not a user entity`,
           );
         }
 
@@ -91,16 +91,8 @@
         return false;
       }
 
-<<<<<<< HEAD
-    return getRoots(subgraph).map((userEntity) => {
-      if (!isEntityUserEntity(userEntity)) {
-        throw new Error(
-          `Entity with type(s) ${userEntity.metadata.entityTypeIds.join(", ")} is not a user entity`,
-        );
-=======
       if (a.length !== b.length) {
         return false;
->>>>>>> f69f2362
       }
 
       return (
