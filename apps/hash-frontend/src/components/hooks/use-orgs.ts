import type { ApolloQueryResult } from "@apollo/client";
import { useQuery } from "@apollo/client";
import { mapGqlSubgraphFieldsFragmentToSubgraph } from "@local/hash-isomorphic-utils/graph-queries";
import { systemEntityTypes } from "@local/hash-isomorphic-utils/ontology-type-ids";
import type { EntityRootType } from "@local/hash-subgraph";
import { getRoots } from "@local/hash-subgraph/stdlib";

import type {
  QueryEntitiesQuery,
  QueryEntitiesQueryVariables,
} from "../../graphql/api-types.gen";
import { queryEntitiesQuery } from "../../graphql/queries/knowledge/entity.queries";
import type { MinimalOrg } from "../../lib/user-and-org";
import { constructMinimalOrg, isEntityOrgEntity } from "../../lib/user-and-org";
import { entityHasEntityTypeByVersionedUrlFilter } from "../../shared/filters";
import { useMemoCompare } from "../../shared/use-memo-compare";

/**
 * Retrieves a list of organizations
 */
export const useOrgs = (): {
  loading: boolean;
  orgs?: MinimalOrg[];
  refetch: () => Promise<ApolloQueryResult<QueryEntitiesQuery>>;
} => {
  const { data, loading, refetch } = useQuery<
    QueryEntitiesQuery,
    QueryEntitiesQueryVariables
  >(queryEntitiesQuery, {
    variables: {
      includePermissions: false,
      operation: {
        multiFilter: {
          filters: [
            entityHasEntityTypeByVersionedUrlFilter(
              systemEntityTypes.organization.entityTypeId,
            ),
          ],
          operator: "AND",
        },
      },
      constrainsValuesOn: { outgoing: 0 },
      constrainsPropertiesOn: { outgoing: 0 },
      constrainsLinksOn: { outgoing: 0 },
      constrainsLinkDestinationsOn: { outgoing: 0 },
      inheritsFrom: { outgoing: 0 },
      isOfType: { outgoing: 0 },
      hasLeftEntity: { incoming: 0, outgoing: 0 },
      hasRightEntity: { incoming: 0, outgoing: 0 },
    },
    fetchPolicy: "cache-and-network",
  });

  const { queryEntities: subgraphAndPermissions } = data ?? {};

  const orgs = useMemoCompare(
    () => {
      if (!subgraphAndPermissions) {
        return undefined;
      }

      const subgraph = mapGqlSubgraphFieldsFragmentToSubgraph<EntityRootType>(
        subgraphAndPermissions.subgraph,
      );

      return getRoots(subgraph).map((orgEntity) => {
        if (!isEntityOrgEntity(orgEntity)) {
          throw new Error(
            `Entity with type ${orgEntity.metadata.entityTypeId} is not an org entity`,
          );
        }
        return constructMinimalOrg({ orgEntity });
      });
    },
    [subgraphAndPermissions],
    /**
     * Check if the previous and new orgs are the same.
     * If they are, the return value from the hook won't change, avoiding unnecessary re-renders.
     *
     * This assumes that the UX/performance benefit of avoiding re-renders outweighs the cost of the comparison.
     *
     * An alternative approach would be to not use a 'cache-and-network' fetch policy, which also makes a network request
     * for all the orgs every time the hook is run, but instead use polling (or a subscription) to get updates.
     *
     * An identical approach is taken in {@link useUsers}. Update that too if this is changed.
     */ (a, b) => {
      if (a === undefined || b === undefined) {
        return false;
      }

<<<<<<< HEAD
    return getRoots(subgraph).map((orgEntity) => {
      if (!isEntityOrgEntity(orgEntity)) {
        throw new Error(
          `Entity with type(s) ${orgEntity.metadata.entityTypeIds.join(", ")} is not an org entity`,
        );
=======
      if (a.length !== b.length) {
        return false;
>>>>>>> f69f2362
      }

      return (
        a
          .map(
            ({ entity }) =>
              `${entity.metadata.recordId.entityId}${entity.metadata.recordId.editionId}`,
          )
          .sort()
          .join(",") ===
        b
          .map(
            ({ entity }) =>
              `${entity.metadata.recordId.entityId}${entity.metadata.recordId.editionId}`,
          )
          .sort()
          .join(",")
      );
    },
  );

  return {
    loading,
    orgs,
    refetch,
  };
};<|MERGE_RESOLUTION|>--- conflicted
+++ resolved
@@ -66,7 +66,7 @@
       return getRoots(subgraph).map((orgEntity) => {
         if (!isEntityOrgEntity(orgEntity)) {
           throw new Error(
-            `Entity with type ${orgEntity.metadata.entityTypeId} is not an org entity`,
+            `Entity with type(s) ${orgEntity.metadata.entityTypeIds.join(", ")} is not an org entity`,
           );
         }
         return constructMinimalOrg({ orgEntity });
@@ -88,16 +88,8 @@
         return false;
       }
 
-<<<<<<< HEAD
-    return getRoots(subgraph).map((orgEntity) => {
-      if (!isEntityOrgEntity(orgEntity)) {
-        throw new Error(
-          `Entity with type(s) ${orgEntity.metadata.entityTypeIds.join(", ")} is not an org entity`,
-        );
-=======
       if (a.length !== b.length) {
         return false;
->>>>>>> f69f2362
       }
 
       return (
