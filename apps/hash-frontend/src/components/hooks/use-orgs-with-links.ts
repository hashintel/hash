--- conflicted
+++ resolved
@@ -1,13 +1,9 @@
 import type { ApolloQueryResult } from "@apollo/client";
 import { useQuery } from "@apollo/client";
-<<<<<<< HEAD
-import type { ActorGroupEntityUuid } from "@blockprotocol/type-system";
-=======
 import type { EntityRootType } from "@blockprotocol/graph";
 import { getRoots } from "@blockprotocol/graph/stdlib";
-import type { ActorGroupId } from "@blockprotocol/type-system";
+import type { ActorGroupEntityUuid } from "@blockprotocol/type-system";
 import type { HashEntity } from "@local/hash-graph-sdk/entity";
->>>>>>> dfe95770
 import {
   currentTimeInstantTemporalAxes,
   generateVersionedUrlMatchingFilter,
