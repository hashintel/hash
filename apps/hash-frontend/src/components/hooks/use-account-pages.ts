import type { ApolloQueryResult } from "@apollo/client";
import { useQuery } from "@apollo/client";
<<<<<<< HEAD
import type { EntityRootType } from "@blockprotocol/graph";
import {
  getOutgoingLinkAndTargetEntities,
  getRoots,
} from "@blockprotocol/graph/stdlib";
import type { EntityMetadata, OwnedById } from "@blockprotocol/type-system";
import type { HashEntity } from "@local/hash-graph-sdk/entity";
=======
import type { EntityMetadata, WebId } from "@blockprotocol/type-system";
>>>>>>> fec03152
import { mapGqlSubgraphFieldsFragmentToSubgraph } from "@local/hash-isomorphic-utils/graph-queries";
import {
  systemEntityTypes,
  systemLinkEntityTypes,
} from "@local/hash-isomorphic-utils/ontology-type-ids";
import type { SimpleProperties } from "@local/hash-isomorphic-utils/simplify-properties";
import { simplifyProperties } from "@local/hash-isomorphic-utils/simplify-properties";
import { deserializeSubgraph } from "@local/hash-isomorphic-utils/subgraph-mapping";
import type { PageProperties } from "@local/hash-isomorphic-utils/system-types/shared";
import { useMemo } from "react";

import type {
  GetEntitySubgraphQuery,
  GetEntitySubgraphQueryVariables,
} from "../../graphql/api-types.gen";
import { getEntitySubgraphQuery } from "../../graphql/queries/knowledge/entity.queries";
import { getAccountPagesVariables } from "../../shared/account-pages-variables";
import { useHashInstance } from "./use-hash-instance";

export type SimplePage = SimpleProperties<PageProperties> & {
  metadata: EntityMetadata;
  parentPage?: { metadata: EntityMetadata } | null;
  type: "canvas" | "document";
};

export type AccountPagesInfo = {
  data: SimplePage[];
  lastRootPageIndex: string | null;
  loading: boolean;
  refetch: () => Promise<ApolloQueryResult<GetEntitySubgraphQuery>>;
};

export const useAccountPages = (
  webId?: WebId,
  includeArchived?: boolean,
): AccountPagesInfo => {
  const { hashInstance } = useHashInstance();

  const { data, loading, refetch } = useQuery<
    GetEntitySubgraphQuery,
    GetEntitySubgraphQueryVariables
  >(getEntitySubgraphQuery, {
    variables: getAccountPagesVariables({
      webId,
      includeArchived,
    }),
    skip: !webId || !hashInstance?.properties.pagesAreEnabled,
  });

  const pages = useMemo<SimplePage[]>(() => {
    const subgraph = data?.getEntitySubgraph.subgraph;

    if (!subgraph) {
      return [];
    }

    const typedSubgraph =
      mapGqlSubgraphFieldsFragmentToSubgraph<EntityRootType<HashEntity>>(
        subgraph,
      );

    return getRoots(typedSubgraph).map((latestPage) => {
      const pageOutgoingLinks = getOutgoingLinkAndTargetEntities(
        deserializeSubgraph(subgraph),
        latestPage.metadata.recordId.entityId,
      );

      const parentLink = pageOutgoingLinks.find(({ linkEntity }) =>
        linkEntity[0]!.metadata.entityTypeIds.includes(
          systemLinkEntityTypes.hasParent.linkEntityTypeId,
        ),
      );

      const parentPage = parentLink?.rightEntity[0] ?? null;

      return {
        ...simplifyProperties(latestPage.properties as PageProperties),
        metadata: latestPage.metadata,
        parentPage: parentPage ? { metadata: parentPage.metadata } : null,
        type: latestPage.metadata.entityTypeIds.includes(
          systemEntityTypes.canvas.entityTypeId,
        )
          ? "canvas"
          : "document",
      };
    });
  }, [data]);

  const lastRootPageIndex = useMemo(() => {
    const rootPages = pages
      .filter(({ parentPage }) => !parentPage)
      .map(({ fractionalIndex }) => fractionalIndex)
      .sort();

    return rootPages[rootPages.length - 1] ?? null;
  }, [pages]);

  return useMemo(
    () => ({ data: pages, lastRootPageIndex, loading, refetch }),
    [pages, lastRootPageIndex, loading, refetch],
  );
};<|MERGE_RESOLUTION|>--- conflicted
+++ resolved
@@ -1,16 +1,12 @@
 import type { ApolloQueryResult } from "@apollo/client";
 import { useQuery } from "@apollo/client";
-<<<<<<< HEAD
 import type { EntityRootType } from "@blockprotocol/graph";
 import {
   getOutgoingLinkAndTargetEntities,
   getRoots,
 } from "@blockprotocol/graph/stdlib";
-import type { EntityMetadata, OwnedById } from "@blockprotocol/type-system";
+import type { EntityMetadata, WebId } from "@blockprotocol/type-system";
 import type { HashEntity } from "@local/hash-graph-sdk/entity";
-=======
-import type { EntityMetadata, WebId } from "@blockprotocol/type-system";
->>>>>>> fec03152
 import { mapGqlSubgraphFieldsFragmentToSubgraph } from "@local/hash-isomorphic-utils/graph-queries";
 import {
   systemEntityTypes,
