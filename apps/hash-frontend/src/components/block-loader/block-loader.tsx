--- conflicted
+++ resolved
@@ -14,12 +14,8 @@
 } from "react";
 
 import { useBlockLoadedContext } from "../../blocks/on-block-loaded";
-<<<<<<< HEAD
-=======
 import { useBlockContext } from "../../blocks/page/block-context";
 import { useFetchBlockSubgraph } from "../../blocks/use-fetch-block-subgraph";
-import { useIsReadonlyMode } from "../../shared/readonly-mode";
->>>>>>> 7837984d
 import { useBlockProtocolAggregateEntities } from "../hooks/block-protocol-functions/knowledge/use-block-protocol-aggregate-entities";
 import { useBlockProtocolFileUpload } from "../hooks/block-protocol-functions/knowledge/use-block-protocol-file-upload";
 import { useBlockProtocolUpdateEntity } from "../hooks/block-protocol-functions/knowledge/use-block-protocol-update-entity";
@@ -53,112 +49,18 @@
   wrappingEntityId,
   readonly,
 }) => {
-<<<<<<< HEAD
   const { aggregateEntities } = useBlockProtocolAggregateEntities();
   const { updateEntity } = useBlockProtocolUpdateEntity();
   const { uploadFile } = useBlockProtocolFileUpload(readonly);
-  const [graphProperties, setGraphProperties] = useState<Required<
-    BlockGraphProperties["graph"]
-  > | null>(null);
 
-  const { getEntity } = useBlockProtocolGetEntity();
-
-  useEffect(() => {
-    const depths: GraphResolveDepths = {
-      hasRightEntity: {
-        incoming: 2,
-        outgoing: 2,
-      },
-      hasLeftEntity: {
-        incoming: 2,
-        outgoing: 2,
-      },
-    };
-
-    if (!blockEntityId) {
-      // when inserting a block in the frontend we don't yet have an entity associated with it
-      // there's a delay while the request to the API to insert it is processed
-      // @todo some better way of handling this – probably affected by revamped collab.
-      //    or could simply not load a new block until the entity is created?
-      const now: string = new Date().toISOString();
-      const placeholderEntity = {
-        metadata: {
-          editionId: {
-            baseId: "placeholder-account%entity-id-not-set",
-            version: now, // @todo-0.3 check this against types in @blockprotocol/graph when mismatches fixed
-            versionId: now,
-          },
-          entityTypeId: blockEntityTypeId,
-        },
-
-        properties: {},
-      };
-      const blockEntitySubgraph = {
-        depths,
-        edges: {},
-        roots: [placeholderEntity.metadata.editionId as any as EntityEditionId], // @todo-0.3 fix when type mismatches fixed
-        vertices: {
-          [placeholderEntity.metadata.editionId.baseId]: {
-            [now]: {
-              kind: "entity",
-              inner: placeholderEntity,
-            },
-          },
-        } as unknown as Subgraph["vertices"], // @todo-0.3 do something about this
-      };
-      setGraphProperties({
-        blockEntitySubgraph,
-        readonly,
-      });
-      return;
-    }
-
-    getEntity({
-      data: { entityId: blockEntityId },
-    })
-      .then(({ data, errors }) => {
-        if (!data) {
-          throw new Error(
-            `Could not get entity ${blockEntityId} ${
-              errors ? JSON.stringify(errors, null, 2) : ""
-            }`,
-          );
-        }
-
-        setGraphProperties({
-          blockEntitySubgraph: {
-            ...(data as unknown as Subgraph<SubgraphRootTypes["entity"]>), // @todo-0.3 do something about this,
-            roots: [
-              // @todo-0.3 remove this when edition ids match between HASH and BP
-              {
-                ...data.roots[0]!,
-                versionId: data.roots[0]!.version,
-              },
-            ],
-          },
-          readonly,
-        });
-      })
-      .catch((err) => {
-        // eslint-disable-next-line no-console -- intentional debug log until we have better user-facing errors
-        console.error(err);
-        throw err;
-      });
-  }, [blockEntityId, blockEntityTypeId, getEntity, readonly]);
-=======
   const { setBlockSubgraph, blockSubgraph } = useBlockContext();
   const fetchBlockSubgraph = useFetchBlockSubgraph();
-  const isReadonlyMode = useIsReadonlyMode();
-  const { aggregateEntities } = useBlockProtocolAggregateEntities();
-  const { updateEntity } = useBlockProtocolUpdateEntity();
-  const { uploadFile } = useBlockProtocolFileUpload(isReadonlyMode);
 
   useEffect(() => {
     void fetchBlockSubgraph(blockEntityTypeId, blockEntityId).then(
       (newBlockSubgraph) => setBlockSubgraph(newBlockSubgraph),
     );
   }, [fetchBlockSubgraph, blockEntityId, blockEntityTypeId, setBlockSubgraph]);
->>>>>>> 7837984d
 
   const functions = {
     aggregateEntities,
@@ -201,10 +103,10 @@
 
   const graphProperties = useMemo<BlockGraphProperties["graph"]>(
     () => ({
-      readonly: isReadonlyMode,
+      readonly,
       blockEntitySubgraph: blockSubgraph,
     }),
-    [blockSubgraph, isReadonlyMode],
+    [blockSubgraph, readonly],
   );
 
   // The paragraph block needs updating to 0.3 and publishing – this ensures it doesn't crash
