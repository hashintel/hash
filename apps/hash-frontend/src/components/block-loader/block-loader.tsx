--- conflicted
+++ resolved
@@ -166,11 +166,7 @@
     }
 
     return {
-<<<<<<< HEAD
-      ...graphProperties,
-=======
       ...(graphProperties as Required<BlockGraphProperties<true>["graph"]>),
->>>>>>> 2d5acc40
       blockEntity: {
         entityId: rootEntity.metadata.recordId.entityId,
         properties: rootEntity.properties,
