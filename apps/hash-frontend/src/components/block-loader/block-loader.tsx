--- conflicted
+++ resolved
@@ -10,10 +10,8 @@
   UserPermissionsOnEntities,
 } from "@local/hash-graphql-shared/graphql/types";
 import { HashBlockMeta } from "@local/hash-isomorphic-utils/blocks";
-<<<<<<< HEAD
-import { TEXT_TOKEN_PROPERTY_TYPE_BASE_URL } from "@local/hash-isomorphic-utils/entity-store";
+import { textualContentPropertyTypeBaseUrl } from "@local/hash-isomorphic-utils/entity-store";
 import {
-  BaseUrl,
   Entity,
   EntityId,
   EntityPropertiesObject,
@@ -21,10 +19,6 @@
   EntityRootType,
   Subgraph,
 } from "@local/hash-subgraph";
-=======
-import { textualContentPropertyTypeBaseUrl } from "@local/hash-isomorphic-utils/entity-store";
-import { Entity, EntityId, EntityPropertiesObject } from "@local/hash-subgraph";
->>>>>>> f0d0eba7
 import {
   FunctionComponent,
   useCallback,
