import { faPlus } from "@fortawesome/free-solid-svg-icons";
<<<<<<< HEAD
import { AsteriskRegularIcon, FontAwesomeIcon } from "@hashintel/design-system";
import { types } from "@local/hash-isomorphic-utils/ontology-types";
import { AccountId, linkEntityTypeUrl } from "@local/hash-subgraph";
=======
import { FontAwesomeIcon } from "@hashintel/design-system";
import { OwnedById } from "@local/hash-subgraph";
>>>>>>> 02a18878
import {
  Box,
  Divider,
  ListItemIcon,
  listItemSecondaryActionClasses,
  ListItemText,
  Menu,
  Typography,
  useTheme,
} from "@mui/material";
import {
  bindMenu,
  bindTrigger,
  usePopupState,
} from "material-ui-popup-state/hooks";
import { FunctionComponent, useContext } from "react";

import { useHashInstance } from "../../../components/hooks/use-hash-instance";
import { WorkspaceContext } from "../../../pages/shared/workspace-context";
import { HashtagRegularIcon } from "../../icons/hashtag-regular-icon";
import { UploadRegularIcon } from "../../icons/upload-regular-icon";
import { MenuItem } from "../../ui";
import { CreateDocumentMenuItem } from "./actions-dropdown/create-document-menu-item";
import { HeaderIconButton } from "./shared/header-icon-button";

const ActionsDropdownInner: FunctionComponent<{
  activeWorkspaceOwnedById: OwnedById;
}> = ({ activeWorkspaceOwnedById }) => {
  const theme = useTheme();

  const { hashInstance } = useHashInstance();

  const popupState = usePopupState({
    variant: "popover",
    popupId: "actions-dropdown-menu",
  });

  return (
    <Box>
      <HeaderIconButton
        size="medium"
        rounded
        sx={({ palette }) => ({
          mr: 1,
          color: popupState.isOpen ? palette.common.white : palette.gray[40],
          backgroundColor: popupState.isOpen
            ? palette.blue["70"]
            : palette.gray[20],
        })}
        {...bindTrigger(popupState)}
      >
        <FontAwesomeIcon icon={faPlus} />
      </HeaderIconButton>

      <Menu
        {...bindMenu(popupState)}
        anchorOrigin={{
          vertical: "bottom",
          horizontal: "right",
        }}
        transformOrigin={{
          vertical: "top",
          horizontal: "right",
        }}
        PaperProps={{
          elevation: 4,
          sx: {
            borderRadius: "6px",
            marginTop: 1,
            border: `1px solid ${theme.palette.gray["20"]}`,

            [`.${listItemSecondaryActionClasses.root}`]: {
              display: { xs: "none", md: "block" },
            },
          },
        }}
      >
        <Typography
          sx={{
            marginTop: 1,
            marginX: 1.5,
            color: ({ palette }) => palette.gray[50],
            fontSize: 12,
            fontWeight: 600,
            textTransform: "uppercase",
          }}
        >
          Create New
        </Typography>
        {hashInstance?.properties.pagesAreEnabled ? (
<<<<<<< HEAD
          <CreateDocumentMenuItem
            activeWorkspaceAccountId={activeWorkspaceAccountId}
=======
          <CreatePageMenuItem
            activeWorkspaceOwnedById={activeWorkspaceOwnedById}
>>>>>>> 02a18878
            onClick={popupState.close}
          />
        ) : null}
        <MenuItem href="/new/entity" onClick={popupState.close}>
          <ListItemIcon>
            <HashtagRegularIcon />
          </ListItemIcon>
          <ListItemText primary="Entity" />
        </MenuItem>
        <MenuItem href="/new/types/entity-type" onClick={popupState.close}>
          <ListItemIcon>
            <AsteriskRegularIcon />
          </ListItemIcon>
          <ListItemText primary="Entity type" />
        </MenuItem>
        <MenuItem
          href={`/new/types/entity-type?extends=${linkEntityTypeUrl}`}
          onClick={popupState.close}
        >
          <ListItemIcon>
            <AsteriskRegularIcon />
          </ListItemIcon>
          <ListItemText primary="Link type" />
        </MenuItem>
        <Divider />
        <MenuItem
          href={`${types.entityType.file.entityTypeId}?tab=upload`}
          onClick={popupState.close}
        >
          <ListItemIcon>
            <UploadRegularIcon />
          </ListItemIcon>
          <ListItemText primary="Upload a file" />
        </MenuItem>
      </Menu>
    </Box>
  );
};

export const ActionsDropdown: FunctionComponent = () => {
  const { activeWorkspaceOwnedById } = useContext(WorkspaceContext);

  return activeWorkspaceOwnedById ? (
    <ActionsDropdownInner activeWorkspaceOwnedById={activeWorkspaceOwnedById} />
  ) : null;
};<|MERGE_RESOLUTION|>--- conflicted
+++ resolved
@@ -1,12 +1,7 @@
 import { faPlus } from "@fortawesome/free-solid-svg-icons";
-<<<<<<< HEAD
 import { AsteriskRegularIcon, FontAwesomeIcon } from "@hashintel/design-system";
 import { types } from "@local/hash-isomorphic-utils/ontology-types";
-import { AccountId, linkEntityTypeUrl } from "@local/hash-subgraph";
-=======
-import { FontAwesomeIcon } from "@hashintel/design-system";
-import { OwnedById } from "@local/hash-subgraph";
->>>>>>> 02a18878
+import { linkEntityTypeUrl, OwnedById } from "@local/hash-subgraph";
 import {
   Box,
   Divider,
@@ -97,13 +92,8 @@
           Create New
         </Typography>
         {hashInstance?.properties.pagesAreEnabled ? (
-<<<<<<< HEAD
           <CreateDocumentMenuItem
-            activeWorkspaceAccountId={activeWorkspaceAccountId}
-=======
-          <CreatePageMenuItem
             activeWorkspaceOwnedById={activeWorkspaceOwnedById}
->>>>>>> 02a18878
             onClick={popupState.close}
           />
         ) : null}
