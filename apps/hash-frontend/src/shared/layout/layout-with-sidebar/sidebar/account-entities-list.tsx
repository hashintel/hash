import { useQuery } from "@apollo/client";
<<<<<<< HEAD
import {
  extractBaseUrl,
  isOwnedOntologyElementMetadata,
  type OwnedById,
} from "@blockprotocol/type-system";
=======
import { extractBaseUrl, type WebId } from "@blockprotocol/type-system";
>>>>>>> fec03152
import { IconButton } from "@hashintel/design-system";
import { blockProtocolHubOrigin } from "@local/hash-isomorphic-utils/blocks";
import { systemEntityTypes } from "@local/hash-isomorphic-utils/ontology-type-ids";
import { Box, Collapse, Fade, Tooltip, Typography } from "@mui/material";
import { orderBy } from "lodash";
import { bindTrigger, usePopupState } from "material-ui-popup-state/hooks";
import type { FunctionComponent } from "react";
import { useMemo, useState } from "react";
import { TransitionGroup } from "react-transition-group";

import { useUpdateAuthenticatedUser } from "../../../../components/hooks/use-update-authenticated-user";
import type {
  GetEntitySubgraphQuery,
  GetEntitySubgraphQueryVariables,
} from "../../../../graphql/api-types.gen";
import { getEntitySubgraphQuery } from "../../../../graphql/queries/knowledge/entity.queries";
import { hiddenEntityTypeIds } from "../../../../pages/shared/hidden-types";
import { useActiveWorkspace } from "../../../../pages/shared/workspace-context";
import { useLatestEntityTypesOptional } from "../../../entity-types-context/hooks";
import { ArrowDownAZRegularIcon } from "../../../icons/arrow-down-a-z-regular-icon";
import { ArrowUpZARegularIcon } from "../../../icons/arrow-up-a-z-regular-icon";
import { PlusRegularIcon } from "../../../icons/plus-regular";
import { Link } from "../../../ui";
import { generateSidebarEntityTypeEntitiesQueryVariables } from "../../../use-entity-type-entities";
import { useUserPreferences } from "../../../use-user-preferences";
import { LoadingSkeleton } from "../shared/loading-skeleton";
import { EntityOrTypeSidebarItem } from "./shared/entity-or-type-sidebar-item";
import { NavLink } from "./shared/nav-link";
import type { SortType } from "./shared/sort-actions-dropdown";
import { SortActionsDropdown } from "./shared/sort-actions-dropdown";
import { ViewAllLink } from "./shared/view-all-link";

type AccountEntitiesListProps = {
  webId: WebId;
};

export const AccountEntitiesList: FunctionComponent<
  AccountEntitiesListProps
> = ({ webId }) => {
  const preferences = useUserPreferences();

  const [expanded, setExpanded] = useState<boolean>(
    preferences.sidebarSections.entities.expanded,
  );

  const [updateUser] = useUpdateAuthenticatedUser();

  const toggleEntitiesExpanded = () => {
    setExpanded(!expanded);

    void updateUser({
      preferences: {
        ...preferences,
        sidebarSections: {
          ...preferences.sidebarSections,
          entities: {
            ...preferences.sidebarSections.entities,
            expanded: !expanded,
          },
        },
      },
    });
  };

  const [sortType, setSortType] = useState<SortType>("asc");
  const sortActionsPopupState = usePopupState({
    variant: "popover",
    popupId: "type-sort-actions-menu",
  });

  const { activeWorkspace } = useActiveWorkspace();

  const {
    latestEntityTypes,
    loading: entityTypesLoading,
    isSpecialEntityTypeLookup,
  } = useLatestEntityTypesOptional();

  const { data: userEntitiesData, loading: userEntitiesLoading } = useQuery<
    GetEntitySubgraphQuery,
    GetEntitySubgraphQueryVariables
  >(getEntitySubgraphQuery, {
    variables: generateSidebarEntityTypeEntitiesQueryVariables({
      webId,
    }),
    fetchPolicy: "network-only",
  });

  const loading = entityTypesLoading || userEntitiesLoading;

  const pinnedEntityTypes = useMemo(() => {
    const { pinnedEntityTypeBaseUrls } = activeWorkspace ?? {};

    return pinnedEntityTypeBaseUrls
      ? latestEntityTypes?.filter(({ metadata }) =>
          pinnedEntityTypeBaseUrls.includes(metadata.recordId.baseUrl),
        )
      : [];
  }, [activeWorkspace, latestEntityTypes]);

  const accountEntityTypes = useMemo(() => {
    if (latestEntityTypes) {
      return latestEntityTypes.filter(
        (root) =>
          ((isOwnedOntologyElementMetadata(root.metadata) &&
            root.metadata.webId === webId) ||
            Object.keys(
              userEntitiesData?.getEntitySubgraph.typeIds ?? {},
            ).includes(root.schema.$id)) &&
          // Filter out external types from blockprotocol.org, except the Address type.
          (!root.schema.$id.startsWith(blockProtocolHubOrigin) ||
            root.schema.$id.includes("/address/")) &&
          // Filter out link types and some system types
          !isSpecialEntityTypeLookup?.[root.schema.$id]?.isLink &&
          !hiddenEntityTypeIds.includes(root.schema.$id) &&
          root.schema.$id !== systemEntityTypes.user.entityTypeId,
      );
    }

    return null;
  }, [latestEntityTypes, webId, userEntitiesData, isSpecialEntityTypeLookup]);

  const sidebarEntityTypes = useMemo(
    () => [...(pinnedEntityTypes ?? []), ...(accountEntityTypes ?? [])],
    [pinnedEntityTypes, accountEntityTypes],
  );

  const sortedEntityTypes = useMemo(
    () =>
      orderBy(sidebarEntityTypes, (root) => root.schema.title.toLowerCase(), [
        sortType === "asc" || sortType === "desc" ? sortType : "asc",
      ]),
    [sidebarEntityTypes, sortType],
  );

  return (
    <Box>
      <NavLink
        expanded={expanded}
        toggleExpanded={toggleEntitiesExpanded}
        title="Entities"
        endAdornment={
          <Box display="flex" gap={1}>
            <Fade in={expanded}>
              <Tooltip title="Sort types of entities" placement="top">
                <IconButton
                  {...bindTrigger(sortActionsPopupState)}
                  size="small"
                  unpadded
                  rounded
                  sx={({ palette }) => ({
                    color: palette.gray[80],
                    ...(sortActionsPopupState.isOpen && {
                      backgroundColor: palette.gray[30],
                    }),
                    svg: {
                      fontSize: 13,
                    },
                  })}
                >
                  {sortType === "asc" ? (
                    <ArrowDownAZRegularIcon />
                  ) : (
                    <ArrowUpZARegularIcon />
                  )}
                </IconButton>
              </Tooltip>
            </Fade>
            <SortActionsDropdown
              popupState={sortActionsPopupState}
              setSortType={setSortType}
              activeSortType={sortType}
            />
            <Link tabIndex={-1} href="/new/entity" noLinkStyle>
              <Tooltip title="Create new entity " sx={{ left: 5 }}>
                <IconButton
                  data-testid="create-entity-btn"
                  size="small"
                  unpadded
                  rounded
                  className="end-adornment-button"
                  sx={({ palette }) => ({
                    color: palette.gray[80],
                  })}
                >
                  <PlusRegularIcon />
                </IconButton>
              </Tooltip>
            </Link>
          </Box>
        }
      >
        <Box component="ul">
          {loading && sortedEntityTypes.length === 0 ? (
            <LoadingSkeleton />
          ) : sortedEntityTypes.length > 0 ? (
            <TransitionGroup>
              {sortedEntityTypes.map((root) => (
                <Collapse key={root.schema.$id}>
                  <EntityOrTypeSidebarItem
                    entityType={root.schema}
                    href={`/entities?entityTypeIdOrBaseUrl=${extractBaseUrl(
                      root.schema.$id,
                    )}`}
                    variant="entity"
                  />
                </Collapse>
              ))}
            </TransitionGroup>
          ) : (
            <Typography
              component="li"
              sx={{
                pl: 2.5,
                color: ({ palette }) => palette.gray[50],
                fontSize: 13,
              }}
            >
              No entities in this workspace
            </Typography>
          )}

          <Box marginLeft={1} marginTop={0.5}>
            <ViewAllLink href="/entities">View all entities</ViewAllLink>
          </Box>
        </Box>
      </NavLink>
    </Box>
  );
};<|MERGE_RESOLUTION|>--- conflicted
+++ resolved
@@ -1,13 +1,9 @@
 import { useQuery } from "@apollo/client";
-<<<<<<< HEAD
 import {
   extractBaseUrl,
   isOwnedOntologyElementMetadata,
-  type OwnedById,
+  type WebId,
 } from "@blockprotocol/type-system";
-=======
-import { extractBaseUrl, type WebId } from "@blockprotocol/type-system";
->>>>>>> fec03152
 import { IconButton } from "@hashintel/design-system";
 import { blockProtocolHubOrigin } from "@local/hash-isomorphic-utils/blocks";
 import { systemEntityTypes } from "@local/hash-isomorphic-utils/ontology-type-ids";
