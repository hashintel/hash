import type { EntityType } from "@blockprotocol/type-system";
<<<<<<< HEAD
import { EntityOrTypeIcon, IconButton } from "@hashintel/design-system";
=======
import {
  EntityTypeIcon,
  IconButton,
  LinkTypeIcon,
} from "@hashintel/design-system";
import { pluralize } from "@local/hash-isomorphic-utils/pluralize";
>>>>>>> 10447a2e
import { extractBaseUrl } from "@local/hash-subgraph/type-system-patch";
import type { BoxProps } from "@mui/material";
import { Box, styled, Tooltip, Typography } from "@mui/material";
import { bindTrigger, usePopupState } from "material-ui-popup-state/hooks";
import { useRouter } from "next/router";
import type { FunctionComponent } from "react";
import { useRef } from "react";

import { useEntityTypesContextRequired } from "../../../../entity-types-context/hooks/use-entity-types-context-required";
import { EllipsisRegularIcon } from "../../../../icons/ellipsis-regular-icon";
import { Link } from "../../../../ui";
import { EntityMenu } from "./entity-or-type-sidebar-item/entity-menu";
import { EntityTypeMenu } from "./entity-or-type-sidebar-item/entity-type-menu";

const Container = styled((props: BoxProps & { selected: boolean }) => (
  <Box component="li" {...props} />
))(({ theme, selected }) => ({
  paddingLeft: theme.spacing(2),
  paddingRight: theme.spacing(1),
  paddingTop: theme.spacing(0.5),
  paddingBottom: theme.spacing(0.5),
  margin: `0 ${theme.spacing(0.5)}`,
  borderRadius: "4px",
  display: "flex",
  justifyContent: "space-between",
  alignItems: "center",
  color: theme.palette.gray[70],

  "&:hover, &:focus": {
    backgroundColor: selected ? theme.palette.gray[20] : theme.palette.gray[10],
    color: selected ? theme.palette.gray[80] : theme.palette.gray[70],

    "& .entity-menu-trigger": {
      color: theme.palette.gray[80],
    },
  },

  ...(selected && {
    backgroundColor: theme.palette.gray[30],
    color: theme.palette.gray[80],
  }),

  "&:focus-within": {
    backgroundColor: theme.palette.gray[20],
    color: theme.palette.gray[80],
  },
}));

export const EntityOrTypeSidebarItem: FunctionComponent<{
  entityType: EntityType;
  href?: string;
  variant: "entity" | "entity-type";
}> = ({ entityType, href, variant }) => {
  const {
    title,
    titlePlural: maybeTitlePlural,
    $id: entityTypeId,
    icon,
  } = entityType;

  // eslint-disable-next-line @typescript-eslint/prefer-nullish-coalescing -- we don't want an empty string
  const titlePlural = maybeTitlePlural || pluralize(title);

  const entityMenuTriggerRef = useRef(null);

  const popupState = usePopupState({
    variant: "popover",
    popupId: "entity-menu",
  });

  const router = useRouter();

  const baseUrl = extractBaseUrl(entityTypeId);
  const url = new URL(`${window.location.origin}${router.asPath}/`);
  const urlBase = `${url.origin}${url.pathname.replace(/\/$/, "")}/`;
  const selected =
    router.route === "/[shortname]/types/entity-type/[entity-type-id]" &&
    urlBase === baseUrl;

  const { isSpecialEntityTypeLookup } = useEntityTypesContextRequired();

  const { isLink } = isSpecialEntityTypeLookup?.[entityTypeId] ?? {};

  return (
    <Container component="li" tabIndex={0} selected={selected} minHeight={32}>
      <Link
        tabIndex={-1}
        sx={{ flex: 1 }}
        noLinkStyle
        href={href ?? baseUrl}
        flex={1}
      >
        <Typography
          variant="smallTextLabels"
          sx={{
            alignItems: "center",
            display: "flex",
            color: ({ palette }) => palette.gray[70],
            fontWeight: 500,
          }}
        >
          <Box
            component="span"
            sx={{
              marginRight: 1,
              maxWidth: 18,
              display: "inline-flex",
              justifyContent: "center",
            }}
          >
            <EntityOrTypeIcon
              entity={null}
              icon={icon}
              isLink={!!isLink}
              fontSize={16}
              fill={({ palette }) =>
                variant === "entity-type" ? palette.blue[70] : palette.gray[50]
              }
            />
          </Box>
          {title}
        </Typography>
      </Link>

      <Tooltip title="Options" sx={{ left: 5 }}>
        <IconButton
          ref={entityMenuTriggerRef}
          className="entity-menu-trigger"
          {...bindTrigger(popupState)}
          size="medium"
          unpadded
          sx={({ palette }) => ({
            color: [selected ? palette.gray[80] : "transparent"],
            "&:focus-visible, &:hover": {
              backgroundColor: palette.gray[selected ? 40 : 30],
              color: palette.gray[selected ? 80 : 40],
            },
          })}
        >
          <EllipsisRegularIcon />
        </IconButton>
      </Tooltip>
      {variant === "entity" ? (
        <EntityMenu
          entityTypeId={entityTypeId}
          popupState={popupState}
          title={title}
          titlePlural={titlePlural}
          entityTypeIcon={icon}
          isLinkType={isLink}
        />
      ) : (
        <EntityTypeMenu
          entityTypeId={entityTypeId}
          popupState={popupState}
          title={title}
          titlePlural={titlePlural}
          url={baseUrl}
        />
      )}
    </Container>
  );
};<|MERGE_RESOLUTION|>--- conflicted
+++ resolved
@@ -1,14 +1,6 @@
 import type { EntityType } from "@blockprotocol/type-system";
-<<<<<<< HEAD
 import { EntityOrTypeIcon, IconButton } from "@hashintel/design-system";
-=======
-import {
-  EntityTypeIcon,
-  IconButton,
-  LinkTypeIcon,
-} from "@hashintel/design-system";
 import { pluralize } from "@local/hash-isomorphic-utils/pluralize";
->>>>>>> 10447a2e
 import { extractBaseUrl } from "@local/hash-subgraph/type-system-patch";
 import type { BoxProps } from "@mui/material";
 import { Box, styled, Tooltip, Typography } from "@mui/material";
