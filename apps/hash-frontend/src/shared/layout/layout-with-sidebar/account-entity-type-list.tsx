--- conflicted
+++ resolved
@@ -4,11 +4,8 @@
   IconButton,
   TextField,
 } from "@hashintel/design-system";
-<<<<<<< HEAD
-=======
 import { getRoots } from "@local/hash-subgraph/src/stdlib/roots";
 import { isOwnedOntologyElementMetadata } from "@local/hash-subgraph/src/types/element";
->>>>>>> acd0a1d2
 import {
   Box,
   Collapse,
