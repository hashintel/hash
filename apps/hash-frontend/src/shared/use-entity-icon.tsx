import type { VersionedUrl } from "@blockprotocol/type-system";
import { AsteriskRegularIcon } from "@hashintel/design-system";
import type { Entity } from "@local/hash-graph-sdk/entity";
import type { EntityTypeWithMetadata } from "@local/hash-graph-types/ontology";
import { systemEntityTypes } from "@local/hash-isomorphic-utils/ontology-type-ids";
import { includesPageEntityTypeId } from "@local/hash-isomorphic-utils/page-entity-type-ids";
import { simplifyProperties } from "@local/hash-isomorphic-utils/simplify-properties";
import type { PageProperties } from "@local/hash-isomorphic-utils/system-types/shared";
import { Box } from "@mui/material";
import type { ReactNode } from "react";
import { useMemo } from "react";

import { FileRegularIcon } from "./icons/file-regular-icon";
import { UserIcon } from "./icons/user-icon";
import { UsersRegularIcon } from "./icons/users-regular-icon";

/**
 * @todo H-2014 support URL icons on entity types and remove these overrides
 */
export const entityTypeIcons: Record<VersionedUrl, ReactNode> = {
  [systemEntityTypes.user.entityTypeId]: <UserIcon sx={{ fontSize: 12 }} />,
  [systemEntityTypes.organization.entityTypeId]: (
    <UsersRegularIcon sx={{ fontSize: 14, position: "relative", top: 1 }} />
  ),
  [systemEntityTypes.document.entityTypeId]: (
    <FileRegularIcon sx={{ fontSize: 12 }} />
  ),
};

export const useEntityIcon = (params: {
  entity?: Entity;
  entityTypes?: EntityTypeWithMetadata[];
  pageIcon?: JSX.Element;
}) => {
  const { entity, entityTypes, pageIcon } = params;
  return useMemo(() => {
    if (entity) {
      if (includesPageEntityTypeId(entity.metadata.entityTypeIds)) {
        const { icon: customPageIcon } = simplifyProperties(
          entity.properties as PageProperties,
        );

        if (typeof customPageIcon === "string") {
          return (
            <Box component="span" sx={{ fontSize: 14 }}>
              {customPageIcon}
            </Box>
          );
        }

        return pageIcon;
      }
<<<<<<< HEAD

      for (const entityType of entityTypes ?? []) {
        if (entityType.metadata.icon) {
          return entityType.metadata.icon;
        }

        if (entityTypeIcons[entityType.schema.$id]) {
          return entityTypeIcons[entityType.schema.$id];
        }
      }

      return <AsteriskRegularIcon sx={{ fontSize: 12 }} />;
=======
      /**
       * @todo: use the entity type icon
       * @see https://linear.app/hash/issue/H-783/implement-entity-type-icons
       */
      return pageIcon &&
        // @todo when implementing H-783 – do we need this check? see comment above
        isPageEntityTypeId(entity.metadata.entityTypeId)
        ? pageIcon
        : (entityTypeIcons[entity.metadata.entityTypeId] ??
            entityType?.schema.icon ?? (
              <AsteriskRegularIcon sx={{ fontSize: 12 }} />
            ));
>>>>>>> 9115f65a
    }
  }, [entity, entityTypes, pageIcon]);
};<|MERGE_RESOLUTION|>--- conflicted
+++ resolved
@@ -50,11 +50,13 @@
 
         return pageIcon;
       }
-<<<<<<< HEAD
 
+      /**
+       * @todo H-739 account for 'icon' property being a URL to an image
+       */
       for (const entityType of entityTypes ?? []) {
-        if (entityType.metadata.icon) {
-          return entityType.metadata.icon;
+        if (entityType.schema.icon) {
+          return entityType.schema.icon;
         }
 
         if (entityTypeIcons[entityType.schema.$id]) {
@@ -63,20 +65,6 @@
       }
 
       return <AsteriskRegularIcon sx={{ fontSize: 12 }} />;
-=======
-      /**
-       * @todo: use the entity type icon
-       * @see https://linear.app/hash/issue/H-783/implement-entity-type-icons
-       */
-      return pageIcon &&
-        // @todo when implementing H-783 – do we need this check? see comment above
-        isPageEntityTypeId(entity.metadata.entityTypeId)
-        ? pageIcon
-        : (entityTypeIcons[entity.metadata.entityTypeId] ??
-            entityType?.schema.icon ?? (
-              <AsteriskRegularIcon sx={{ fontSize: 12 }} />
-            ));
->>>>>>> 9115f65a
     }
   }, [entity, entityTypes, pageIcon]);
 };