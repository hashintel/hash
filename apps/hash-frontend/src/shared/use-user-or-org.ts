--- conflicted
+++ resolved
@@ -103,7 +103,6 @@
   });
 
   return useMemo(() => {
-<<<<<<< HEAD
     const { subgraph } = data?.structuralQueryEntities ?? {};
 
     if (subgraph) {
@@ -115,28 +114,13 @@
           Entity<OrgProperties> | Entity<UserProperties> | undefined
         >((prev, currentEntity) => {
           if (
-            !isEntityUserEntity(currentEntity) ||
-            isEntityOrgEntity(currentEntity)
+            !isEntityUserEntity(currentEntity) &&
+            !isEntityOrgEntity(currentEntity)
           ) {
             throw new Error(
               `Entity with type ${currentEntity.metadata.entityTypeId} is not a user or an org entity`,
             );
           }
-=======
-    const rootEntity = data
-      ? getRoots(
-          data.structuralQueryEntities.subgraph as Subgraph<EntityRootType>,
-        ).reduce<Entity<OrgProperties> | Entity<UserProperties> | undefined>(
-          (prev, currentEntity) => {
-            if (
-              !isEntityUserEntity(currentEntity) &&
-              !isEntityOrgEntity(currentEntity)
-            ) {
-              throw new Error(
-                `Entity with type ${currentEntity.metadata.entityTypeId} is not a user or an org entity`,
-              );
-            }
->>>>>>> f70927c1
 
           if (!prev) {
             return currentEntity;
