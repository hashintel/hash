--- conflicted
+++ resolved
@@ -1,11 +1,5 @@
 import { useQuery } from "@apollo/client";
 import type {
-<<<<<<< HEAD
-  ActorEntityUuid,
-  ActorGroupEntityUuid,
-} from "@blockprotocol/type-system";
-import type { Entity } from "@local/hash-graph-sdk/entity";
-=======
   EntityRootType,
   GraphResolveDepths,
   QueryTemporalAxesUnresolved,
@@ -13,11 +7,10 @@
 import { getRoots } from "@blockprotocol/graph/stdlib";
 import type {
   ActorEntityUuid,
-  ActorGroupId,
+  ActorGroupEntityUuid,
   Entity,
 } from "@blockprotocol/type-system";
 import type { HashEntity } from "@local/hash-graph-sdk/entity";
->>>>>>> dfe95770
 import {
   currentTimeInstantTemporalAxes,
   generateVersionedUrlMatchingFilter,
