import { useQuery } from "@apollo/client";
<<<<<<< HEAD
import type { EntityRootType } from "@blockprotocol/graph";
import { getRoots } from "@blockprotocol/graph/stdlib";
import type {
  BaseUrl,
  OwnedById,
  VersionedUrl,
} from "@blockprotocol/type-system";
=======
import type { BaseUrl, VersionedUrl, WebId } from "@blockprotocol/type-system";
>>>>>>> fec03152
import type {
  EntityQueryCursor,
  EntityQuerySortingRecord,
  GraphResolveDepths,
} from "@local/hash-graph-client";
import type { HashEntity } from "@local/hash-graph-sdk/entity";
import {
  currentTimeInstantTemporalAxes,
  ignoreNoisySystemTypesFilter,
  mapGqlSubgraphFieldsFragmentToSubgraph,
  zeroedGraphResolveDepths,
} from "@local/hash-isomorphic-utils/graph-queries";
import { systemPropertyTypes } from "@local/hash-isomorphic-utils/ontology-type-ids";
import type {
  ConversionRequest,
  GetEntitySubgraphRequest,
} from "@local/hash-isomorphic-utils/types";
import { useMemo } from "react";

import type {
  GetEntitySubgraphQuery,
  GetEntitySubgraphQueryVariables,
} from "../graphql/api-types.gen";
import {
  getEntitySubgraphQuery,
  queryEntitiesQuery,
} from "../graphql/queries/knowledge/entity.queries";
import { apolloClient } from "../lib/apollo-client";
/**
 * @todo H-3828 stop relying on this for account sidebar, then can move it into entities-visualizer
 */
import type { EntitiesVisualizerData } from "../pages/shared/entities-visualizer/use-entities-visualizer-data";

type UseEntityTypeEntitiesQueryParams = {
  conversions?: ConversionRequest[];
  cursor?: EntityQueryCursor | null;
  entityTypeBaseUrl?: BaseUrl;
  entityTypeIds?: VersionedUrl[];
  graphResolveDepths?: Partial<GraphResolveDepths>;
  includeArchived?: boolean;
  includeTypeIds?: boolean;
  webIds?: WebId[];
  limit?: number;
  sort?: EntityQuerySortingRecord;
};

export const generateUseEntityTypeEntitiesFilter = ({
  excludeWebIds,
  webIds,
  entityTypeBaseUrl,
  entityTypeIds,
  includeArchived,
}: Pick<
  UseEntityTypeEntitiesQueryParams,
  "entityTypeBaseUrl" | "entityTypeIds" | "includeArchived" | "webIds"
> & {
  excludeWebIds?: WebId[];
}): GetEntitySubgraphRequest["filter"] => {
  return {
    // @ts-expect-error -- We need to update the type definition of `EntityStructuralQuery` to allow for this
    //   @see https://linear.app/hash/issue/H-1207
    all: [
      ...(!includeArchived
        ? [
            {
              notEqual: [{ path: ["archived"] }, { parameter: true }],
            },
            {
              any: [
                {
                  equal: [
                    {
                      path: [
                        "properties",
                        systemPropertyTypes.archived.propertyTypeBaseUrl,
                      ],
                    },
                    null,
                  ],
                },
                {
                  equal: [
                    {
                      path: [
                        "properties",
                        systemPropertyTypes.archived.propertyTypeBaseUrl,
                      ],
                    },
                    { parameter: false },
                  ],
                },
              ],
            },
          ]
        : []),
      ...(webIds?.length
        ? [
            {
              any: webIds.map((webId) => ({
                equal: [{ path: ["webId"] }, { parameter: webId }],
              })),
            },
          ]
        : []),
      ...(excludeWebIds?.length
        ? [
            {
              all: excludeWebIds.map((webId) => ({
                notEqual: [{ path: ["webId"] }, { parameter: webId }],
              })),
            },
          ]
        : []),
      ...(entityTypeBaseUrl
        ? [
            {
              equal: [
                { path: ["type", "baseUrl"] },
                { parameter: entityTypeBaseUrl },
              ],
            },
          ]
        : entityTypeIds?.length
          ? [
              {
                any: entityTypeIds.map((entityTypeId) => ({
                  equal: [
                    { path: ["type", "versionedUrl"] },
                    { parameter: entityTypeId },
                  ],
                })),
              },
            ]
          : []),
      ...(!entityTypeIds && !entityTypeBaseUrl
        ? [ignoreNoisySystemTypesFilter]
        : []),
    ],
  };
};

/**
 * These are the variables for the query which populates the "Entities" section of the sidebar,
 * if the user has chosen to show it as a toggleable list of types rather than a single 'Entities' link.
 */
export const generateSidebarEntityTypeEntitiesQueryVariables = ({
  webId,
}: {
  webId: WebId;
}): GetEntitySubgraphQueryVariables => {
  return {
    request: {
      /**
       * We only make this request to get the count of entities by typeId to filter types in the sidebar,
       * to only those for which the active workspace has at least one entity.
       *
       * We don't actually need a single entity but the Graph rejects requests with a limit of 0.
       * We currently can't use countEntities as it just returns a total number, with no count by typeId.
       */
      limit: 1,
      includeTypeIds: true,
      filter: generateUseEntityTypeEntitiesFilter({
        webIds: [webId],
        includeArchived: false,
      }),
      graphResolveDepths: zeroedGraphResolveDepths,
      includeDrafts: false,
      temporalAxes: currentTimeInstantTemporalAxes,
    },
    includePermissions: false,
  };
};

const generateUseEntityTypeEntitiesQueryVariables = ({
  webIds,
  entityTypeBaseUrl,
  entityTypeIds,
  graphResolveDepths,
  includeArchived,
  sort,
  ...rest
}: UseEntityTypeEntitiesQueryParams): GetEntitySubgraphQueryVariables => {
  return {
    request: {
      ...rest,
      includeCreatedByIds: true,
      includeCount: true,
      includeEditionCreatedByIds: true,
      includeTypeIds: true,
      includeTypeTitles: true,
      includeWebIds: true,
      filter: generateUseEntityTypeEntitiesFilter({
        includeArchived,
        webIds,
        entityTypeBaseUrl,
        entityTypeIds,
      }),
      graphResolveDepths: {
        ...zeroedGraphResolveDepths,
        ...graphResolveDepths,
      },
      includeDrafts: false,
      includeEntityTypes: "resolvedWithDataTypeChildren",
      sortingPaths: sort ? [sort] : undefined,
      /**
       * @todo H-2633 when we use entity archival via timestamp, this will need varying to include archived entities
       */
      temporalAxes: currentTimeInstantTemporalAxes,
    },
    includePermissions: false,
  } satisfies GetEntitySubgraphQueryVariables;
};

export const useEntityTypeEntities = (
  params: UseEntityTypeEntitiesQueryParams,
): EntitiesVisualizerData => {
  const variables = useMemo<GetEntitySubgraphQueryVariables>(
    () => generateUseEntityTypeEntitiesQueryVariables(params),
    [params],
  );

  const { data, loading, refetch } = useQuery<
    GetEntitySubgraphQuery,
    GetEntitySubgraphQueryVariables
  >(getEntitySubgraphQuery, {
    fetchPolicy: "cache-and-network",
    variables,
  });

  const hadCachedContent = useMemo(
    () => !!apolloClient.readQuery({ query: queryEntitiesQuery, variables }),
    [variables],
  );

  const subgraph = useMemo(
    () =>
      data?.getEntitySubgraph.subgraph
        ? mapGqlSubgraphFieldsFragmentToSubgraph<EntityRootType<HashEntity>>(
            data.getEntitySubgraph.subgraph,
          )
        : undefined,
    [data?.getEntitySubgraph.subgraph],
  );

  const entities = useMemo(
    () => (subgraph ? getRoots(subgraph) : undefined),
    [subgraph],
  );

  return {
    ...data?.getEntitySubgraph,
    entities,
    hadCachedContent,
    loading,
    refetch,
    subgraph,
  };
};<|MERGE_RESOLUTION|>--- conflicted
+++ resolved
@@ -1,15 +1,7 @@
 import { useQuery } from "@apollo/client";
-<<<<<<< HEAD
 import type { EntityRootType } from "@blockprotocol/graph";
 import { getRoots } from "@blockprotocol/graph/stdlib";
-import type {
-  BaseUrl,
-  OwnedById,
-  VersionedUrl,
-} from "@blockprotocol/type-system";
-=======
 import type { BaseUrl, VersionedUrl, WebId } from "@blockprotocol/type-system";
->>>>>>> fec03152
 import type {
   EntityQueryCursor,
   EntityQuerySortingRecord,
