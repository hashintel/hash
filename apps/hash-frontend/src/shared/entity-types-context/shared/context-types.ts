import {
  EntityTypeRootType,
  EntityTypeWithMetadata,
  Subgraph,
} from "@local/hash-subgraph";

export type EntityTypesContextValue = {
<<<<<<< HEAD
  entityTypes: EntityTypeWithMetadata[] | null;
  subgraph: Subgraph<SubgraphRootTypes["entityType"]> | null;
=======
  entityTypes: EntityTypesSet | null;
  linkTypes: EntityTypesSet | null;
  subgraph: Subgraph<EntityTypeRootType> | null;
>>>>>>> 2d5acc40
  loading: boolean;

  refetch: () => Promise<void>;
  ensureFetched: () => void;
};<|MERGE_RESOLUTION|>--- conflicted
+++ resolved
@@ -5,14 +5,8 @@
 } from "@local/hash-subgraph";
 
 export type EntityTypesContextValue = {
-<<<<<<< HEAD
   entityTypes: EntityTypeWithMetadata[] | null;
-  subgraph: Subgraph<SubgraphRootTypes["entityType"]> | null;
-=======
-  entityTypes: EntityTypesSet | null;
-  linkTypes: EntityTypesSet | null;
   subgraph: Subgraph<EntityTypeRootType> | null;
->>>>>>> 2d5acc40
   loading: boolean;
 
   refetch: () => Promise<void>;
