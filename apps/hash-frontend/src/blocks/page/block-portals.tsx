--- conflicted
+++ resolved
@@ -27,15 +27,7 @@
       id: draftId,
       error,
       setError,
-<<<<<<< HEAD
-      /** @todo-0.3 fix type mismatch between HASH and blockprotocol */
-      blockSubgraph: blockSubgraph as unknown as Subgraph<
-        true,
-        EntityRootType<true>
-      >,
-=======
       blockSubgraph,
->>>>>>> 2d5acc40
       setBlockSubgraph,
     }),
     [draftId, error, setError, blockSubgraph, setBlockSubgraph],
