--- conflicted
+++ resolved
@@ -12,25 +12,18 @@
   faLink,
   faRefresh,
 } from "@fortawesome/free-solid-svg-icons";
-<<<<<<< HEAD
-=======
-import {
-  PropertyObject,
-  Subgraph,
-  SubgraphRootTypes,
-} from "@hashintel/hash-subgraph";
->>>>>>> 6124fc99
 import { FontAwesomeIcon } from "@local/design-system";
 import {
   areComponentsCompatible,
   isHashTextBlock,
 } from "@local/hash-isomorphic-utils/blocks";
 import { BlockEntity } from "@local/hash-isomorphic-utils/entity";
-<<<<<<< HEAD
-import { PropertyObject } from "@local/hash-subgraph";
-=======
 import { EntityId } from "@local/hash-isomorphic-utils/types";
->>>>>>> 6124fc99
+import {
+  PropertyObject,
+  Subgraph,
+  SubgraphRootTypes,
+} from "@local/hash-subgraph";
 import { Box, Divider, Menu, Typography } from "@mui/material";
 import { bindMenu } from "material-ui-popup-state";
 import { PopupState } from "material-ui-popup-state/hooks";
