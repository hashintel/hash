<<<<<<< HEAD
import { EntityId } from "@local/hash-isomorphic-utils/types";
import { styled, TextareaAutosize } from "@mui/material";
=======
import { EntityId } from "@local/hash-graphql-shared/types";
import { experimental_sx as sx, styled, TextareaAutosize } from "@mui/material";
>>>>>>> acd0a1d2
import {
  ChangeEventHandler,
  FocusEventHandler,
  FunctionComponent,
  KeyboardEventHandler,
  useState,
} from "react";

import { useUpdatePageTitle } from "../../../components/hooks/use-update-page-title";
import { usePageContext } from "../page-context";
import { cleanUpTitle, focusEditorBeginning } from "./utils";

export const PAGE_TITLE_FONT_SIZE = "var(--step-4)";
export const PAGE_TITLE_LINE_HEIGHT = 1.23;

const StyledTextarea = styled(TextareaAutosize)(({ theme }) =>
  theme.unstable_sx({
    width: "100%",
    outline: "none",
    border: "none",
    resize: "none",
    fontFamily: "Open Sauce Two",
    fontSize: PAGE_TITLE_FONT_SIZE,
    lineHeight: PAGE_TITLE_LINE_HEIGHT,
    fontWeight: 500,
    color: theme.palette.black,

    "&::placeholder": {
      color: theme.palette.gray[40],
      opacity: 1,
    },

    ":disabled": {
      opacity: 1,
      background: "transparent",
    },
  }),
);

type PageTitleProps = {
  pageEntityId: EntityId;
  value: string;
  readonly: boolean;
};

export const PAGE_TITLE_PLACEHOLDER = "Untitled";

export const PageTitle: FunctionComponent<PageTitleProps> = ({
  pageEntityId,
  value,
  readonly,
}) => {
  // TODO: Display update error once expected UX is discussed

  const [updatePageTitle, { updatePageTitleLoading }] = useUpdatePageTitle();

  const [prevValue, setPrevValue] = useState(value);
  const [inputValue, setInputValue] = useState(value);

  const { editorView, pageTitleRef } = usePageContext();

  const handleInputChange: ChangeEventHandler<HTMLTextAreaElement> = (
    event,
  ) => {
    setInputValue(event.currentTarget.value);
  };

  const handleInputKeyDown: KeyboardEventHandler<HTMLTextAreaElement> = (
    event,
  ) => {
    const { currentTarget, key } = event;
    if (key === "Enter" || key === "Escape") {
      currentTarget.blur();
    }

    if (key === "ArrowDown") {
      const isCaret =
        currentTarget.selectionStart === currentTarget.selectionEnd;
      const isAtEnd = currentTarget.selectionEnd === inputValue.length;

      if (isCaret && isAtEnd) {
        focusEditorBeginning(editorView);
      }
    }
  };

  const handleInputBlur: FocusEventHandler<HTMLTextAreaElement> = () => {
    const valueToSave = cleanUpTitle(inputValue);
    if (valueToSave === value) {
      return;
    }

    void updatePageTitle(valueToSave, pageEntityId);
  };

  if (value !== prevValue) {
    setPrevValue(value);
    setInputValue(value);
  }

  // TODO: Assign appropriate a11y attributes
  return (
    <StyledTextarea
      ref={pageTitleRef}
      placeholder={PAGE_TITLE_PLACEHOLDER}
      disabled={updatePageTitleLoading || readonly}
      onChange={handleInputChange}
      onKeyDown={handleInputKeyDown}
      onBlur={handleInputBlur}
      value={inputValue}
    />
  );
};<|MERGE_RESOLUTION|>--- conflicted
+++ resolved
@@ -1,10 +1,5 @@
-<<<<<<< HEAD
-import { EntityId } from "@local/hash-isomorphic-utils/types";
+import { EntityId } from "@local/hash-graphql-shared/types";
 import { styled, TextareaAutosize } from "@mui/material";
-=======
-import { EntityId } from "@local/hash-graphql-shared/types";
-import { experimental_sx as sx, styled, TextareaAutosize } from "@mui/material";
->>>>>>> acd0a1d2
 import {
   ChangeEventHandler,
   FocusEventHandler,
