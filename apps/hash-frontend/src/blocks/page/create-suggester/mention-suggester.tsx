import { types } from "@local/hash-isomorphic-utils/ontology-types";
<<<<<<< HEAD
import { AccountId, EntityId, OwnedById } from "@local/hash-subgraph";
import { getEntityTypeById, getRoots } from "@local/hash-subgraph/stdlib";
=======
import { EntityId, OwnedById } from "@local/hash-subgraph";
>>>>>>> 26d68c5f
import { Box } from "@mui/material";
import { FunctionComponent, useContext, useMemo } from "react";

import { useAccountPages } from "../../../components/hooks/use-account-pages";
import { useQueryEntities } from "../../../components/hooks/use-query-entities";
import { useUsers } from "../../../components/hooks/use-users";
import { PageIcon } from "../../../components/page-icon";
import { generateEntityLabel } from "../../../lib/entities";
import { WorkspaceContext } from "../../../pages/shared/workspace-context";
import { fuzzySearchBy } from "./fuzzy-search-by";
import { Suggester } from "./suggester";

export type MentionType = "user" | "page" | "entity";
export interface MentionSuggesterProps {
  search?: string;
  onChange(entityId: EntityId, mentionType: MentionType): void;
  ownedById: OwnedById;
}

type SearchableItem = {
  icon?: string | null;
  shortname?: string;
  name: string;
  desc?: string;
  entityId: EntityId;
  mentionType: MentionType;
  isActiveOrgMember?: boolean;
};

export const MentionSuggester: FunctionComponent<MentionSuggesterProps> = ({
  search = "",
  onChange,
  ownedById,
}) => {
  const { users, loading: usersLoading } = useUsers();
<<<<<<< HEAD
  const { entitiesSubgraph, loading: entitiesLoading } = useQueryEntities({
    excludeEntityTypeIds: [
      types.entityType.user.entityTypeId,
      types.entityType.page.entityTypeId,
    ],
  });
  const { data: pages, loading: pagesLoading } = useAccountPages(
    accountId as OwnedById,
  );
=======
  const { entities, loading: entitiesLoading } = useAllEntitiesExcept([
    types.entityType.user.entityTypeId,
    types.entityType.page.entityTypeId,
  ]);
  const { data: pages, loading: pagesLoading } = useAccountPages(ownedById);
>>>>>>> 26d68c5f

  const { activeWorkspaceOwnedById } = useContext(WorkspaceContext);

  const loading = usersLoading && pagesLoading && entitiesLoading;

  const options = useMemo(() => {
    const iterableAccounts: Array<SearchableItem> =
      users?.map((user) => ({
        shortname: user.shortname,
        name: user.preferredName ?? user.shortname ?? "User",
        entityId: user.entityRecordId.entityId,
        mentionType: "user",
        isActiveOrgMember: user.memberOf.some(
          ({ accountGroupId: orgGroupId }) =>
            orgGroupId === activeWorkspaceOwnedById,
        ),
      })) ?? [];

    const iterablePages: Array<SearchableItem> = pages.map((page) => ({
      icon: page.icon,
      name: page.title || "Untitled",
      entityId: page.metadata.recordId.entityId,
      mentionType: "page",
    }));

    const iterableEntities: Array<SearchableItem> = entitiesSubgraph
      ? getRoots(entitiesSubgraph).map((entity) => {
          return {
            entityId: entity.metadata.recordId.entityId,
            mentionType: "entity",
            name: generateEntityLabel(entitiesSubgraph, entity),
            desc:
              getEntityTypeById(entitiesSubgraph, entity.metadata.entityTypeId)
                ?.schema.title ?? "Unknown",
          };
        })
      : [];

    const peopleSearch = fuzzySearchBy(iterableAccounts, search, (option) =>
      [option.shortname, option.name].map((str) => str ?? "").join(" "),
    ).sort((a, b) => {
      if (a.isActiveOrgMember && !b.isActiveOrgMember) {
        return -1;
      }
      if (!a.isActiveOrgMember && b.isActiveOrgMember) {
        return 1;
      }
      return 0;
    });

    const entitiesSearch = fuzzySearchBy(
      iterableEntities,
      search,
      (option) => option.name,
    );

    const pagesSearch = fuzzySearchBy(
      iterablePages,
      search,
      (option) => option.name,
    );

    return [...peopleSearch, ...pagesSearch, ...entitiesSearch];
<<<<<<< HEAD
  }, [search, users, activeWorkspaceAccountId, pages, entitiesSubgraph]);
=======
  }, [search, users, activeWorkspaceOwnedById, pages, entities]);
>>>>>>> 26d68c5f

  return (
    <Suggester
      options={options}
      renderItem={(option) => (
        <Box
          sx={{
            display: "flex",
            alignItems: "center",
            px: 0.5,
            py: 0.25,
            minHeight: "1.75rem",
          }}
        >
          {option.mentionType === "user" && (
            <Box
              sx={{
                alignItems: "center",
                backgroundColor: "#E5E7EB",
                borderRadius: "9999px",
                display: "flex",
                fontSize: "0.875rem",
                height: "1.5rem",
                justifyContent: "center",
                lineHeight: "1.25rem",
                mr: 0.5,
                width: "1.5rem",
              }}
            >
              {option.name[0]?.toUpperCase()}
            </Box>
          )}
          {option.mentionType === "page" && (
            <Box
              sx={{
                alignItems: "center",
                display: "flex",
                height: "1.5rem",
                justifyContent: "center",
                mr: 0.5,
                width: "1.5rem",
              }}
            >
              <PageIcon icon={option.icon} size="small" />
            </Box>
          )}
          <Box
            component="p"
            sx={{
              fontSize: "0.875rem",
              lineHeight: "1.25rem",
              pl: option.mentionType === "entity" ? 1 : 0,
            }}
          >
            {option.name}
            {option.mentionType === "entity" && (
              <Box
                component="span"
                sx={{
                  fontSize: "0.75rem",
                  lineHeight: "1.25rem",
                  ml: 0.5,
                  color: ({ palette }) => palette.gray[70],
                }}
              >
                {option.desc}
              </Box>
            )}
          </Box>
        </Box>
      )}
      itemKey={(option) => option.entityId}
      onChange={(option) => onChange(option.entityId, option.mentionType)}
      loading={loading}
    />
  );
};<|MERGE_RESOLUTION|>--- conflicted
+++ resolved
@@ -1,10 +1,6 @@
 import { types } from "@local/hash-isomorphic-utils/ontology-types";
-<<<<<<< HEAD
-import { AccountId, EntityId, OwnedById } from "@local/hash-subgraph";
+import { EntityId, OwnedById } from "@local/hash-subgraph";
 import { getEntityTypeById, getRoots } from "@local/hash-subgraph/stdlib";
-=======
-import { EntityId, OwnedById } from "@local/hash-subgraph";
->>>>>>> 26d68c5f
 import { Box } from "@mui/material";
 import { FunctionComponent, useContext, useMemo } from "react";
 
@@ -40,23 +36,13 @@
   ownedById,
 }) => {
   const { users, loading: usersLoading } = useUsers();
-<<<<<<< HEAD
   const { entitiesSubgraph, loading: entitiesLoading } = useQueryEntities({
     excludeEntityTypeIds: [
       types.entityType.user.entityTypeId,
       types.entityType.page.entityTypeId,
     ],
   });
-  const { data: pages, loading: pagesLoading } = useAccountPages(
-    accountId as OwnedById,
-  );
-=======
-  const { entities, loading: entitiesLoading } = useAllEntitiesExcept([
-    types.entityType.user.entityTypeId,
-    types.entityType.page.entityTypeId,
-  ]);
   const { data: pages, loading: pagesLoading } = useAccountPages(ownedById);
->>>>>>> 26d68c5f
 
   const { activeWorkspaceOwnedById } = useContext(WorkspaceContext);
 
@@ -120,11 +106,7 @@
     );
 
     return [...peopleSearch, ...pagesSearch, ...entitiesSearch];
-<<<<<<< HEAD
-  }, [search, users, activeWorkspaceAccountId, pages, entitiesSubgraph]);
-=======
-  }, [search, users, activeWorkspaceOwnedById, pages, entities]);
->>>>>>> 26d68c5f
+  }, [search, users, activeWorkspaceOwnedById, pages, entitiesSubgraph]);
 
   return (
     <Suggester
