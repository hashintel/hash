--- conflicted
+++ resolved
@@ -1,18 +1,12 @@
 import { useLazyQuery } from "@apollo/client";
 import type {
-<<<<<<< HEAD
   EntityRootType,
   GraphResolveDepths,
   KnowledgeGraphVertices,
   Subgraph,
 } from "@blockprotocol/graph";
 import type {
-  CreatedById,
-  EditionCreatedById,
-=======
   ActorEntityUuid,
-  Entity as EntityBp,
->>>>>>> fec03152
   EntityEditionId,
   EntityId,
   PropertyObject,
