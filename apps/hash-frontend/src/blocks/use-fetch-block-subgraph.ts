--- conflicted
+++ resolved
@@ -1,8 +1,3 @@
-<<<<<<< HEAD
-import { GraphResolveDepths, Subgraph } from "@blockprotocol/graph";
-import { VersionedUri } from "@blockprotocol/type-system/slim";
-import { EntityId } from "@local/hash-subgraph/main";
-=======
 import { VersionedUri } from "@blockprotocol/type-system/slim";
 import {
   Entity,
@@ -14,7 +9,6 @@
   Timestamp,
   UpdatedById,
 } from "@local/hash-subgraph";
->>>>>>> 2d5acc40
 import { useCallback } from "react";
 
 import { useBlockProtocolGetEntity } from "../components/hooks/block-protocol-functions/knowledge/use-block-protocol-get-entity";
@@ -24,9 +18,6 @@
 
   const fetchBlockSubgraph = useCallback(
     async (blockEntityTypeId: VersionedUri, blockEntityId?: EntityId) => {
-<<<<<<< HEAD
-      const depths: Partial<GraphResolveDepths> = {
-=======
       const depths: GraphResolveDepths = {
         inheritsFrom: { outgoing: 0 },
         constrainsValuesOn: { outgoing: 0 },
@@ -34,7 +25,6 @@
         constrainsLinksOn: { outgoing: 0 },
         constrainsLinkDestinationsOn: { outgoing: 0 },
         isOfType: { outgoing: 0 },
->>>>>>> 2d5acc40
         hasRightEntity: {
           incoming: 2,
           outgoing: 2,
@@ -121,15 +111,11 @@
                 inner: placeholderEntity,
               },
             },
-<<<<<<< HEAD
-          } as unknown as Subgraph<true>["vertices"], // @todo-0.3 do something about this
-=======
           } as KnowledgeGraphVertices,
           temporalAxes: {
             initial: subgraphTemporalAxes,
             resolved: subgraphTemporalAxes,
           },
->>>>>>> 2d5acc40
         };
 
         return blockEntitySubgraph;
@@ -147,20 +133,7 @@
             );
           }
 
-<<<<<<< HEAD
-          return {
-            ...(data as unknown as Subgraph<true, EntityRootType<true>>), // @todo-0.3 do something about this,
-            roots: [
-              // @todo-0.3 remove this when edition ids match between HASH and BP
-              {
-                baseId: data.roots[0]!.baseId,
-                versionId: data.roots[0]!.version,
-              },
-            ],
-          } as Subgraph<SubgraphRootTypes["entity"]>;
-=======
           return data;
->>>>>>> 2d5acc40
         })
         .catch((err) => {
           // eslint-disable-next-line no-console -- intentional debug log until we have better user-facing errors
