import { TextToken } from "@local/hash-graphql-shared/graphql/types";
<<<<<<< HEAD
import { systemTypes } from "@local/hash-isomorphic-utils/ontology-types";
=======
import {
  blockProtocolTypes,
  types,
} from "@local/hash-isomorphic-utils/ontology-types";
>>>>>>> f0d0eba7
import { simplifyProperties } from "@local/hash-isomorphic-utils/simplify-properties";
import { ContainsProperties } from "@local/hash-isomorphic-utils/system-types/shared";
import { EntityId, EntityRootType, Subgraph } from "@local/hash-subgraph";
import { getOutgoingLinkAndTargetEntities } from "@local/hash-subgraph/stdlib";
import {
  extractBaseUrl,
  LinkEntity,
} from "@local/hash-subgraph/type-system-patch";

import { BlockCollectionContentItem } from "../graphql/api-types.gen";

export const isBlockCollectionContentsEmpty = (params: {
  contents: BlockCollectionContentItem[];
}) => {
  const { contents } = params;
  if (contents.length === 0) {
    return true;
  }

  if (
    contents.length === 1 &&
    contents[0]!.rightEntity.blockChildEntity.metadata.entityTypeId ===
      systemTypes.entityType.text.entityTypeId
  ) {
<<<<<<< HEAD
    const tokens = contents[0]!.rightEntity.blockChildEntity.properties[
      extractBaseUrl(systemTypes.propertyType.tokens.propertyTypeId)
=======
    const textualContent = contents[0]!.rightEntity.blockChildEntity.properties[
      extractBaseUrl(
        blockProtocolTypes.propertyType.textualContent.propertyTypeId,
      )
>>>>>>> f0d0eba7
    ] as TextToken[];

    return textualContent.length === 0;
  }

  return false;
};

export const getBlockCollectionContents = (params: {
  blockCollectionSubgraph: Subgraph<EntityRootType>;
  blockCollectionEntityId: EntityId;
}): BlockCollectionContentItem[] => {
  const { blockCollectionEntityId, blockCollectionSubgraph } = params;
  const outgoingContentLinks = getOutgoingLinkAndTargetEntities(
    blockCollectionSubgraph,
    blockCollectionEntityId,
  )
    .filter(
      ({ linkEntity: linkEntityRevisions }) =>
        linkEntityRevisions[0] &&
        linkEntityRevisions[0].metadata.entityTypeId ===
          systemTypes.linkEntityType.contains.linkEntityTypeId,
    )
    .sort((a, b) => {
      const aLinkEntity = a.linkEntity[0] as LinkEntity<ContainsProperties>;
      const bLinkEntity = b.linkEntity[0] as LinkEntity<ContainsProperties>;

      const { numericIndex: aNumericIndex } = simplifyProperties(
        aLinkEntity.properties,
      );
      const { numericIndex: bNumericIndex } = simplifyProperties(
        bLinkEntity.properties,
      );

      return (
        (aNumericIndex ?? 0) - (bNumericIndex ?? 0) ||
        aLinkEntity.metadata.recordId.entityId.localeCompare(
          bLinkEntity.metadata.recordId.entityId,
        ) ||
        aLinkEntity.metadata.temporalVersioning.decisionTime.start.limit.localeCompare(
          bLinkEntity.metadata.temporalVersioning.decisionTime.start.limit,
        )
      );
    });

  return outgoingContentLinks.map<BlockCollectionContentItem>(
    ({
      linkEntity: containsLinkEntityRevisions,
      rightEntity: rightEntityRevisions,
    }) => {
      const rightEntity = rightEntityRevisions[0]!;

      const componentId = rightEntity.properties[
        extractBaseUrl(systemTypes.propertyType.componentId.propertyTypeId)
      ] as string;

      const blockChildEntity = getOutgoingLinkAndTargetEntities(
        blockCollectionSubgraph,
        rightEntity.metadata.recordId.entityId,
      ).find(
        ({ linkEntity: linkEntityRevisions }) =>
          linkEntityRevisions[0] &&
          linkEntityRevisions[0].metadata.entityTypeId ===
            systemTypes.linkEntityType.blockData.linkEntityTypeId,
      )?.rightEntity[0];

      if (!blockChildEntity) {
        throw new Error("Error fetching block data");
      }

      return {
        linkEntity: containsLinkEntityRevisions[0]!,
        rightEntity: {
          ...rightEntity,
          blockChildEntity,
          componentId,
        },
      };
    },
  );
};<|MERGE_RESOLUTION|>--- conflicted
+++ resolved
@@ -1,12 +1,8 @@
 import { TextToken } from "@local/hash-graphql-shared/graphql/types";
-<<<<<<< HEAD
-import { systemTypes } from "@local/hash-isomorphic-utils/ontology-types";
-=======
 import {
   blockProtocolTypes,
-  types,
+  systemTypes,
 } from "@local/hash-isomorphic-utils/ontology-types";
->>>>>>> f0d0eba7
 import { simplifyProperties } from "@local/hash-isomorphic-utils/simplify-properties";
 import { ContainsProperties } from "@local/hash-isomorphic-utils/system-types/shared";
 import { EntityId, EntityRootType, Subgraph } from "@local/hash-subgraph";
@@ -31,15 +27,10 @@
     contents[0]!.rightEntity.blockChildEntity.metadata.entityTypeId ===
       systemTypes.entityType.text.entityTypeId
   ) {
-<<<<<<< HEAD
-    const tokens = contents[0]!.rightEntity.blockChildEntity.properties[
-      extractBaseUrl(systemTypes.propertyType.tokens.propertyTypeId)
-=======
     const textualContent = contents[0]!.rightEntity.blockChildEntity.properties[
       extractBaseUrl(
         blockProtocolTypes.propertyType.textualContent.propertyTypeId,
       )
->>>>>>> f0d0eba7
     ] as TextToken[];
 
     return textualContent.length === 0;
