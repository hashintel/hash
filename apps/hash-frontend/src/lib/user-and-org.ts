import type { EntityRootType, Subgraph } from "@blockprotocol/graph";
import {
  getIncomingLinksForEntity,
  getLeftEntityForLinkEntity,
  getOutgoingLinkAndTargetEntities,
  getOutgoingLinksForEntity,
  getRightEntityForLinkEntity,
  intervalCompareWithInterval,
  intervalForTimestamp,
} from "@blockprotocol/graph/stdlib";
<<<<<<< HEAD
import type { BaseUrl, UserId, WebId } from "@blockprotocol/type-system";
import { currentTimestamp } from "@blockprotocol/type-system";
import type { Entity, LinkEntity } from "@local/hash-graph-sdk/entity";
=======
import type {
  ActorEntityUuid,
  ActorGroupId,
  BaseUrl,
  Entity,
  LinkEntity,
  WebId,
} from "@blockprotocol/type-system";
import {
  currentTimestamp,
  extractWebIdFromEntityId,
} from "@blockprotocol/type-system";
>>>>>>> dfe95770
import { getFirstEntityRevision } from "@local/hash-isomorphic-utils/entity";
import type { FeatureFlag } from "@local/hash-isomorphic-utils/feature-flags";
import {
  systemEntityTypes,
  systemLinkEntityTypes,
} from "@local/hash-isomorphic-utils/ontology-type-ids";
import { simplifyProperties } from "@local/hash-isomorphic-utils/simplify-properties";
import type { ImageFile } from "@local/hash-isomorphic-utils/system-types/imagefile";
import type {
  HasBio,
  IsMemberOf,
  Organization,
  ProfileBio,
  ServiceAccount,
} from "@local/hash-isomorphic-utils/system-types/shared";
import type { User as UserEntity } from "@local/hash-isomorphic-utils/system-types/user";
<<<<<<< HEAD
import type {
  ActorEntityId,
  ActorGroupEntityId,
  EntityRootType,
  Subgraph,
} from "@local/hash-subgraph";
import {
  extractActorIdFromActorEntityId,
  extractWebIdFromActorEntityId,
  getIncomingLinksForEntity,
  getLeftEntityForLinkEntity,
  getOutgoingLinkAndTargetEntities,
  getOutgoingLinksForEntity,
  getRightEntityForLinkEntity,
} from "@local/hash-subgraph/stdlib";
=======
>>>>>>> dfe95770

import type { UserPreferences } from "../shared/use-user-preferences";

export const constructMinimalOrg = (params: {
  orgEntity: Entity<Organization>;
}): MinimalOrg => {
  const { orgEntity } = params;

  const { organizationName, pinnedEntityTypeBaseUrl, ...simpleProperties } =
    simplifyProperties(orgEntity.properties);

  return {
    kind: "org",
    entity: orgEntity,
<<<<<<< HEAD
    webId: extractWebIdFromActorEntityId(
      orgEntity.metadata.recordId.entityId as ActorGroupEntityId,
    ),
=======
    accountGroupId: extractWebIdFromEntityId(
      orgEntity.metadata.recordId.entityId,
    ) as ActorGroupId,
>>>>>>> dfe95770
    name: organizationName,
    ...(pinnedEntityTypeBaseUrl !== undefined
      ? {
          pinnedEntityTypeBaseUrls: pinnedEntityTypeBaseUrl as BaseUrl[],
        }
      : {}),
    ...simpleProperties,
  };
};

export type MinimalUser = {
  kind: "user";
  entity: Entity<UserEntity>;
  accountId: UserId;
  accountSignupComplete: boolean;
  enabledFeatureFlags: FeatureFlag[];
  pinnedEntityTypeBaseUrls?: BaseUrl[];
  shortname?: string;
  displayName?: string;
  preferredPronouns?: string;
  location?: string;
  websiteUrl?: string;
};

export const isEntityUserEntity = (
  entity: Entity,
): entity is Entity<UserEntity> =>
  entity.metadata.entityTypeIds.includes(systemEntityTypes.user.entityTypeId);

export const constructMinimalUser = (params: {
  userEntity: Entity<UserEntity>;
}): MinimalUser => {
  const { userEntity } = params;

  const simpleProperties = simplifyProperties(userEntity.properties);

  const { shortname, displayName, pinnedEntityTypeBaseUrl } = simpleProperties;

  const enabledFeatureFlags = (simpleProperties.enabledFeatureFlags ??
    []) as FeatureFlag[];

  const accountSignupComplete = !!shortname && !!displayName;

  return {
    kind: "user",
    entity: userEntity,
<<<<<<< HEAD
    // Cast reason: The EntityUuid of a User's baseId is an AccountId
    accountId: extractActorIdFromActorEntityId(
      userEntity.metadata.recordId.entityId as ActorEntityId,
    ) as UserId,
=======
    // Cast reason: The WebId of a User's baseId is an ActorEntityUuid
    accountId: extractWebIdFromEntityId(
      userEntity.metadata.recordId.entityId,
    ) as ActorEntityUuid,
>>>>>>> dfe95770
    accountSignupComplete,
    ...simpleProperties,
    enabledFeatureFlags,
    ...(pinnedEntityTypeBaseUrl !== undefined
      ? {
          pinnedEntityTypeBaseUrls: pinnedEntityTypeBaseUrl as BaseUrl[],
        }
      : {}),
  };
};

export type Org = MinimalOrg & {
  createdAt: Date;
  hasAvatar?: {
    linkEntity: LinkEntity;
    imageEntity: Entity<ImageFile>;
  };
  hasBio?: {
    linkEntity: LinkEntity;
    profileBioEntity: Entity<ProfileBio>;
  };
  memberships: {
    linkEntity: LinkEntity<IsMemberOf>;
    user: MinimalUser;
  }[];
};

export const isEntityOrgEntity = (
  entity: Entity,
): entity is Entity<Organization> =>
  entity.metadata.entityTypeIds.includes(
    systemEntityTypes.organization.entityTypeId,
  );

/**
 * Constructs a simplified org object from a subgraph.
 *
 * If the avatar is desired, the subgraph must have had the following depths available when traversing from the org
 *   -   hasLeftEntity: { incoming: 1 }
 *   -   hasRightEntity: { outgoing: 1 }
 *
 * If the memberships are desired, the subgraph must additionally have had the following depths available when traversing from the org
 *   -   hasLeftEntity: { outgoing: 1 }
 *   -   hasRightEntity: { incoming: 1 }
 */
export const constructOrg = (params: {
  subgraph: Subgraph;
  orgEntity: Entity<Organization>;
}): Org => {
  const { subgraph, orgEntity } = params;

  const minimalOrg = constructMinimalOrg({
    orgEntity,
  });

  const avatarLinkAndEntities = getOutgoingLinkAndTargetEntities(
    subgraph,
    orgEntity.metadata.recordId.entityId,
    intervalForTimestamp(currentTimestamp()),
  ).filter(({ linkEntity }) =>
    linkEntity[0]?.metadata.entityTypeIds.includes(
      systemLinkEntityTypes.hasAvatar.linkEntityTypeId,
    ),
  );

  const hasAvatar = avatarLinkAndEntities[0]
    ? {
        // these are each arrays because each entity can have multiple revisions
        linkEntity: avatarLinkAndEntities[0].linkEntity[0]!,
        imageEntity: avatarLinkAndEntities[0]
          .rightEntity[0]! as Entity<ImageFile>,
      }
    : undefined;

  const hasBioLinkAndEntities = getOutgoingLinkAndTargetEntities(
    subgraph,
    orgEntity.metadata.recordId.entityId,
    intervalForTimestamp(currentTimestamp()),
  ).filter(({ linkEntity }) =>
    linkEntity[0]?.metadata.entityTypeIds.includes(
      systemLinkEntityTypes.hasBio.linkEntityTypeId,
    ),
  );

  const hasBio = hasBioLinkAndEntities[0]
    ? {
        // these are each arrays because each entity can have multiple revisions
        linkEntity: hasBioLinkAndEntities[0].linkEntity[0]!,
        profileBioEntity: hasBioLinkAndEntities[0]
          .rightEntity[0]! as Entity<ProfileBio>,
      }
    : undefined;

  const orgMemberships = getIncomingLinksForEntity(
    subgraph,
    orgEntity.metadata.recordId.entityId,
    intervalForTimestamp(currentTimestamp()),
  ).filter((linkEntity): linkEntity is LinkEntity<IsMemberOf> =>
    linkEntity.metadata.entityTypeIds.includes(
      systemLinkEntityTypes.isMemberOf.linkEntityTypeId,
    ),
  );

  const memberships = orgMemberships.map((linkEntity) => {
    const userEntityRevisions = getLeftEntityForLinkEntity(
      subgraph,
      linkEntity.metadata.recordId.entityId,
      intervalForTimestamp(currentTimestamp()),
    );

    if (!userEntityRevisions || userEntityRevisions.length === 0) {
      throw new Error(
        `Failed to find the current user entity associated with the membership with entity ID: ${linkEntity.metadata.recordId.entityId}`,
      );
    }

    const variableAxis = subgraph.temporalAxes.resolved.variable.axis;
    userEntityRevisions.sort((entityA, entityB) =>
      intervalCompareWithInterval(
        entityA.metadata.temporalVersioning[variableAxis],
        entityB.metadata.temporalVersioning[variableAxis],
      ),
    );
    const userEntity = userEntityRevisions.at(-1)!;

    if (!isEntityUserEntity(userEntity)) {
      throw new Error(
        `Entity with type(s) ${userEntity.metadata.entityTypeIds.join(", ")} is not a user entity`,
      );
    }

    return {
      user: constructMinimalUser({ userEntity }),
      linkEntity,
    };
  });

  const firstRevision = getFirstEntityRevision(
    subgraph,
    orgEntity.metadata.recordId.entityId,
  );

  const createdAt = new Date(
    firstRevision.metadata.temporalVersioning.decisionTime.start.limit,
  );

  return { ...minimalOrg, createdAt, hasAvatar, memberships, hasBio };
};

export type ServiceAccountKind =
  | "linkedinAccount"
  | "twitterAccount"
  | "tiktokAccount"
  | "facebookAccount"
  | "instagramAccount"
  | "githubAccount";

export type UserServiceAccount = {
  linkEntity: LinkEntity;
  serviceAccountEntity: Entity;
  kind: ServiceAccountKind;
  profileUrl: string;
};

export type User = MinimalUser & {
  emails: { address: string; primary: boolean; verified: boolean }[];
  hasAvatar?: {
    linkEntity: LinkEntity;
    imageEntity: Entity<ImageFile>;
  };
  hasCoverImage?: {
    linkEntity: LinkEntity;
    imageEntity: Entity<ImageFile>;
  };
  hasBio?: {
    linkEntity: LinkEntity;
    profileBioEntity: Entity<ProfileBio>;
  };
  hasServiceAccounts: UserServiceAccount[];
  joinedAt: Date;
  memberOf: {
    linkEntity: LinkEntity;
    org: Org;
  }[];
  preferences?: UserPreferences;
};

/**
 * Constructs a user, including linked entities depending on the depth of the traversal rooted at the user which produced the subgraph.
 *
 * The following depths ensure that the user's avatar, org membership links and the orgs themselves are available.
 *
 *   -  hasLeftEntity: { incoming: 1 }, hasRightEntity: { outgoing: 1 }
 *
 * To include other things linked from or to the user's orgs (avatars, other members) either:
 *
 * 1. Pass orgs which have already been constructed as 'resolvedOrgs' to include these, or
 * 2. Pass a subgraph rooted at the user with traversal depths of:
 *   - hasLeftEntity: { incoming: 2, outgoing: 1 }, hasRightEntity: { outgoing: 2, incoming: 1 }
 *
 * @param params.orgMembershipLinks provides a minor optimization to avoid looking up membership links if they are already known
 */
export const constructUser = (params: {
  orgMembershipLinks?: LinkEntity[];
  subgraph: Subgraph<EntityRootType>;
  resolvedOrgs?: Org[];
  userEntity: Entity<UserEntity>;
}): User => {
  const { orgMembershipLinks, resolvedOrgs, subgraph, userEntity } = params;

  const { email } = simplifyProperties(userEntity.properties);

  // eslint-disable-next-line @typescript-eslint/no-unnecessary-condition -- permissions means this may be undefined. @todo types to account for property-level permissions
  const primaryEmailAddress = email?.[0] ?? "";

  // @todo implement email verification
  // const isPrimaryEmailAddressVerified =
  //   params.kratosSession.identity.verifiable_addresses?.find(
  //     ({ value }) => value === primaryEmailAddress,
  //   )?.verified === true;

  const minimalUser = constructMinimalUser({ userEntity });

  const orgMemberships =
    orgMembershipLinks ??
    getOutgoingLinksForEntity(
      subgraph,
      userEntity.metadata.recordId.entityId,
      intervalForTimestamp(currentTimestamp()),
    ).filter((linkEntity) =>
      linkEntity.metadata.entityTypeIds.includes(
        systemLinkEntityTypes.isMemberOf.linkEntityTypeId,
      ),
    );

  const memberOf = orgMemberships.map((untypedLinkEntity) => {
    const linkEntity = untypedLinkEntity as LinkEntity<IsMemberOf>;

    const { linkData, metadata } = linkEntity;

    const fullyResolvedOrg = resolvedOrgs?.find(
      (org) => org.entity.metadata.recordId.entityId === linkData.rightEntityId,
    );
    if (fullyResolvedOrg) {
      return {
        linkEntity,
        org: fullyResolvedOrg,
      };
    }

    const orgEntityRevisions = getRightEntityForLinkEntity(
      subgraph,
      metadata.recordId.entityId,
      intervalForTimestamp(currentTimestamp()),
    );

    if (!orgEntityRevisions || orgEntityRevisions.length === 0) {
      throw new Error(
        `Failed to find the current org entity associated with the membership with entity ID: ${metadata.recordId.entityId}`,
      );
    }

    const variableAxis = subgraph.temporalAxes.resolved.variable.axis;
    orgEntityRevisions.sort((entityA, entityB) =>
      intervalCompareWithInterval(
        entityA.metadata.temporalVersioning[variableAxis],
        entityB.metadata.temporalVersioning[variableAxis],
      ),
    );
    const orgEntity = orgEntityRevisions.at(-1)!;

    if (!isEntityOrgEntity(orgEntity)) {
      throw new Error(
        `Entity with type(s) ${orgEntity.metadata.entityTypeIds.join(", ")} is not an org entity`,
      );
    }

    return {
      linkEntity,
      org: constructOrg({ subgraph, orgEntity }),
    };
  });

  const avatarLinkAndEntities = getOutgoingLinkAndTargetEntities(
    subgraph,
    userEntity.metadata.recordId.entityId,
    intervalForTimestamp(currentTimestamp()),
  ).filter(({ linkEntity }) =>
    linkEntity[0]?.metadata.entityTypeIds.includes(
      systemLinkEntityTypes.hasAvatar.linkEntityTypeId,
    ),
  );

  const hasAvatar = avatarLinkAndEntities[0]
    ? {
        // these are each arrays because each entity can have multiple revisions
        linkEntity: avatarLinkAndEntities[0].linkEntity[0]!,
        imageEntity: avatarLinkAndEntities[0]
          .rightEntity[0]! as Entity<ImageFile>,
      }
    : undefined;

  const coverImageLinkAndEntities = getOutgoingLinkAndTargetEntities(
    subgraph,
    userEntity.metadata.recordId.entityId,
    intervalForTimestamp(currentTimestamp()),
  ).filter(({ linkEntity }) =>
    linkEntity[0]?.metadata.entityTypeIds.includes(
      systemLinkEntityTypes.hasCoverImage.linkEntityTypeId,
    ),
  );

  const hasCoverImage = coverImageLinkAndEntities[0]
    ? {
        // these are each arrays because each entity can have multiple revisions
        linkEntity: coverImageLinkAndEntities[0].linkEntity[0]!,
        imageEntity: coverImageLinkAndEntities[0]
          .rightEntity[0]! as Entity<ImageFile>,
      }
    : undefined;

  const hasBioLinkAndEntities = getOutgoingLinkAndTargetEntities(
    subgraph,
    userEntity.metadata.recordId.entityId,
    intervalForTimestamp(currentTimestamp()),
  ).filter(({ linkEntity }) =>
    linkEntity[0]?.metadata.entityTypeIds.includes(
      systemLinkEntityTypes.hasBio.linkEntityTypeId,
    ),
  );

  const hasBio = hasBioLinkAndEntities[0]
    ? {
        // these are each arrays because each entity can have multiple revisions
        linkEntity: hasBioLinkAndEntities[0]
          .linkEntity[0]! as LinkEntity<HasBio>,
        profileBioEntity: hasBioLinkAndEntities[0]
          .rightEntity[0]! as Entity<ProfileBio>,
      }
    : undefined;

  const hasServiceAccounts = getOutgoingLinkAndTargetEntities(
    subgraph,
    userEntity.metadata.recordId.entityId,
    intervalForTimestamp(currentTimestamp()),
  )
    .filter(({ linkEntity }) =>
      linkEntity[0]?.metadata.entityTypeIds.includes(
        systemLinkEntityTypes.hasServiceAccount.linkEntityTypeId,
      ),
    )
    .map<User["hasServiceAccounts"][number]>(({ linkEntity, rightEntity }) => {
      const serviceAccountEntity = rightEntity[0]!;

      const { profileUrl } = simplifyProperties(
        serviceAccountEntity.properties as ServiceAccount["properties"],
      );

      const kind = Object.entries(systemEntityTypes).find(([_, type]) =>
        serviceAccountEntity.metadata.entityTypeIds.includes(type.entityTypeId),
      )?.[0] as ServiceAccountKind;

      return {
        linkEntity: linkEntity[0]!,
        serviceAccountEntity,
        kind,
        profileUrl,
      };
    });

  const joinedAt = new Date(
    userEntity.metadata.provenance.createdAtDecisionTime,
  );

  return {
    ...minimalUser,
    hasAvatar,
    hasBio,
    hasCoverImage,
    hasServiceAccounts,
    joinedAt,
    memberOf,
    preferences: userEntity.properties[
      "https://hash.ai/@h/types/property-type/application-preferences/"
    ] as UserPreferences | undefined,
    emails: [
      {
        address: primaryEmailAddress,
        verified: false,
        primary: true,
      },
    ],
  };
};

export type MinimalOrg = {
  kind: "org";
<<<<<<< HEAD
  entity: Entity;
  webId: WebId;
=======
  entity: Entity<Organization>;
  accountGroupId: ActorGroupId;
>>>>>>> dfe95770
  pinnedEntityTypeBaseUrls?: BaseUrl[];
  description?: string;
  location?: string;
  name: string;
  shortname: string;
  websiteUrl?: string;
};

export const isUser = (
  userOrOrg: MinimalUser | MinimalOrg,
): userOrOrg is MinimalUser => "accountId" in userOrOrg;

export const isOrg = (
  userOrOrg: MinimalUser | MinimalOrg,
): userOrOrg is MinimalOrg => "accountGroupId" in userOrOrg;

export const extractWebId = (userOrOrg: MinimalUser | MinimalOrg): WebId =>
  isUser(userOrOrg) ? userOrOrg.accountId : userOrOrg.webId;<|MERGE_RESOLUTION|>--- conflicted
+++ resolved
@@ -8,24 +8,17 @@
   intervalCompareWithInterval,
   intervalForTimestamp,
 } from "@blockprotocol/graph/stdlib";
-<<<<<<< HEAD
-import type { BaseUrl, UserId, WebId } from "@blockprotocol/type-system";
-import { currentTimestamp } from "@blockprotocol/type-system";
-import type { Entity, LinkEntity } from "@local/hash-graph-sdk/entity";
-=======
 import type {
-  ActorEntityUuid,
-  ActorGroupId,
   BaseUrl,
   Entity,
   LinkEntity,
+  UserId,
   WebId,
 } from "@blockprotocol/type-system";
 import {
   currentTimestamp,
   extractWebIdFromEntityId,
 } from "@blockprotocol/type-system";
->>>>>>> dfe95770
 import { getFirstEntityRevision } from "@local/hash-isomorphic-utils/entity";
 import type { FeatureFlag } from "@local/hash-isomorphic-utils/feature-flags";
 import {
@@ -42,24 +35,6 @@
   ServiceAccount,
 } from "@local/hash-isomorphic-utils/system-types/shared";
 import type { User as UserEntity } from "@local/hash-isomorphic-utils/system-types/user";
-<<<<<<< HEAD
-import type {
-  ActorEntityId,
-  ActorGroupEntityId,
-  EntityRootType,
-  Subgraph,
-} from "@local/hash-subgraph";
-import {
-  extractActorIdFromActorEntityId,
-  extractWebIdFromActorEntityId,
-  getIncomingLinksForEntity,
-  getLeftEntityForLinkEntity,
-  getOutgoingLinkAndTargetEntities,
-  getOutgoingLinksForEntity,
-  getRightEntityForLinkEntity,
-} from "@local/hash-subgraph/stdlib";
-=======
->>>>>>> dfe95770
 
 import type { UserPreferences } from "../shared/use-user-preferences";
 
@@ -74,15 +49,7 @@
   return {
     kind: "org",
     entity: orgEntity,
-<<<<<<< HEAD
-    webId: extractWebIdFromActorEntityId(
-      orgEntity.metadata.recordId.entityId as ActorGroupEntityId,
-    ),
-=======
-    accountGroupId: extractWebIdFromEntityId(
-      orgEntity.metadata.recordId.entityId,
-    ) as ActorGroupId,
->>>>>>> dfe95770
+    webId: extractWebIdFromEntityId(orgEntity.metadata.recordId.entityId),
     name: organizationName,
     ...(pinnedEntityTypeBaseUrl !== undefined
       ? {
@@ -129,17 +96,10 @@
   return {
     kind: "user",
     entity: userEntity,
-<<<<<<< HEAD
     // Cast reason: The EntityUuid of a User's baseId is an AccountId
-    accountId: extractActorIdFromActorEntityId(
-      userEntity.metadata.recordId.entityId as ActorEntityId,
-    ) as UserId,
-=======
-    // Cast reason: The WebId of a User's baseId is an ActorEntityUuid
     accountId: extractWebIdFromEntityId(
       userEntity.metadata.recordId.entityId,
-    ) as ActorEntityUuid,
->>>>>>> dfe95770
+    ) as UserId,
     accountSignupComplete,
     ...simpleProperties,
     enabledFeatureFlags,
@@ -537,13 +497,8 @@
 
 export type MinimalOrg = {
   kind: "org";
-<<<<<<< HEAD
   entity: Entity;
   webId: WebId;
-=======
-  entity: Entity<Organization>;
-  accountGroupId: ActorGroupId;
->>>>>>> dfe95770
   pinnedEntityTypeBaseUrls?: BaseUrl[];
   description?: string;
   location?: string;
