import type { EntityRootType, Subgraph } from "@blockprotocol/graph";
import {
  getIncomingLinksForEntity,
  getLeftEntityForLinkEntity,
  getOutgoingLinkAndTargetEntities,
  getOutgoingLinksForEntity,
  getRightEntityForLinkEntity,
  intervalCompareWithInterval,
  intervalForTimestamp,
} from "@blockprotocol/graph/stdlib";
import type {
  ActorEntityUuid,
  ActorGroupId,
  BaseUrl,
<<<<<<< HEAD
  Entity,
  LinkEntity,
  OwnedById,
=======
  WebId,
>>>>>>> fec03152
} from "@blockprotocol/type-system";
import {
  currentTimestamp,
  extractOwnedByIdFromEntityId,
} from "@blockprotocol/type-system";
import { getFirstEntityRevision } from "@local/hash-isomorphic-utils/entity";
import type { FeatureFlag } from "@local/hash-isomorphic-utils/feature-flags";
import {
  systemEntityTypes,
  systemLinkEntityTypes,
} from "@local/hash-isomorphic-utils/ontology-type-ids";
import { simplifyProperties } from "@local/hash-isomorphic-utils/simplify-properties";
import type { ImageFile } from "@local/hash-isomorphic-utils/system-types/imagefile";
import type {
  HasBio,
  IsMemberOf,
  Organization,
  ProfileBio,
  ServiceAccount,
} from "@local/hash-isomorphic-utils/system-types/shared";
import type { User as UserEntity } from "@local/hash-isomorphic-utils/system-types/user";

import type { UserPreferences } from "../shared/use-user-preferences";

export const constructMinimalOrg = (params: {
  orgEntity: Entity<Organization>;
}): MinimalOrg => {
  const { orgEntity } = params;

  const { organizationName, pinnedEntityTypeBaseUrl, ...simpleProperties } =
    simplifyProperties(orgEntity.properties);

  return {
    kind: "org",
    entity: orgEntity,
    accountGroupId: extractOwnedByIdFromEntityId(
      orgEntity.metadata.recordId.entityId,
    ) as ActorGroupId,
    name: organizationName,
    ...(pinnedEntityTypeBaseUrl !== undefined
      ? {
          pinnedEntityTypeBaseUrls: pinnedEntityTypeBaseUrl as BaseUrl[],
        }
      : {}),
    ...simpleProperties,
  };
};

export type MinimalUser = {
  kind: "user";
  entity: Entity<UserEntity>;
  accountId: ActorEntityUuid;
  accountSignupComplete: boolean;
  enabledFeatureFlags: FeatureFlag[];
  pinnedEntityTypeBaseUrls?: BaseUrl[];
  shortname?: string;
  displayName?: string;
  preferredPronouns?: string;
  location?: string;
  websiteUrl?: string;
};

export const isEntityUserEntity = (
  entity: Entity,
): entity is Entity<UserEntity> =>
  entity.metadata.entityTypeIds.includes(systemEntityTypes.user.entityTypeId);

export const constructMinimalUser = (params: {
  userEntity: Entity<UserEntity>;
}): MinimalUser => {
  const { userEntity } = params;

  const simpleProperties = simplifyProperties(userEntity.properties);

  const { shortname, displayName, pinnedEntityTypeBaseUrl } = simpleProperties;

  const enabledFeatureFlags = (simpleProperties.enabledFeatureFlags ??
    []) as FeatureFlag[];

  const accountSignupComplete = !!shortname && !!displayName;

  return {
    kind: "user",
    entity: userEntity,
    // Cast reason: The OwnedById of a User's baseId is an ActorId
    accountId: extractOwnedByIdFromEntityId(
      userEntity.metadata.recordId.entityId,
    ) as ActorId,
    accountSignupComplete,
    ...simpleProperties,
    enabledFeatureFlags,
    ...(pinnedEntityTypeBaseUrl !== undefined
      ? {
          pinnedEntityTypeBaseUrls: pinnedEntityTypeBaseUrl as BaseUrl[],
        }
      : {}),
  };
};

export type Org = MinimalOrg & {
  createdAt: Date;
  hasAvatar?: {
    linkEntity: LinkEntity;
    imageEntity: Entity<ImageFile>;
  };
  hasBio?: {
    linkEntity: LinkEntity;
    profileBioEntity: Entity<ProfileBio>;
  };
  memberships: {
    linkEntity: LinkEntity<IsMemberOf>;
    user: MinimalUser;
  }[];
};

export const isEntityOrgEntity = (
  entity: Entity,
): entity is Entity<Organization> =>
  entity.metadata.entityTypeIds.includes(
    systemEntityTypes.organization.entityTypeId,
  );

/**
 * Constructs a simplified org object from a subgraph.
 *
 * If the avatar is desired, the subgraph must have had the following depths available when traversing from the org
 *   -   hasLeftEntity: { incoming: 1 }
 *   -   hasRightEntity: { outgoing: 1 }
 *
 * If the memberships are desired, the subgraph must additionally have had the following depths available when traversing from the org
 *   -   hasLeftEntity: { outgoing: 1 }
 *   -   hasRightEntity: { incoming: 1 }
 */
export const constructOrg = (params: {
  subgraph: Subgraph;
  orgEntity: Entity<Organization>;
}): Org => {
  const { subgraph, orgEntity } = params;

  const minimalOrg = constructMinimalOrg({
    orgEntity,
  });

  const avatarLinkAndEntities = getOutgoingLinkAndTargetEntities(
    subgraph,
    orgEntity.metadata.recordId.entityId,
    intervalForTimestamp(currentTimestamp()),
  ).filter(({ linkEntity }) =>
    linkEntity[0]?.metadata.entityTypeIds.includes(
      systemLinkEntityTypes.hasAvatar.linkEntityTypeId,
    ),
  );

  const hasAvatar = avatarLinkAndEntities[0]
    ? {
        // these are each arrays because each entity can have multiple revisions
        linkEntity: avatarLinkAndEntities[0].linkEntity[0]!,
        imageEntity: avatarLinkAndEntities[0]
          .rightEntity[0]! as Entity<ImageFile>,
      }
    : undefined;

  const hasBioLinkAndEntities = getOutgoingLinkAndTargetEntities(
    subgraph,
    orgEntity.metadata.recordId.entityId,
    intervalForTimestamp(currentTimestamp()),
  ).filter(({ linkEntity }) =>
    linkEntity[0]?.metadata.entityTypeIds.includes(
      systemLinkEntityTypes.hasBio.linkEntityTypeId,
    ),
  );

  const hasBio = hasBioLinkAndEntities[0]
    ? {
        // these are each arrays because each entity can have multiple revisions
        linkEntity: hasBioLinkAndEntities[0].linkEntity[0]!,
        profileBioEntity: hasBioLinkAndEntities[0]
          .rightEntity[0]! as Entity<ProfileBio>,
      }
    : undefined;

  const orgMemberships = getIncomingLinksForEntity(
    subgraph,
    orgEntity.metadata.recordId.entityId,
    intervalForTimestamp(currentTimestamp()),
  ).filter((linkEntity): linkEntity is LinkEntity<IsMemberOf> =>
    linkEntity.metadata.entityTypeIds.includes(
      systemLinkEntityTypes.isMemberOf.linkEntityTypeId,
    ),
  );

  const memberships = orgMemberships.map((linkEntity) => {
    const userEntityRevisions = getLeftEntityForLinkEntity(
      subgraph,
      linkEntity.metadata.recordId.entityId,
      intervalForTimestamp(currentTimestamp()),
    );

    if (!userEntityRevisions || userEntityRevisions.length === 0) {
      throw new Error(
        `Failed to find the current user entity associated with the membership with entity ID: ${linkEntity.metadata.recordId.entityId}`,
      );
    }

    const variableAxis = subgraph.temporalAxes.resolved.variable.axis;
    userEntityRevisions.sort((entityA, entityB) =>
      intervalCompareWithInterval(
        entityA.metadata.temporalVersioning[variableAxis],
        entityB.metadata.temporalVersioning[variableAxis],
      ),
    );
    const userEntity = userEntityRevisions.at(-1)!;

    if (!isEntityUserEntity(userEntity)) {
      throw new Error(
        `Entity with type(s) ${userEntity.metadata.entityTypeIds.join(", ")} is not a user entity`,
      );
    }

    return {
      user: constructMinimalUser({ userEntity }),
      linkEntity,
    };
  });

  const firstRevision = getFirstEntityRevision(
    subgraph,
    orgEntity.metadata.recordId.entityId,
  );

  const createdAt = new Date(
    firstRevision.metadata.temporalVersioning.decisionTime.start.limit,
  );

  return { ...minimalOrg, createdAt, hasAvatar, memberships, hasBio };
};

export type ServiceAccountKind =
  | "linkedinAccount"
  | "twitterAccount"
  | "tiktokAccount"
  | "facebookAccount"
  | "instagramAccount"
  | "githubAccount";

export type UserServiceAccount = {
  linkEntity: LinkEntity;
  serviceAccountEntity: Entity;
  kind: ServiceAccountKind;
  profileUrl: string;
};

export type User = MinimalUser & {
  emails: { address: string; primary: boolean; verified: boolean }[];
  hasAvatar?: {
    linkEntity: LinkEntity;
    imageEntity: Entity<ImageFile>;
  };
  hasCoverImage?: {
    linkEntity: LinkEntity;
    imageEntity: Entity<ImageFile>;
  };
  hasBio?: {
    linkEntity: LinkEntity;
    profileBioEntity: Entity<ProfileBio>;
  };
  hasServiceAccounts: UserServiceAccount[];
  joinedAt: Date;
  memberOf: {
    linkEntity: LinkEntity;
    org: Org;
  }[];
  preferences?: UserPreferences;
};

/**
 * Constructs a user, including linked entities depending on the depth of the traversal rooted at the user which produced the subgraph.
 *
 * The following depths ensure that the user's avatar, org membership links and the orgs themselves are available.
 *
 *   -  hasLeftEntity: { incoming: 1 }, hasRightEntity: { outgoing: 1 }
 *
 * To include other things linked from or to the user's orgs (avatars, other members) either:
 *
 * 1. Pass orgs which have already been constructed as 'resolvedOrgs' to include these, or
 * 2. Pass a subgraph rooted at the user with traversal depths of:
 *   - hasLeftEntity: { incoming: 2, outgoing: 1 }, hasRightEntity: { outgoing: 2, incoming: 1 }
 *
 * @param params.orgMembershipLinks provides a minor optimization to avoid looking up membership links if they are already known
 */
export const constructUser = (params: {
  orgMembershipLinks?: LinkEntity[];
  subgraph: Subgraph<EntityRootType>;
  resolvedOrgs?: Org[];
  userEntity: Entity<UserEntity>;
}): User => {
  const { orgMembershipLinks, resolvedOrgs, subgraph, userEntity } = params;

  const { email } = simplifyProperties(userEntity.properties);

  // eslint-disable-next-line @typescript-eslint/no-unnecessary-condition -- permissions means this may be undefined. @todo types to account for property-level permissions
  const primaryEmailAddress = email?.[0] ?? "";

  // @todo implement email verification
  // const isPrimaryEmailAddressVerified =
  //   params.kratosSession.identity.verifiable_addresses?.find(
  //     ({ value }) => value === primaryEmailAddress,
  //   )?.verified === true;

  const minimalUser = constructMinimalUser({ userEntity });

  const orgMemberships =
    orgMembershipLinks ??
    getOutgoingLinksForEntity(
      subgraph,
      userEntity.metadata.recordId.entityId,
      intervalForTimestamp(currentTimestamp()),
    ).filter((linkEntity) =>
      linkEntity.metadata.entityTypeIds.includes(
        systemLinkEntityTypes.isMemberOf.linkEntityTypeId,
      ),
    );

  const memberOf = orgMemberships.map((untypedLinkEntity) => {
    const linkEntity = untypedLinkEntity as LinkEntity<IsMemberOf>;

    const { linkData, metadata } = linkEntity;

    const fullyResolvedOrg = resolvedOrgs?.find(
      (org) => org.entity.metadata.recordId.entityId === linkData.rightEntityId,
    );
    if (fullyResolvedOrg) {
      return {
        linkEntity,
        org: fullyResolvedOrg,
      };
    }

    const orgEntityRevisions = getRightEntityForLinkEntity(
      subgraph,
      metadata.recordId.entityId,
      intervalForTimestamp(currentTimestamp()),
    );

    if (!orgEntityRevisions || orgEntityRevisions.length === 0) {
      throw new Error(
        `Failed to find the current org entity associated with the membership with entity ID: ${metadata.recordId.entityId}`,
      );
    }

    const variableAxis = subgraph.temporalAxes.resolved.variable.axis;
    orgEntityRevisions.sort((entityA, entityB) =>
      intervalCompareWithInterval(
        entityA.metadata.temporalVersioning[variableAxis],
        entityB.metadata.temporalVersioning[variableAxis],
      ),
    );
    const orgEntity = orgEntityRevisions.at(-1)!;

    if (!isEntityOrgEntity(orgEntity)) {
      throw new Error(
        `Entity with type(s) ${orgEntity.metadata.entityTypeIds.join(", ")} is not an org entity`,
      );
    }

    return {
      linkEntity,
      org: constructOrg({ subgraph, orgEntity }),
    };
  });

  const avatarLinkAndEntities = getOutgoingLinkAndTargetEntities(
    subgraph,
    userEntity.metadata.recordId.entityId,
    intervalForTimestamp(currentTimestamp()),
  ).filter(({ linkEntity }) =>
    linkEntity[0]?.metadata.entityTypeIds.includes(
      systemLinkEntityTypes.hasAvatar.linkEntityTypeId,
    ),
  );

  const hasAvatar = avatarLinkAndEntities[0]
    ? {
        // these are each arrays because each entity can have multiple revisions
        linkEntity: avatarLinkAndEntities[0].linkEntity[0]!,
        imageEntity: avatarLinkAndEntities[0]
          .rightEntity[0]! as Entity<ImageFile>,
      }
    : undefined;

  const coverImageLinkAndEntities = getOutgoingLinkAndTargetEntities(
    subgraph,
    userEntity.metadata.recordId.entityId,
    intervalForTimestamp(currentTimestamp()),
  ).filter(({ linkEntity }) =>
    linkEntity[0]?.metadata.entityTypeIds.includes(
      systemLinkEntityTypes.hasCoverImage.linkEntityTypeId,
    ),
  );

  const hasCoverImage = coverImageLinkAndEntities[0]
    ? {
        // these are each arrays because each entity can have multiple revisions
        linkEntity: coverImageLinkAndEntities[0].linkEntity[0]!,
        imageEntity: coverImageLinkAndEntities[0]
          .rightEntity[0]! as Entity<ImageFile>,
      }
    : undefined;

  const hasBioLinkAndEntities = getOutgoingLinkAndTargetEntities(
    subgraph,
    userEntity.metadata.recordId.entityId,
    intervalForTimestamp(currentTimestamp()),
  ).filter(({ linkEntity }) =>
    linkEntity[0]?.metadata.entityTypeIds.includes(
      systemLinkEntityTypes.hasBio.linkEntityTypeId,
    ),
  );

  const hasBio = hasBioLinkAndEntities[0]
    ? {
        // these are each arrays because each entity can have multiple revisions
        linkEntity: hasBioLinkAndEntities[0]
          .linkEntity[0]! as LinkEntity<HasBio>,
        profileBioEntity: hasBioLinkAndEntities[0]
          .rightEntity[0]! as Entity<ProfileBio>,
      }
    : undefined;

  const hasServiceAccounts = getOutgoingLinkAndTargetEntities(
    subgraph,
    userEntity.metadata.recordId.entityId,
    intervalForTimestamp(currentTimestamp()),
  )
    .filter(({ linkEntity }) =>
      linkEntity[0]?.metadata.entityTypeIds.includes(
        systemLinkEntityTypes.hasServiceAccount.linkEntityTypeId,
      ),
    )
    .map<User["hasServiceAccounts"][number]>(({ linkEntity, rightEntity }) => {
      const serviceAccountEntity = rightEntity[0]!;

      const { profileUrl } = simplifyProperties(
        serviceAccountEntity.properties as ServiceAccount["properties"],
      );

      const kind = Object.entries(systemEntityTypes).find(([_, type]) =>
        serviceAccountEntity.metadata.entityTypeIds.includes(type.entityTypeId),
      )?.[0] as ServiceAccountKind;

      return {
        linkEntity: linkEntity[0]!,
        serviceAccountEntity,
        kind,
        profileUrl,
      };
    });

  const joinedAt = new Date(
    userEntity.metadata.provenance.createdAtDecisionTime,
  );

  return {
    ...minimalUser,
    hasAvatar,
    hasBio,
    hasCoverImage,
    hasServiceAccounts,
    joinedAt,
    memberOf,
    preferences: userEntity.properties[
      "https://hash.ai/@h/types/property-type/application-preferences/"
    ] as UserPreferences | undefined,
    emails: [
      {
        address: primaryEmailAddress,
        verified: false,
        primary: true,
      },
    ],
  };
};

export type MinimalOrg = {
  kind: "org";
  entity: Entity<Organization>;
  accountGroupId: ActorGroupId;
  pinnedEntityTypeBaseUrls?: BaseUrl[];
  description?: string;
  location?: string;
  name: string;
  shortname: string;
  websiteUrl?: string;
};

export const isUser = (
  userOrOrg: MinimalUser | MinimalOrg,
): userOrOrg is MinimalUser => "accountId" in userOrOrg;

export const isOrg = (
  userOrOrg: MinimalUser | MinimalOrg,
): userOrOrg is MinimalOrg => "accountGroupId" in userOrOrg;

export const extractWebId = (userOrOrg: MinimalUser | MinimalOrg): WebId =>
  isUser(userOrOrg)
    ? (userOrOrg.accountId as WebId)
    : (userOrOrg.accountGroupId as WebId);<|MERGE_RESOLUTION|>--- conflicted
+++ resolved
@@ -12,17 +12,13 @@
   ActorEntityUuid,
   ActorGroupId,
   BaseUrl,
-<<<<<<< HEAD
   Entity,
   LinkEntity,
-  OwnedById,
-=======
   WebId,
->>>>>>> fec03152
 } from "@blockprotocol/type-system";
 import {
   currentTimestamp,
-  extractOwnedByIdFromEntityId,
+  extractWebIdFromEntityId,
 } from "@blockprotocol/type-system";
 import { getFirstEntityRevision } from "@local/hash-isomorphic-utils/entity";
 import type { FeatureFlag } from "@local/hash-isomorphic-utils/feature-flags";
@@ -54,7 +50,7 @@
   return {
     kind: "org",
     entity: orgEntity,
-    accountGroupId: extractOwnedByIdFromEntityId(
+    accountGroupId: extractWebIdFromEntityId(
       orgEntity.metadata.recordId.entityId,
     ) as ActorGroupId,
     name: organizationName,
@@ -104,9 +100,9 @@
     kind: "user",
     entity: userEntity,
     // Cast reason: The OwnedById of a User's baseId is an ActorId
-    accountId: extractOwnedByIdFromEntityId(
+    accountId: extractWebIdFromEntityId(
       userEntity.metadata.recordId.entityId,
-    ) as ActorId,
+    ) as ActorEntityUuid,
     accountSignupComplete,
     ...simpleProperties,
     enabledFeatureFlags,
@@ -319,7 +315,6 @@
 
   const { email } = simplifyProperties(userEntity.properties);
 
-  // eslint-disable-next-line @typescript-eslint/no-unnecessary-condition -- permissions means this may be undefined. @todo types to account for property-level permissions
   const primaryEmailAddress = email?.[0] ?? "";
 
   // @todo implement email verification
