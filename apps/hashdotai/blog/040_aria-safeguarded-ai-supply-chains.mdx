--- conflicted
+++ resolved
@@ -13,7 +13,9 @@
 
 **HASH has been awarded an £820k ($1.06m) contract by the UK's Advanced Research + Invention Agency (ARIA) to support the research and development of safe AI solutions for biopharmaceutical supply chains.**
 
-> Biopharmaceutical firms interested in benefiting from the technology developed as part of this programme are invited to email HASH’s Head of Supply Chain Research, Leah Pickering ([leah@hash.ai](mailto:leah@hash.ai)) 
+<Callout>
+Biopharmaceutical firms interested in benefiting from the technology developed as part of this programme are invited to email HASH’s Head of Supply Chain Research, Leah Pickering ([leah@hash.ai](mailto:leah@hash.ai))
+</Callout>
 
 ## Oxford Partnership
 
@@ -21,13 +23,6 @@
 
 Jointly, HASH and Oxford are developing state-of-the-art, AI-based solutions to challenges that exist in biopharmaceutical supply chains, modeling processes such as new product introduction, network optimization, safety stock sizing, and temperature excursion handling.
 
-<<<<<<< HEAD
-<Callout>
-Biopharmaceutical firms interested in benefiting from the technology developed as part of this programme are invited to email HASH’s Head of Supply Chain Research, Leah Pickering ([leah@hash.ai](mailto:leah@hash.ai))
-</Callout>
-
-=======
->>>>>>> eb2af61c
 Nobuko Yoshida, Oxford’s Christopher Strachey Chair of Computing, said, "We’re excited to be working with the team at HASH, building on their experience developing trustworthy AI for safety-critical industries, and combining it with our research."
 
 ![](https://hash.ai/cdn-cgi/imagedelivery/EipKtqu98OotgfhvKf6Eew/5a9ca3b1-8796-457d-9aec-2546fa184300/public)
