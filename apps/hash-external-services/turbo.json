{
  "extends": ["//"],
  "pipeline": {
    "codegen": {
      "cache": false
    },
    "deploy": {
      "cache": false,
<<<<<<< HEAD
      "persistent": true,
      "dependsOn": ["@apps/hash-graph#build:docker", "codegen"]
    },
    "deploy:test": {
      "cache": false,
      "persistent": true,
      "dependsOn": ["@apps/hash-graph#build:docker:test", "codegen"]
    },
    "deploy:offline": {
      "cache": false,
      "persistent": true,
      "dependsOn": ["@apps/hash-graph#build:docker:offline", "codegen"]
=======
      "dependsOn": [
        "@apps/hash-graph#build:docker",
        "@apps/hash-agents#build:docker",
        "codegen"
      ]
    },
    "deploy:test": {
      "cache": false,
      "dependsOn": [
        "@apps/hash-graph#build:docker:test",
        "@apps/hash-agents#build:docker",
        "codegen"
      ]
    },
    "deploy:offline": {
      "cache": false,
      "dependsOn": [
        "@apps/hash-graph#build:docker:offline",
        "@apps/hash-agents#build:docker",
        "codegen"
      ]
>>>>>>> fab95dbc
    }
  }
}<|MERGE_RESOLUTION|>--- conflicted
+++ resolved
@@ -6,20 +6,7 @@
     },
     "deploy": {
       "cache": false,
-<<<<<<< HEAD
       "persistent": true,
-      "dependsOn": ["@apps/hash-graph#build:docker", "codegen"]
-    },
-    "deploy:test": {
-      "cache": false,
-      "persistent": true,
-      "dependsOn": ["@apps/hash-graph#build:docker:test", "codegen"]
-    },
-    "deploy:offline": {
-      "cache": false,
-      "persistent": true,
-      "dependsOn": ["@apps/hash-graph#build:docker:offline", "codegen"]
-=======
       "dependsOn": [
         "@apps/hash-graph#build:docker",
         "@apps/hash-agents#build:docker",
@@ -28,6 +15,7 @@
     },
     "deploy:test": {
       "cache": false,
+      "persistent": true,
       "dependsOn": [
         "@apps/hash-graph#build:docker:test",
         "@apps/hash-agents#build:docker",
@@ -36,12 +24,12 @@
     },
     "deploy:offline": {
       "cache": false,
+      "persistent": true,
       "dependsOn": [
         "@apps/hash-graph#build:docker:offline",
         "@apps/hash-agents#build:docker",
         "codegen"
       ]
->>>>>>> fab95dbc
     }
   }
 }