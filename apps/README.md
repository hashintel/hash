[github_banner]: https://hash.dev/?utm_medium=organic&utm_source=github_readme_hash-repo_apps
[github_star]: https://github.com/hashintel/hash/tree/main/apps#
[discord]: https://hash.ai/discord?utm_medium=organic&utm_source=github_readme_hash-repo_apps

[![github_banner](https://hash.ai/cdn-cgi/imagedelivery/EipKtqu98OotgfhvKf6Eew/01e2b813-d046-4b70-cc4e-eb2f1ead6900/github)][github_banner]

[![discord](https://img.shields.io/discord/840573247803097118)][discord] [![github_star](https://img.shields.io/github/stars/hashintel/hash?label=Star%20on%20GitHub&style=social)][github_star]

# About this directory

This `apps` directory contains the source-code and/or content for a number of HASH's public-facing websites, including:

- [hash.ai](https://hash.ai/): our main website
- [hash.dev](https://hash.dev/): our developer-focused website

In future it will also be extended to contain our product _applications_, as well (namely anything that can be _run_, with an
entry point or interface you can launch). Apps may (but are not guaranteed to) be independently useful.

<<<<<<< HEAD
The source code for the Block Protocol website can be found in the `apps/site` subdirectory of the [blockprotocol/blockprotocol repo](https://github.com/blockprotocol/blockprotocol/tree/main/apps/site) on GitHub.

Our [hash.community](https://hash.community/) Discourse forum source can be found in our private [hashintel/internal monorepo](https://github.com/hashintel/internal), but should be added here in due course.
=======
The source code for the Block Protocol website can be found in the `site` subdirectory of the [blockprotocol/blockprotocol repo](https://github.com/blockprotocol/blockprotocol/tree/main/site) on GitHub.
>>>>>>> 76186b2e
<|MERGE_RESOLUTION|>--- conflicted
+++ resolved
@@ -16,10 +16,4 @@
 In future it will also be extended to contain our product _applications_, as well (namely anything that can be _run_, with an
 entry point or interface you can launch). Apps may (but are not guaranteed to) be independently useful.
 
-<<<<<<< HEAD
-The source code for the Block Protocol website can be found in the `apps/site` subdirectory of the [blockprotocol/blockprotocol repo](https://github.com/blockprotocol/blockprotocol/tree/main/apps/site) on GitHub.
-
-Our [hash.community](https://hash.community/) Discourse forum source can be found in our private [hashintel/internal monorepo](https://github.com/hashintel/internal), but should be added here in due course.
-=======
-The source code for the Block Protocol website can be found in the `site` subdirectory of the [blockprotocol/blockprotocol repo](https://github.com/blockprotocol/blockprotocol/tree/main/site) on GitHub.
->>>>>>> 76186b2e
+The source code for the Block Protocol website can be found in the `apps/site` subdirectory of the [blockprotocol/blockprotocol repo](https://github.com/blockprotocol/blockprotocol/tree/main/apps/site) on GitHub.