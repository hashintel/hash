--- conflicted
+++ resolved
@@ -101,12 +101,8 @@
     "@types/sanitize-html": "2.11.0",
     "@vitest/coverage-istanbul": "2.0.3",
     "eslint": "8.57.0",
-<<<<<<< HEAD
     "eslint-plugin-file-extension-in-import-ts": "2.1.0",
     "rimraf": "5.0.7",
-    "vitest": "1.6.0"
-=======
     "vitest": "2.0.3"
->>>>>>> 5b881332
   }
 }