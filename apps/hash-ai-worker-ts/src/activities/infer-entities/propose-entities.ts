import type { VersionedUrl } from "@blockprotocol/type-system";
import { typedEntries } from "@local/advanced-types/typed-entries";
import type { GraphApi } from "@local/hash-graph-client";
import { type AccountId } from "@local/hash-subgraph";
import type { Status } from "@local/status";
import { StatusCode } from "@local/status";
import { Context } from "@temporalio/activity";
import dedent from "dedent";
import type OpenAI from "openai";

<<<<<<< HEAD
import { logger } from "../shared/activity-logger";
import { logProgress } from "../shared/log-progress";
import { getOpenAiResponse } from "../shared/openai";
=======
import { logger } from "../../shared/logger";
import { getLlmResponse } from "../shared/get-llm-response";
>>>>>>> 4478160d
import { stringify } from "../shared/stringify";
import type {
  CompletionPayload,
  DereferencedEntityTypesByTypeId,
  InferenceState,
} from "./inference-types";
import { validateProposedEntitiesByType } from "./persist-entities/generate-persist-entities-tools";
import { extractErrorMessage } from "./shared/extract-validation-failure-details";
import { firstUserMessageIndex } from "./shared/first-user-message-index";
import type { ProposedEntityCreationsByType } from "./shared/generate-propose-entities-tools";
import { generateProposeEntitiesTools } from "./shared/generate-propose-entities-tools";

/**
 * This method is based on the logic from the existing `persistEntities` method, which
 * would ideally be reconciled to reduce code duplication. The primary difference
 * is that instead of persisting entities in the graph (by creating or updating an existing
 * entity), it pushes the entities to the `proposedEntities` array in the `InferenceState`.
 */
export const proposeEntities = async (params: {
  completionPayload: CompletionPayload;
  entityTypes: DereferencedEntityTypesByTypeId;
  inferenceState: InferenceState;
  validationActorId: AccountId;
  graphApiClient: GraphApi;
  originalPromptMessages: OpenAI.ChatCompletionMessageParam[];
}): Promise<Status<InferenceState>> => {
  const {
    completionPayload,
    entityTypes,
    validationActorId,
    graphApiClient,
    inferenceState,
    originalPromptMessages,
  } = params;

  const {
    iterationCount,
    inProgressEntityIds,
    proposedEntitySummaries,
    usage: usageFromLastIteration,
  } = inferenceState;

  if (iterationCount > 30) {
    logger.info(
      `Model reached maximum number of iterations. Messages: ${stringify(
        completionPayload.messages,
      )}`,
    );

    return {
      code: StatusCode.ResourceExhausted,
      contents: [inferenceState],
      message: `Maximum number of iterations reached.`,
    };
  }

  for (const inProgressEntityId of inProgressEntityIds) {
    const inProgressEntity = proposedEntitySummaries.find(
      (entity) => entity.entityId === inProgressEntityId,
    );
    if (inProgressEntity) {
      inProgressEntity.takenFromQueue = true;
    } else {
      logger.error(
        `Could not find in progress entity with id ${inProgressEntityId} in proposedEntitySummaries: ${stringify(
          proposedEntitySummaries,
        )}`,
      );
    }
  }

  /**
   * Only ask the model to provide full details for maximum 10 entities at a time.
   * We may have carried some over from the previous iteration if there were validation failures.
   *
   * @todo vary the number of entities asked for based on the likely size of their properties (how many, value type)
   */
  const spaceInQueue = 10 - inProgressEntityIds.length;
  for (let i = 0; i < spaceInQueue; i++) {
    const nextProposedEntity = proposedEntitySummaries.find(
      (entity) => !entity.takenFromQueue,
    );
    if (!nextProposedEntity) {
      break;
    }
    inProgressEntityIds.push(nextProposedEntity.entityId);
    nextProposedEntity.takenFromQueue = true;
  }

  logger.info(
    `Iteration ${iterationCount} begun, seeking details on entities with temporary ids ${inProgressEntityIds.join(
      ", ",
    )}.`,
  );

  const tools = generateProposeEntitiesTools(Object.values(entityTypes));

  const entitiesToUpdate = inProgressEntityIds.filter(
    (inProgressEntityId) =>
      inferenceState.resultsByTemporaryId[inProgressEntityId]?.status ===
      "update-candidate",
  );

  const entitiesToCreate = inProgressEntityIds.filter(
    (inProgressEntityId) => !entitiesToUpdate.includes(inProgressEntityId),
  );

  const createMessage =
    entitiesToCreate.length > 0
      ? `create_entities with temporary id ${entitiesToCreate.join(", ")}`
      : null;
  const updateMessage =
    entitiesToUpdate.length > 0
      ? `update_entities with temporary ids ${entitiesToUpdate.join(", ")}`
      : null;
  const innerMessage = [createMessage, updateMessage]
    .filter(Boolean)
    .join(" and ");

  const nextMessage = {
    role: "user",
    content: dedent(
      `Please make calls to ${innerMessage}. Remember to include as many properties as you can find matching values for in the website content.
      If you can't find a value for a specified property, just omit it – don't pass 'null' as a value.`,
    ),
  } as const;

  logger.debug(`Next message to model: ${stringify(nextMessage)}`);

  const llmResponse = await getLlmResponse({
    ...completionPayload,
    messages: [...completionPayload.messages, nextMessage],
    tools,
    /**
     * We prefer consistency over creativity for the inference agent,
     * so set the `temperature` to `0`.
     */
    temperature: 0,
  });

  if (llmResponse.status !== "ok") {
    return {
      code: StatusCode.Internal,
      contents: [inferenceState],
    };
  }

  const { stopReason, usage, parsedToolCalls } = llmResponse;

  const { message } = llmResponse.choices[0];

  const latestUsage = [...usageFromLastIteration, usage];

  inferenceState.usage = latestUsage;

  const retryWithMessages = ({
    retryMessages,
    requiresOriginalContext,
  }: {
    retryMessages: (
      | OpenAI.ChatCompletionUserMessageParam
      | OpenAI.ChatCompletionToolMessageParam
    )[];
    requiresOriginalContext: boolean;
  }) => {
    logger.debug(
      `Retrying with additional messages: ${stringify(retryMessages)}`,
    );

    const newMessages = [
      ...originalPromptMessages.map((msg, index) =>
        index === firstUserMessageIndex && !requiresOriginalContext
          ? {
              ...msg,
              content:
                "I provided you text to infer entities, and you responded below – please see further instructions after your message.",
            }
          : msg,
      ),
      message,
      ...retryMessages,
    ];

    return proposeEntities({
      ...params,
      inferenceState: {
        ...inferenceState,
        iterationCount: iterationCount + 1,
      },
      completionPayload: {
        ...completionPayload,
        messages: newMessages,
      },
    });
  };

  switch (stopReason) {
    case "stop": {
      const errorMessage = `AI Model returned 'stop' finish reason, with message: ${
        message.content ?? "no message"
      }`;

      logger.error(errorMessage);

      return {
        code: StatusCode.Unknown,
        contents: [inferenceState],
        message:
          message.content ?? "No entities could be inferred from the page.",
      };
    }

    case "length": {
      logger.error(
        `AI Model returned 'length' finish reason on attempt ${iterationCount}.`,
      );

      const toolCallId = parsedToolCalls[0]?.id;

      if (!toolCallId) {
        return {
          code: StatusCode.ResourceExhausted,
          contents: [inferenceState],
          message:
            "The maximum amount of tokens was reached before the model returned a completion, with no tool call to respond to.",
        };
      }

      return retryWithMessages({
        retryMessages: [
          {
            role: "tool",
            content:
              // @todo see if we can get the model to respond continuing off the previous JSON argument to the function call
              "Your previous response was cut off for length – please respond again with a shorter function call.",
            tool_call_id: toolCallId,
          },
        ],
        requiresOriginalContext: true,
      });
    }

    case "content_filter": {
      logger.error(
        `The content filter was triggered on attempt ${iterationCount} with input: ${stringify(
          completionPayload.messages,
        )}, `,
      );

      return {
        code: StatusCode.InvalidArgument,
        contents: [inferenceState],
        message: "The content filter was triggered",
      };
    }

    case "tool_use": {
      const retryMessages: ((
        | OpenAI.ChatCompletionUserMessageParam
        | OpenAI.ChatCompletionToolMessageParam
      ) & { requiresOriginalContext: boolean })[] = [];

      for (const toolCall of parsedToolCalls) {
        if (toolCall.name === "abandon_entities") {
          // The model is giving up on these entities

          // First, check the argument is valid
          const abandonedEntityIds = toolCall.input;
          if (
            !Array.isArray(abandonedEntityIds) ||
            !abandonedEntityIds.every((item) => typeof item === "number")
          ) {
            logger.error(
              `Model provided invalid argument to abandon_entities function. Argument provided: ${stringify(
                toolCall.input,
              )}`,
            );

            retryMessages.push({
              content:
                "You provided an invalid argument to abandon_entities. Please try again",
              requiresOriginalContext: true,
              role: "tool",
              tool_call_id: toolCall.id,
            });
            continue;
          }

          // Remove the abandoned entities from the list of entities in progress
          inferenceState.inProgressEntityIds =
            inferenceState.inProgressEntityIds.filter(
              (inProgressEntityId) =>
                !abandonedEntityIds.includes(inProgressEntityId),
            );
        }

        if (toolCall.name === "create_entities") {
          let proposedEntitiesByType: ProposedEntityCreationsByType;
          try {
            proposedEntitiesByType =
              toolCall.input as ProposedEntityCreationsByType;

            validateProposedEntitiesByType(proposedEntitiesByType, false);

            let retryMessageContent = "";
            let requiresOriginalContextForRetry = false;

            /**
             * Check if any proposed entities are invalid according to the Graph API,
             * to prevent a validation error when creating the entity in the graph.
             */
            const invalidProposedEntities = await Promise.all(
              Object.entries(proposedEntitiesByType).map(
                async ([entityTypeId, proposedEntitiesOfType]) => {
                  const invalidProposedEntitiesOfType = await Promise.all(
                    proposedEntitiesOfType.map(async (proposedEntityOfType) => {
                      try {
                        /**
                         * We can't validate links at the moment because they will always fail validation,
                         * since they don't have references to existing entities.
                         * @todo remove this when we can update the `validateEntity` call to only check properties
                         */
                        if ("sourceEntityId" in proposedEntityOfType) {
                          return [];
                        }

                        await graphApiClient.validateEntity(validationActorId, {
                          entityTypes: [entityTypeId],
                          components: {
                            linkData: false,
                            numItems: false,
                            requiredProperties: false,
                          },
                          properties: proposedEntityOfType.properties ?? {},
                        });

                        return [];
                      } catch (error) {
                        const invalidReason = `${extractErrorMessage(error)}.`;

                        return {
                          invalidProposedEntity: proposedEntityOfType,
                          invalidReason,
                        };
                      }
                    }),
                  ).then((invalidProposals) => invalidProposals.flat());

                  return invalidProposedEntitiesOfType;
                },
              ),
            ).then((invalidProposals) => invalidProposals.flat());

            if (invalidProposedEntities.length > 0) {
              retryMessageContent += dedent(`
                Some of the entities you suggested for creation were invalid. Please review their properties and try again. 
                The entities you should review and make a 'create_entities' call for are:
                ${invalidProposedEntities
                  .map(
                    ({ invalidProposedEntity, invalidReason }) => `
                  your proposed entity: ${stringify(invalidProposedEntity)}
                  invalid reason: ${invalidReason}
                `,
                  )
                  .join("\n")}
              `);
              requiresOriginalContextForRetry = true;
            }

            const validProposedEntitiesByType = Object.fromEntries(
              typedEntries(proposedEntitiesByType).map(
                ([entityTypeId, entities]) => [
                  entityTypeId,
                  entities.filter(
                    ({ entityId }) =>
                      // Don't include invalid entities
                      !invalidProposedEntities.some(
                        ({
                          invalidProposedEntity: { entityId: invalidEntityId },
                        }) => invalidEntityId === entityId,
                      ) &&
                      // Ignore entities we've inferred in a previous iteration, otherwise we'll get duplicates
                      !inferenceState.proposedEntityCreationsByType[
                        entityTypeId
                      ]?.some(
                        (existingEntity) =>
                          existingEntity.entityId === entityId,
                      ),
                  ),
                ],
              ),
            );

            const validProposedEntities = Object.values(
              validProposedEntitiesByType,
            ).flat();

            logger.info(
              `Proposed ${validProposedEntities.length} valid additional entities.`,
            );
            logger.info(
              `Proposed ${invalidProposedEntities.length} invalid additional entities.`,
            );

            for (const proposedEntity of validProposedEntities) {
              inferenceState.inProgressEntityIds =
                inferenceState.inProgressEntityIds.filter(
                  (inProgressEntityId) =>
                    inProgressEntityId !== proposedEntity.entityId,
                );
            }

            inferenceState.proposedEntityCreationsByType = Object.entries(
              validProposedEntitiesByType,
            ).reduce(
              (prev, [entityTypeId, proposedEntities]) => ({
                ...prev,
                [entityTypeId]: [
                  ...(prev[entityTypeId as VersionedUrl] ?? []),
                  ...proposedEntities,
                ],
              }),
              inferenceState.proposedEntityCreationsByType,
            );

            const now = new Date().toISOString();

            if (validProposedEntities.length > 0) {
              logProgress(
                typedEntries(validProposedEntitiesByType).flatMap(
                  ([entityTypeId, entities]) =>
                    entities.map((entity) => ({
                      proposedEntity: {
                        ...entity,
                        localEntityId: entity.entityId.toString(),
                        entityTypeId: entityTypeId as VersionedUrl,
                        properties: entity.properties ?? {},
                        sourceEntityLocalId:
                          "sourceEntityId" in entity
                            ? entity.sourceEntityId.toString()
                            : undefined,
                        targetEntityLocalId:
                          "targetEntityId" in entity
                            ? entity.targetEntityId.toString()
                            : undefined,
                      },
                      recordedAt: now,
                      type: "ProposedEntity",
                      stepId: Context.current().info.activityId,
                    })),
                ),
              );
            }

            if (retryMessageContent) {
              retryMessages.push({
                role: "tool",
                tool_call_id: toolCall.id,
                content: retryMessageContent,
                requiresOriginalContext: requiresOriginalContextForRetry,
              });
            }
          } catch (err) {
            logger.error(
              `Model provided invalid argument to create_entities function. Argument provided: ${stringify(
                toolCall.input,
              )}`,
            );

            retryMessages.push({
              content:
                "You provided an invalid argument to create_entities. Please try again",
              requiresOriginalContext: true,
              role: "tool",
              tool_call_id: toolCall.id,
            });
            continue;
          }
        }
      }

      const remainingEntitySummaries =
        inferenceState.proposedEntitySummaries.filter(
          (entity) => !entity.takenFromQueue,
        ).length + inferenceState.inProgressEntityIds.length;

      if (remainingEntitySummaries > 0) {
        logger.info(
          `${remainingEntitySummaries} entities remain to be inferred, continuing.`,
        );
        retryMessages.push({
          content:
            "There are other entities you haven't yet provided details for",
          role: "user",
          requiresOriginalContext: true,
        });
      }

      if (retryMessages.length === 0) {
        logger.info(
          `Returning proposed entities: ${stringify(
            inferenceState.proposedEntityCreationsByType,
          )}`,
        );

        return {
          code: StatusCode.Ok,
          contents: [inferenceState],
        };
      }

      const toolCallsWithoutProblems = parsedToolCalls.filter(
        (toolCall) =>
          !retryMessages.some(
            (msg) => msg.role === "tool" && msg.tool_call_id === toolCall.id,
          ),
      );

      /**
       * We require exactly one response to each tool call for subsequent messages – this fallback ensures that.
       * They must come before any other messages.
       */
      retryMessages.unshift(
        ...toolCallsWithoutProblems.map((toolCall) => ({
          role: "tool" as const,
          tool_call_id: toolCall.id,
          content: "No problems found with this tool call.",
          requiresOriginalContext: false,
        })),
      );

      return retryWithMessages({
        retryMessages: retryMessages.map(
          ({ requiresOriginalContext: _, ...msg }) => msg,
        ),
        requiresOriginalContext: retryMessages.some(
          (retryMessage) => retryMessage.requiresOriginalContext,
        ),
      });
    }
  }

  const errorMessage = `AI Model returned unhandled finish reason: ${stopReason}`;
  logger.error(errorMessage);

  return {
    code: StatusCode.Internal,
    contents: [inferenceState],
    message: errorMessage,
  };
};<|MERGE_RESOLUTION|>--- conflicted
+++ resolved
@@ -8,14 +8,9 @@
 import dedent from "dedent";
 import type OpenAI from "openai";
 
-<<<<<<< HEAD
 import { logger } from "../shared/activity-logger";
+import { getLlmResponse } from "../shared/get-llm-response";
 import { logProgress } from "../shared/log-progress";
-import { getOpenAiResponse } from "../shared/openai";
-=======
-import { logger } from "../../shared/logger";
-import { getLlmResponse } from "../shared/get-llm-response";
->>>>>>> 4478160d
 import { stringify } from "../shared/stringify";
 import type {
   CompletionPayload,
