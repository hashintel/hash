--- conflicted
+++ resolved
@@ -1,8 +1,5 @@
-<<<<<<< HEAD
-=======
 import type { VersionedUrl } from "@blockprotocol/type-system";
 import { typedEntries } from "@local/advanced-types/typed-entries";
->>>>>>> 8777b4e4
 import type { GraphApi } from "@local/hash-graph-client";
 import type { ProposedEntity } from "@local/hash-isomorphic-utils/ai-inference-types";
 import { type AccountId } from "@local/hash-subgraph";
@@ -13,15 +10,12 @@
 
 import { logger } from "../shared/activity-logger";
 import { getLlmResponse } from "../shared/get-llm-response";
-<<<<<<< HEAD
 import type {
   LlmMessage,
   LlmUserMessage,
 } from "../shared/get-llm-response/llm-message";
 import { getToolCallsFromLlmAssistantMessage } from "../shared/get-llm-response/llm-message";
-=======
 import { logProgress } from "../shared/log-progress";
->>>>>>> 8777b4e4
 import { stringify } from "../shared/stringify";
 import { inferEntitiesSystemPrompt } from "./infer-entities-system-prompt";
 import type {
@@ -463,31 +457,74 @@
 
             const validProposedEntitiesByType = Object.fromEntries(
               typedEntries(proposedEntitiesByType).map(
-                ([entityTypeId, entities]) => [
-                  entityTypeId,
-                  entities.filter(
-                    ({ entityId }) =>
-                      // Don't include invalid entities
-                      !invalidProposedEntities.some(
-                        ({
-                          invalidProposedEntity: { entityId: invalidEntityId },
-                        }) => invalidEntityId === entityId,
-                      ) &&
-                      // Ignore entities we've inferred in a previous iteration, otherwise we'll get duplicates
-                      !inferenceState.proposedEntityCreationsByType[
-                        entityTypeId
-                      ]?.some(
-                        (existingEntity) =>
-                          existingEntity.entityId === entityId,
-                      ),
-                  ),
-                ],
+                ([simplifiedEntityTypeId, entities]) => {
+                  const entityTypeId =
+                    simplifiedEntityTypeIdMappings[simplifiedEntityTypeId];
+
+                  if (!entityTypeId) {
+                    throw new Error(
+                      `Could not find entity type id for simplified entity type id ${simplifiedEntityTypeId}`,
+                    );
+                  }
+
+                  return [
+                    entityTypeId,
+                    entities.filter(
+                      ({ entityId }) =>
+                        // Don't include invalid entities
+                        !invalidProposedEntities.some(
+                          ({
+                            invalidProposedEntity: {
+                              entityId: invalidEntityId,
+                            },
+                          }) => invalidEntityId === entityId,
+                        ) &&
+                        // Ignore entities we've inferred in a previous iteration, otherwise we'll get duplicates
+                        !inferenceState.proposedEntityCreationsByType[
+                          entityTypeId
+                        ]?.some(
+                          (existingEntity) =>
+                            existingEntity.entityId === entityId,
+                        ),
+                    ),
+                  ];
+                },
               ),
             );
 
             const validProposedEntities = Object.values(
               validProposedEntitiesByType,
             ).flat();
+
+            const now = new Date().toISOString();
+
+            if (validProposedEntities.length > 0) {
+              logProgress(
+                typedEntries(validProposedEntitiesByType).flatMap(
+                  ([entityTypeId, entities]) =>
+                    entities.map((entity) => ({
+                      proposedEntity: {
+                        ...entity,
+                        localEntityId: entity.entityId.toString(),
+                        entityTypeId: entityTypeId as VersionedUrl,
+                        properties: entity.properties ?? {},
+                        /** @todo: figure out why TS cannot infer that `entity` has `ProposedEntityLinkFields` */
+                        sourceEntityLocalId:
+                          "sourceEntityId" in entity
+                            ? (entity.sourceEntityId as string).toString()
+                            : undefined,
+                        targetEntityLocalId:
+                          "targetEntityId" in entity
+                            ? (entity.targetEntityId as string).toString()
+                            : undefined,
+                      },
+                      recordedAt: now,
+                      type: "ProposedEntity",
+                      stepId: Context.current().info.activityId,
+                    })),
+                ),
+              );
+            }
 
             logger.info(
               `Proposed ${validProposedEntities.length} valid additional entities.`,
@@ -507,7 +544,6 @@
             inferenceState.proposedEntityCreationsByType = Object.entries(
               validProposedEntitiesByType,
             ).reduce(
-<<<<<<< HEAD
               (prev, [simplifiedEntityTypeId, proposedEntitiesOfType]) => {
                 const entityTypeId =
                   simplifiedEntityTypeIdMappings[simplifiedEntityTypeId];
@@ -579,52 +615,6 @@
                 type: "tool_result",
                 content: retryMessageContentText,
                 tool_use_id: toolCall.id,
-=======
-              (prev, [entityTypeId, proposedEntities]) => ({
-                ...prev,
-                [entityTypeId]: [
-                  ...(prev[entityTypeId as VersionedUrl] ?? []),
-                  ...proposedEntities,
-                ],
-              }),
-              inferenceState.proposedEntityCreationsByType,
-            );
-
-            const now = new Date().toISOString();
-
-            if (validProposedEntities.length > 0) {
-              logProgress(
-                typedEntries(validProposedEntitiesByType).flatMap(
-                  ([entityTypeId, entities]) =>
-                    entities.map((entity) => ({
-                      proposedEntity: {
-                        ...entity,
-                        localEntityId: entity.entityId.toString(),
-                        entityTypeId: entityTypeId as VersionedUrl,
-                        properties: entity.properties ?? {},
-                        sourceEntityLocalId:
-                          "sourceEntityId" in entity
-                            ? entity.sourceEntityId.toString()
-                            : undefined,
-                        targetEntityLocalId:
-                          "targetEntityId" in entity
-                            ? entity.targetEntityId.toString()
-                            : undefined,
-                      },
-                      recordedAt: now,
-                      type: "ProposedEntity",
-                      stepId: Context.current().info.activityId,
-                    })),
-                ),
-              );
-            }
-
-            if (retryMessageContent) {
-              retryMessages.push({
-                role: "tool",
-                tool_call_id: toolCall.id,
-                content: retryMessageContent,
->>>>>>> 8777b4e4
                 requiresOriginalContext: requiresOriginalContextForRetry,
               });
             }
