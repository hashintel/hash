--- conflicted
+++ resolved
@@ -1,15 +1,11 @@
-<<<<<<< HEAD
+import type { GraphApi } from "@local/hash-graph-client";
 import type { WebPage } from "@local/hash-isomorphic-utils/flows/types";
-import type { Entity } from "@local/hash-subgraph";
-=======
-import type { GraphApi } from "@local/hash-graph-client";
 import type {
   AccountId,
   Entity,
   EntityId,
   OwnedById,
 } from "@local/hash-subgraph";
->>>>>>> 95d39d0e
 import dedent from "dedent";
 
 import type { PermittedOpenAiModel } from "../shared/openai-client";
