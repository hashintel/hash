import type {
  OriginProvenance,
  PropertyProvenance,
  SourceProvenance,
} from "@local/hash-graph-client";
import type {
  EnforcedEntityEditionProvenance,
  Entity,
} from "@local/hash-graph-sdk/entity";
import {
  getSimplifiedActionInputs,
  type OutputNameForAction,
} from "@local/hash-isomorphic-utils/flows/action-definitions";
import type { PersistedEntity } from "@local/hash-isomorphic-utils/flows/types";
import {
  blockProtocolPropertyTypes,
  systemPropertyTypes,
} from "@local/hash-isomorphic-utils/ontology-type-ids";
<<<<<<< HEAD
import type { File } from "@local/hash-isomorphic-utils/system-types/shared";
=======
import type {
  DocProperties,
  File,
} from "@local/hash-isomorphic-utils/system-types/shared";
>>>>>>> 0d565dc7
import { extractEntityUuidFromEntityId } from "@local/hash-subgraph";
import { StatusCode } from "@local/status";
import { Context } from "@temporalio/activity";
import type { Output } from "pdf2json";
import PDFParser from "pdf2json";

import { getAiAssistantAccountIdActivity } from "../get-ai-assistant-account-id-activity.js";
import { createInferredEntityNotification } from "../shared/create-inferred-entity-notification.js";
import { getEntityByFilter } from "../shared/get-entity-by-filter.js";
import { getFlowContext } from "../shared/get-flow-context.js";
import { graphApiClient } from "../shared/graph-api-client.js";
import { logProgress } from "../shared/log-progress.js";
import { useFileSystemPathFromEntity } from "../shared/use-file-system-file-from-url.js";
import { generateDocumentPropertyPatches } from "./infer-metadata-from-document-action/generate-property-patches.js";
import { generateDocumentProposedEntitiesAndCreateClaims } from "./infer-metadata-from-document-action/generate-proposed-entities-and-claims.js";
import { getLlmAnalysisOfDoc } from "./infer-metadata-from-document-action/get-llm-analysis-of-doc.js";
import type { FlowActionActivity } from "./types.js";

const isFileEntity = (entity: Entity): entity is Entity<File> =>
  systemPropertyTypes.fileStorageKey.propertyTypeBaseUrl in entity.properties &&
  blockProtocolPropertyTypes.fileUrl.propertyTypeBaseUrl in entity.properties;

export const inferMetadataFromDocumentAction: FlowActionActivity = async ({
  inputs,
}) => {
  const {
    flowEntityId,
    stepId,
    userAuthentication: { actorId: userActorId },
    webId,
  } = await getFlowContext();

  const { documentEntityId } = getSimplifiedActionInputs({
    inputs,
    actionType: "inferMetadataFromDocument",
  });

  const aiAssistantAccountId = await getAiAssistantAccountIdActivity({
    authentication: { actorId: userActorId },
    graphApiClient,
    grantCreatePermissionForWeb: webId,
  });

  if (!aiAssistantAccountId) {
    return {
      code: StatusCode.FailedPrecondition,
      contents: [],
      message: `Could not get AI assistant account for web ${webId}`,
    };
  }

  const documentEntity = await getEntityByFilter({
    actorId: aiAssistantAccountId,
    includeDrafts: false,
    filter: {
      all: [
        {
          equal: [{ path: ["ownedById"] }, { parameter: webId }],
        },
        {
          equal: [
            { path: ["uuid"] },
            { parameter: extractEntityUuidFromEntityId(documentEntityId) },
          ],
        },
      ],
    },
    graphApiClient,
  });

  if (!documentEntity) {
    return {
      code: StatusCode.NotFound,
      contents: [],
      message: `Could not find or access document entity with entityId ${documentEntityId}`,
    };
  }

  if (!isFileEntity(documentEntity)) {
    return {
      code: StatusCode.InvalidArgument,
      contents: [],
      message: `Document entity with entityId ${documentEntityId} is not a file entity`,
    };
  }

  const fileUrl =
    documentEntity.properties[
      "https://blockprotocol.org/@blockprotocol/types/property-type/file-url/"
    ];

  if (!fileUrl) {
    return {
      code: StatusCode.NotFound,
      contents: [],
      message: `Document entity with entityId ${documentEntityId} does not have a fileUrl property`,
    };
  }

  const pdfParser = new PDFParser();

  const { documentMetadata, numberOfPages } = await useFileSystemPathFromEntity(
    documentEntity,
    async ({ fileSystemPath }) => {
      const documentJson = await new Promise<Output>((resolve, reject) => {
        pdfParser.on("pdfParser_dataError", (errData) =>
          reject(errData.parserError),
        );

        pdfParser.on("pdfParser_dataReady", (pdfData) => {
          resolve(pdfData);
        });

        // @todo: https://linear.app/hash/issue/H-3769/investigate-new-eslint-errors
        // eslint-disable-next-line @typescript-eslint/prefer-promise-reject-errors
        pdfParser.loadPDF(fileSystemPath).catch((err) => reject(err));
      });

      const numPages = documentJson.Pages.length;

      /**
       * @todo H-3620: handle documents exceeding Vertex AI limit of 30MB
       */

      const metadata = await getLlmAnalysisOfDoc({
        fileEntity: documentEntity,
      });

      return {
        documentMetadata: metadata,
        numberOfPages: numPages,
      };
    },
  );

  const {
    authors,
    documentMetadata: { entityTypeId, properties },
  } = documentMetadata;

  const entityTypeIds = new Set(documentEntity.metadata.entityTypeIds);
  entityTypeIds.add(entityTypeId);

  const filename =
    (documentEntity as Entity<File>).properties[
      "https://blockprotocol.org/@blockprotocol/types/property-type/display-name/"
    ] ??
    (documentEntity as Entity<File>).properties[
      "https://blockprotocol.org/@blockprotocol/types/property-type/file-name/"
    ]!;

  const title = properties.value[systemPropertyTypes.title.propertyTypeBaseUrl]
    ?.value as string | undefined;

  const sourceProvenance: SourceProvenance = {
    type: "document",
    authors: (authors ?? []).map((author) => author.name),
    entityId: documentEntityId,
    location: { uri: fileUrl, name: title ?? filename },
  };

  const provenance: EnforcedEntityEditionProvenance = {
    actorType: "ai",
    origin: {
      type: "flow",
      id: flowEntityId,
      stepIds: [stepId],
    } satisfies OriginProvenance,
    sources: [sourceProvenance],
  };

  const propertyProvenance: PropertyProvenance = {
    sources: [sourceProvenance],
  };

  const propertyPatches = generateDocumentPropertyPatches({
    numberOfPages,
    properties,
    provenance: propertyProvenance,
  });

  const existingEntity = documentEntity.toJSON();

  const updatedEntity = await documentEntity.patch(
    graphApiClient,
    { actorId: aiAssistantAccountId },
    {
      entityTypeIds: [...entityTypeIds],
      propertyPatches,
      provenance,
    },
  );

  await createInferredEntityNotification({
    entity: updatedEntity,
    graphApiClient,
    operation: "update",
    notifiedUserAccountId: userActorId,
  });

  const persistedDocumentEntity: PersistedEntity = {
    entity: updatedEntity.toJSON(),
    existingEntity,
    operation: "update",
  };

  logProgress([
    {
      persistedEntity: persistedDocumentEntity,
      recordedAt: new Date().toISOString(),
      stepId: Context.current().info.activityId,
      type: "PersistedEntity",
    },
  ]);

<<<<<<< HEAD
=======
  const title =
    "https://hash.ai/@hash/types/property-type/title/" in
    updatedEntity.properties
      ? (updatedEntity.properties as DocProperties)[
          "https://hash.ai/@hash/types/property-type/title/"
        ]
      : undefined;

>>>>>>> 0d565dc7
  const proposedEntities =
    await generateDocumentProposedEntitiesAndCreateClaims({
      aiAssistantAccountId,
      documentEntityId,
      documentMetadata: { authors },
<<<<<<< HEAD
      documentTitle: title ?? filename,
=======
      documentTitle: title ?? "[Untitled]",
>>>>>>> 0d565dc7
      provenance,
      propertyProvenance,
    });

  return {
    code: StatusCode.Ok,
    contents: [
      {
        outputs: [
          {
            outputName:
              "proposedEntities" satisfies OutputNameForAction<"inferMetadataFromDocument">,
            payload: {
              kind: "ProposedEntity",
              value: proposedEntities,
            },
          },
          {
            outputName:
              "updatedDocumentEntity" satisfies OutputNameForAction<"inferMetadataFromDocument">,
            payload: {
              kind: "PersistedEntity",
              value: persistedDocumentEntity,
            },
          },
        ],
      },
    ],
  };
};<|MERGE_RESOLUTION|>--- conflicted
+++ resolved
@@ -16,14 +16,7 @@
   blockProtocolPropertyTypes,
   systemPropertyTypes,
 } from "@local/hash-isomorphic-utils/ontology-type-ids";
-<<<<<<< HEAD
 import type { File } from "@local/hash-isomorphic-utils/system-types/shared";
-=======
-import type {
-  DocProperties,
-  File,
-} from "@local/hash-isomorphic-utils/system-types/shared";
->>>>>>> 0d565dc7
 import { extractEntityUuidFromEntityId } from "@local/hash-subgraph";
 import { StatusCode } from "@local/status";
 import { Context } from "@temporalio/activity";
@@ -168,10 +161,10 @@
   entityTypeIds.add(entityTypeId);
 
   const filename =
-    (documentEntity as Entity<File>).properties[
+    documentEntity.properties[
       "https://blockprotocol.org/@blockprotocol/types/property-type/display-name/"
     ] ??
-    (documentEntity as Entity<File>).properties[
+    documentEntity.properties[
       "https://blockprotocol.org/@blockprotocol/types/property-type/file-name/"
     ]!;
 
@@ -239,27 +232,12 @@
     },
   ]);
 
-<<<<<<< HEAD
-=======
-  const title =
-    "https://hash.ai/@hash/types/property-type/title/" in
-    updatedEntity.properties
-      ? (updatedEntity.properties as DocProperties)[
-          "https://hash.ai/@hash/types/property-type/title/"
-        ]
-      : undefined;
-
->>>>>>> 0d565dc7
   const proposedEntities =
     await generateDocumentProposedEntitiesAndCreateClaims({
       aiAssistantAccountId,
       documentEntityId,
       documentMetadata: { authors },
-<<<<<<< HEAD
       documentTitle: title ?? filename,
-=======
-      documentTitle: title ?? "[Untitled]",
->>>>>>> 0d565dc7
       provenance,
       propertyProvenance,
     });
