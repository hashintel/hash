--- conflicted
+++ resolved
@@ -34,30 +34,7 @@
     } satisfies NumberOfPagesPropertyValueWithMetadata,
   });
 
-<<<<<<< HEAD
-  const summaryKey =
-    "https://hash.ai/@h/types/property-type/summary/" satisfies keyof DocProperties;
-
-  propertyPatches.push({
-    op: "add",
-    path: [summaryKey as BaseUrl],
-    property: {
-      value: summary,
-      metadata: {
-        dataTypeId:
-          "https://blockprotocol.org/@blockprotocol/types/data-type/text/v/1",
-        provenance,
-      },
-    } satisfies SummaryPropertyValueWithMetadata,
-  });
-
-  if (title) {
-    const key =
-      "https://hash.ai/@h/types/property-type/title/" satisfies keyof DocProperties;
-
-=======
   for (const [key, propertyWithMetadata] of Object.entries(properties.value)) {
->>>>>>> d62080f5
     propertyPatches.push({
       op: "add",
       path: [key as BaseUrl],
@@ -65,94 +42,5 @@
     });
   }
 
-<<<<<<< HEAD
-  if (publishedInYear) {
-    const key =
-      "https://hash.ai/@h/types/property-type/publication-year/" satisfies keyof DocProperties;
-
-    propertyPatches.push({
-      op: "add",
-      path: [key as BaseUrl],
-      property: {
-        value: publishedInYear,
-        metadata: {
-          dataTypeId: "https://hash.ai/@h/types/data-type/year/v/1",
-          provenance,
-        },
-      } satisfies PublicationYearPropertyValueWithMetadata,
-    });
-  }
-
-  if (doi) {
-    if (type !== "AcademicPaper") {
-      logger.warn(
-        `DOI of ${doi} was provided for non-academic paper type ${type}, ignoring.`,
-      );
-    } else {
-      const key =
-        "https://hash.ai/@h/types/property-type/doi/" satisfies keyof AcademicPaperProperties;
-
-      propertyPatches.push({
-        op: "add",
-        path: [key as BaseUrl],
-        property: {
-          value: doi,
-          metadata: {
-            dataTypeId: "https://hash.ai/@h/types/data-type/doi/v/1",
-            provenance,
-          },
-        } satisfies DOIPropertyValueWithMetadata,
-      });
-    }
-  }
-
-  if (doiLink) {
-    if (type !== "AcademicPaper") {
-      logger.warn(
-        `DOI Link of ${doiLink} was provided for non-academic paper type ${type}, ignoring.`,
-      );
-    } else {
-      const key =
-        "https://hash.ai/@h/types/property-type/doi-link/" satisfies keyof AcademicPaperProperties;
-
-      propertyPatches.push({
-        op: "add",
-        path: [key as BaseUrl],
-        property: {
-          value: doiLink,
-          metadata: {
-            dataTypeId: "https://hash.ai/@h/types/data-type/uri/v/1",
-            provenance,
-          },
-        } satisfies DOILinkPropertyValueWithMetadata,
-      });
-    }
-  }
-
-  if (isbn) {
-    if (type !== "Book") {
-      logger.warn(
-        `ISBN of ${isbn} was provided for non-book type ${type}, ignoring.`,
-      );
-    } else {
-      const key =
-        "https://hash.ai/@h/types/property-type/isbn/" satisfies keyof BookProperties;
-
-      propertyPatches.push({
-        op: "add",
-        path: [key as BaseUrl],
-        property: {
-          value: isbn,
-          metadata: {
-            dataTypeId: "https://hash.ai/@h/types/data-type/isbn/v/1",
-            provenance,
-          },
-        } satisfies ISBNPropertyValueWithMetadata,
-      });
-    }
-  }
-
-=======
->>>>>>> d62080f5
   return propertyPatches;
 };