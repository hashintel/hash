import type { Entity } from "@local/hash-graph-sdk/entity";
import { getSimplifiedActionInputs } from "@local/hash-isomorphic-utils/flows/action-definitions";
import type {
  ProposedEntity,
  StepInput,
} from "@local/hash-isomorphic-utils/flows/types";
import { Context } from "@temporalio/activity";
import dedent from "dedent";

import { getDereferencedEntityTypesActivity } from "../../get-dereferenced-entity-types-activity";
import type { DereferencedEntityTypesByTypeId } from "../../infer-entities/inference-types";
import { logger } from "../../shared/activity-logger";
import type { DereferencedEntityType } from "../../shared/dereference-entity-type";
import { getFlowContext } from "../../shared/get-flow-context";
import { getLlmResponse } from "../../shared/get-llm-response";
import type {
  LlmMessage,
  LlmUserMessage,
} from "../../shared/get-llm-response/llm-message";
import { getToolCallsFromLlmAssistantMessage } from "../../shared/get-llm-response/llm-message";
import type { ParsedLlmToolCall } from "../../shared/get-llm-response/types";
import { graphApiClient } from "../../shared/graph-api-client";
import { logProgress } from "../../shared/log-progress";
import { mapActionInputEntitiesToEntities } from "../../shared/map-action-input-entities-to-entities";
import type { PermittedOpenAiModel } from "../../shared/openai-client";
import { stringify } from "../../shared/stringify";
import type { LocalEntitySummary } from "../shared/infer-facts-from-text/get-entity-summaries-from-text";
import type { Fact } from "../shared/infer-facts-from-text/types";
import type {
  CoordinatorToolCallArguments,
  CoordinatorToolName,
} from "./coordinator-tools";
import { generateToolCalls } from "./coordinator-tools";
import { generatePreviouslyInferredFactsSystemPromptMessage } from "./generate-previously-inferred-facts-system-prompt-message";
import { getAnswersFromHuman } from "./get-answers-from-human";
import type { AccessedRemoteFile } from "./infer-facts-from-web-page-worker-agent/types";
import type { ExistingEntitySummary } from "./summarize-existing-entities";
import { summarizeExistingEntities } from "./summarize-existing-entities";
import type { CompletedToolCall } from "./types";
import { mapPreviousCallsToLlmMessages } from "./util";

const model: PermittedOpenAiModel = "gpt-4-0125-preview";

export type CoordinatingAgentInput = {
  humanInputCanBeRequested: boolean;
  prompt: string;
  allDereferencedEntityTypesById: DereferencedEntityTypesByTypeId;
  entityTypes: DereferencedEntityType<string>[];
  linkEntityTypes?: DereferencedEntityType<string>[];
  existingEntities?: Entity[];
  existingEntitySummaries?: ExistingEntitySummary[];
};

const generateSystemPromptPrefix = (params: {
  input: CoordinatingAgentInput;
  questionsAndAnswers: CoordinatingAgentState["questionsAndAnswers"];
}) => {
  const { linkEntityTypes, existingEntities } = params.input;
  const { questionsAndAnswers } = params;

  return dedent(`
    You are a coordinating agent for a research task.
    You are tasked with proposing entities and links between entities to satisfy a research prompt.
    You will have tools provided to you to gather facts about entities, propose entities from the obtained facts, and submit the proposed entities to the user.
    Note that only proposed entities will be provided to the user, not the inferred facts.

    The user provides you with:
      - Prompt: the text prompt you need to satisfy to complete the research task
      - Entity Types: the types of entities you can propose to satisfy the research prompt
      ${
        linkEntityTypes
          ? dedent(`
      - Link Types: the types of links you can propose between entities
      `)
          : ""
      }
      ${
        existingEntities
          ? dedent(`
      - Existing Entities: a list of existing entities, that may contain relevant information
        and you may want to link to from the proposed entities.
      `)
          : ""
      }

    You must completely satisfy the research prompt, without any missing information.

    The "complete" tool for completing the research task will only be available once you have submitted
      proposed entities that satisfy the research prompt.

    You must carefully inspect the properties on the provided entity types and link types,
      and find all the relevant facts so that as many properties on the entity can be filled as possible.

    You may need to conduct multiple web searches, to find all the relevant facts to propose the entities.

    ${questionsAndAnswers ? `You previously asked the user clarifying questions on the research brief provided below, and received the following answers:\n${questionsAndAnswers}` : ""}
  `);
};

const generateInitialUserMessage = (params: {
  input: CoordinatingAgentInput;
}): LlmUserMessage => {
  const { prompt, entityTypes, linkEntityTypes, existingEntities } =
    params.input;
  return {
    role: "user",
    content: [
      {
        type: "text",
        text: dedent(`
        Prompt: ${prompt}
        Entity Types: ${JSON.stringify(entityTypes)}
        ${linkEntityTypes ? `Link Types: ${JSON.stringify(linkEntityTypes)}` : ""}
        ${existingEntities ? `Existing Entities: ${JSON.stringify(existingEntities)}` : ""}
      `),
      },
    ],
  };
};

export type CoordinatingAgentState = {
  plan: string;
  previousCalls: {
    completedToolCalls: CompletedToolCall<CoordinatorToolName>[];
  }[];
  inferredFactsAboutEntities: LocalEntitySummary[];
  inferredFacts: Fact[];
  filesUsedToInferFacts: AccessedRemoteFile[];
  proposedEntities: ProposedEntity[];
  submittedEntityIds: string[];
  hasConductedCheckStep: boolean;
  filesUsedToProposeEntities: AccessedRemoteFile[];
  questionsAndAnswers: string | null;
};

const getNextToolCalls = async (params: {
  input: CoordinatingAgentInput;
  state: CoordinatingAgentState;
}): Promise<{
  toolCalls: ParsedLlmToolCall<CoordinatorToolName>[];
}> => {
  const { input, state } = params;

  const submittedProposedEntities = state.proposedEntities.filter(
    (proposedEntity) =>
      !("sourceEntityId" in proposedEntity) &&
      state.submittedEntityIds.includes(proposedEntity.localEntityId),
  );

  const submittedProposedLinks = state.proposedEntities.filter(
    (proposedEntity) =>
      "sourceEntityId" in proposedEntity &&
      state.submittedEntityIds.includes(proposedEntity.localEntityId),
  );

  const systemPrompt = dedent(`
      ${generateSystemPromptPrefix({ input, questionsAndAnswers: state.questionsAndAnswers })}

      Make as many tool calls as are required to progress towards completing the task.

      ${generatePreviouslyInferredFactsSystemPromptMessage(state)}

      ${
        submittedProposedEntities.length > 0
          ? dedent(`
            You have previously submitted the following proposed entities:
            ${JSON.stringify(submittedProposedEntities, null, 2)}
          `)
          : "You have not previously submitted any proposed entities."
      }

      ${
        submittedProposedLinks.length > 0
          ? dedent(`
            You have previously submitted the following proposed links:
            ${JSON.stringify(submittedProposedLinks, null, 2)}
          `)
          : "You have not previously submitted any proposed links."
      }

      ${submittedProposedEntities.length > 0 || submittedProposedLinks.length > 0 ? 'If the submitted entities and links satisfy the research prompt, call the "complete" tool.' : ""}

      You have previously proposed the following plan:
      ${state.plan}
      If you want to deviate from this plan, update it using the "updatePlan" tool.
      You must call the "updatePlan" tool alongside other tool calls to progress towards completing the task.
    `);

  const messages: LlmMessage[] = [
    generateInitialUserMessage({ input }),
    ...mapPreviousCallsToLlmMessages({ previousCalls: state.previousCalls }),
  ];

  const tools = Object.values(
    generateToolCalls({
      humanInputCanBeRequested: input.humanInputCanBeRequested,
      canCompleteActivity: state.submittedEntityIds.length > 0,
    }),
  );

  const { userAuthentication, flowEntityId, webId } = await getFlowContext();

  const llmResponse = await getLlmResponse(
    {
      systemPrompt,
      messages,
      model,
      tools,
    },
    {
      userAccountId: userAuthentication.actorId,
      graphApiClient,
      incurredInEntities: [{ entityId: flowEntityId }],
      webId,
    },
  );

  if (llmResponse.status !== "ok") {
    throw new Error(
      `Failed to get LLM response: ${JSON.stringify(llmResponse)}`,
    );
  }

  const { message } = llmResponse;

  const toolCalls = getToolCallsFromLlmAssistantMessage({ message });

  return { toolCalls };
};

const maximumRetries = 3;

const createInitialPlan = async (params: {
  input: CoordinatingAgentInput;
  questionsAndAnswers: CoordinatingAgentState["questionsAndAnswers"];
  retryContext?: { retryMessages: LlmMessage[]; retryCount: number };
}): Promise<Pick<CoordinatingAgentState, "plan" | "questionsAndAnswers">> => {
  const { input, questionsAndAnswers, retryContext } = params;

  const systemPrompt = dedent(`
    ${generateSystemPromptPrefix({ input, questionsAndAnswers })}

    ${
      input.humanInputCanBeRequested
        ? dedent(`
          You must ${questionsAndAnswers ? "now" : "first"} do one of:
          1. Ask the user ${questionsAndAnswers ? "further" : ""} questions to help clarify the research brief. You should ask questions if:
            - The scope of the research is unclear (e.g. how much information is desired in response)
            - The scope of the research task is very broad (e.g. the prompt is vague)
            - The research brief or terms within it are ambiguous
            - You can think of any other questions that will help you deliver a better response to the user
          If in doubt, ask!

          2. Provide a plan of how you will use the tools to progress towards completing the task, which should be a list of steps in plain English.

          Please now either ask the user your questions, or produce the initial plan if there are no ${questionsAndAnswers ? "more " : ""}useful questions to ask.
<<<<<<< HEAD
          
          You must now make either a "requestHumanInput" or a "updatePlan" tool call – definitions for the other tools are only provided to help you produce a plan.
=======

          At this stage you may only use the 'requestHumanInput' and 'updatePlan' tools – definitions for the other tools are only provided to help you produce a plan.
>>>>>>> 7e48f5d9
    `)
        : dedent(`
        You must now provide a plan with the "updatePlan" tool of how you will use the tools to progress towards completing the task, which should be a list of steps in plain English.
        Do not make any other tool calls.
    `)
    }
  `);

  const { userAuthentication, flowEntityId, webId } = await getFlowContext();

  const tools = Object.values(
    generateToolCalls({
      humanInputCanBeRequested: input.humanInputCanBeRequested,
      canCompleteActivity: false,
    }),
  );

  const llmResponse = await getLlmResponse(
    {
      systemPrompt,
      messages: [
        generateInitialUserMessage({ input }),
        ...(retryContext?.retryMessages ?? []),
      ],
      model,
      tools,
      seed: 1,
      toolChoice: input.humanInputCanBeRequested ? "required" : "updatePlan",
    },
    {
      userAccountId: userAuthentication.actorId,
      graphApiClient,
      incurredInEntities: [{ entityId: flowEntityId }],
      webId,
    },
  );

  if (llmResponse.status !== "ok") {
    throw new Error(
      `Failed to get LLM response: ${JSON.stringify(llmResponse)}`,
    );
  }

  const { message } = llmResponse;

  const toolCalls = getToolCallsFromLlmAssistantMessage({ message });

  const updatePlanToolCall = toolCalls.find(
    (toolCall) => toolCall.name === "updatePlan",
  );

  if (updatePlanToolCall) {
    const { plan } =
      updatePlanToolCall.input as CoordinatorToolCallArguments["updatePlan"];

    logProgress([
      {
        recordedAt: new Date().toISOString(),
        stepId: Context.current().info.activityId,
        type: "CreatedPlan",
        plan,
      },
    ]);

    return { plan, questionsAndAnswers };
  }

  const retry = (retryParams: { retryMessage: LlmUserMessage }) => {
    const retryCount = retryContext?.retryCount ?? 1;

    if (retryCount >= maximumRetries) {
      throw new Error(
        `Exceeded maximum number of retries (${maximumRetries}) for creating initial plan`,
      );
    }

    logger.debug(
      `Retrying to create initial plan with retry message: ${stringify(retryParams.retryMessage)}`,
    );

    return createInitialPlan({
      input,
      questionsAndAnswers,
      retryContext: {
        retryMessages: [message, retryParams.retryMessage],
        retryCount: retryCount + 1,
      },
    });
  };

  /** @todo: ensure the tool call is one of the expected ones */

  const requestHumanInputToolCall = toolCalls.find(
    (toolCall) => toolCall.name === "requestHumanInput",
  );

  if (input.humanInputCanBeRequested && requestHumanInputToolCall) {
    const { questions } =
      requestHumanInputToolCall.input as CoordinatorToolCallArguments["requestHumanInput"];

    const responseString = await getAnswersFromHuman(questions);

    return createInitialPlan({
      input,
      questionsAndAnswers: (questionsAndAnswers ?? "") + responseString,
    });
  }

  if (toolCalls.length === 0) {
    return retry({
      retryMessage: {
        role: "user",
        content: [
          {
            type: "text",
            text: `You didn't make any tool calls, you must call the ${input.humanInputCanBeRequested ? `"requestHumanInput" tool or the` : ""}"updatePlan" tool.`,
          },
        ],
      },
    });
  }

  return retry({
    retryMessage: {
      role: "user",
      content: toolCalls.map(({ name, id }) => ({
        type: "tool_result",
        tool_use_id: id,
        content: `You cannot call the "${name}" tool yet, you must call the ${input.humanInputCanBeRequested ? `"requestHumanInput" tool or the` : ""}"updatePlan" tool first.`,
        is_error: true,
      })),
    },
  });
};

const parseCoordinatorInputs = async (params: {
  stepInputs: StepInput[];
  testingParams?: {
    humanInputCanBeRequested?: boolean;
  };
}): Promise<CoordinatingAgentInput> => {
  const { stepInputs, testingParams } = params;

  const {
    prompt,
    entityTypeIds,
    existingEntities: inputExistingEntities,
  } = getSimplifiedActionInputs({
    inputs: stepInputs,
    actionType: "researchEntities",
  });

  const { userAuthentication } = await getFlowContext();

  /**
   * @todo: simplify the properties in the existing entities
   */
  const existingEntities = inputExistingEntities
    ? mapActionInputEntitiesToEntities({ inputEntities: inputExistingEntities })
    : undefined;

  let existingEntitySummaries: ExistingEntitySummary[] | undefined = undefined;

  if (existingEntities && existingEntities.length > 0) {
    existingEntitySummaries = (
      await summarizeExistingEntities({
        existingEntities,
      })
    ).existingEntitySummaries;
  }

  const dereferencedEntityTypes = await getDereferencedEntityTypesActivity({
    graphApiClient,
    entityTypeIds: [
      ...entityTypeIds!,
      ...(existingEntities?.map(({ metadata }) => metadata.entityTypeId) ?? []),
    ].filter((entityTypeId, index, all) => all.indexOf(entityTypeId) === index),
    actorId: userAuthentication.actorId,
    simplifyPropertyKeys: true,
  });

  const entityTypes = Object.values(dereferencedEntityTypes)
    .filter(
      ({ isLink, schema }) => entityTypeIds!.includes(schema.$id) && !isLink,
    )
    .map(({ schema }) => schema);

  const linkEntityTypes = Object.values(dereferencedEntityTypes)
    .filter(
      ({ isLink, schema }) => entityTypeIds!.includes(schema.$id) && isLink,
    )
    .map(({ schema }) => schema);

  return {
    humanInputCanBeRequested: testingParams?.humanInputCanBeRequested ?? false,
    prompt,
    entityTypes,
    linkEntityTypes: linkEntityTypes.length > 0 ? linkEntityTypes : undefined,
    allDereferencedEntityTypesById: dereferencedEntityTypes,
    existingEntities,
    existingEntitySummaries,
  };
};

export const coordinatingAgent = {
  createInitialPlan,
  getNextToolCalls,
  parseCoordinatorInputs,
};<|MERGE_RESOLUTION|>--- conflicted
+++ resolved
@@ -254,13 +254,8 @@
           2. Provide a plan of how you will use the tools to progress towards completing the task, which should be a list of steps in plain English.
 
           Please now either ask the user your questions, or produce the initial plan if there are no ${questionsAndAnswers ? "more " : ""}useful questions to ask.
-<<<<<<< HEAD
           
           You must now make either a "requestHumanInput" or a "updatePlan" tool call – definitions for the other tools are only provided to help you produce a plan.
-=======
-
-          At this stage you may only use the 'requestHumanInput' and 'updatePlan' tools – definitions for the other tools are only provided to help you produce a plan.
->>>>>>> 7e48f5d9
     `)
         : dedent(`
         You must now provide a plan with the "updatePlan" tool of how you will use the tools to progress towards completing the task, which should be a list of steps in plain English.
