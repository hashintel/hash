import {
  actionDefinitions,
  type InputNameForAction,
  type OutputNameForAction,
} from "@local/hash-isomorphic-utils/flows/action-definitions";
import type {
  StepInput,
  WebSearchResult,
} from "@local/hash-isomorphic-utils/flows/types";
import { StatusCode } from "@local/status";
import { Context } from "@temporalio/activity";

<<<<<<< HEAD
import { logProgress } from "../../shared/log-progress.js";
import { getWebPageSummaryAction } from "../get-web-page-summary-action.js";
import { webSearchAction } from "../web-search-action.js";
import type { CoordinatorToolCallArguments } from "./coordinator-tools.js";
import type { WebPageSummary } from "./types.js";
=======
import { logProgress } from "../../shared/log-progress";
import { getWebPageSummaryAction } from "../get-web-page-summary-action";
import { webSearchAction } from "../web-search-action";
import type { CoordinatorToolCallArguments } from "./coordinator-tools";
import type { ResourceSummary } from "./types";
>>>>>>> 5b881332

export const handleWebSearchToolCall = async (params: {
  input: CoordinatorToolCallArguments["webSearch"];
}): Promise<ResourceSummary[]> => {
  const { query, explanation } = params.input;

  const response = await webSearchAction({
    inputs: [
      {
        inputName: "query" satisfies InputNameForAction<"webSearch">,
        payload: { kind: "Text", value: query },
      },
      {
        inputName:
          "numberOfSearchResults" satisfies InputNameForAction<"webSearch">,
        payload: { kind: "Number", value: 5 },
      },
    ],
  });

  if (response.code !== StatusCode.Ok) {
    throw new Error(
      `Failed to perform web search: ${JSON.stringify(response)}`,
    );
  }

  logProgress([
    {
      type: "QueriedWeb",
      query,
      recordedAt: new Date().toISOString(),
      stepId: Context.current().info.activityId,
      explanation,
    },
  ]);

  const { outputs: webSearchOutputs } = response.contents[0]!;

  const webPageUrlsOutput = webSearchOutputs.find(
    ({ outputName }) =>
      outputName ===
      ("webSearchResult" satisfies OutputNameForAction<"webSearch">),
  );

  if (!webPageUrlsOutput) {
    throw new Error(
      `No web page URLs output was found when calling "webSearch" for the query ${query}.`,
    );
  }

  const searchResults = webPageUrlsOutput.payload.value as WebSearchResult[];

  const webPageUrlsWithSummaries = await Promise.all(
    searchResults.map(async (webPage) => {
      const { url, title } = webPage;

      const webPageSummaryResponse = await getWebPageSummaryAction({
        inputs: [
          {
            inputName: "url" satisfies InputNameForAction<"getWebPageSummary">,
            payload: { kind: "Text", value: url },
          },
          ...actionDefinitions.getWebPageSummary.inputs.flatMap<StepInput>(
            ({ name, default: defaultValue }) =>
              !defaultValue || name === "url"
                ? []
                : [{ inputName: name, payload: defaultValue }],
          ),
        ],
      });

      /**
       * @todo: potential optimization, if the content of the web page cannot be accessed it probably
       * isn't relevant to provide as a search result for the agent. We could consider filtering these
       * out, and instead returning additional other web search results.
       */
      if (response.code !== StatusCode.Ok) {
        return {
          url,
          title,
          summary: `An unexpected error occurred trying to summarize the web page at url ${url}.`,
        };
      }

      const { outputs: webPageSummaryOutputs } =
        webPageSummaryResponse.contents[0]!;

      const summaryOutput = webPageSummaryOutputs.find(
        ({ outputName }) =>
          outputName ===
          ("summary" satisfies OutputNameForAction<"getWebPageSummary">),
      );

      if (!summaryOutput) {
        throw new Error(
          `No summary output was found when calling "getSummariesOfWebPages" for the web page at url ${url}.`,
        );
      }

      const summary = summaryOutput.payload.value as string;

      return {
        title,
        url,
        summary,
      };
    }),
  );

  return webPageUrlsWithSummaries;
};<|MERGE_RESOLUTION|>--- conflicted
+++ resolved
@@ -10,19 +10,11 @@
 import { StatusCode } from "@local/status";
 import { Context } from "@temporalio/activity";
 
-<<<<<<< HEAD
 import { logProgress } from "../../shared/log-progress.js";
 import { getWebPageSummaryAction } from "../get-web-page-summary-action.js";
 import { webSearchAction } from "../web-search-action.js";
 import type { CoordinatorToolCallArguments } from "./coordinator-tools.js";
-import type { WebPageSummary } from "./types.js";
-=======
-import { logProgress } from "../../shared/log-progress";
-import { getWebPageSummaryAction } from "../get-web-page-summary-action";
-import { webSearchAction } from "../web-search-action";
-import type { CoordinatorToolCallArguments } from "./coordinator-tools";
-import type { ResourceSummary } from "./types";
->>>>>>> 5b881332
+import type { ResourceSummary } from "./types.js";
 
 export const handleWebSearchToolCall = async (params: {
   input: CoordinatorToolCallArguments["webSearch"];
