import {
  actionDefinitions,
  type InputNameForAction,
  type OutputNameForAction,
} from "@local/hash-isomorphic-utils/flows/action-definitions";
import type { StepInput } from "@local/hash-isomorphic-utils/flows/types";
import { StatusCode } from "@local/status";
import { Context } from "@temporalio/activity";

import { logProgress } from "../../shared/log-progress";
import { getWebPageSummaryAction } from "../get-web-page-summary-action";
import { webSearchAction } from "../web-search-action";
import type { CoordinatorToolCallArguments } from "./coordinator-tools";
import type { WebPageSummary } from "./types";

export const handleWebSearchToolCall = async (params: {
  input: CoordinatorToolCallArguments["webSearch"];
}): Promise<WebPageSummary[]> => {
  const { query, explanation } = params.input;

  const response = await webSearchAction({
    inputs: [
      {
        inputName: "query" satisfies InputNameForAction<"webSearch">,
        payload: { kind: "Text", value: query },
      },
      {
        inputName:
          "numberOfSearchResults" satisfies InputNameForAction<"webSearch">,
        payload: { kind: "Number", value: 5 },
      },
    ],
  });

  if (response.code !== StatusCode.Ok) {
    throw new Error(
      `Failed to perform web search: ${JSON.stringify(response)}`,
    );
  }

  logProgress([
    {
      type: "QueriedWeb",
      query,
      recordedAt: new Date().toISOString(),
      stepId: Context.current().info.activityId,
      explanation,
    },
  ]);

  const { outputs: webSearchOutputs } = response.contents[0]!;

  const webPageUrlsOutput = webSearchOutputs.find(
    ({ outputName }) =>
      outputName === ("webPageUrls" satisfies OutputNameForAction<"webSearch">),
  );

  if (!webPageUrlsOutput) {
    throw new Error(
      `No web page URLs output was found when calling "webSearch" for the query ${query}.`,
    );
  }

  const webPageUrls = webPageUrlsOutput.payload.value as string[];

  const webPageUrlsWithSummaries = await Promise.all(
    webPageUrls.map(async (url) => {
      const webPageSummaryResponse = await getWebPageSummaryAction({
        inputs: [
          {
            inputName: "url" satisfies InputNameForAction<"getWebPageSummary">,
            payload: { kind: "Text", value: url },
          },
          ...actionDefinitions.getWebPageSummary.inputs.flatMap<StepInput>(
            ({ name, default: defaultValue }) =>
              !defaultValue || name === "url"
                ? []
                : [{ inputName: name, payload: defaultValue }],
          ),
        ],
      });

      /**
       * @todo: potential optimization, if the content of the web page cannot be accessed it probably
       * isn't relevant to provide as a search result for the agent. We could consider filtering these
       * out, and instead returning additional other web search results.
       */
      if (response.code !== StatusCode.Ok) {
        return {
          url,
          summary: `An unexpected error occurred trying to summarize the web page at url ${url}.`,
        };
      }

      const { outputs: webPageSummaryOutputs } =
        webPageSummaryResponse.contents[0]!;

<<<<<<< HEAD
      const titleOutput = webPageSummaryOutputs.find(
        ({ outputName }) =>
          outputName ===
          ("title" satisfies OutputNameForAction<"getWebPageSummary">),
      );

      if (!titleOutput) {
        throw new Error(
          `No title output was found when calling "getSummariesOfWebPages" for the web page at url ${url}.`,
        );
      }

      const title = titleOutput.payload.value as string;

=======
>>>>>>> fd195bd8
      const summaryOutput = webPageSummaryOutputs.find(
        ({ outputName }) =>
          outputName ===
          ("summary" satisfies OutputNameForAction<"getWebPageSummary">),
      );

      if (!summaryOutput) {
        throw new Error(
          `No summary output was found when calling "getSummariesOfWebPages" for the web page at url ${url}.`,
        );
      }

      const summary = summaryOutput.payload.value as string;

<<<<<<< HEAD
      /**
       * @todo: is this where we want to be logging whether the web page was visited?
       */
      logProgress([
        {
          recordedAt: new Date().toISOString(),
          stepId: Context.current().info.activityId,
          type: "VisitedWebPage",
          webPage: { url, title },
          explanation,
        },
      ]);

=======
>>>>>>> fd195bd8
      return {
        url,
        summary,
      };
    }),
  );

  return webPageUrlsWithSummaries;
};<|MERGE_RESOLUTION|>--- conflicted
+++ resolved
@@ -95,23 +95,6 @@
       const { outputs: webPageSummaryOutputs } =
         webPageSummaryResponse.contents[0]!;
 
-<<<<<<< HEAD
-      const titleOutput = webPageSummaryOutputs.find(
-        ({ outputName }) =>
-          outputName ===
-          ("title" satisfies OutputNameForAction<"getWebPageSummary">),
-      );
-
-      if (!titleOutput) {
-        throw new Error(
-          `No title output was found when calling "getSummariesOfWebPages" for the web page at url ${url}.`,
-        );
-      }
-
-      const title = titleOutput.payload.value as string;
-
-=======
->>>>>>> fd195bd8
       const summaryOutput = webPageSummaryOutputs.find(
         ({ outputName }) =>
           outputName ===
@@ -126,22 +109,6 @@
 
       const summary = summaryOutput.payload.value as string;
 
-<<<<<<< HEAD
-      /**
-       * @todo: is this where we want to be logging whether the web page was visited?
-       */
-      logProgress([
-        {
-          recordedAt: new Date().toISOString(),
-          stepId: Context.current().info.activityId,
-          type: "VisitedWebPage",
-          webPage: { url, title },
-          explanation,
-        },
-      ]);
-
-=======
->>>>>>> fd195bd8
       return {
         url,
         summary,
