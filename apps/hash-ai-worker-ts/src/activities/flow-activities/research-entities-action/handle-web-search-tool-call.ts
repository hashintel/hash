--- conflicted
+++ resolved
@@ -7,18 +7,11 @@
 import { StatusCode } from "@local/status";
 import { Context } from "@temporalio/activity";
 
-<<<<<<< HEAD
 import { logProgress } from "../../shared/log-progress.js";
 import { getWebPageSummaryAction } from "../get-web-page-summary-action.js";
 import { webSearchAction } from "../web-search-action.js";
 import type { CoordinatorToolCallArguments } from "./coordinator-tools.js";
-=======
-import { logProgress } from "../../shared/log-progress";
-import { getWebPageSummaryAction } from "../get-web-page-summary-action";
-import { webSearchAction } from "../web-search-action";
-import type { CoordinatorToolCallArguments } from "./coordinator-tools";
-import type { WebPageSummary } from "./types";
->>>>>>> a2e8ac0a
+import type { WebPageSummary } from "./types.js";
 
 export const handleWebSearchToolCall = async (params: {
   input: CoordinatorToolCallArguments["webSearch"];
