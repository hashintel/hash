import { internalApiClient } from "@local/hash-backend-utils/internal-api-client";
import { getSimplifiedActionInputs } from "@local/hash-isomorphic-utils/flows/action-definitions";
import { StatusCode } from "@local/status";

<<<<<<< HEAD
import { logProgress } from "../shared/log-progress";
=======
import { internalApi } from "../shared/internal-api-client";
>>>>>>> 30428bfd
import type { FlowActionActivity } from "./types";

export const webSearchAction: FlowActionActivity = async ({ inputs }) => {
  const { query, numberOfSearchResults } = getSimplifiedActionInputs({
    inputs,
    actionType: "webSearch",
  });

  const {
    data: { webSearchResults },
  } = await internalApiClient.getWebSearchResults(query);

  const webPagesUrls = webSearchResults
    .map(({ url }) => url)
    /**
     * The coordinator agent using this method does not have the ability to directly
     * interact with PDFs, so we filter these out for now.
     *
     * @todo: account for PDFs being returned in search results in the coordinator agent
     * @see https://linear.app/hash/issue/H-2676/allow-pdfs-returned-in-search-results-to-be-parsed
     */
    .filter((url) => !url.endsWith(".pdf"))
    .slice(0, numberOfSearchResults);

  return {
    code: StatusCode.Ok,
    contents: [
      {
        outputs: [
          {
            outputName: "webPageUrls",
            payload: {
              kind: "Text",
              value: webPagesUrls,
            },
          },
        ],
      },
    ],
  };
};<|MERGE_RESOLUTION|>--- conflicted
+++ resolved
@@ -2,11 +2,8 @@
 import { getSimplifiedActionInputs } from "@local/hash-isomorphic-utils/flows/action-definitions";
 import { StatusCode } from "@local/status";
 
-<<<<<<< HEAD
+import { internalApi } from "../shared/internal-api-client";
 import { logProgress } from "../shared/log-progress";
-=======
-import { internalApi } from "../shared/internal-api-client";
->>>>>>> 30428bfd
 import type { FlowActionActivity } from "./types";
 
 export const webSearchAction: FlowActionActivity = async ({ inputs }) => {
