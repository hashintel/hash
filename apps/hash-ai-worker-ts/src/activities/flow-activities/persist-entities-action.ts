--- conflicted
+++ resolved
@@ -8,16 +8,11 @@
 } from "@local/hash-isomorphic-utils/flows/types";
 import { StatusCode } from "@local/status";
 
-<<<<<<< HEAD
-import { persistEntityAction } from "./persist-entity-action.js";
-import type { FlowActionActivity } from "./types.js";
-=======
 import {
   fileEntityTypeIds,
   persistEntityAction,
-} from "./persist-entity-action";
-import type { FlowActionActivity } from "./types";
->>>>>>> 5b881332
+} from "./persist-entity-action.js";
+import type { FlowActionActivity } from "./types.js";
 
 export const persistEntitiesAction: FlowActionActivity = async ({ inputs }) => {
   const { draft, proposedEntities } = getSimplifiedActionInputs({
