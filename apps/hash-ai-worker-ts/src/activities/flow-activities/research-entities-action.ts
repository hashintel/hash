--- conflicted
+++ resolved
@@ -97,28 +97,10 @@
 const updateStateFromInferredFacts = async (params: {
   input: CoordinatingAgentInput;
   state: CoordinatingAgentState;
-<<<<<<< HEAD
   newFacts: Fact[];
   newEntitySummaries: LocalEntitySummary[];
-  newFilesUsedToInferFacts: AccessedRemoteFile[];
-=======
-  inferredFacts: Fact[];
-  inferredFactsAboutEntities: LocalEntitySummary[];
->>>>>>> fd195bd8
 }) => {
-  const {
-    input,
-    state,
-<<<<<<< HEAD
-    newEntitySummaries,
-    newFacts,
-    newFilesUsedToInferFacts,
-=======
-    inferredFactsAboutEntities,
-    inferredFacts,
-    skipDeduplication,
->>>>>>> fd195bd8
-  } = params;
+  const { input, state, newEntitySummaries, newFacts } = params;
 
   /**
    * Step 1: Deduplication (if necessary)
@@ -206,8 +188,6 @@
       .filter(isNotNullish);
   }
 
-  state.filesUsedToInferFacts.push(...newFilesUsedToInferFacts);
-
   /**
    * Step 2: Create or update proposals for new entities and existing entities with new facts
    */
@@ -266,7 +246,6 @@
       facts: relevantFacts,
       potentialLinkTargetEntitySummaries,
     });
-<<<<<<< HEAD
 
   state.proposedEntities = [
     /**
@@ -281,9 +260,6 @@
     ),
     ...newProposedEntities,
   ];
-=======
-  }
->>>>>>> fd195bd8
 };
 
 export const researchEntitiesAction: FlowActionActivity<{
@@ -314,24 +290,12 @@
       });
 
     state = {
-<<<<<<< HEAD
       entitySummaries: [],
-      filesUsedToInferFacts: [],
-      filesUsedToProposeEntities: [],
       hasConductedCheckStep: false,
       inferredFacts: [],
       plan: initialPlan,
       previousCalls: [],
       proposedEntities: [],
-=======
-      plan: initialPlan,
-      proposedEntities: [],
-      submittedEntityIds: [],
-      previousCalls: [],
-      inferredFactsAboutEntities: [],
-      inferredFacts: [],
-      hasConductedCheckStep: false,
->>>>>>> fd195bd8
       questionsAndAnswers,
       submittedEntityIds: [],
       subTasksCompleted: [],
@@ -532,86 +496,18 @@
               ),
             );
 
-            let errorMessage = "";
-
             const inferredFacts: Fact[] = [];
-<<<<<<< HEAD
             const entitySummaries: LocalEntitySummary[] = [];
-            const filesUsedToInferFacts: AccessedRemoteFile[] = [];
             const suggestionsForNextStepsMade: string[] = [];
-
-            for (const { status, url } of statusesWithUrl) {
-              if (status.code !== StatusCode.Ok) {
-                errorMessage += `An error occurred when inferring facts from the web page with url ${url}: ${status.message}\n`;
-
-                continue;
-              }
-
-              const content = status.contents[0]!;
-
-              inferredFacts.push(...content.inferredFacts);
-              entitySummaries.push(...content.entitySummaries);
-              filesUsedToInferFacts.push(...content.filesUsedToInferFacts);
-              suggestionsForNextStepsMade.push(content.suggestionForNextSteps);
-            }
-
-            if (entitySummaries.length > 0) {
-=======
-            const inferredFactsAboutEntities: LocalEntitySummary[] = [];
-
-            for (const { response, url } of responsesWithUrl) {
+            const webPageUrlsVisited: string[] = [];
+
+            for (const { response } of responsesWithUrl) {
               inferredFacts.push(...response.facts);
-              inferredFactsAboutEntities.push(...response.entitySummaries);
-
-              outputMessage += `Inferred ${
-                response.facts.length
-              } facts on the web page with url ${url} for the following entities: ${stringify(
-                response.entitySummaries.map(({ name, summary }) => ({
-                  name,
-                  summary,
-                })),
-              )}. ${response.suggestionForNextSteps}\n`;
-            }
-
-            outputMessage += dedent(`
-              If further research is needed to fill more properties of the entities,
-                consider defining them as sub-tasks via the "startFactGatheringSubTasks" tool.
-
-              Do not sequentially conduct additional web searches for each of the entities,
-                instead start multiple sub-tasks via the "startFactGatheringSubTasks" tool to
-                conduct additional research per entity in parallel.
-            `);
-
-            if (inferredFactsAboutEntities.length > 0) {
-              await updateStateFromInferredFacts({
-                input,
-                state,
-                inferredFacts,
-                inferredFactsAboutEntities,
-                /**
-                 * Skip deduplication if facts were only inferred from a single web page,
-                 * and there are no existing entities or inferred facts about entities.
-                 */
-                skipDeduplication:
-                  webPages.length === 1 &&
-                  (input.existingEntities ?? []).length === 0 &&
-                  state.inferredFactsAboutEntities.length === 0,
-              });
-
->>>>>>> fd195bd8
-              return {
-                ...toolCall,
-                ...nullReturns,
-                inferredFacts,
-                entitySummaries,
-                filesUsedToInferFacts,
-                suggestionsForNextStepsMade,
-                webPageUrlsVisited: statusesWithUrl.map(({ url }) => url),
-                output:
-                  errorMessage ||
-                  "Facts have been inferred from the web pages.",
-                isError: !!errorMessage,
-              };
+              entitySummaries.push(...response.entitySummaries);
+              suggestionsForNextStepsMade.push(response.suggestionForNextSteps);
+              webPageUrlsVisited.push(
+                ...response.exploredResources.map(({ url }) => url),
+              );
             }
 
             return {
@@ -619,8 +515,12 @@
               ...nullReturns,
               inferredFacts,
               entitySummaries,
-              filesUsedToInferFacts,
-              output: "No facts were inferred about any relevant entities.",
+              suggestionsForNextStepsMade,
+              webPageUrlsVisited,
+              output:
+                entitySummaries.length > 0
+                  ? "Entities inferred from web page"
+                  : "No facts were inferred about any relevant entities.",
             };
           } else if (toolCall.name === "startFactGatheringSubTasks") {
             const { subTasks } =
@@ -698,13 +598,8 @@
             );
 
             const inferredFacts: Fact[] = [];
-<<<<<<< HEAD
             const entitySummaries: LocalEntitySummary[] = [];
-            const filesUsedToInferFacts: AccessedRemoteFile[] = [];
             const subTasksCompleted: string[] = [];
-=======
-            const inferredFactsAboutEntities: LocalEntitySummary[] = [];
->>>>>>> fd195bd8
 
             let errorMessage: string = "";
 
@@ -724,28 +619,7 @@
                 (subTask) => subTask.subTaskId === subTaskId,
               )!;
 
-<<<<<<< HEAD
               errorMessage += `The sub-task with goal "${goal}" was rejected for the following reason: ${reason}\n`;
-=======
-              output += `The sub-task with goal "${goal}" was rejected for the following reason: ${reason}\n`;
-            }
-
-            if (inferredFactsAboutEntities.length > 0) {
-              await updateStateFromInferredFacts({
-                input,
-                state,
-                inferredFacts,
-                inferredFactsAboutEntities,
-                /**
-                 * Skip deduplication if facts were only gathered in a single sub-task,
-                 * and there are no existing entities or inferred facts about entities.
-                 */
-                skipDeduplication:
-                  acceptedSubTasks.length === 1 &&
-                  (input.existingEntities ?? []).length === 0 &&
-                  state.inferredFactsAboutEntities.length === 0,
-              });
->>>>>>> fd195bd8
             }
 
             return {
@@ -753,7 +627,6 @@
               ...nullReturns,
               inferredFacts,
               entitySummaries,
-              filesUsedToInferFacts,
               subTasksCompleted,
               output: errorMessage || "Sub-tasks all completed.",
               isError: !!errorMessage,
