import type { VersionedUrl } from "@blockprotocol/type-system";
import type { OriginProvenance } from "@local/hash-graph-client";
import { SourceType } from "@local/hash-graph-client";
import { flattenPropertyMetadata } from "@local/hash-graph-sdk/entity";
import type { EntityId } from "@local/hash-graph-types/entity";
import type { OutputNameForAction } from "@local/hash-isomorphic-utils/flows/action-definitions";
import type { ProposedEntity } from "@local/hash-isomorphic-utils/flows/types";
import { generateUuid } from "@local/hash-isomorphic-utils/generate-uuid";
import { systemEntityTypes } from "@local/hash-isomorphic-utils/ontology-type-ids";
import { simplifyProperties } from "@local/hash-isomorphic-utils/simplify-properties";
import type { FileProperties } from "@local/hash-isomorphic-utils/system-types/shared";
import { isNotNullish } from "@local/hash-isomorphic-utils/types";
import { StatusCode } from "@local/status";
import dedent from "dedent";

<<<<<<< HEAD
import { logger } from "../shared/activity-logger.js";
import { getFlowContext } from "../shared/get-flow-context.js";
import type { ParsedLlmToolCall } from "../shared/get-llm-response/types.js";
import { logProgress } from "../shared/log-progress.js";
import { stringify } from "../shared/stringify.js";
import { checkSubTasksAgent } from "./research-entities-action/check-sub-tasks-agent.js";
=======
import { logger } from "../shared/activity-logger";
import {
  areUrlsTheSameAfterNormalization,
  getFlowContext,
  getProvidedFiles,
} from "../shared/get-flow-context";
import type { ParsedLlmToolCall } from "../shared/get-llm-response/types";
import { logProgress } from "../shared/log-progress";
import { stringify } from "../shared/stringify";
import { checkSubTasksAgent } from "./research-entities-action/check-sub-tasks-agent";
>>>>>>> 5b881332
import type {
  CoordinatingAgentInput,
  CoordinatingAgentState,
} from "./research-entities-action/coordinating-agent.js";
import { coordinatingAgent } from "./research-entities-action/coordinating-agent.js";
import type {
  CoordinatorToolCallArguments,
  CoordinatorToolName,
} from "./research-entities-action/coordinator-tools.js";
import type { DuplicateReport } from "./research-entities-action/deduplicate-entities.js";
import { deduplicateEntities } from "./research-entities-action/deduplicate-entities.js";
import { getAnswersFromHuman } from "./research-entities-action/get-answers-from-human.js";
import { handleWebSearchToolCall } from "./research-entities-action/handle-web-search-tool-call.js";
import { linkFollowerAgent } from "./research-entities-action/link-follower-agent.js";
import { runSubTaskAgent } from "./research-entities-action/sub-task-agent.js";
import type { CompletedCoordinatorToolCall } from "./research-entities-action/types.js";
import { nullReturns } from "./research-entities-action/types.js";
import type { LocalEntitySummary } from "./shared/infer-facts-from-text/get-entity-summaries-from-text.js";
import type { Fact } from "./shared/infer-facts-from-text/types.js";
import { proposeEntitiesFromFacts } from "./shared/propose-entities-from-facts.js";
import type { FlowActionActivity } from "./types.js";

export type AccessedRemoteFile = {
  entityTypeId: VersionedUrl;
  url: string;
  loadedAt: string;
};

const adjustDuplicates = (params: {
  duplicates: DuplicateReport[];
  entityIdsWhichCannotBeDeduplicated: EntityId[];
}) => {
  const { duplicates, entityIdsWhichCannotBeDeduplicated } = params;

  const adjustedDuplicates = duplicates.map<DuplicateReport>(
    ({ canonicalId, duplicateIds }) => {
      if (
        entityIdsWhichCannotBeDeduplicated.includes(canonicalId as EntityId)
      ) {
        return { canonicalId, duplicateIds };
      }

      const existingEntityIdMarkedAsDuplicate = duplicateIds.find((id) =>
        entityIdsWhichCannotBeDeduplicated.includes(id as EntityId),
      );

      /**
       * @todo: this doesn't account for when there are duplicates
       * detected in the existing entities.
       */
      if (existingEntityIdMarkedAsDuplicate) {
        return {
          canonicalId: existingEntityIdMarkedAsDuplicate,
          duplicateIds: [
            ...duplicateIds.filter(
              (id) => id !== existingEntityIdMarkedAsDuplicate,
            ),
            canonicalId,
          ],
        };
      }

      return { canonicalId, duplicateIds };
    },
  );

  return adjustedDuplicates;
};

/**
 * Given newly discovered facts and entity summaries:
 * 1. Deduplicate entities
 * 2. Update the state with the new facts and entity summaries
 * 3. Create or update proposals for (1) new entities and (2) existing entities with new facts
 * 4. Update the state with the new and updated proposals
 */
const updateStateFromInferredFacts = async (params: {
  input: CoordinatingAgentInput;
  state: CoordinatingAgentState;
  newFacts: Fact[];
  newEntitySummaries: LocalEntitySummary[];
}) => {
  const { input, state, newEntitySummaries, newFacts } = params;

  /**
   * Step 1: Deduplication (if necessary)
   */

  const canonicalEntityIdsForNewDuplicates: string[] = [];
  if (newEntitySummaries.length === 0) {
    // do nothing – there are no new entities to deduplicate
  } else {
    /**
     * We need to deduplicate newly discovered entities (which may contain duplicates within them)
     * alongside any existing entities.
     */
    const { duplicates } = await deduplicateEntities({
      entities: [
        ...(input.existingEntitySummaries ?? []),
        ...newEntitySummaries,
        ...state.entitySummaries,
      ],
    });

    /**
     * There are some entities that shouldn't be marked as the duplicates, and
     * should instead always be the canonical entity.
     */
    const entityIdsWhichCannotBeDeduplicated = [
      /**
       * We don't want to deduplicate any entities that are already persisted in
       * the graph (i.e. the `existingEntities` passed in as input to the action)
       */
      ...(input.existingEntitySummaries ?? []).map(({ entityId }) => entityId),
    ];

    const adjustedDuplicates = adjustDuplicates({
      duplicates,
      entityIdsWhichCannotBeDeduplicated,
    });

    canonicalEntityIdsForNewDuplicates.push(
      ...adjustedDuplicates.map(({ canonicalId }) => canonicalId),
    );

    const inferredFactsWithDeduplicatedEntities = newFacts.map((fact) => {
      const { subjectEntityLocalId, objectEntityLocalId } = fact;
      const subjectDuplicate = adjustedDuplicates.find(({ duplicateIds }) =>
        duplicateIds.includes(subjectEntityLocalId),
      );

      const objectDuplicate = objectEntityLocalId
        ? duplicates.find(({ duplicateIds }) =>
            duplicateIds.includes(objectEntityLocalId),
          )
        : undefined;

      return {
        ...fact,
        subjectEntityLocalId:
          subjectDuplicate?.canonicalId ?? fact.subjectEntityLocalId,
        objectEntityLocalId:
          objectDuplicate?.canonicalId ?? objectEntityLocalId,
      };
    });

    state.inferredFacts.push(...inferredFactsWithDeduplicatedEntities);
    state.entitySummaries = [
      ...state.entitySummaries,
      ...newEntitySummaries,
    ].filter(
      ({ localId }) =>
        !duplicates.some(({ duplicateIds }) => duplicateIds.includes(localId)),
    );

    /**
     * Account for any previously proposed entities with a local ID which has
     * been marked as a duplicate.
     */
    state.proposedEntities = state.proposedEntities
      .map((proposedEntity) => {
        const duplicate = duplicates.find(({ duplicateIds }) =>
          duplicateIds.includes(proposedEntity.localEntityId),
        );

        return duplicate ? null : proposedEntity;
      })
      .filter(isNotNullish);
  }

  /**
   * Step 2: Create or update proposals for new entities and existing entities with new facts
   */

  /**
   * We want to (re)propose entities which may have new information, via one of:
   * 1. Appearing as a new summary
   * 2. Being the subject or object of a new fact
   * 3. Having been identified as the canonical version of a new duplicate (which means it may have had new facts discovered)
   */
  const entityIdsToPropose = [
    ...new Set([
      ...newEntitySummaries.map(({ localId }) => localId),
      ...newFacts.flatMap(({ subjectEntityLocalId, objectEntityLocalId }) =>
        [subjectEntityLocalId, objectEntityLocalId].filter(isNotNullish),
      ),
      ...canonicalEntityIdsForNewDuplicates,
    ]),
  ];

  /**
   * Gather the facts which relate to the entities that are being proposed
   */
  const entitySummaries = state.entitySummaries.filter(({ localId }) =>
    entityIdsToPropose.includes(localId),
  );

  const relevantFacts = state.inferredFacts.filter(
    ({ subjectEntityLocalId, objectEntityLocalId }) =>
      entityIdsToPropose.includes(subjectEntityLocalId) ||
      /**
       * Facts where the entity is the object may contain information which is useful in constructing it,
       * or a link from it – the fact may be expressed in the reverse direction to that of the target entity types.
       */
      (objectEntityLocalId && entityIdsToPropose.includes(objectEntityLocalId)),
  );

  /**
   * Given the affected entities, we also need the summaries of entities they may link to.
   */
  const potentialLinkTargetEntitySummaries = state.entitySummaries.filter(
    ({ localId }) =>
      relevantFacts.some(
        ({ objectEntityLocalId }) => localId === objectEntityLocalId,
      ),
  );

  /**
   * Get the updated proposals
   */
  const { proposedEntities: newProposedEntities } =
    await proposeEntitiesFromFacts({
      dereferencedEntityTypes: input.allDereferencedEntityTypesById,
      entitySummaries,
      existingEntitySummaries: input.existingEntitySummaries,
      facts: relevantFacts,
      potentialLinkTargetEntitySummaries,
    });

  state.proposedEntities = [
    /**
     * Filter out any previous proposed entities that have been re-proposed with new facts.
     */
    ...state.proposedEntities.filter(
      ({ localEntityId }) =>
        !newProposedEntities.some(
          (newProposedEntity) =>
            newProposedEntity.localEntityId === localEntityId,
        ),
    ),
    ...newProposedEntities,
  ];
};

export const researchEntitiesAction: FlowActionActivity<{
  testingParams?: {
    humanInputCanBeRequested?: boolean;
    persistState?: (state: CoordinatingAgentState) => void;
    resumeFromState?: CoordinatingAgentState;
  };
}> = async ({ inputs: stepInputs, testingParams }) => {
  const input = await coordinatingAgent.parseCoordinatorInputs({
    stepInputs,
    testingParams,
  });

  let state: CoordinatingAgentState;

  const { flowEntityId, stepId } = await getFlowContext();

  const providedFileEntities = await getProvidedFiles();

  const providedFiles: CoordinatingAgentState["resourcesNotVisited"] =
    providedFileEntities.map((entity) => {
      const {
        fileUrl: unsignedUrl,
        description,
        displayName,
        fileName,
      } = simplifyProperties(entity.properties);

      return {
        url: unsignedUrl,
        title: displayName ?? fileName ?? unsignedUrl.split("/").pop()!,
        summary: description ?? "",
      };
    });

  if (testingParams?.resumeFromState) {
    state = testingParams.resumeFromState;
  } else {
    /**
     * We start by asking the coordinator agent to create an initial plan
     * for the research task.
     */
    const { plan: initialPlan, questionsAndAnswers } =
      await coordinatingAgent.createInitialPlan({
        input,
        providedFiles,
        questionsAndAnswers: null,
      });

    state = {
      entitySummaries: [],
      hasConductedCheckStep: false,
      inferredFacts: [],
      plan: initialPlan,
      previousCalls: [],
      proposedEntities: [],
      questionsAndAnswers,
      submittedEntityIds: [],
      subTasksCompleted: [],
      suggestionsForNextStepsMade: [],
      resourcesNotVisited: providedFiles,
      resourceUrlsVisited: [],
      webQueriesMade: [],
    };

    if (testingParams?.persistState) {
      testingParams.persistState(state);
    }
  }

  const { toolCalls: initialToolCalls } =
    await coordinatingAgent.getNextToolCalls({
      input,
      state,
    });

  const getSubmittedEntities = () =>
    state.proposedEntities.filter(({ localEntityId }) =>
      state.submittedEntityIds.includes(localEntityId),
    );

  const processToolCalls = async (params: {
    toolCalls: ParsedLlmToolCall<CoordinatorToolName>[];
  }) => {
    const { toolCalls } = params;

    const isTerminated = toolCalls.some(
      (toolCall) => toolCall.name === "terminate",
    );

    if (isTerminated) {
      return;
    }

    const toolCallsWithRelevantResults = toolCalls.filter(
      ({ name }) => name !== "terminate",
    );

    const completedToolCalls = await Promise.all(
      toolCallsWithRelevantResults.map(
        async (
          toolCall,
        ): Promise<CompletedCoordinatorToolCall<CoordinatorToolName>> => {
          if (toolCall.name === "updatePlan") {
            const { plan } =
              toolCall.input as CoordinatorToolCallArguments["updatePlan"];

            state.plan = plan;

            return {
              ...nullReturns,
              ...toolCall,
              output: `The plan has been successfully updated.`,
            };
          } else if (toolCall.name === "requestHumanInput") {
            const { questions } =
              toolCall.input as CoordinatorToolCallArguments["requestHumanInput"];

            if (questions.length === 0) {
              return {
                ...toolCall,
                ...nullReturns,
                output: "No questions were provided.",
                isError: true,
              };
            }

            logger.debug(
              `Requesting human input for questions: ${stringify(questions)}`,
            );

            const response = await getAnswersFromHuman(
              (
                toolCall.input as CoordinatorToolCallArguments["requestHumanInput"]
              ).questions,
            );

            state.questionsAndAnswers =
              (state.questionsAndAnswers ?? "") + response;

            return {
              ...nullReturns,
              ...toolCall,
              output: response,
            };
          } else if (toolCall.name === "webSearch") {
            const webPageSummaries = await handleWebSearchToolCall({
              input:
                toolCall.input as CoordinatorToolCallArguments["webSearch"],
            });

            return {
              ...nullReturns,
              ...toolCall,
              output: "Search successful",
              webPagesFromSearchQuery: webPageSummaries,
            };
          } else if (toolCall.name === "inferFactsFromResources") {
            const { resources } =
              toolCall.input as CoordinatorToolCallArguments["inferFactsFromResources"];

            const validEntityTypeIds = input.entityTypes.map(({ $id }) => $id);

            const invalidEntityTypeIds = resources
              .flatMap(({ entityTypeIds }) => entityTypeIds)
              .filter(
                (entityTypeId) =>
                  !validEntityTypeIds.includes(entityTypeId as VersionedUrl),
              );

            const validLinkEntityTypeIds =
              input.linkEntityTypes?.map(({ $id }) => $id) ?? [];

            const invalidLinkEntityTypeIds = resources
              .flatMap(({ linkEntityTypeIds }) => linkEntityTypeIds ?? [])
              .filter(
                (entityTypeId) =>
                  !validLinkEntityTypeIds.includes(
                    entityTypeId as VersionedUrl,
                  ),
              );

            if (
              invalidEntityTypeIds.length > 0 ||
              invalidLinkEntityTypeIds.length > 0
            ) {
              return {
                ...toolCall,
                ...nullReturns,
                output: dedent(`
                  ${
                    invalidEntityTypeIds.length > 0
                      ? dedent(`
                        The following entity type IDs are invalid: ${JSON.stringify(
                          invalidEntityTypeIds,
                        )}

                        Valid entity type IDs are: ${JSON.stringify(
                          validEntityTypeIds,
                        )}
                      `)
                      : ""
                  }
                  ${
                    invalidLinkEntityTypeIds.length > 0
                      ? dedent(`
                        The following link entity type IDs are invalid: ${JSON.stringify(
                          invalidLinkEntityTypeIds,
                        )}

                        The valid link entity types type IDs are: ${JSON.stringify(
                          validLinkEntityTypeIds,
                        )}
                      `)
                      : ""
                  }

                `),
                isError: true,
              };
            }

            const responsesWithUrl = await Promise.all(
              resources.map(
                async ({
                  url,
                  prompt,
                  entityTypeIds,
                  linkEntityTypeIds,
                  relevantEntityIds,
                  descriptionOfExpectedContent,
                  exampleOfExpectedContent,
                  reason,
                }) => {
                  const relevantEntities = state.entitySummaries.filter(
                    ({ localId }) => relevantEntityIds?.includes(localId),
                  );

                  const response = await linkFollowerAgent({
                    initialResource: {
                      url,
                      descriptionOfExpectedContent,
                      exampleOfExpectedContent,
                      reason,
                    },
                    task: prompt,
                    existingEntitiesOfInterest: relevantEntities,
                    entityTypes: input.entityTypes.filter(
                      ({ $id }) =>
                        entityTypeIds.includes($id) ||
                        relevantEntities.some(
                          (entity) => entity.entityTypeId === $id,
                        ),
                    ),
                    linkEntityTypes: input.linkEntityTypes?.filter(
                      ({ $id }) =>
                        !!linkEntityTypeIds?.includes($id) ||
                        relevantEntities.some(
                          (entity) => entity.entityTypeId === $id,
                        ),
                    ),
                  });

                  return { response, url };
                },
              ),
            );

            const inferredFacts: Fact[] = [];
            const entitySummaries: LocalEntitySummary[] = [];
            const suggestionsForNextStepsMade: string[] = [];
            const resourceUrlsVisited: string[] = [];

            for (const { response } of responsesWithUrl) {
              inferredFacts.push(...response.facts);
              entitySummaries.push(...response.existingEntitiesOfInterest);
              suggestionsForNextStepsMade.push(response.suggestionForNextSteps);
              resourceUrlsVisited.push(
                ...response.exploredResources.map(({ url }) => url),
              );
            }

            return {
              ...toolCall,
              ...nullReturns,
              inferredFacts,
              entitySummaries,
              suggestionsForNextStepsMade,
              resourceUrlsVisited,
              output:
                entitySummaries.length > 0
                  ? "Entities inferred from web page"
                  : "No facts were inferred about any relevant entities.",
            };
          } else if (toolCall.name === "startFactGatheringSubTasks") {
            const { subTasks } =
              toolCall.input as CoordinatorToolCallArguments["startFactGatheringSubTasks"];

            let counter = 0;

            const subTasksWithIds = subTasks.map((subTask) => ({
              ...subTask,
              subTaskId: `${counter++}`,
            }));

            const { acceptedSubTasks, rejectedSubTasks } =
              await checkSubTasksAgent({
                input,
                state,
                subTasks: subTasksWithIds,
              });

            const responsesWithSubTask = await Promise.all(
              subTasksWithIds
                .filter((subTask) =>
                  acceptedSubTasks.some(
                    ({ subTaskId }) => subTaskId === subTask.subTaskId,
                  ),
                )
                .map(async (subTask) => {
                  const {
                    goal,
                    relevantEntityIds,
                    entityTypeIds,
                    linkEntityTypeIds,
                    explanation,
                  } = subTask;

                  const relevantEntities = state.entitySummaries.filter(
                    ({ localId }) => relevantEntityIds?.includes(localId),
                  );

                  const entityTypes = input.entityTypes.filter(
                    ({ $id }) =>
                      entityTypeIds.includes($id) ||
                      relevantEntities.some(
                        (entity) => entity.entityTypeId === $id,
                      ),
                  );

                  const linkEntityTypes = input.linkEntityTypes?.filter(
                    ({ $id }) =>
                      !!linkEntityTypeIds?.includes($id) ||
                      relevantEntities.some(
                        (entity) => entity.entityTypeId === $id,
                      ),
                  );

                  const existingFactsAboutRelevantEntities =
                    state.inferredFacts.filter(({ subjectEntityLocalId }) =>
                      relevantEntityIds?.includes(subjectEntityLocalId),
                    );

                  logProgress([
                    {
                      type: "StartedSubTask",
                      explanation,
                      goal,
                      recordedAt: new Date().toISOString(),
                      stepId,
                    },
                  ]);

                  const response = await runSubTaskAgent({
                    input: {
                      goal,
                      relevantEntities,
                      existingFactsAboutRelevantEntities,
                      entityTypes,
                      linkEntityTypes,
                    },
                  });

                  return { response, subTask };
                }),
            );

            const inferredFacts: Fact[] = [];
            const entitySummaries: LocalEntitySummary[] = [];
            const subTasksCompleted: string[] = [];

            let errorMessage: string = "";

            for (const { response, subTask } of responsesWithSubTask) {
              entitySummaries.push(...response.discoveredEntities);
              inferredFacts.push(...response.discoveredFacts);

              if (response.status === "ok") {
                subTasksCompleted.push(subTask.goal);
              } else {
                errorMessage += `An error was encountered when completing the sub-task with goal "${subTask.goal}": ${response.reason}\n`;
              }
            }

            for (const { subTaskId, reason } of rejectedSubTasks) {
              const { goal } = subTasksWithIds.find(
                (subTask) => subTask.subTaskId === subTaskId,
              )!;

              errorMessage += `The sub-task with goal "${goal}" was rejected for the following reason: ${reason}\n`;
            }

            return {
              ...toolCall,
              ...nullReturns,
              inferredFacts,
              entitySummaries,
              subTasksCompleted,
              output: errorMessage || "Sub-tasks all completed.",
              isError: !!errorMessage,
            };
          } else if (toolCall.name === "complete") {
            if (!state.hasConductedCheckStep) {
              const warnings: string[] = [];

              if (state.proposedEntities.length === 0) {
                warnings.push("No entities have been proposed.");
              }

              const { entityIds } =
                toolCall.input as CoordinatorToolCallArguments["complete"];

              const invalidEntityIds = entityIds.filter(
                (entityId) =>
                  !state.proposedEntities.some(
                    ({ localEntityId }) => localEntityId === entityId,
                  ),
              );

              if (invalidEntityIds.length > 0) {
                return {
                  ...nullReturns,
                  ...toolCall,
                  output: dedent(`
                  The following entity IDs do not correspond to any proposed entities: ${JSON.stringify(
                    invalidEntityIds,
                  )}

                  ${
                    state.proposedEntities.length > 0
                      ? `Valid entity IDs are: ${JSON.stringify(
                          state.proposedEntities.map(
                            ({ localEntityId }) => localEntityId,
                          ),
                        )}`
                      : `You haven't discovered any entities yet.`
                  }
                `),
                  isError: true,
                };
              }

              state.submittedEntityIds = entityIds;
              const submittedEntities = getSubmittedEntities();

              const missingEntityTypes = input.entityTypes.filter(
                ({ $id }) =>
                  !submittedEntities.some(
                    ({ entityTypeId }) => entityTypeId === $id,
                  ),
              );

              if (missingEntityTypes.length > 0) {
                warnings.push(
                  `You have not proposed any entities for the following types: ${JSON.stringify(
                    missingEntityTypes.map(({ $id }) => $id),
                  )}`,
                );
              }

              const missingLinkEntityTypes = input.linkEntityTypes?.filter(
                ({ $id }) =>
                  !submittedEntities.some(
                    ({ entityTypeId }) => entityTypeId === $id,
                  ),
              );

              if (missingLinkEntityTypes && missingLinkEntityTypes.length > 0) {
                warnings.push(
                  dedent(`
                    You have not proposed any links for the following link types: ${JSON.stringify(
                      missingLinkEntityTypes.map(({ $id }) => $id),
                    )}
                `),
                );
              }

              if (warnings.length > 0) {
                logger.debug(
                  `Conducting check step with warnings: ${stringify(warnings)}`,
                );
                return {
                  ...nullReturns,
                  ...toolCall,
                  output: dedent(`
                    Are you sure the research task is complete considering the following warnings?

                    Warnings:
                    ${warnings.join("\n")}

                    If you are sure the task is complete, call the "complete" tool again.
                    Otherwise, either continue to make tool calls or call the "terminate" tool to end the task if it cannot be completed.
                  `),
                  isError: true,
                };
              } else {
                state.hasConductedCheckStep = true;
              }
            }

            return {
              ...toolCall,
              ...nullReturns,
              output: `The research task has been completed.`,
            };
          }

          throw new Error(`Unimplemented tool call: ${toolCall.name}`);
        },
      ),
    );

    const resourceUrlsVisited = completedToolCalls.flatMap(
      ({ resourceUrlsVisited: urlsVisited }) => urlsVisited ?? [],
    );

    state.resourceUrlsVisited = [
      ...new Set([...resourceUrlsVisited, ...state.resourceUrlsVisited]),
    ];

    const newWebPages = completedToolCalls
      .flatMap(({ webPagesFromSearchQuery }) => webPagesFromSearchQuery ?? [])
      .filter(
        (webPage) =>
          !state.resourcesNotVisited.find((page) => page.url === webPage.url) &&
          !state.resourceUrlsVisited.includes(webPage.url),
      );

    state.resourcesNotVisited.push(...newWebPages);

    state.webQueriesMade.push(
      ...completedToolCalls.flatMap(
        ({ webQueriesMade }) => webQueriesMade ?? [],
      ),
    );

    state.subTasksCompleted.push(
      ...completedToolCalls.flatMap(
        ({ subTasksCompleted }) => subTasksCompleted ?? [],
      ),
    );

    state.suggestionsForNextStepsMade.push(
      ...completedToolCalls.flatMap(
        ({ suggestionsForNextStepsMade }) => suggestionsForNextStepsMade ?? [],
      ),
    );

    const newEntitySummaries = completedToolCalls.flatMap(
      ({ entitySummaries }) => entitySummaries ?? [],
    );
    const newFacts = completedToolCalls.flatMap(
      ({ inferredFacts }) => inferredFacts ?? [],
    );

    /**
     * Update the state with the new facts and entity summaries inferred from the tool calls,
     * which includes the deduplication of entities and the conversion of facts into proposed entities.
     */
    await updateStateFromInferredFacts({
      input,
      state,
      newFacts,
      newEntitySummaries,
    });

    const isCompleted = toolCalls.some(
      (toolCall) => toolCall.name === "complete",
    );

    /**
     * Check whether the research task has completed after processing the tool calls,
     * in case the agent has made other tool calls at the same time as the "complete" tool call.
     */
    if (isCompleted) {
      if (state.hasConductedCheckStep) {
        return;
      } else {
        state.hasConductedCheckStep = true;
      }
    }

    state.previousCalls = [...state.previousCalls, { completedToolCalls }];

    if (testingParams?.persistState) {
      testingParams.persistState(state);
    }

    const { toolCalls: nextToolCalls } =
      await coordinatingAgent.getNextToolCalls({
        input,
        state,
      });

    await processToolCalls({
      toolCalls: nextToolCalls,
    });
  };

  await processToolCalls({
    toolCalls: initialToolCalls,
  });

  /**
   * These are entities the coordinator has chosen to highlight as the result of research,
   * but we want to output all entity proposals from the task.
   * @todo do something with the highlighted entities, e.g.
   * - mark them for the user's attention
   * - pass them to future steps
   */
  const _submittedEntities = getSubmittedEntities();
  logger.debug(`Submitted Entities: ${stringify(_submittedEntities)}`);

  const allProposedEntities = state.proposedEntities;

  const filesUsedToProposeEntities = allProposedEntities
    .flatMap((proposedEntity) => {
      const sourcesUsedToProposeEntity = [
        ...(proposedEntity.provenance.sources ?? []),
        ...flattenPropertyMetadata(proposedEntity.propertyMetadata).flatMap(
          ({ metadata }) => metadata.provenance?.sources ?? [],
        ),
      ];

      return sourcesUsedToProposeEntity.flatMap((source) => {
        if (
          source.location?.uri &&
          source.type === SourceType.Document &&
          /**
           * Exclude files we already have an entity for
           */
          !providedFileEntities.some((fileEntity) =>
            areUrlsTheSameAfterNormalization(
              fileEntity.properties[
                "https://blockprotocol.org/@blockprotocol/types/property-type/file-url/"
              ],
              source.location!.uri!,
            ),
          )
        ) {
          return {
            url: source.location.uri,
            entityTypeId: systemEntityTypes.pdfDocument.entityTypeId,
          };
        }

        return [];
      });
    })
    .filter(
      ({ url }, index, all) =>
        all.findIndex((file) => file.url === url) === index,
    );

  const fileEditionProvenance: ProposedEntity["provenance"] = {
    actorType: "ai",
    origin: {
      type: "flow",
      id: flowEntityId,
      stepIds: [stepId],
    } satisfies OriginProvenance,
  };

  /**
   * We return additional proposed entities for each file that was used to propose
   * the submitted entities, so that these are persisted in the graph.
   *
   * Note that uploading the file is handled in the "Persist Entity" action.
   */
  const fileEntityProposals: ProposedEntity[] = filesUsedToProposeEntities.map(
    ({ url, entityTypeId }) => ({
      /**
       * @todo: H-2728 set the web page this file was discovered in (if applicable) in the property provenance
       * for the `fileUrl`
       */
      propertyMetadata: { value: {} },
      provenance: fileEditionProvenance,
      entityTypeId,
      localEntityId: generateUuid(),
      properties: {
        "https://blockprotocol.org/@blockprotocol/types/property-type/file-url/":
          url,
      } satisfies FileProperties,
    }),
  );

  const now = new Date().toISOString();

  logProgress(
    fileEntityProposals.map((proposedFileEntity) => ({
      type: "ProposedEntity",
      proposedEntity: proposedFileEntity,
      recordedAt: now,
      stepId,
    })),
  );

  logger.debug(`Proposed Entities: ${stringify(allProposedEntities)}`);
  logger.debug(`File Entities Proposed: ${stringify(fileEntityProposals)}`);

  return {
    code: StatusCode.Ok,
    contents: [
      {
        outputs: [
          {
            outputName:
              "proposedEntities" satisfies OutputNameForAction<"researchEntities">,
            payload: {
              kind: "ProposedEntity",
              value: [...allProposedEntities, ...fileEntityProposals],
            },
          },
        ],
      },
    ],
  };
};<|MERGE_RESOLUTION|>--- conflicted
+++ resolved
@@ -13,25 +13,16 @@
 import { StatusCode } from "@local/status";
 import dedent from "dedent";
 
-<<<<<<< HEAD
 import { logger } from "../shared/activity-logger.js";
-import { getFlowContext } from "../shared/get-flow-context.js";
+import {
+  areUrlsTheSameAfterNormalization,
+  getFlowContext,
+  getProvidedFiles,
+} from "../shared/get-flow-context.js";
 import type { ParsedLlmToolCall } from "../shared/get-llm-response/types.js";
 import { logProgress } from "../shared/log-progress.js";
 import { stringify } from "../shared/stringify.js";
 import { checkSubTasksAgent } from "./research-entities-action/check-sub-tasks-agent.js";
-=======
-import { logger } from "../shared/activity-logger";
-import {
-  areUrlsTheSameAfterNormalization,
-  getFlowContext,
-  getProvidedFiles,
-} from "../shared/get-flow-context";
-import type { ParsedLlmToolCall } from "../shared/get-llm-response/types";
-import { logProgress } from "../shared/log-progress";
-import { stringify } from "../shared/stringify";
-import { checkSubTasksAgent } from "./research-entities-action/check-sub-tasks-agent";
->>>>>>> 5b881332
 import type {
   CoordinatingAgentInput,
   CoordinatingAgentState,
