--- conflicted
+++ resolved
@@ -1,10 +1,5 @@
-<<<<<<< HEAD
-import type { GraphApi } from "@local/hash-graph-client";
 import type { WebPage } from "@local/hash-isomorphic-utils/flows/types";
-import type { AccountId, Entity } from "@local/hash-subgraph";
-=======
 import type { Entity } from "@local/hash-subgraph";
->>>>>>> 95d39d0e
 import { StatusCode } from "@local/status";
 import dedent from "dedent";
 
