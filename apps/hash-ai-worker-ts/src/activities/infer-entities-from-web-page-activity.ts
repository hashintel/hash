import type { GraphApi } from "@local/hash-graph-client";
import type { AccountId } from "@local/hash-subgraph";
import { StatusCode } from "@local/status";
import dedent from "dedent";

import { inferEntitiesSystemMessage } from "./infer-entities/infer-entities-system-message";
import { inferEntitySummariesFromWebPage } from "./infer-entities/infer-entity-summaries-from-web-page";
import type {
  DereferencedEntityTypesByTypeId,
  InferenceState,
  WebPage,
} from "./infer-entities/inference-types";
import { proposeEntities } from "./infer-entities/propose-entities";
<<<<<<< HEAD
import { logger } from "./shared/activity-logger";
import type { PermittedOpenAiModel } from "./shared/openai";
=======
import type { PermittedOpenAiModel } from "./shared/openai-client";
>>>>>>> 4478160d
import { stringify } from "./shared/stringify";

export const inferEntitiesFromWebPageActivity = async (params: {
  webPage: WebPage | string;
  relevantEntitiesPrompt?: string;
  entityTypes: DereferencedEntityTypesByTypeId;
  inferenceState: InferenceState;
  validationActorId: AccountId;
  model: PermittedOpenAiModel;
  graphApiClient: GraphApi;
  maxTokens?: number | null;
  temperature?: number;
}) => {
  const {
    webPage,
    relevantEntitiesPrompt,
    entityTypes,
    validationActorId,
    model,
    graphApiClient,
    inferenceState,
    maxTokens,
    temperature,
  } = params;

  /**
   * Inference step 1: get a list of entities that can be inferred from the input text, without property details
   *
   * The two-step approach is intended to:
   * 1. Allow for inferring more entities than completion token limits would allow for if all entity details were
   * inferred in one step
   * 2. Split the task into steps to encourage the model to infer as many entities as possible first, before filling
   * out the details
   *
   * This step may need its own internal iteration if there are very many entities to infer – to be handled inside the
   * inferEntitySummaries function.
   */

  const status = await inferEntitySummariesFromWebPage({
    webPage,
    relevantEntitiesPrompt,
    entityTypes,
    inferenceState,
    model,
    maxTokens,
    temperature,
  });

  logger.debug(
    `Inference state after entity summaries: ${stringify(inferenceState)}`,
  );

  if (status.code !== StatusCode.Ok) {
    logger.error(
      `Returning early after error inferring entity summaries: ${
        status.message ?? "no message provided"
      }`,
    );
    return status;
  }

  /**
   * Step 2: Ask the model to propose entities inferred in step 1
   *
   * The function should handle pagination internally to keep within completion token limits.
   */

  const proposeEntitiesPrompt = dedent(`
    ${typeof webPage === "string" ? "The content of the web page is as follows:" : `The website page title is ${webPage.title}, hosted at ${webPage.url}. Its content is as follows:`}
    ${typeof webPage === "string" ? webPage : webPage.textContent}
    ---WEBSITE CONTENT ENDS---

    Pay careful attention to the units of data, which may be defined
      in a column header, or in the table row.

    If you are asked to store a unit alongside a value in properties,
      ensure that the values is stored in the correct unit. Do not
      change units, you must use the units specified in the data.

    You already provided a summary of the ${relevantEntitiesPrompt ? "relevant entities you inferred" : "entities you can infer"} from the website. Here it is:
    ${JSON.stringify(Object.values(inferenceState.proposedEntitySummaries))}
  `);

  const promptMessages = [
    inferEntitiesSystemMessage,
    {
      role: "user",
      content: proposeEntitiesPrompt,
    } as const,
  ];

  return await proposeEntities({
    completionPayload: {
      max_tokens: maxTokens,
      messages: [
        inferEntitiesSystemMessage,
        {
          role: "user",
          content: proposeEntitiesPrompt,
        },
      ],
      model,
      temperature,
    },
    validationActorId,
    graphApiClient,
    entityTypes,
    inferenceState: {
      ...inferenceState,
      iterationCount: inferenceState.iterationCount + 1,
    },
    originalPromptMessages: promptMessages,
  });
};<|MERGE_RESOLUTION|>--- conflicted
+++ resolved
@@ -11,12 +11,8 @@
   WebPage,
 } from "./infer-entities/inference-types";
 import { proposeEntities } from "./infer-entities/propose-entities";
-<<<<<<< HEAD
 import { logger } from "./shared/activity-logger";
-import type { PermittedOpenAiModel } from "./shared/openai";
-=======
 import type { PermittedOpenAiModel } from "./shared/openai-client";
->>>>>>> 4478160d
 import { stringify } from "./shared/stringify";
 
 export const inferEntitiesFromWebPageActivity = async (params: {
