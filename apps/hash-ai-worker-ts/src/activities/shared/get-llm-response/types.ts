--- conflicted
+++ resolved
@@ -110,25 +110,7 @@
   totalTokens: number;
 };
 
-<<<<<<< HEAD
 export type LlmErrorResponse =
-=======
-export type LlmResponse<T extends LlmParams> =
-  | ({
-      status: "ok";
-      stopReason: LlmStopReason;
-      usage: LlmUsage;
-      lastRequestTime: number;
-      totalRequestTime: number;
-      message: LlmAssistantMessage<
-        T["tools"] extends (infer U)[]
-          ? U extends { name: infer N }
-            ? N
-            : never
-          : string
-      >;
-    } & (T extends AnthropicLlmParams ? AnthropicResponse : OpenAiResponse))
->>>>>>> 1c51d231
   | {
       status: "exceeded-maximum-retries";
       usage: LlmUsage;
@@ -151,6 +133,8 @@
       status: "ok";
       stopReason: LlmStopReason;
       usage: LlmUsage;
+      lastRequestTime: number;
+      totalRequestTime: number;
       message: LlmAssistantMessage<
         T["tools"] extends (infer U)[]
           ? U extends { name: infer N }
