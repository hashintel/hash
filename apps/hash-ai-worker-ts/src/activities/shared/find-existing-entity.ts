import { typedEntries } from "@local/advanced-types/typed-entries";
import type {
  AllFilter,
  CosineDistanceFilter,
  GraphApi,
} from "@local/hash-graph-client";
import type { Entity } from "@local/hash-graph-sdk/entity";
import type { AccountId } from "@local/hash-graph-types/account";
import type { LinkData } from "@local/hash-graph-types/entity";
import type { BaseUrl } from "@local/hash-graph-types/ontology";
import type { OwnedById } from "@local/hash-graph-types/web";
import type { ProposedEntity } from "@local/hash-isomorphic-utils/flows/types";
import {
  currentTimeInstantTemporalAxes,
  fullOntologyResolveDepths,
  generateVersionedUrlMatchingFilter,
  zeroedGraphResolveDepths,
} from "@local/hash-isomorphic-utils/graph-queries";
import { mapGraphApiSubgraphToSubgraph } from "@local/hash-isomorphic-utils/subgraph-mapping";
import type { EntityTypeRootType } from "@local/hash-subgraph";
import {
  extractEntityUuidFromEntityId,
  extractOwnedByIdFromEntityId,
} from "@local/hash-subgraph";
import { getRoots } from "@local/hash-subgraph/stdlib";

import { logger } from "./activity-logger.js";
import type { DereferencedEntityType } from "./dereference-entity-type.js";
import { dereferenceEntityType } from "./dereference-entity-type.js";
import { createEntityEmbeddings } from "./embeddings.js";
import { getEntityByFilter } from "./get-entity-by-filter.js";

export const findExistingEntity = async ({
  actorId,
  dereferencedEntityTypes,
  graphApiClient,
  ownedById,
  proposedEntity,
  includeDrafts,
}: {
  actorId: AccountId;
  dereferencedEntityTypes?: DereferencedEntityType[];
  graphApiClient: GraphApi;
  ownedById: OwnedById;
  proposedEntity: Pick<ProposedEntity, "entityTypeIds" | "properties">;
  includeDrafts: boolean;
}): Promise<Entity | undefined> => {
  const entityTypes: DereferencedEntityType[] =
    dereferencedEntityTypes ??
    (await graphApiClient
      .getEntityTypeSubgraph(actorId, {
        includeDrafts: false,

        filter: {
          any: proposedEntity.entityTypeIds.map((entityTypeId) => ({
            equal: [{ path: ["versionedUrl"] }, { parameter: entityTypeId }],
          })),
        },
        graphResolveDepths: {
          ...zeroedGraphResolveDepths,
          ...fullOntologyResolveDepths,
        },
        temporalAxes: currentTimeInstantTemporalAxes,
      })
      .then(({ data }) => {
        const subgraph = mapGraphApiSubgraphToSubgraph<EntityTypeRootType>(
          data.subgraph,
          actorId,
        );

        const foundEntityTypes = getRoots(subgraph);

        return foundEntityTypes.map(({ schema }) => {
          const dereferencedType = dereferenceEntityType({
            entityTypeId: schema.$id,
            subgraph,
          });

          return dereferencedType.schema;
        });
      }));

  if (!entityTypes.length) {
    throw new Error(
      `Could not retrieve EntityTypes with ids ${proposedEntity.entityTypeIds.join(", ")}`,
    );
  }

  /**
   * Search for an existing entity that seems to semantically match the proposed entity, based on:
   * 1. The value for the label property, or other properties which are good candidates for unique identifying
   * an entity
   * 2. The entire entity properties object, if there is no match from (1)
   */

  /** We are going to need the embeddings in both cases, so create these first */
  const { embeddings } = await createEntityEmbeddings({
    entityProperties: proposedEntity.properties,
    propertyTypes: entityTypes.flatMap((entityType) =>
      Object.values(entityType.properties).map((propertySchema) => ({
        title:
          "items" in propertySchema
            ? propertySchema.items.title
            : propertySchema.title,
        $id:
          "items" in propertySchema
            ? propertySchema.items.$id
            : propertySchema.$id,
      })),
    ),
  });

  const existingEntityBaseAllFilter = [
    { equal: [{ path: ["archived"] }, { parameter: false }] },
    {
      equal: [
        { path: ["ownedById"] },
        {
          parameter: ownedById,
        },
      ],
    },
    {
      any: proposedEntity.entityTypeIds.map((entityTypeId) =>
        generateVersionedUrlMatchingFilter(entityTypeId),
      ),
    },
  ] satisfies AllFilter["all"];

  // starting point for a threshold that will get only values which are a semantic match
  const maximumSemanticDistance = 0.3;

  /**
   * First find suitable specific properties to match on
   */
<<<<<<< HEAD
  const propertyBaseUrlsToMatchOn: BaseUrl[] = entityTypes.flatMap((type) => {
    /**
     * @todo H-3363 account for inherited label properties
     */
    const labelProperty = type.labelProperty;
=======
  const labelProperty = entityType.labelProperty as BaseUrl | undefined;
>>>>>>> 9115f65a

    return labelProperty && proposedEntity.properties[labelProperty]
      ? [labelProperty]
      : [];
  });

  const nameProperties = [
    "name",
    "legal name",
    "preferred name",
    "profile url",
    "shortname",
    "organization name",
  ];
  for (const [key, schema] of entityTypes.flatMap((entityType) =>
    typedEntries(entityType.properties),
  )) {
    if (
      nameProperties.includes(
        "items" in schema
          ? schema.items.title.toLowerCase()
          : schema.title.toLowerCase(),
      ) &&
      proposedEntity.properties[key]
    ) {
      propertyBaseUrlsToMatchOn.push(key);
    }
  }

  /** Create the filters for any of label or name-like property values */
  const semanticDistanceFilters: CosineDistanceFilter[] =
    propertyBaseUrlsToMatchOn
      .map((baseUrl) => {
        const foundEmbedding = embeddings.find(
          (embedding) => embedding.property === baseUrl,
        )?.embedding;

        if (!foundEmbedding) {
          logger.error(
            `Could not find embedding for property ${baseUrl} – skipping`,
          );
          return null;
        }

        return {
          cosineDistance: [
            { path: ["embedding"] },
            {
              parameter: foundEmbedding,
            },
            { parameter: maximumSemanticDistance },
          ],
        } satisfies CosineDistanceFilter;
      })
      .filter(<T>(filter: T): filter is NonNullable<T> => filter !== null);

  let existingEntity: Entity | undefined;

  if (semanticDistanceFilters.length > 0) {
    existingEntity = await getEntityByFilter({
      actorId,
      graphApiClient,
      filter: {
        all: [
          ...existingEntityBaseAllFilter,
          {
            any: semanticDistanceFilters,
          },
        ],
      },
      includeDrafts,
    });
  }

  if (!existingEntity) {
    // If we didn't find a match on individual properties, try matching on the entire properties object
    const propertyObjectEmbedding = embeddings.find(
      (embedding) => !embedding.property,
    );

    if (!propertyObjectEmbedding) {
      logger.error(`Could not find embedding for properties object – skipping`);
    } else {
      existingEntity = await getEntityByFilter({
        actorId,
        graphApiClient,
        filter: {
          all: [
            ...existingEntityBaseAllFilter,
            {
              cosineDistance: [
                { path: ["embedding"] },
                {
                  parameter: propertyObjectEmbedding.embedding,
                },
                { parameter: maximumSemanticDistance },
              ],
            },
          ],
        },
        includeDrafts,
      });
    }
  }

  return existingEntity;
};

export const findExistingLinkEntity = async ({
  actorId,
  graphApiClient,
  linkData,
  ownedById,
  includeDrafts,
}: {
  actorId: AccountId;
  graphApiClient: GraphApi;
  linkData: LinkData;
  ownedById: OwnedById;
  includeDrafts: boolean;
}) => {
  return await getEntityByFilter({
    actorId,
    graphApiClient,
    filter: {
      all: [
        { equal: [{ path: ["archived"] }, { parameter: false }] },
        {
          equal: [
            { path: ["ownedById"] },
            {
              parameter: ownedById,
            },
          ],
        },
        {
          equal: [
            {
              path: ["leftEntity", "ownedById"],
            },
            {
              parameter: extractOwnedByIdFromEntityId(linkData.leftEntityId),
            },
          ],
        },
        {
          equal: [
            {
              path: ["leftEntity", "uuid"],
            },
            {
              parameter: extractEntityUuidFromEntityId(linkData.leftEntityId),
            },
          ],
        },
        {
          equal: [
            {
              path: ["rightEntity", "ownedById"],
            },
            {
              parameter: extractOwnedByIdFromEntityId(linkData.rightEntityId),
            },
          ],
        },
        {
          equal: [
            {
              path: ["rightEntity", "uuid"],
            },
            {
              parameter: extractEntityUuidFromEntityId(linkData.rightEntityId),
            },
          ],
        },
      ],
    },
    includeDrafts,
  });
};<|MERGE_RESOLUTION|>--- conflicted
+++ resolved
@@ -133,15 +133,11 @@
   /**
    * First find suitable specific properties to match on
    */
-<<<<<<< HEAD
   const propertyBaseUrlsToMatchOn: BaseUrl[] = entityTypes.flatMap((type) => {
     /**
      * @todo H-3363 account for inherited label properties
      */
-    const labelProperty = type.labelProperty;
-=======
-  const labelProperty = entityType.labelProperty as BaseUrl | undefined;
->>>>>>> 9115f65a
+    const labelProperty = type.labelProperty as BaseUrl | undefined;
 
     return labelProperty && proposedEntity.properties[labelProperty]
       ? [labelProperty]
