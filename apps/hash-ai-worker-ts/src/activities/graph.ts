--- conflicted
+++ resolved
@@ -1,5 +1,4 @@
 import type {
-<<<<<<< HEAD
   DataTypeRootType,
   EntityTypeRootType,
   PropertyTypeRootType,
@@ -11,10 +10,7 @@
   getPropertyTypes,
 } from "@blockprotocol/graph/stdlib";
 import type {
-  ActorId,
-=======
   ActorEntityUuid,
->>>>>>> fec03152
   DataTypeWithMetadata,
   EntityTypeWithMetadata,
   PropertyTypeWithMetadata,
