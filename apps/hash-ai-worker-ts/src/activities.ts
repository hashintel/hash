--- conflicted
+++ resolved
@@ -14,16 +14,11 @@
 import { ApplicationFailure } from "@temporalio/activity";
 import { CreateEmbeddingResponse } from "openai/resources";
 
-<<<<<<< HEAD
-import { inferEntities } from "./activities/infer-entities";
+import { inferEntitiesActivity } from "./activities/infer-entities";
 import {
   createEmbeddings,
   createEntityEmbeddings,
 } from "./activities/shared/embeddings";
-=======
-import { createEmbeddings } from "./activities/embeddings";
-import { inferEntitiesActivity } from "./activities/infer-entities";
->>>>>>> 71cf1a87
 
 export { createGraphActivities } from "./activities/graph";
 
