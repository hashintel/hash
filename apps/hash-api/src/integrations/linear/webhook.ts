import crypto from "node:crypto";

import { tupleIncludes } from "@local/advanced-types/includes";
import { WorkflowTypeMap } from "@local/hash-backend-utils/temporal-workflow-types";
import { AccountId, OwnedById } from "@local/hash-subgraph";
import { RequestHandler } from "express";

import { logger } from "../../logger";
import { createTemporalClient } from "../../temporal";
import { genId } from "../../util";

type LinearWebhookPayload = {
  action: "create" | "update" | "delete";
  createdAt: string; // ISO timestamp when the action took place.
  data?: any; // The serialized value of the subject entity.
  organizationId: string;
  type: "Cycle" | "Issue" | "Project" | "Reaction" | "User";
  url: string; // The URL of the subject entity.
  updatedFrom?: any; // an object containing the previous values of updated properties;
  webhookId: string;
  webhookTimestamp: number; // UNIX timestamp of webhook delivery in milliseconds.
};

// @todo upgrade to Express 5 which handles async controllers automatically
// eslint-disable-next-line @typescript-eslint/no-misused-promises
export const linearWebhook: RequestHandler<{}, string, string> = async (
  req,
  res,
) => {
  const secret = process.env.LINEAR_WEBHOOK_SECRET;

  if (!secret) {
    throw new Error("LINEAR_WEBHOOK_SECRET is not set");
  }

  const expectedSignature = crypto
    .createHmac("sha256", secret)
    .update(req.body)
    .digest("hex");

  if (expectedSignature !== req.headers["linear-signature"]) {
    res.sendStatus(400);
    return;
  }

  const payload = JSON.parse(req.body) as LinearWebhookPayload;

  const temporalClient = await createTemporalClient(logger);

  if (!temporalClient) {
    throw new Error(
      "Cannot create Temporal client – are there missing environment variables?",
    );
  }

  if (
    tupleIncludes(["create", "update"] as const, payload.action) &&
    tupleIncludes(["Issue", "User"] as const, payload.type)
  ) {
<<<<<<< HEAD
    const workflow = `${payload.action}${payload.type}`;
    const errorMessage: string | undefined =
      await temporalClient.workflow.execute(workflow, {
=======
    if (!payload.data) {
      res
        .status(400)
        .send(
          `No data sent with ${payload.action} ${payload.type} webhook payload`,
        );
      return;
    }

    const workflow =
      `${payload.action}Hash${payload.type}` as const satisfies keyof WorkflowTypeMap;

    await temporalClient.workflow.start<WorkflowTypeMap[typeof workflow]>(
      workflow,
      {
>>>>>>> 063e5918
        taskQueue: "integration",
        args: [
          {
            // @todo Use correct account IDs
<<<<<<< HEAD
            actorId: "00000000-0000-0000-0000-000000000000",
            ownedById: "00000000-0000-0000-0000-000000000000",
            payload: (payload as LinearWebhookPayloadChange).data,
          },
        ],
        workflowId: `${workflow}-${genId()}`,
      });
    if (errorMessage) {
      throw new Error(errorMessage);
    }
=======
            actorId: "00000000-0000-0000-0000-000000000000" as AccountId,
            ownedById: "00000000-0000-0000-0000-000000000000" as OwnedById,
            payload: payload.data,
          },
        ],
        workflowId: `${workflow}-${genId()}`,
      },
    );
>>>>>>> 063e5918
  }

  res.send("ok");
};<|MERGE_RESOLUTION|>--- conflicted
+++ resolved
@@ -57,11 +57,6 @@
     tupleIncludes(["create", "update"] as const, payload.action) &&
     tupleIncludes(["Issue", "User"] as const, payload.type)
   ) {
-<<<<<<< HEAD
-    const workflow = `${payload.action}${payload.type}`;
-    const errorMessage: string | undefined =
-      await temporalClient.workflow.execute(workflow, {
-=======
     if (!payload.data) {
       res
         .status(400)
@@ -77,23 +72,10 @@
     await temporalClient.workflow.start<WorkflowTypeMap[typeof workflow]>(
       workflow,
       {
->>>>>>> 063e5918
         taskQueue: "integration",
         args: [
           {
             // @todo Use correct account IDs
-<<<<<<< HEAD
-            actorId: "00000000-0000-0000-0000-000000000000",
-            ownedById: "00000000-0000-0000-0000-000000000000",
-            payload: (payload as LinearWebhookPayloadChange).data,
-          },
-        ],
-        workflowId: `${workflow}-${genId()}`,
-      });
-    if (errorMessage) {
-      throw new Error(errorMessage);
-    }
-=======
             actorId: "00000000-0000-0000-0000-000000000000" as AccountId,
             ownedById: "00000000-0000-0000-0000-000000000000" as OwnedById,
             payload: payload.data,
@@ -102,7 +84,6 @@
         workflowId: `${workflow}-${genId()}`,
       },
     );
->>>>>>> 063e5918
   }
 
   res.send("ok");
