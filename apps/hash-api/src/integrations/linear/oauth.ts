--- conflicted
+++ resolved
@@ -1,12 +1,8 @@
 import crypto from "node:crypto";
 
 import type {
-<<<<<<< HEAD
-  ActorId,
+  ActorEntityUuid,
   Entity,
-=======
-  ActorEntityUuid,
->>>>>>> fec03152
   EntityId,
   EntityUuid,
   WebId,
