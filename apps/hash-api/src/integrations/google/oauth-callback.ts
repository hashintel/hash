--- conflicted
+++ resolved
@@ -69,18 +69,6 @@
     res.status(500).send({
       error: "Google user data is missing required fields",
     });
-<<<<<<< HEAD
-
-    let newGoogleAccountEntity;
-    if (!existingGoogleAccountEntity) {
-      const googleAccountProperties: GoogleAccount["propertiesWithMetadata"] = {
-        value: {
-          "https://hash.ai/@h/types/property-type/email/": {
-            value: googleUser.data.email,
-            metadata: {
-              dataTypeId: "https://hash.ai/@h/types/data-type/email/v/1",
-            },
-=======
     return;
   }
 
@@ -105,12 +93,10 @@
   if (!existingGoogleAccountEntity) {
     const googleAccountProperties: GoogleAccount["propertiesWithMetadata"] = {
       value: {
-        "https://hash.ai/@hash/types/property-type/email/": {
+        "https://hash.ai/@h/types/property-type/email/": {
           value: googleUser.data.email,
           metadata: {
-            dataTypeId:
-              "https://blockprotocol.org/@blockprotocol/types/data-type/text/v/1",
->>>>>>> d62080f5
+            dataTypeId: "https://hash.ai/@h/types/data-type/email/v/1",
           },
         },
         "https://blockprotocol.org/@blockprotocol/types/property-type/display-name/":
