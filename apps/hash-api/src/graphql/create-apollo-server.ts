import { performance } from "node:perf_hooks";

import { makeExecutableSchema } from "@graphql-tools/schema";
<<<<<<< HEAD
import { Logger } from "@local/hash-backend-utils/logger";
import { SearchAdapter } from "@local/hash-backend-utils/search/adapter";
import { VaultClient } from "@local/hash-backend-utils/vault";
=======
import type { Logger } from "@local/hash-backend-utils/logger";
import type { SearchAdapter } from "@local/hash-backend-utils/search/adapter";
>>>>>>> c610f7d5
import { schema } from "@local/hash-isomorphic-utils/graphql/type-defs/schema";
import * as Sentry from "@sentry/node";
import { ApolloServerPluginLandingPageGraphQLPlayground } from "apollo-server-core";
import { ApolloServer } from "apollo-server-express";
import type { StatsD } from "hot-shots";

import { getActorIdFromRequest } from "../auth/get-actor-id";
<<<<<<< HEAD
import { CacheAdapter } from "../cache";
import { EmailTransporter } from "../email/transporters";
import { GraphApi } from "../graph/context-types";
import { UploadableStorageProvider } from "../storage/storage-provider";
import { TemporalClient } from "../temporal";
import { GraphQLContext } from "./context";
=======
import type { CacheAdapter } from "../cache";
import type { EmailTransporter } from "../email/transporters";
import type { GraphApi } from "../graph/context-types";
import type { UploadableStorageProvider } from "../storage/storage-provider";
import type { TemporalClient } from "../temporal";
import type { VaultClient } from "../vault/index";
import type { GraphQLContext } from "./context";
>>>>>>> c610f7d5
import { resolvers } from "./resolvers";

export interface CreateApolloServerParams {
  graphApi: GraphApi;
  cache: CacheAdapter;
  uploadProvider: UploadableStorageProvider;
  temporalClient: TemporalClient;
  vaultClient?: VaultClient;
  search?: SearchAdapter;
  emailTransporter: EmailTransporter;
  logger: Logger;
  statsd?: StatsD;
}

export const createApolloServer = ({
  graphApi,
  cache,
  search,
  emailTransporter,
  uploadProvider,
  temporalClient,
  vaultClient,
  logger,
  statsd,
}: CreateApolloServerParams) => {
  // go via makeExecutableSchema to set inheritResolversFromInterfaces
  const combinedSchema = makeExecutableSchema({
    typeDefs: schema,
    resolvers,
    inheritResolversFromInterfaces: true,
  });

  const getDataSources = () => {
    const sources: GraphQLContext["dataSources"] = {
      graphApi,
      cache,
      uploadProvider,
    };
    if (search) {
      sources.search = search;
    }
    return sources;
  };

  return new ApolloServer({
    schema: combinedSchema,
    dataSources: getDataSources,
    context: (ctx): Omit<GraphQLContext, "dataSources"> => ({
      ...ctx,
      authentication: {
        actorId: getActorIdFromRequest(ctx.req),
      },
      user: ctx.req.user,
      emailTransporter,
      logger: logger.child({
        requestId: ctx.res.get("x-hash-request-id") ?? "",
      }),
      temporal: temporalClient,
      vault: vaultClient,
    }),
    // @todo: we may want to disable introspection at some point for production
    introspection: true,
    debug: true, // required for stack traces to be captured
    // See https://www.apollographql.com/docs/apollo-server/integrations/plugins/#request-lifecycle-event-flow
    plugins: [
      {
        requestDidStart: async (ctx) => {
          ctx.logger = ctx.context.logger as Logger;

          const startTimestamp = performance.now();

          return {
            didResolveOperation: async (didResolveOperationCtx) => {
              const operationName = didResolveOperationCtx.operationName;
              if (operationName) {
                statsd?.increment(operationName, ["graphql"]);
              }
            },

            executionDidStart: async ({ request }) => {
              const scope = Sentry.getCurrentScope();

              scope.setContext("graphql", {
                query: request.query,
                variables: request.variables,
              });
            },

            didEncounterErrors: async (errorContext) => {
              for (const err of errorContext.errors) {
                // Don't send ForbiddenErrors to Sentry – we can add more here as needed
                // eslint-disable-next-line @typescript-eslint/no-unnecessary-condition -- this may be undefined
                if (err.extensions?.code === "FORBIDDEN") {
                  continue;
                }

                if (err.path) {
                  Sentry.getCurrentScope().addBreadcrumb({
                    category: "query-path",
                    message: err.path.join(" > "),
                  });
                }

                Sentry.captureException(err);
              }
            },

            willSendResponse: async (willSendResponseCtx) => {
              if (willSendResponseCtx.operationName === "IntrospectionQuery") {
                // Ignore introspection queries from graphiql
                return;
              }
              const elapsed = performance.now() - startTimestamp;

              // take the first part of the UA to help identify browser vs server requests
              const userAgent =
                ctx.context.req.headers["user-agent"]?.split(" ")[0];

              const msg = {
                message: "graphql",
                operation: willSendResponseCtx.operationName,
                elapsed: `${elapsed.toFixed(2)}ms`,
                userAgent,
              };
              if (willSendResponseCtx.errors) {
                willSendResponseCtx.logger.error({
                  ...msg,
                  errors: willSendResponseCtx.errors,
                  stack: willSendResponseCtx.errors
                    .map((err) => err.stack)
                    // Filter stacks caused by an apollo Forbidden error to prevent cluttering logs
                    // with errors caused by a user being logged out.
                    .filter(
                      (stack) => stack && !stack.startsWith("ForbiddenError"),
                    ),
                });
              } else {
                willSendResponseCtx.logger.info(msg);
                if (willSendResponseCtx.operationName) {
                  statsd?.timing(
                    willSendResponseCtx.operationName,
                    elapsed,
                    1,
                    ["graphql"],
                  );
                }
              }
            },
          };
        },
      },
      ApolloServerPluginLandingPageGraphQLPlayground({
        settings: {
          "request.credentials": "include",
          "schema.polling.enable": false,
        },
      }),
    ],
  });
};<|MERGE_RESOLUTION|>--- conflicted
+++ resolved
@@ -1,14 +1,9 @@
 import { performance } from "node:perf_hooks";
 
 import { makeExecutableSchema } from "@graphql-tools/schema";
-<<<<<<< HEAD
-import { Logger } from "@local/hash-backend-utils/logger";
-import { SearchAdapter } from "@local/hash-backend-utils/search/adapter";
-import { VaultClient } from "@local/hash-backend-utils/vault";
-=======
 import type { Logger } from "@local/hash-backend-utils/logger";
 import type { SearchAdapter } from "@local/hash-backend-utils/search/adapter";
->>>>>>> c610f7d5
+import type { VaultClient } from "@local/hash-backend-utils/vault";
 import { schema } from "@local/hash-isomorphic-utils/graphql/type-defs/schema";
 import * as Sentry from "@sentry/node";
 import { ApolloServerPluginLandingPageGraphQLPlayground } from "apollo-server-core";
@@ -16,22 +11,12 @@
 import type { StatsD } from "hot-shots";
 
 import { getActorIdFromRequest } from "../auth/get-actor-id";
-<<<<<<< HEAD
-import { CacheAdapter } from "../cache";
-import { EmailTransporter } from "../email/transporters";
-import { GraphApi } from "../graph/context-types";
-import { UploadableStorageProvider } from "../storage/storage-provider";
-import { TemporalClient } from "../temporal";
-import { GraphQLContext } from "./context";
-=======
 import type { CacheAdapter } from "../cache";
 import type { EmailTransporter } from "../email/transporters";
 import type { GraphApi } from "../graph/context-types";
 import type { UploadableStorageProvider } from "../storage/storage-provider";
 import type { TemporalClient } from "../temporal";
-import type { VaultClient } from "../vault/index";
 import type { GraphQLContext } from "./context";
->>>>>>> c610f7d5
 import { resolvers } from "./resolvers";
 
 export interface CreateApolloServerParams {
