--- conflicted
+++ resolved
@@ -16,8 +16,7 @@
   MutationRequestFileUploadArgs
 > = async (
   _,
-<<<<<<< HEAD
-  { description, entityTypeId, name, ownedById, size },
+  { description, entityTypeId, displayName, name, ownedById, size },
   { dataSources, authentication, user },
 ) => {
   const context = dataSourcesToImpureGraphContext(dataSources);
@@ -27,28 +26,13 @@
     authentication,
     {
       description,
+      displayName,
       entityTypeId,
       name,
       ownedById: ownedById ?? (user.accountId as OwnedById),
       size,
     },
   );
-=======
-  { description, entityTypeId, displayName, name, ownedById, size },
-  { dataSources, user },
-) => {
-  const context = dataSourcesToImpureGraphContext(dataSources);
-
-  const { presignedPost, entity } = await createFileFromUploadRequest(context, {
-    actorId: user.accountId,
-    description,
-    displayName,
-    entityTypeId,
-    name,
-    ownedById: ownedById ?? (user.accountId as OwnedById),
-    size,
-  });
->>>>>>> 34e770e2
 
   return {
     presignedPost,
