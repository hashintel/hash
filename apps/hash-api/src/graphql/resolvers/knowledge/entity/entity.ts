--- conflicted
+++ resolved
@@ -507,21 +507,12 @@
   {},
   LoggedInGraphQLContext,
   QueryIsEntityPublicArgs
-<<<<<<< HEAD
 > = async (_, { entityId }, { dataSources }) =>
   checkEntityPermission(
     dataSourcesToImpureGraphContext(dataSources),
     { actorId: publicUserAccountId },
     { entityId, permission: "view" },
   );
-=======
-> = async (_, { entityId }, { dataSources, authentication }) => {
-  const context = dataSourcesToImpureGraphContext(dataSources);
-
-  return await isEntityPublic(context, authentication, {
-    entityId,
-  });
-};
 
 export const getEntityAuthorizationRelationshipsResolver: ResolverFn<
   EntityAuthorizationRelationship[],
@@ -552,5 +543,4 @@
         ? { accountId: subject.id as AccountId }
         : { public: true },
   }));
-};
->>>>>>> 85dc93ee
+};