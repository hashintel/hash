--- conflicted
+++ resolved
@@ -8,7 +8,10 @@
   AccountGroupId,
   AccountId,
 } from "@local/hash-graph-types/account";
-import type { EntityId } from "@local/hash-graph-types/entity";
+import type {
+  EntityEditionProvenance,
+  EntityId,
+} from "@local/hash-graph-types/entity";
 import type { OwnedById } from "@local/hash-graph-types/web";
 import {
   createDefaultAuthorizationRelationships,
@@ -16,18 +19,7 @@
   zeroedGraphResolveDepths,
 } from "@local/hash-isomorphic-utils/graph-queries";
 import type { MutationArchiveEntitiesArgs } from "@local/hash-isomorphic-utils/graphql/api-types.gen";
-<<<<<<< HEAD
-import type {
-  AccountGroupId,
-  AccountId,
-  Entity,
-  EntityEditionProvenance,
-  EntityId,
-  OwnedById,
-} from "@local/hash-subgraph";
-=======
 import type { Entity } from "@local/hash-subgraph";
->>>>>>> c2b918a6
 import { splitEntityId } from "@local/hash-subgraph";
 import type { LinkEntity } from "@local/hash-subgraph/type-system-patch";
 import {
