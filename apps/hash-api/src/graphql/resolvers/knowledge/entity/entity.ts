--- conflicted
+++ resolved
@@ -1,11 +1,7 @@
 import type {
   ActorEntityUuid,
   ActorGroupId,
-<<<<<<< HEAD
-  ActorId,
   Entity,
-=======
->>>>>>> fec03152
   EntityId,
   WebId,
 } from "@blockprotocol/type-system";
