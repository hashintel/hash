--- conflicted
+++ resolved
@@ -1,11 +1,7 @@
-<<<<<<< HEAD
 import {
-  type ActorId,
-  extractOwnedByIdFromEntityId,
+  type ActorEntityUuid,
+  extractWebIdFromEntityId,
 } from "@blockprotocol/type-system";
-=======
-import type { WebId } from "@blockprotocol/type-system";
->>>>>>> fec03152
 import { isUserHashInstanceAdmin } from "@local/hash-backend-utils/hash-instance";
 import { getWebServiceUsage } from "@local/hash-backend-utils/service-usage";
 import {
@@ -65,20 +61,15 @@
   for (const user of users) {
     const { shortname } = simplifyProperties(user.properties as UserProperties);
 
-    const userAccountId = extractOwnedByIdFromEntityId(
+    const userAccountId = extractWebIdFromEntityId(
       user.metadata.recordId.entityId,
     );
 
     const usageRecords = await getWebServiceUsage(
       { graphApi: dataSources.graphApi },
       {
-<<<<<<< HEAD
-        userAccountId: userAccountId as ActorId,
+        userAccountId: userAccountId as ActorEntityUuid,
         webId: userAccountId,
-=======
-        userAccountId,
-        webId: userAccountId as WebId,
->>>>>>> fec03152
       },
     );
     records.push({ shortname: shortname ?? "NO SHORTNAME", usageRecords });
