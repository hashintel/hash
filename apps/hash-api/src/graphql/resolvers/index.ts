import { JSONObjectResolver } from "graphql-scalars";

import {
  MutationResolvers,
  QueryResolvers,
  ResolverFn,
  Resolvers,
} from "../api-types.gen";
import { GraphQLContext } from "../context";
import { getBlockProtocolBlocksResolver } from "./blockprotocol/get-block";
import { embedCode } from "./embed";
import { getLinearOrganizationResolver } from "./integrations/linear/linear-organization";
import { syncLinearIntegrationWithWorkspacesMutation } from "./integrations/linear/sync-workspaces-with-teams";
import { blocksResolver } from "./knowledge/block/block";
import { blockChildEntityResolver } from "./knowledge/block/data-entity";
import { blockCollectionContents } from "./knowledge/block-collection/block-collection-contents";
import { updateBlockCollectionContents } from "./knowledge/block-collection/update-block-collection-contents";
import { commentAuthorResolver } from "./knowledge/comment/author";
import { createCommentResolver } from "./knowledge/comment/comment";
import { deleteCommentResolver } from "./knowledge/comment/delete";
import { commentHasTextResolver } from "./knowledge/comment/has-text";
import { commentParentResolver } from "./knowledge/comment/parent";
import { commentRepliesResolver } from "./knowledge/comment/replies";
import { resolveCommentResolver } from "./knowledge/comment/resolve";
import { commentTextUpdatedAtResolver } from "./knowledge/comment/text-updated-at";
import { updateCommentTextResolver } from "./knowledge/comment/update-text";
import {
  addEntityEditorResolver,
  addEntityOwnerResolver,
  addEntityViewerResolver,
  archiveEntityResolver,
  createEntityResolver,
  getEntityResolver,
  inferEntitiesResolver,
  isEntityPublicResolver,
  queryEntitiesResolver,
  removeEntityEditorResolver,
  removeEntityOwnerResolver,
  removeEntityViewerResolver,
  structuralQueryEntitiesResolver,
  updateEntityResolver,
} from "./knowledge/entity/entity";
import { createFileFromUrl } from "./knowledge/file/create-file-from-url";
import { requestFileUpload } from "./knowledge/file/request-file-upload";
import { hashInstanceEntityResolver } from "./knowledge/hash-instance/hash-instance";
import { createOrgResolver } from "./knowledge/org/create-org";
import { pageContents } from "./knowledge/page";
import {
  createPageResolver,
  pageCommentsResolver,
  pageResolver,
  pagesResolver,
  parentPageResolver,
} from "./knowledge/page/page";
import { setParentPageResolver } from "./knowledge/page/set-parent-page";
import { updatePageResolver } from "./knowledge/page/update-page";
import { isShortnameTakenResolver } from "./knowledge/user/is-shortname-taken";
import { meResolver } from "./knowledge/user/me";
import { linkedAggregationResults } from "./linked-aggregation/linked-aggregation-results";
import { loggedInMiddleware } from "./middlewares/logged-in";
import { loggedInAndSignedUpMiddleware } from "./middlewares/logged-in-and-signed-up";
import { getDataType, queryDataTypes } from "./ontology/data-type";
import {
  archiveEntityTypeResolver,
  createEntityTypeResolver,
  getEntityTypeResolver,
  queryEntityTypesResolver,
  unarchiveEntityTypeResolver,
  updateEntityTypeResolver,
} from "./ontology/entity-type";
import {
  archivePropertyTypeResolver,
  createPropertyTypeResolver,
  getPropertyTypeResolver,
  queryPropertyTypesResolver,
  unarchivePropertyTypeResolver,
  updatePropertyTypeResolver,
} from "./ontology/property-type";

export const resolvers: Omit<Resolvers, "Query" | "Mutation"> & {
  Query: Record<
    keyof QueryResolvers,
    ResolverFn<any, any, GraphQLContext, any>
  >;
  Mutation: Record<
    keyof MutationResolvers,
    ResolverFn<any, any, GraphQLContext, any>
  >;
} = {
  Query: {
    // Logged in and signed up users only,
    getBlockProtocolBlocks: getBlockProtocolBlocksResolver,
    // Logged in users only
    me: loggedInMiddleware(meResolver),
    // Any user
    isShortnameTaken: isShortnameTakenResolver,
    embedCode,
    // Ontology
    queryDataTypes: loggedInAndSignedUpMiddleware(queryDataTypes),
    getDataType,
    queryPropertyTypes: loggedInAndSignedUpMiddleware(
      queryPropertyTypesResolver,
    ),
    getPropertyType: getPropertyTypeResolver,
    queryEntityTypes: loggedInAndSignedUpMiddleware(queryEntityTypesResolver),
    getEntityType: getEntityTypeResolver,
    // Knowledge
    page: pageResolver,
    pages: loggedInAndSignedUpMiddleware(pagesResolver),
    pageComments: loggedInAndSignedUpMiddleware(pageCommentsResolver),
    blocks: loggedInAndSignedUpMiddleware(blocksResolver),
    getEntity: getEntityResolver,
    queryEntities: queryEntitiesResolver,
    isEntityPublic: loggedInAndSignedUpMiddleware(isEntityPublicResolver),
    structuralQueryEntities: structuralQueryEntitiesResolver,
    hashInstanceEntity: hashInstanceEntityResolver,
    // Integration
    getLinearOrganization: loggedInAndSignedUpMiddleware(
      getLinearOrganizationResolver,
    ),
  },

  Mutation: {
    // Logged in and signed up users only
    updateBlockCollectionContents: loggedInAndSignedUpMiddleware(
      updateBlockCollectionContents,
    ),
    requestFileUpload: loggedInAndSignedUpMiddleware(requestFileUpload),
    createFileFromUrl: loggedInAndSignedUpMiddleware(createFileFromUrl),
    // Ontology
    createPropertyType: loggedInAndSignedUpMiddleware(
      createPropertyTypeResolver,
    ),
    updatePropertyType: loggedInAndSignedUpMiddleware(
      updatePropertyTypeResolver,
    ),
    archivePropertyType: loggedInAndSignedUpMiddleware(
      archivePropertyTypeResolver,
    ),
    unarchivePropertyType: loggedInAndSignedUpMiddleware(
      unarchivePropertyTypeResolver,
    ),
    createEntityType: loggedInAndSignedUpMiddleware(createEntityTypeResolver),
    updateEntityType: loggedInAndSignedUpMiddleware(updateEntityTypeResolver),
    archiveEntityType: loggedInAndSignedUpMiddleware(archiveEntityTypeResolver),
    unarchiveEntityType: loggedInAndSignedUpMiddleware(
      unarchiveEntityTypeResolver,
    ),
    // Knowledge
    createEntity: loggedInAndSignedUpMiddleware(createEntityResolver),
    inferEntities: loggedInAndSignedUpMiddleware(inferEntitiesResolver),
    updateEntity: loggedInMiddleware(updateEntityResolver),
    archiveEntity: loggedInMiddleware(archiveEntityResolver),
    createPage: loggedInAndSignedUpMiddleware(createPageResolver),
    setParentPage: loggedInAndSignedUpMiddleware(setParentPageResolver),
    updatePage: loggedInAndSignedUpMiddleware(updatePageResolver),
    createComment: loggedInAndSignedUpMiddleware(createCommentResolver),
    resolveComment: loggedInAndSignedUpMiddleware(resolveCommentResolver),
    deleteComment: loggedInAndSignedUpMiddleware(deleteCommentResolver),
    updateCommentText: loggedInAndSignedUpMiddleware(updateCommentTextResolver),

    createOrg: loggedInAndSignedUpMiddleware(createOrgResolver),

<<<<<<< HEAD
=======
    addEntityOwner: loggedInAndSignedUpMiddleware(addEntityOwnerResolver),
    removeEntityOwner: loggedInAndSignedUpMiddleware(removeEntityOwnerResolver),
    addEntityEditor: loggedInAndSignedUpMiddleware(addEntityEditorResolver),
    removeEntityEditor: loggedInAndSignedUpMiddleware(
      removeEntityEditorResolver,
    ),
    addEntityViewer: loggedInAndSignedUpMiddleware(addEntityViewerResolver),
    removeEntityViewer: loggedInAndSignedUpMiddleware(
      removeEntityViewerResolver,
    ),

    // HASH instance admin mutations
    createUser:
      loggedInAndSignedUpHashInstanceAdminMiddleware(createUserResolver),
>>>>>>> bcee2fe2
    // Integration
    syncLinearIntegrationWithWorkspaces: loggedInAndSignedUpMiddleware(
      syncLinearIntegrationWithWorkspacesMutation,
    ),
  },

  JSONObject: JSONObjectResolver,

  LinkedAggregation: {
    results: linkedAggregationResults,
  },

  Page: {
    // @ts-expect-error –– the type requires 'blockChildEntity' inside the return, but we deal with it in a field resolver
    contents: pageContents,
    // @ts-expect-error –– the type requires 'contents' to be returned here, but we deal with it in a field resolver
    parentPage: parentPageResolver,
  },

  BlockCollection: {
    contents: blockCollectionContents,
  },

  Comment: {
    hasText: commentHasTextResolver,
    textUpdatedAt: commentTextUpdatedAtResolver,
    parent: commentParentResolver,
    author: commentAuthorResolver,
    // @ts-expect-error –– the type requires all comment fields returned, but many are dealt with in field resolvers above
    replies: commentRepliesResolver,
  },

  Block: {
    blockChildEntity: blockChildEntityResolver,
  },
};<|MERGE_RESOLUTION|>--- conflicted
+++ resolved
@@ -161,8 +161,6 @@
 
     createOrg: loggedInAndSignedUpMiddleware(createOrgResolver),
 
-<<<<<<< HEAD
-=======
     addEntityOwner: loggedInAndSignedUpMiddleware(addEntityOwnerResolver),
     removeEntityOwner: loggedInAndSignedUpMiddleware(removeEntityOwnerResolver),
     addEntityEditor: loggedInAndSignedUpMiddleware(addEntityEditorResolver),
@@ -174,10 +172,6 @@
       removeEntityViewerResolver,
     ),
 
-    // HASH instance admin mutations
-    createUser:
-      loggedInAndSignedUpHashInstanceAdminMiddleware(createUserResolver),
->>>>>>> bcee2fe2
     // Integration
     syncLinearIntegrationWithWorkspaces: loggedInAndSignedUpMiddleware(
       syncLinearIntegrationWithWorkspacesMutation,
