--- conflicted
+++ resolved
@@ -1,18 +1,6 @@
-<<<<<<< HEAD
-import { Logger } from "@local/hash-backend-utils/logger";
-import { SearchAdapter } from "@local/hash-backend-utils/search/adapter";
-import { VaultClient } from "@local/hash-backend-utils/vault";
-
-import { CacheAdapter } from "../cache";
-import { EmailTransporter } from "../email/transporters";
-import { GraphApi } from "../graph/context-types";
-import { User } from "../graph/knowledge/system-types/user";
-import { UploadableStorageProvider } from "../storage/storage-provider";
-import { TemporalClient } from "../temporal";
-import { AuthenticationContext } from "./authentication-context";
-=======
 import type { Logger } from "@local/hash-backend-utils/logger";
 import type { SearchAdapter } from "@local/hash-backend-utils/search/adapter";
+import type { VaultClient } from "@local/hash-backend-utils/vault";
 
 import type { CacheAdapter } from "../cache";
 import type { EmailTransporter } from "../email/transporters";
@@ -20,9 +8,7 @@
 import type { User } from "../graph/knowledge/system-types/user";
 import type { UploadableStorageProvider } from "../storage/storage-provider";
 import type { TemporalClient } from "../temporal";
-import type { VaultClient } from "../vault";
 import type { AuthenticationContext } from "./authentication-context";
->>>>>>> c610f7d5
 
 /**
  * Apollo context object with dataSources. For details see:
