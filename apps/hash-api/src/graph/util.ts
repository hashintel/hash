import {
  Array,
  DataTypeReference,
  ENTITY_TYPE_META_SCHEMA,
  EntityType,
  extractBaseUrl,
  Object as ObjectSchema,
  OneOf,
  PROPERTY_TYPE_META_SCHEMA,
  PropertyType,
  PropertyTypeReference,
  PropertyValues,
  ValueOrArray,
  VersionedUrl,
} from "@blockprotocol/type-system";
import { frontendUrl } from "@local/hash-isomorphic-utils/environment";
import {
  PrimitiveDataTypeKey,
  systemTypes,
  SystemTypeWebShortname,
} from "@local/hash-isomorphic-utils/ontology-types";
import {
  AccountGroupId,
  EntityTypeWithMetadata,
  linkEntityTypeUrl,
  OwnedById,
  PropertyTypeWithMetadata,
} from "@local/hash-subgraph";

import { NotFoundError } from "../lib/error";
import { logger } from "../logger";
import { createAccountGroup, createWeb } from "./account-permission-management";
import { ImpureGraphContext } from "./context-types";
import { createOrg, getOrgByShortname } from "./knowledge/system-types/org";
import {
  createEntityType,
  getEntityTypeById,
  modifyEntityTypeAuthorizationRelationships,
} from "./ontology/primitive/entity-type";
import {
  createPropertyType,
  getPropertyTypeById,
  modifyPropertyTypeAuthorizationRelationships,
} from "./ontology/primitive/property-type";
import { systemAccountId } from "./system-account";

// Whether this is a self-hosted instance, rather than the central HASH hosted instance
const isSelfHostedInstance = ![
  "http://localhost:3000",
  "https://app.hash.ai",
  "https://hash.ai",
].includes(frontendUrl);

const owningWebs: Record<
  SystemTypeWebShortname,
  {
    accountGroupId?: AccountGroupId;
    name: string;
    website: string;
  }
> = {
  hash: {
    name: "HASH",
    website: "https://hash.ai",
  },
  linear: {
    name: "Linear",
    website: "https://linear.app",
  },
};

const getOrCreateOwningAccountGroupId = async (
  context: ImpureGraphContext,
  webShortname: SystemTypeWebShortname,
) => {
  const authentication = { actorId: systemAccountId };

  if (isSelfHostedInstance) {
    throw new Error(
      "Should not create owning organization for system types on self-hosted instance – system types should be loaded as external types instead",
    );
  }

  // We only need to resolve this once for each shortname during the seeding process
  const resolvedAccountGroupId = owningWebs[webShortname].accountGroupId;
  if (resolvedAccountGroupId) {
    return resolvedAccountGroupId;
  }

  try {
    // If this function is used again after the initial seeding, it's possible that we've created the org in the past
    const foundOrg = await getOrgByShortname(context, authentication, {
      shortname: webShortname,
    });

    if (foundOrg) {
      logger.debug(
        `Found org entity with shortname ${webShortname}, accountGroupId: ${foundOrg.accountGroupId}`,
      );
      owningWebs[webShortname].accountGroupId = foundOrg.accountGroupId;
      return foundOrg.accountGroupId;
    }
  } catch {
    // No org system type yet, this must be the first time the seeding has run
  }

  // The systemAccountId will automatically be assigned as an owner of the account group since it creates it
  const accountGroupId = await createAccountGroup(context, authentication, {});

  await createWeb(context, authentication, { owner: accountGroupId });

  owningWebs[webShortname].accountGroupId = accountGroupId;

  logger.info(
    `Created accountGroup for org with shortname ${webShortname}, accountGroupId: ${accountGroupId}`,
  );

  return accountGroupId;
};

export const ensureAccountGroupOrgsExist = async (params: {
  context: ImpureGraphContext;
}) => {
  const { context } = params;

  logger.debug("Ensuring account group organization entities exist");

  for (const [webShortname, { name, website }] of Object.entries(owningWebs)) {
    const authentication = { actorId: systemAccountId };
    const foundOrg = await getOrgByShortname(context, authentication, {
      shortname: webShortname,
    });

    if (!foundOrg) {
      const orgAccountGroupId = await getOrCreateOwningAccountGroupId(
        context,
        webShortname as SystemTypeWebShortname,
      );

      await createOrg(context, authentication, {
        orgAccountGroupId,
        shortname: webShortname,
        name,
        website,
      });

      logger.info(
        `Created organization entity for '${webShortname}' with accountGroupId '${orgAccountGroupId}'`,
      );
    }
  }
};

type PropertyTypeCreatorParams = {
  propertyTypeId: VersionedUrl;
  title: string;
  description?: string;
  possibleValues: {
    primitiveDataType?: PrimitiveDataTypeKey;
    propertyTypeObjectProperties?: { [_ in string]: { $ref: VersionedUrl } };
    array?: boolean;
  }[];
  webShortname: SystemTypeWebShortname;
};

/**
 * Helper method for generating a property type schema for the Graph API.
 */
const generateSystemPropertyTypeSchema = (
  params: Omit<PropertyTypeCreatorParams, "webShortname">,
): PropertyType => {
  const possibleValues: PropertyValues[] = params.possibleValues.map(
    ({ array, primitiveDataType, propertyTypeObjectProperties }) => {
      let inner: PropertyValues;

      if (primitiveDataType) {
        const dataTypeReference: DataTypeReference = {
          $ref: systemTypes.dataType[primitiveDataType].dataTypeId,
        };
        inner = dataTypeReference;
      } else if (propertyTypeObjectProperties) {
        const propertyTypeObject: ObjectSchema<
          ValueOrArray<PropertyTypeReference>
        > = {
          type: "object" as const,
          properties: propertyTypeObjectProperties,
        };
        inner = propertyTypeObject;
      } else {
        throw new Error(
          "Please provide either a primitiveDataType or propertyTypeObjectProperties to generateSystemPropertyTypeSchema",
        );
      }

      // Optionally wrap inner in an array
      if (array) {
        const arrayOfPropertyValues: Array<OneOf<PropertyValues>> = {
          type: "array",
          items: {
            oneOf: [inner],
          },
        };
        return arrayOfPropertyValues;
      } else {
        return inner;
      }
    },
  );

  return {
    $schema: PROPERTY_TYPE_META_SCHEMA,
    kind: "propertyType",
    $id: params.propertyTypeId,
    title: params.title,
    description: params.description,
    oneOf: possibleValues as [PropertyValues, ...PropertyValues[]],
  };
};

/**
 * Returns a function which can be used to initialize a given property type. This asynchronous design allows us to express
 * dependencies between types in a lazy fashion, where the dependencies can be initialized as they're encountered. (This is
 * likely to cause problems if we introduce circular dependencies)
 *
 * @param params the data required to create a new property type
 * @returns an async function which can be called to initialize the property type, returning its property type
 */
export const propertyTypeInitializer = (
  params: PropertyTypeCreatorParams,
): ((context: ImpureGraphContext) => Promise<PropertyTypeWithMetadata>) => {
  let propertyType: PropertyTypeWithMetadata;

  return async (context?: ImpureGraphContext) => {
    const authentication = { actorId: systemAccountId };

    // eslint-disable-next-line @typescript-eslint/no-unnecessary-condition -- @todo improve logic or types to remove this comment
    if (propertyType) {
      return propertyType;
    } else if (!context) {
      throw new Error(
        `property type ${params.title} was uninitialized, and function was called without passing a context object`,
      );
    } else {
      const propertyTypeSchema = generateSystemPropertyTypeSchema(params);

      // initialize
      propertyType = await getPropertyTypeById(context, authentication, {
        propertyTypeId: propertyTypeSchema.$id,
      }).catch(async (error: Error) => {
        if (error instanceof NotFoundError) {
          // The type was missing, try and create it

          if (isSelfHostedInstance) {
            // If this is a self-hosted instance, the system types will be created as external types without an in-instance web
            await context.graphApi.loadExternalPropertyType(
              authentication.actorId,
              {
                // Specify the schema so that self-hosted instances don't need network access to hash.ai
                schema: propertyTypeSchema,
              },
            );

            return await getPropertyTypeById(context, authentication, {
              propertyTypeId: propertyTypeSchema.$id,
            });
          } else {
            // If this is NOT a self-hosted instance, i.e. it's the 'main' HASH, we need a web for system types to belong to
            const accountGroupId = await getOrCreateOwningAccountGroupId(
              context,
              params.webShortname,
            );
            const createdPropertyType = await createPropertyType(
              context,
              authentication,
              {
                ownedById: accountGroupId as OwnedById,
                schema: propertyTypeSchema,
                webShortname: params.webShortname,
              },
            ).catch((createError) => {
              logger.warn(
                `Failed to create property type: ${params.propertyTypeId}`,
              );
              throw createError;
            });

            // We don't want anyone but the systemAccount being able to modify system types
            await modifyPropertyTypeAuthorizationRelationships(
              context,
              authentication,
              [
                {
                  operation: "delete",
                  relationship: {
                    relation: "owner",
                    resource: {
                      kind: "propertyType",
                      resourceId: createdPropertyType.schema.$id,
                    },
                    subject: {
                      kind: "accountGroup",
                      subjectId: accountGroupId,
                    },
                  },
                },
                {
                  operation: "create",
                  relationship: {
                    relation: "owner",
                    resource: {
                      kind: "propertyType",
                      resourceId: createdPropertyType.schema.$id,
                    },
                    subject: {
                      kind: "account",
                      subjectId: systemAccountId,
                    },
                  },
                },
              ],
            );

            return createdPropertyType;
          }
        } else {
          logger.warn(
            `Failed to check existence of property type: ${params.propertyTypeId}`,
          );
          throw error;
        }
      });

      return propertyType;
    }
  };
};

type LinkDestinationConstraint =
  | EntityTypeWithMetadata
  | VersionedUrl
  // Some models may reference themselves. This marker is used to stop infinite loops during initialization by telling the initializer to use a self reference
  | "SELF_REFERENCE";

export type EntityTypeCreatorParams = {
  allOf?: VersionedUrl[];
  entityTypeId: VersionedUrl;
  title: string;
  description?: string;
  properties?: {
    propertyType: PropertyTypeWithMetadata | VersionedUrl;
    required?: boolean;
    array?: { minItems?: number; maxItems?: number } | boolean;
  }[];
  outgoingLinks?: {
    linkEntityType: EntityTypeWithMetadata | VersionedUrl;
    destinationEntityTypes?: [
      LinkDestinationConstraint,
      ...LinkDestinationConstraint[],
    ];
    minItems?: number;
    maxItems?: number;
    ordered?: boolean;
  }[];
  webShortname: SystemTypeWebShortname;
};

/**
 * Helper method for generating an entity type schema for the Graph API.
 */
export const generateSystemEntityTypeSchema = (
  params: Omit<EntityTypeCreatorParams, "webShortname">,
): EntityType => {
  /** @todo - clean this up to be more readable: https://app.asana.com/0/1202805690238892/1202931031833226/f */
  const properties =
    params.properties?.reduce(
      (prev, { propertyType, array }) => ({
        ...prev,
        [typeof propertyType === "object"
          ? propertyType.metadata.recordId.baseUrl
          : extractBaseUrl(propertyType)]: array
          ? {
              type: "array",
              items: {
                $ref:
                  typeof propertyType === "object"
                    ? propertyType.schema.$id
                    : propertyType,
              },
              ...(array === true ? {} : array),
            }
          : {
              $ref:
                typeof propertyType === "object"
                  ? propertyType.schema.$id
                  : propertyType,
            },
      }),
      {},
    ) ?? {};

  const requiredProperties = params.properties
    ?.filter(({ required }) => !!required)
    .map(({ propertyType }) =>
      typeof propertyType === "object"
        ? propertyType.metadata.recordId.baseUrl
        : extractBaseUrl(propertyType),
    );

  const links =
    params.outgoingLinks?.reduce<EntityType["links"]>(
      (
        prev,
        {
          linkEntityType,
          destinationEntityTypes,
          ordered = false,
          minItems,
          maxItems,
        },
      ): EntityType["links"] => ({
        ...prev,
        [typeof linkEntityType === "object"
          ? linkEntityType.schema.$id
          : linkEntityType]: {
          type: "array",
          ordered,
          items: destinationEntityTypes
            ? {
                oneOf: destinationEntityTypes.map(
                  (entityTypeIdOrReference) => ({
                    $ref:
                      entityTypeIdOrReference === "SELF_REFERENCE"
                        ? params.entityTypeId
                        : typeof entityTypeIdOrReference === "object"
                        ? entityTypeIdOrReference.schema.$id
                        : entityTypeIdOrReference,
                  }),
                ),
              }
            : {},
          minItems,
          maxItems,
        },
      }),
      {},
    ) ?? undefined;

  const allOf = params.allOf?.map((url) => ({ $ref: url }));

  return {
    $schema: ENTITY_TYPE_META_SCHEMA,
    kind: "entityType",
    $id: params.entityTypeId,
    allOf,
    title: params.title,
    description: params.description,
    type: "object",
    properties,
    required: requiredProperties,
    links,
  };
};

type LinkEntityTypeCreatorParams = Omit<
  EntityTypeCreatorParams,
  "entityTypeId"
> & {
  linkEntityTypeId: VersionedUrl;
};

/**
 * Helper method for generating a link entity type schema for the Graph API.
 */
const generateSystemLinkEntityTypeSchema = (
  params: Omit<LinkEntityTypeCreatorParams, "webShortname">,
): EntityType => {
  const baseSchema = generateSystemEntityTypeSchema({
    ...params,
    entityTypeId: params.linkEntityTypeId,
  });

  return {
    ...baseSchema,
    allOf: [
      ...(baseSchema.allOf ?? []),
      {
        $ref: linkEntityTypeUrl,
      },
    ],
  };
};

/**
 * Returns a function which can be used to initialize a given entity type. This asynchronous design allows us to express
 * dependencies between types in a lazy fashion, where the dependencies can be initialized as they're encountered. (This is
 * likely to cause problems if we introduce circular dependencies)
 *
 * @param params the data required to create a new entity type
 * @returns an async function which can be called to initialize the entity type, returning its entity type
 */
export const entityTypeInitializer = (
  params: EntityTypeCreatorParams | LinkEntityTypeCreatorParams,
): ((context: ImpureGraphContext) => Promise<EntityTypeWithMetadata>) => {
  let entityType: EntityTypeWithMetadata | undefined;

  return async (context?: ImpureGraphContext) => {
    const authentication = { actorId: systemAccountId };

    if (entityType) {
      return entityType;
    } else if (!context) {
      throw new Error(
        `entity type ${params.title} was uninitialized, and function was called without passing a context object`,
      );
    } else {
      const entityTypeSchema =
        "linkEntityTypeId" in params
          ? generateSystemLinkEntityTypeSchema(params)
          : generateSystemEntityTypeSchema(params);

      // initialize
      entityType = await getEntityTypeById(context, authentication, {
        entityTypeId: entityTypeSchema.$id,
      }).catch(async (error: Error) => {
        if (error instanceof NotFoundError) {
          // The type was missing, try and create it
<<<<<<< HEAD
          return await createEntityType(context, authentication, {
            ownedById: systemUserAccountId as OwnedById,
            schema: entityTypeSchema,
            instantiators: [{ kind: "public" }],
          }).catch((createError) => {
            logger.warn(`Failed to create entity type: ${params.title}`);
            throw createError;
          });
=======
          if (isSelfHostedInstance) {
            // If this is a self-hosted instance, the system types will be created as external types without an in-instance web
            await context.graphApi.loadExternalEntityType(systemAccountId, {
              // Specify the schema so that self-hosted instances don't need network access to hash.ai
              schema: entityTypeSchema,
            });

            return await getEntityTypeById(context, authentication, {
              entityTypeId: entityTypeSchema.$id,
            });
          } else {
            // If this is NOT a self-hosted instance, i.e. it's the 'main' HASH, we need a web for system types to belong to
            const accountGroupId = await getOrCreateOwningAccountGroupId(
              context,
              params.webShortname,
            );
            const createdEntityType = await createEntityType(
              context,
              authentication,
              {
                ownedById: accountGroupId as OwnedById,
                schema: entityTypeSchema,
                webShortname: params.webShortname,
              },
            ).catch((createError) => {
              logger.warn(
                `Failed to create entity type: ${entityTypeSchema.$id}`,
              );
              throw createError;
            });

            await modifyEntityTypeAuthorizationRelationships(
              context,
              authentication,
              [
                {
                  operation: "delete",
                  relationship: {
                    relation: "owner",
                    resource: {
                      kind: "entityType",
                      resourceId: createdEntityType.schema.$id,
                    },
                    subject: {
                      kind: "accountGroup",
                      subjectId: accountGroupId,
                    },
                  },
                },
                {
                  operation: "create",
                  relationship: {
                    relation: "owner",
                    resource: {
                      kind: "entityType",
                      resourceId: createdEntityType.schema.$id,
                    },
                    subject: {
                      kind: "account",
                      subjectId: systemAccountId,
                    },
                  },
                },
              ],
            );

            return createdEntityType;
          }
>>>>>>> 9454fc12
        } else {
          logger.warn(
            `Failed to check existence of entity type: ${params.title}`,
          );
          throw error;
        }
      });

      return entityType;
    }
  };
};<|MERGE_RESOLUTION|>--- conflicted
+++ resolved
@@ -524,16 +524,6 @@
       }).catch(async (error: Error) => {
         if (error instanceof NotFoundError) {
           // The type was missing, try and create it
-<<<<<<< HEAD
-          return await createEntityType(context, authentication, {
-            ownedById: systemUserAccountId as OwnedById,
-            schema: entityTypeSchema,
-            instantiators: [{ kind: "public" }],
-          }).catch((createError) => {
-            logger.warn(`Failed to create entity type: ${params.title}`);
-            throw createError;
-          });
-=======
           if (isSelfHostedInstance) {
             // If this is a self-hosted instance, the system types will be created as external types without an in-instance web
             await context.graphApi.loadExternalEntityType(systemAccountId, {
@@ -557,6 +547,7 @@
                 ownedById: accountGroupId as OwnedById,
                 schema: entityTypeSchema,
                 webShortname: params.webShortname,
+                instantiators: [{ kind: "public" }],
               },
             ).catch((createError) => {
               logger.warn(
@@ -602,7 +593,6 @@
 
             return createdEntityType;
           }
->>>>>>> 9454fc12
         } else {
           logger.warn(
             `Failed to check existence of entity type: ${params.title}`,
