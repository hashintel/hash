--- conflicted
+++ resolved
@@ -129,19 +129,13 @@
 
   logger.debug("Ensuring account group organization entities exist");
 
-<<<<<<< HEAD
-  for (const [webShortname, { name, websiteUrl }] of Object.entries(
-    owningWebs,
-  )) {
-=======
-  for (const [webShortname, { enabled, name, website }] of Object.entries(
+  for (const [webShortname, { enabled, name, websiteUrl }] of Object.entries(
     owningWebs,
   )) {
     if (!enabled) {
       continue;
     }
 
->>>>>>> 2639da37
     const authentication = { actorId: systemAccountId };
     const foundOrg = await getOrgByShortname(context, authentication, {
       shortname: webShortname,
