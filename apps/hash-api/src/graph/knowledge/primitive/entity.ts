--- conflicted
+++ resolved
@@ -48,10 +48,7 @@
 import { linkedTreeFlatten } from "../../../util";
 import { getEntityTypeById } from "../../ontology/primitive/entity-type";
 import { SYSTEM_TYPES } from "../../system-types";
-<<<<<<< HEAD
 import { ImpureGraphFunction } from "../../util";
-import { createLinkEntity, isEntityLinkEntity } from "./link-entity";
-=======
 import { afterCreateEntityHooks } from "./entity/after-create-entity-hooks";
 import { afterUpdateEntityHooks } from "./entity/after-update-entity-hooks";
 import { beforeUpdateEntityHooks } from "./entity/before-update-entity-hooks";
@@ -60,7 +57,6 @@
   CreateLinkEntityParams,
   isEntityLinkEntity,
 } from "./link-entity";
->>>>>>> 4a4cd110
 
 export type CreateEntityParams = {
   ownedById: OwnedById;
@@ -238,7 +234,6 @@
       entityId: existingEntityId,
     });
 
-    // eslint-disable-next-line @typescript-eslint/no-unnecessary-condition -- account for old browsers
     if (!entity) {
       throw new ApolloError(
         `Entity ${existingEntityId} not found`,
