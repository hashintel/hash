import { VersionedUrl } from "@blockprotocol/type-system";
import {
  EntityStructuralQuery,
  Filter,
  GraphResolveDepths,
} from "@local/hash-graph-client";
import {
  AccountId,
  BaseUrl,
  Entity,
  EntityId,
  EntityMetadata,
  EntityPropertiesObject,
  EntityRootType,
  EntityTypeWithMetadata,
  EntityUuid,
  extractEntityUuidFromEntityId,
  extractOwnedByIdFromEntityId,
  OwnedById,
  splitEntityId,
  Subgraph,
} from "@local/hash-subgraph";
import { getRoots } from "@local/hash-subgraph/stdlib";
import { ApolloError } from "apollo-server-errors";

import {
  EntityDefinition,
  LinkedEntityDefinition,
} from "../../../graphql/api-types.gen";
import { linkedTreeFlatten } from "../../../util";
import {
  currentTimeInstantTemporalAxes,
  ImpureGraphFunction,
  zeroedGraphResolveDepths,
} from "../..";
import { getEntityTypeById } from "../../ontology/primitive/entity-type";
import {
  createLinkEntity,
  isEntityLinkEntity,
  LinkEntity,
} from "./link-entity";

export type CreateEntityParams = {
  ownedById: OwnedById;
  properties: EntityPropertiesObject;
  entityTypeId: VersionedUrl;
  entityUuid?: EntityUuid;
  actorId: AccountId;
};

/** @todo: potentially directly export this from the subgraph package */
export type PropertyValue = EntityPropertiesObject[BaseUrl];

/**
 * Create an entity.
 *
 * @param params.ownedById - the id of the account who owns the entity
 * @param params.entityType - the type of the entity
 * @param params.properties - the properties object of the entity
 * @param params.actorId - the id of the account that is creating the entity
 * @param params.entityUuid (optional) - the uuid of the entity, automatically generated if left undefined
 */
export const createEntity: ImpureGraphFunction<
  CreateEntityParams,
  Promise<Entity>
> = async ({ graphApi }, params) => {
  const {
    ownedById,
    entityTypeId,
    properties,
    actorId,
    entityUuid: overrideEntityUuid,
  } = params;

  const { data: metadata } = await graphApi.createEntity({
    ownedById,
    entityTypeId,
    properties,
    entityUuid: overrideEntityUuid,
    actorId,
  });

  return {
    properties,
    metadata: metadata as EntityMetadata,
  };
};

/**
 * Get entities by a structural query.
 *
 * @param params.query the structural query to filter entities by.
 */
export const getEntities: ImpureGraphFunction<
  {
    query: EntityStructuralQuery;
  },
  Promise<Subgraph<EntityRootType>>
> = async ({ graphApi }, { query }) => {
  return await graphApi
    .getEntitiesByQuery(query)
    .then(({ data: subgraph }) => subgraph as Subgraph<EntityRootType>);
};

/**
 * Get the latest version of an entity by its entity ID.
 *
 * @param params.entityId - the id of the entity
 */
export const getLatestEntityById: ImpureGraphFunction<
  {
    entityId: EntityId;
  },
  Promise<Entity>
> = async (context, params) => {
  const { entityId } = params;

  const [ownedById, entityUuid] = splitEntityId(entityId);

  const [entity, ...unexpectedEntities] = await getEntities(context, {
    query: {
      filter: {
        all: [
          {
            equal: [{ path: ["uuid"] }, { parameter: entityUuid }],
          },
          {
            equal: [{ path: ["ownedById"] }, { parameter: ownedById }],
          },
          { equal: [{ path: ["archived"] }, { parameter: false }] },
        ],
      },
      graphResolveDepths: zeroedGraphResolveDepths,
<<<<<<< HEAD
      temporalAxes: {
        pinned: {
          axis: "transactionTime",
          timestamp: null,
        },
        variable: {
          axis: "decisionTime",
          interval: {
            start: null,
            end: null,
          },
        },
      },
=======
      temporalAxes: currentTimeInstantTemporalAxes,
>>>>>>> 800c1a85
    },
  }).then(getRoots);

  if (unexpectedEntities.length > 0) {
    throw new Error(
      `Critical: Latest entity with entityId ${entityId} returned more than one result.`,
    );
  }

  if (!entity) {
    throw new Error(
      `Critical: Entity with entityId ${entityId} doesn't exist.`,
    );
  }

  return entity;
};

/**
 * Get or create an entity given either by new entity properties or a reference
 * to an existing entity.
 *
 * @param params.ownedById the id of owner of the entity
 * @param params.entityDefinition the definition of how to get or create the entity (excluding any linked entities)
 * @param params.actorId - the id of the account that is creating the entity
 */
export const getOrCreateEntity: ImpureGraphFunction<
  {
    ownedById: OwnedById;
    entityDefinition: Omit<EntityDefinition, "linkedEntities">;
    actorId: AccountId;
  },
  Promise<Entity>
> = async (context, params) => {
  const { entityDefinition, ownedById, actorId } = params;
  const { entityProperties, existingEntityId } = entityDefinition;

  let entity;

  if (existingEntityId) {
    entity = await getLatestEntityById(context, {
      entityId: existingEntityId,
    });

    // eslint-disable-next-line @typescript-eslint/no-unnecessary-condition -- account for old browsers
    if (!entity) {
      throw new ApolloError(
        `Entity ${existingEntityId} not found`,
        "NOT_FOUND",
      );
    }
  } else if (entityProperties) {
    const { entityTypeId } = entityDefinition;

    if (!entityTypeId) {
      throw new ApolloError(
        `Given no valid type identifier. Must be one of entityTypeId`,
        "NOT_FOUND",
      );
    }

    entity = await createEntity(context, {
      ownedById,
      entityTypeId,
      properties: entityProperties,
      actorId,
    });
  } else {
    throw new Error(
      `entityType and one of entityId OR entityProperties must be provided`,
    );
  }

  return entity;
};

/**
 * Create an entity along with any new/existing entities specified through links.
 *
 * @param params.ownedById - the id of owner of the entity
 * @param params.entityTypeId - the id of the entity's type
 * @param params.entityProperties - the properties of the entity
 * @param params.linkedEntities (optional) - the linked entity definitions of the entity
 * @param params.actorId - the id of the account that is creating the entity
 */
export const createEntityWithLinks: ImpureGraphFunction<
  {
    ownedById: OwnedById;
    entityTypeId: VersionedUrl;
    properties: EntityPropertiesObject;
    linkedEntities?: LinkedEntityDefinition[];
    actorId: AccountId;
  },
  Promise<Entity>
> = async (context, params) => {
  const { ownedById, entityTypeId, properties, linkedEntities, actorId } =
    params;

  const entitiesInTree = linkedTreeFlatten<
    EntityDefinition,
    LinkedEntityDefinition,
    "linkedEntities",
    "entity"
  >(
    {
      entityTypeId,
      entityProperties: properties,
      linkedEntities,
    },
    "linkedEntities",
    "entity",
  );

  /**
   * @todo Once the graph API validates the required links of entities on creation, this may have to be reworked in order
   *   to create valid entities.
   *   this code currently creates entities first, then links them together.
   *   See https://app.asana.com/0/1202805690238892/1203046447168478/f
   */
  const entities = await Promise.all(
    entitiesInTree.map(async (definition) => ({
      link: definition.meta
        ? {
            parentIndex: definition.parentIndex,
            meta: definition.meta,
          }
        : undefined,
      entity: await getOrCreateEntity(context, {
        ownedById,
        entityDefinition: definition,
        actorId,
      }),
    })),
  );

  let rootEntity: Entity;
  if (entities[0]) {
    // First element will be the root entity.
    rootEntity = entities[0].entity;
  } else {
    throw new ApolloError(
      "Could not create entity tree",
      "INTERNAL_SERVER_ERROR",
    );
  }

  await Promise.all(
    entities.map(async ({ link, entity }) => {
      if (link) {
        const parentEntity = entities[link.parentIndex];
        if (!parentEntity) {
          throw new ApolloError("Could not find parent entity");
        }
        const linkEntityType = await getEntityTypeById(context, {
          entityTypeId: link.meta.linkEntityTypeId,
        });

        // links are created as an outgoing link from the parent entity to the children.
        await createLinkEntity(context, {
          linkEntityType,
          leftEntityId: parentEntity.entity.metadata.recordId.entityId,
          rightEntityId: entity.metadata.recordId.entityId,
          leftToRightOrder: link.meta.index ?? undefined,
          ownedById,
          actorId,
        });
      }
    }),
  );

  return rootEntity;
};

/**
 * Update an entity.
 *
 * @param entity - the entity being updated
 * @param params.properties - the properties object of the entity
 * @param params.actorId - the id of the account that is updating the entity
 */
export const updateEntity: ImpureGraphFunction<
  {
    entity: Entity;
    entityTypeId?: VersionedUrl;
    properties: EntityPropertiesObject;
    actorId: AccountId;
  },
  Promise<Entity>
> = async ({ graphApi }, params) => {
  const { entity, properties, actorId, entityTypeId } = params;

  const { data: metadata } = await graphApi.updateEntity({
    actorId,
    entityId: entity.metadata.recordId.entityId,
    /**
     * @todo: this field could be optional when updating an entity
     *
     * @see https://app.asana.com/0/1201095311341924/1203285029221330/f
     * */
    entityTypeId: entityTypeId ?? entity.metadata.entityTypeId,
    archived: entity.metadata.archived,
    properties,
  });

  return {
    ...entity,
    metadata: metadata as EntityMetadata,
    properties,
  };
};

export const archiveEntity: ImpureGraphFunction<
  {
    entity: Entity;
    actorId: AccountId;
  },
  Promise<void>
> = async ({ graphApi }, params) => {
  const { entity, actorId } = params;
  await graphApi.updateEntity({
    entityId: entity.metadata.recordId.entityId,
    archived: true,
    actorId,
    /**
     * @todo: these fields shouldn't be required when archiving an entity
     *
     * @see https://app.asana.com/0/1201095311341924/1203285029221330/f
     * */
    entityTypeId: entity.metadata.entityTypeId,
    properties: entity.properties,
  });
};

/**
 * Update multiple top-level properties on an entity.
 *
 * @param entity - the entity being updated
 * @param params.updatedProperties - an array of the properties being updated
 * @param params.actorId - the id of the account that is updating the entity
 */
export const updateEntityProperties: ImpureGraphFunction<
  {
    entity: Entity;
    updatedProperties: {
      propertyTypeBaseUrl: BaseUrl;
      value: PropertyValue | undefined | undefined;
    }[];
    actorId: AccountId;
  },
  Promise<Entity>
> = async (ctx, params) => {
  const { entity, updatedProperties, actorId } = params;

  return await updateEntity(ctx, {
    entity,
    properties: updatedProperties.reduce<EntityPropertiesObject>(
      (prev, { propertyTypeBaseUrl, value }) =>
        value
          ? {
              ...prev,
              [propertyTypeBaseUrl]: value,
            }
          : prev,
      entity.properties,
    ),
    actorId,
  });
};

/**
 * Update a top-level property on an entity.
 *
 * @param params.entity - the entity being updated
 * @param params.propertyTypeBaseUrl - the property type base URL of the property being updated
 * @param params.value - the updated value of the property
 * @param params.actorId - the id of the account that is updating the entity
 */
export const updateEntityProperty: ImpureGraphFunction<
  {
    entity: Entity;
    propertyTypeBaseUrl: BaseUrl;
    value: PropertyValue | undefined;
    actorId: AccountId;
  },
  Promise<Entity>
> = async (ctx, params) => {
  const { entity, propertyTypeBaseUrl, value, actorId } = params;

  return await updateEntityProperties(ctx, {
    entity,
    updatedProperties: [{ propertyTypeBaseUrl, value }],
    actorId,
  });
};

/**
 * Get the incoming links of an entity.
 *
 * @param params.entity - the entity
 * @param params.linkEntityType (optional) - the specific link entity type of the incoming links
 */
export const getEntityIncomingLinks: ImpureGraphFunction<
  {
    entity: Entity;
    linkEntityType?: EntityTypeWithMetadata;
  },
  Promise<LinkEntity[]>
> = async (context, params) => {
  const { entity } = params;
  const filter: Filter = {
    all: [
      {
        equal: [
          { path: ["rightEntity", "uuid"] },
          {
            parameter: extractEntityUuidFromEntityId(
              entity.metadata.recordId.entityId,
            ),
          },
        ],
      },
      {
        equal: [
          { path: ["rightEntity", "ownedById"] },
          {
            parameter: extractOwnedByIdFromEntityId(
              entity.metadata.recordId.entityId,
            ),
          },
        ],
      },
      {
        equal: [{ path: ["archived"] }, { parameter: false }],
      },
    ],
  };

  if (params.linkEntityType) {
    filter.all.push({
      equal: [
        { path: ["type", "versionedUrl"] },
        {
          parameter: params.linkEntityType.schema.$id,
        },
      ],
    });
  }

  const incomingLinkEntitiesSubgraph = await getEntities(context, {
    query: {
      filter,
      graphResolveDepths: zeroedGraphResolveDepths,
      temporalAxes: currentTimeInstantTemporalAxes,
    },
  });

  const incomingLinkEntities = getRoots(incomingLinkEntitiesSubgraph).map(
    (linkEntity) => {
      if (!isEntityLinkEntity(linkEntity)) {
        throw new Error(
          `Entity with ID ${linkEntity.metadata.recordId.entityId} is not a link entity.`,
        );
      }
      return linkEntity;
    },
  );

  return incomingLinkEntities;
};

/**
 * Get the outgoing links of an entity.
 *
 * @param params.entityId - the entityId of the entity to get the outgoing links of
 * @param [params.linkEntityTypeVersionedUrl] (optional) – the specific link type of the outgoing links to filter to
 * @param [params.rightEntityId] (optional) – limit returned links to those with the specified right entity
 */
export const getEntityOutgoingLinks: ImpureGraphFunction<
  {
    entityId: EntityId;
    linkEntityTypeVersionedUrl?: VersionedUrl;
    rightEntityId?: EntityId;
  },
  Promise<LinkEntity[]>
> = async (context, params) => {
  const { entityId, linkEntityTypeVersionedUrl, rightEntityId } = params;
  const filter: Filter = {
    all: [
      {
        equal: [
          { path: ["leftEntity", "uuid"] },
          {
            parameter: extractEntityUuidFromEntityId(entityId),
          },
        ],
      },
      {
        equal: [
          { path: ["leftEntity", "ownedById"] },
          {
            parameter: extractOwnedByIdFromEntityId(entityId),
          },
        ],
      },
      {
        equal: [{ path: ["archived"] }, { parameter: false }],
      },
    ],
  };

  if (linkEntityTypeVersionedUrl) {
    filter.all.push({
      equal: [
        { path: ["type", "versionedUrl"] },
        {
          parameter: linkEntityTypeVersionedUrl,
        },
      ],
    });
  }

  if (rightEntityId) {
    filter.all.push(
      {
        equal: [
          { path: ["rightEntity", "uuid"] },
          {
            parameter: extractEntityUuidFromEntityId(rightEntityId),
          },
        ],
      },
      {
        equal: [
          { path: ["rightEntity", "ownedById"] },
          {
            parameter: extractOwnedByIdFromEntityId(rightEntityId),
          },
        ],
      },
    );
  }

  const outgoingLinkEntitiesSubgraph = await getEntities(context, {
    query: {
      filter,
      graphResolveDepths: zeroedGraphResolveDepths,
      temporalAxes: currentTimeInstantTemporalAxes,
    },
  });

  const outgoingLinkEntities = getRoots(outgoingLinkEntitiesSubgraph).map(
    (linkEntity) => {
      if (!isEntityLinkEntity(linkEntity)) {
        throw new Error(
          `Entity with ID ${linkEntity.metadata.recordId.entityId} is not a link entity.`,
        );
      }
      return linkEntity;
    },
  );

  return outgoingLinkEntities;
};

/**
 * Get subgraph rooted at the entity.
 *
 * @param params.entity - the entity
 * @param params.graphResolveDepths - the custom resolve depths of the subgraph
 */
export const getLatestEntityRootedSubgraph: ImpureGraphFunction<
  { entity: Entity; graphResolveDepths: Partial<GraphResolveDepths> },
  Promise<Subgraph<EntityRootType>>
> = async (context, params) => {
  const { entity, graphResolveDepths } = params;

  return await getEntities(context, {
    query: {
      filter: {
        all: [
          {
            equal: [
              { path: ["uuid"] },
              {
                parameter: extractEntityUuidFromEntityId(
                  entity.metadata.recordId.entityId,
                ),
              },
            ],
          },
          {
            equal: [
              { path: ["ownedById"] },
              {
                parameter: extractOwnedByIdFromEntityId(
                  entity.metadata.recordId.entityId,
                ),
              },
            ],
          },
          { equal: [{ path: ["archived"] }, { parameter: false }] },
        ],
      },
      graphResolveDepths: {
        ...zeroedGraphResolveDepths,
        ...graphResolveDepths,
      },
      temporalAxes: currentTimeInstantTemporalAxes,
    },
  });
};<|MERGE_RESOLUTION|>--- conflicted
+++ resolved
@@ -131,7 +131,6 @@
         ],
       },
       graphResolveDepths: zeroedGraphResolveDepths,
-<<<<<<< HEAD
       temporalAxes: {
         pinned: {
           axis: "transactionTime",
@@ -145,9 +144,7 @@
           },
         },
       },
-=======
       temporalAxes: currentTimeInstantTemporalAxes,
->>>>>>> 800c1a85
     },
   }).then(getRoots);
 
