--- conflicted
+++ resolved
@@ -46,6 +46,7 @@
 import { getEntityTypeById } from "../../ontology/primitive/entity-type";
 import { SYSTEM_TYPES } from "../../system-types";
 import { createLinkEntity, isEntityLinkEntity } from "./link-entity";
+import { publicUserAccountId } from "../../../graphql/context";
 
 export type CreateEntityParams = {
   ownedById: OwnedById;
@@ -719,7 +720,6 @@
     .checkEntityPermission(actorId, params.entityId, params.permission)
     .then(({ data }) => data.has_permission);
 
-<<<<<<< HEAD
 export const checkPermissionsOnEntity: ImpureGraphFunction<
   { entity: Pick<Entity, "metadata"> },
   Promise<UserPermissions>
@@ -736,7 +736,11 @@
   const [entityEditable, membersEditable] = await Promise.all([
     isPublicUser
       ? false
-      : await canUpdateEntity(graphContext, { actorId }, { entityId }),
+      : await checkEntityPermission(
+          graphContext,
+          { actorId },
+          { entityId, permission: "update" },
+        ),
     isAccountGroup
       ? isPublicUser
         ? false
@@ -788,14 +792,6 @@
   return userPermissionsOnEntities;
 };
 
-export const isEntityPublic: ImpureGraphFunction<
-  { entityId: EntityId },
-  Promise<boolean>
-> = async (ctx, _, params) =>
-  canViewEntity(ctx, { actorId: publicUserAccountId }, params);
-
-=======
->>>>>>> 5332bf77
 export const getEntityAuthorizationRelationships: ImpureGraphFunction<
   { entityId: EntityId },
   Promise<EntityAuthorizationRelationship[]>
