--- conflicted
+++ resolved
@@ -130,40 +130,10 @@
           { equal: [{ path: ["archived"] }, { parameter: false }] },
         ],
       },
-<<<<<<< HEAD
       graphResolveDepths: zeroedGraphResolveDepths,
       temporalAxes: currentTimeInstantTemporalAxes,
-    })
-    .then(({ data: subgraph }) =>
-      getRoots(subgraph as Subgraph<EntityRootType>),
-    );
-=======
-      graphResolveDepths: {
-        inheritsFrom: { outgoing: 0 },
-        constrainsValuesOn: { outgoing: 0 },
-        constrainsPropertiesOn: { outgoing: 0 },
-        constrainsLinksOn: { outgoing: 0 },
-        constrainsLinkDestinationsOn: { outgoing: 0 },
-        isOfType: { outgoing: 0 },
-        hasLeftEntity: { incoming: 0, outgoing: 0 },
-        hasRightEntity: { incoming: 0, outgoing: 0 },
-      },
-      temporalAxes: {
-        pinned: {
-          axis: "transactionTime",
-          timestamp: null,
-        },
-        variable: {
-          axis: "decisionTime",
-          interval: {
-            start: null,
-            end: null,
-          },
-        },
-      },
     },
   }).then(getRoots);
->>>>>>> be68396b
 
   if (unexpectedEntities.length > 0) {
     throw new Error(
@@ -514,15 +484,9 @@
     query: {
       filter,
       graphResolveDepths: zeroedGraphResolveDepths,
-<<<<<<< HEAD
       temporalAxes: currentTimeInstantTemporalAxes,
-    })
-    .then(({ data }) => data as Subgraph<EntityRootType>);
-=======
-      temporalAxes,
     },
   });
->>>>>>> be68396b
 
   const incomingLinkEntities = getRoots(incomingLinkEntitiesSubgraph).map(
     (linkEntity) => {
@@ -617,37 +581,13 @@
     );
   }
 
-<<<<<<< HEAD
-  const outgoingLinkEntitiesSubgraph = await graphApi
-    .getEntitiesByQuery({
-      filter,
-      graphResolveDepths: zeroedGraphResolveDepths,
-      temporalAxes: currentTimeInstantTemporalAxes,
-    })
-    .then(({ data }) => data as Subgraph<EntityRootType>);
-=======
-  const temporalAxes: QueryTemporalAxesUnresolved = {
-    pinned: {
-      axis: "transactionTime",
-      timestamp: null,
-    },
-    variable: {
-      axis: "decisionTime",
-      interval: {
-        start: null,
-        end: null,
-      },
-    },
-  };
-
   const outgoingLinkEntitiesSubgraph = await getEntities(context, {
     query: {
       filter,
       graphResolveDepths: zeroedGraphResolveDepths,
-      temporalAxes,
+      temporalAxes: currentTimeInstantTemporalAxes,
     },
   });
->>>>>>> be68396b
 
   const outgoingLinkEntities = getRoots(outgoingLinkEntitiesSubgraph).map(
     (linkEntity) => {
@@ -675,39 +615,6 @@
 > = async (context, params) => {
   const { entity, graphResolveDepths } = params;
 
-<<<<<<< HEAD
-  const { data: entitySubgraph } = await graphApi.getEntitiesByQuery({
-    filter: {
-      all: [
-        {
-          equal: [
-            { path: ["uuid"] },
-            {
-              parameter: extractEntityUuidFromEntityId(
-                entity.metadata.recordId.entityId,
-              ),
-            },
-          ],
-        },
-        {
-          equal: [
-            { path: ["ownedById"] },
-            {
-              parameter: extractOwnedByIdFromEntityId(
-                entity.metadata.recordId.entityId,
-              ),
-            },
-          ],
-        },
-        { equal: [{ path: ["archived"] }, { parameter: false }] },
-      ],
-    },
-    graphResolveDepths: {
-      ...zeroedGraphResolveDepths,
-      ...graphResolveDepths,
-    },
-    temporalAxes: currentTimeInstantTemporalAxes,
-=======
   return await getEntities(context, {
     query: {
       filter: {
@@ -736,30 +643,10 @@
         ],
       },
       graphResolveDepths: {
-        inheritsFrom: { outgoing: 0 },
-        constrainsValuesOn: { outgoing: 0 },
-        constrainsPropertiesOn: { outgoing: 0 },
-        constrainsLinksOn: { outgoing: 0 },
-        constrainsLinkDestinationsOn: { outgoing: 0 },
-        isOfType: { outgoing: 0 },
-        hasLeftEntity: { incoming: 0, outgoing: 0 },
-        hasRightEntity: { incoming: 0, outgoing: 0 },
+        ...zeroedGraphResolveDepths,
         ...graphResolveDepths,
       },
-      temporalAxes: {
-        pinned: {
-          axis: "transactionTime",
-          timestamp: null,
-        },
-        variable: {
-          axis: "decisionTime",
-          interval: {
-            start: null,
-            end: null,
-          },
-        },
-      },
+      temporalAxes: currentTimeInstantTemporalAxes,
     },
->>>>>>> be68396b
   });
 };