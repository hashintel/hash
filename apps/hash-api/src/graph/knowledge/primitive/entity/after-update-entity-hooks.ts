import { TextToken } from "@local/hash-graphql-shared/graphql/types";
<<<<<<< HEAD
import { systemTypes } from "@local/hash-isomorphic-utils/ontology-types";
=======
import {
  blockProtocolTypes,
  types,
} from "@local/hash-isomorphic-utils/ontology-types";
>>>>>>> f0d0eba7
import {
  entityIdFromOwnedByIdAndEntityUuid,
  EntityUuid,
  OwnedById,
} from "@local/hash-subgraph";
import { extractBaseUrl } from "@local/hash-subgraph/type-system-patch";

import {
  archiveNotification,
  createMentionNotification,
  getMentionNotification,
} from "../../system-types/notification";
import {
  getMentionedUsersInTextualContent,
  getTextFromEntity,
} from "../../system-types/text";
import { getUserById } from "../../system-types/user";
import { getTextUpdateOccurredInPageAndComment } from "./shared/mention-notification";
import {
  UpdateEntityHook,
  UpdateEntityHookCallback,
} from "./update-entity-hooks";

/**
 * This after update `Text` entity hook is responsible for creating
 * mention notifications if the textual content contain a mention to a user and:
 * - the `Text` entity is in a page
 * - the `Text` entity is in a comment that's on a page
 */
const textEntityUpdateHookCallback: UpdateEntityHookCallback = async ({
  entity,
  updatedProperties,
  authentication,
  context,
}) => {
  const text = getTextFromEntity({ entity });

  const { occurredInComment, occurredInPage } =
    await getTextUpdateOccurredInPageAndComment(context, authentication, {
      text,
    });

  if (!occurredInPage) {
    return;
  }

  const previousTextualContent = text.textualContent;

  const updatedTextualContent = updatedProperties[
    extractBaseUrl(
      blockProtocolTypes.propertyType.textualContent.propertyTypeId,
    )
  ] as TextToken[];

  /** @todo: check whether textual content has changed before performing expensive operations */

  const [previousMentionedUsers, updatedMentionedUsers] = await Promise.all([
    getMentionedUsersInTextualContent(context, authentication, {
      textualContent: previousTextualContent,
    }),
    getMentionedUsersInTextualContent(context, authentication, {
      textualContent: updatedTextualContent,
    }),
  ]);

  const addedMentionedUsers = updatedMentionedUsers.filter(
    (user) =>
      !previousMentionedUsers.some(
        (previousUser) =>
          previousUser.entity.metadata.recordId.entityId ===
          user.entity.metadata.recordId.entityId,
      ),
  );

  const removedMentionedUsers = previousMentionedUsers.filter(
    (previousUser) =>
      !updatedMentionedUsers.some(
        (user) =>
          user.entity.metadata.recordId.entityId ===
          previousUser.entity.metadata.recordId.entityId,
      ),
  );

  const triggeredByUser = await getUserById(context, authentication, {
    entityId: entityIdFromOwnedByIdAndEntityUuid(
      authentication.actorId as OwnedById,
      authentication.actorId as string as EntityUuid,
    ),
  });

  await Promise.all([
    ...removedMentionedUsers.map(async (removedMentionedUser) => {
      const existingNotification = await getMentionNotification(
        context,
        { actorId: removedMentionedUser.accountId },
        {
          recipient: removedMentionedUser,
          triggeredByUser,
          occurredInEntity: occurredInPage,
          occurredInComment,
          occurredInText: text,
        },
      );

      if (existingNotification) {
        await archiveNotification(
          context,
          { actorId: removedMentionedUser.accountId },
          { notification: existingNotification },
        );
      }
    }),
    ...addedMentionedUsers.map(async (addedMentionedUser) => {
      const existingNotification = await getMentionNotification(
        context,
        /** @todo: use authentication of machine user instead */
        { actorId: addedMentionedUser.accountId },
        {
          recipient: addedMentionedUser,
          triggeredByUser,
          occurredInEntity: occurredInPage,
          occurredInComment,
          occurredInText: text,
        },
      );

      if (!existingNotification) {
        await createMentionNotification(
          context,
          /** @todo: use authentication of machine user instead */
          { actorId: addedMentionedUser.accountId },
          {
            ownedById: addedMentionedUser.accountId as OwnedById,
            occurredInEntity: occurredInPage,
            occurredInComment,
            occurredInText: text,
            triggeredByUser,
          },
        );
      }
    }),
  ]);
};

export const afterUpdateEntityHooks: UpdateEntityHook[] = [
  {
    entityTypeId: systemTypes.entityType.text.entityTypeId,
    callback: textEntityUpdateHookCallback,
  },
];<|MERGE_RESOLUTION|>--- conflicted
+++ resolved
@@ -1,12 +1,8 @@
 import { TextToken } from "@local/hash-graphql-shared/graphql/types";
-<<<<<<< HEAD
-import { systemTypes } from "@local/hash-isomorphic-utils/ontology-types";
-=======
 import {
   blockProtocolTypes,
-  types,
+  systemTypes,
 } from "@local/hash-isomorphic-utils/ontology-types";
->>>>>>> f0d0eba7
 import {
   entityIdFromOwnedByIdAndEntityUuid,
   EntityUuid,
