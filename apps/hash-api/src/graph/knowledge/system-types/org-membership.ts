<<<<<<< HEAD
import type { EntityId } from "@blockprotocol/type-system";
import { extractEntityUuidFromEntityId } from "@blockprotocol/type-system";
=======
import type { ActorEntityUuid, EntityId } from "@blockprotocol/type-system";
import { extractWebIdFromEntityId } from "@blockprotocol/type-system";
>>>>>>> dfe95770
import { EntityTypeMismatchError } from "@local/hash-backend-utils/error";
import type { HashLinkEntity } from "@local/hash-graph-sdk/entity";
import { createOrgMembershipAuthorizationRelationships } from "@local/hash-isomorphic-utils/graph-queries";
import { systemLinkEntityTypes } from "@local/hash-isomorphic-utils/ontology-type-ids";
import type { IsMemberOf } from "@local/hash-isomorphic-utils/system-types/shared";
<<<<<<< HEAD
import {
  extractActorIdFromActorEntityId,
  extractWebIdFromActorEntityId,
} from "@local/hash-subgraph/stdlib";
import type {
  ActorEntityId,
  ActorGroupEntityId,
} from "@local/hash-subgraph/types";
=======
>>>>>>> dfe95770

import type {
  ImpureGraphFunction,
  PureGraphFunction,
} from "../../context-types";
import {
  createLinkEntity,
  getLinkEntityLeftEntity,
  getLinkEntityRightEntity,
} from "../primitive/link-entity";
import type { Org } from "./org";
import { getOrgFromEntity } from "./org";
import type { User } from "./user";
import { getUserFromEntity } from "./user";

export type OrgMembership = {
  linkEntity: HashLinkEntity<IsMemberOf>;
};

export const getOrgMembershipFromLinkEntity: PureGraphFunction<
  { linkEntity: HashLinkEntity },
  OrgMembership
> = ({ linkEntity }) => {
  if (
    !linkEntity.metadata.entityTypeIds.includes(
      systemLinkEntityTypes.isMemberOf.linkEntityTypeId,
    )
  ) {
    throw new EntityTypeMismatchError(
      linkEntity.metadata.recordId.entityId,
      systemLinkEntityTypes.isMemberOf.linkEntityTypeId,
      linkEntity.metadata.entityTypeIds,
    );
  }

  return {
    linkEntity: linkEntity as HashLinkEntity<IsMemberOf>,
  };
};

/**
 * Create a system OrgMembership entity.
 *
 * @param params.org - the org
 * @param params.user - the user
 *
 * @see {@link createLinkEntity} for the documentation of the remaining parameters
 */
export const createOrgMembership: ImpureGraphFunction<
  {
    orgEntityId: EntityId;
    userEntityId: EntityId;
  },
  Promise<OrgMembership>
> = async (ctx, authentication, { userEntityId, orgEntityId }) => {
<<<<<<< HEAD
  const userActorId = extractActorIdFromActorEntityId(
    userEntityId as ActorEntityId,
  );
  const orgWebId = extractWebIdFromActorEntityId(
    orgEntityId as ActorGroupEntityId,
  );
=======
  const userActorId = extractWebIdFromEntityId(userEntityId);
  const orgActorGroupId = extractWebIdFromEntityId(orgEntityId);
>>>>>>> dfe95770

  await ctx.graphApi.addAccountGroupMember(
    authentication.actorId,
    orgWebId,
    userActorId,
  );

  let linkEntity;
  try {
    linkEntity = await createLinkEntity<IsMemberOf>(ctx, authentication, {
<<<<<<< HEAD
      webId: orgWebId,
=======
      webId: orgActorGroupId,
>>>>>>> dfe95770
      properties: { value: {} },
      linkData: {
        leftEntityId: userEntityId,
        rightEntityId: orgEntityId,
      },
      entityTypeIds: [systemLinkEntityTypes.isMemberOf.linkEntityTypeId],
      relationships: createOrgMembershipAuthorizationRelationships({
        memberAccountId: userActorId as ActorEntityUuid,
      }),
    });
  } catch (error) {
    await ctx.graphApi.removeAccountGroupMember(
      authentication.actorId,
<<<<<<< HEAD
      extractEntityUuidFromEntityId(orgEntityId),
      extractActorIdFromActorEntityId(userEntityId as ActorEntityId),
=======
      extractWebIdFromEntityId(orgEntityId),
      extractWebIdFromEntityId(userEntityId),
>>>>>>> dfe95770
    );

    throw error;
  }

  return { linkEntity };
};

/**
 * Get the org linked to the org membership.
 *
 * @param orgMembership - the org membership
 */
export const getOrgMembershipOrg: ImpureGraphFunction<
  { orgMembership: OrgMembership },
  Promise<Org>
> = async (ctx, authentication, { orgMembership }) => {
  const orgEntity = await getLinkEntityRightEntity(ctx, authentication, {
    linkEntity: orgMembership.linkEntity,
  });

  return getOrgFromEntity({ entity: orgEntity });
};

/**
 * Get the user linked to the org membership.
 *
 * @param params.orgMembership - the org membership
 */
export const getOrgMembershipUser: ImpureGraphFunction<
  { orgMembership: OrgMembership },
  Promise<User>
> = async (ctx, authentication, { orgMembership }) => {
  const userEntity = await getLinkEntityLeftEntity(ctx, authentication, {
    linkEntity: orgMembership.linkEntity,
  });

  return getUserFromEntity({ entity: userEntity });
};<|MERGE_RESOLUTION|>--- conflicted
+++ resolved
@@ -1,26 +1,10 @@
-<<<<<<< HEAD
-import type { EntityId } from "@blockprotocol/type-system";
-import { extractEntityUuidFromEntityId } from "@blockprotocol/type-system";
-=======
 import type { ActorEntityUuid, EntityId } from "@blockprotocol/type-system";
 import { extractWebIdFromEntityId } from "@blockprotocol/type-system";
->>>>>>> dfe95770
 import { EntityTypeMismatchError } from "@local/hash-backend-utils/error";
 import type { HashLinkEntity } from "@local/hash-graph-sdk/entity";
 import { createOrgMembershipAuthorizationRelationships } from "@local/hash-isomorphic-utils/graph-queries";
 import { systemLinkEntityTypes } from "@local/hash-isomorphic-utils/ontology-type-ids";
 import type { IsMemberOf } from "@local/hash-isomorphic-utils/system-types/shared";
-<<<<<<< HEAD
-import {
-  extractActorIdFromActorEntityId,
-  extractWebIdFromActorEntityId,
-} from "@local/hash-subgraph/stdlib";
-import type {
-  ActorEntityId,
-  ActorGroupEntityId,
-} from "@local/hash-subgraph/types";
-=======
->>>>>>> dfe95770
 
 import type {
   ImpureGraphFunction,
@@ -76,17 +60,8 @@
   },
   Promise<OrgMembership>
 > = async (ctx, authentication, { userEntityId, orgEntityId }) => {
-<<<<<<< HEAD
-  const userActorId = extractActorIdFromActorEntityId(
-    userEntityId as ActorEntityId,
-  );
-  const orgWebId = extractWebIdFromActorEntityId(
-    orgEntityId as ActorGroupEntityId,
-  );
-=======
   const userActorId = extractWebIdFromEntityId(userEntityId);
-  const orgActorGroupId = extractWebIdFromEntityId(orgEntityId);
->>>>>>> dfe95770
+  const orgWebId = extractWebIdFromEntityId(orgEntityId);
 
   await ctx.graphApi.addAccountGroupMember(
     authentication.actorId,
@@ -97,11 +72,7 @@
   let linkEntity;
   try {
     linkEntity = await createLinkEntity<IsMemberOf>(ctx, authentication, {
-<<<<<<< HEAD
       webId: orgWebId,
-=======
-      webId: orgActorGroupId,
->>>>>>> dfe95770
       properties: { value: {} },
       linkData: {
         leftEntityId: userEntityId,
@@ -115,13 +86,8 @@
   } catch (error) {
     await ctx.graphApi.removeAccountGroupMember(
       authentication.actorId,
-<<<<<<< HEAD
-      extractEntityUuidFromEntityId(orgEntityId),
-      extractActorIdFromActorEntityId(userEntityId as ActorEntityId),
-=======
       extractWebIdFromEntityId(orgEntityId),
       extractWebIdFromEntityId(userEntityId),
->>>>>>> dfe95770
     );
 
     throw error;
