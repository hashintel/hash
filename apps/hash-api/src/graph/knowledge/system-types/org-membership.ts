--- conflicted
+++ resolved
@@ -1,10 +1,5 @@
-<<<<<<< HEAD
-import type { ActorId, EntityId } from "@blockprotocol/type-system";
-import { extractOwnedByIdFromEntityId } from "@blockprotocol/type-system";
-=======
-import type { EntityId, WebId } from "@blockprotocol/type-system";
-import { extractEntityUuidFromEntityId } from "@blockprotocol/type-system";
->>>>>>> fec03152
+import type { EntityId } from "@blockprotocol/type-system";
+import { extractWebIdFromEntityId } from "@blockprotocol/type-system";
 import { EntityTypeMismatchError } from "@local/hash-backend-utils/error";
 import type { HashLinkEntity } from "@local/hash-graph-sdk/entity";
 import { createOrgMembershipAuthorizationRelationships } from "@local/hash-isomorphic-utils/graph-queries";
@@ -65,8 +60,8 @@
   },
   Promise<OrgMembership>
 > = async (ctx, authentication, { userEntityId, orgEntityId }) => {
-  const userActorId = extractOwnedByIdFromEntityId(userEntityId) as ActorId;
-  const orgActorGroupId = extractOwnedByIdFromEntityId(orgEntityId);
+  const userActorId = extractWebIdFromEntityId(userEntityId);
+  const orgActorGroupId = extractWebIdFromEntityId(orgEntityId);
 
   await ctx.graphApi.addAccountGroupMember(
     authentication.actorId,
@@ -77,11 +72,7 @@
   let linkEntity;
   try {
     linkEntity = await createLinkEntity<IsMemberOf>(ctx, authentication, {
-<<<<<<< HEAD
-      ownedById: orgActorGroupId,
-=======
-      webId: orgActorGroupId as WebId,
->>>>>>> fec03152
+      webId: orgActorGroupId,
       properties: { value: {} },
       linkData: {
         leftEntityId: userEntityId,
@@ -95,8 +86,8 @@
   } catch (error) {
     await ctx.graphApi.removeAccountGroupMember(
       authentication.actorId,
-      extractOwnedByIdFromEntityId(orgEntityId),
-      extractOwnedByIdFromEntityId(userEntityId),
+      extractWebIdFromEntityId(orgEntityId),
+      extractWebIdFromEntityId(userEntityId),
     );
 
     throw error;
