--- conflicted
+++ resolved
@@ -3,14 +3,11 @@
   generateVersionedUrlMatchingFilter,
   zeroedGraphResolveDepths,
 } from "@local/hash-isomorphic-utils/graph-queries";
-<<<<<<< HEAD
 import { systemTypes } from "@local/hash-isomorphic-utils/ontology-type-ids";
-=======
 import {
   contentLinkTypeFilter,
   pageEntityTypeFilter,
 } from "@local/hash-isomorphic-utils/page-entity-type-ids";
->>>>>>> 6a19deb9
 import { simplifyProperties } from "@local/hash-isomorphic-utils/simplify-properties";
 import { TextProperties } from "@local/hash-isomorphic-utils/system-types/shared";
 import { TextToken } from "@local/hash-isomorphic-utils/types";
@@ -143,14 +140,7 @@
     query: {
       filter: {
         all: [
-<<<<<<< HEAD
-          generateVersionedUrlMatchingFilter(
-            systemTypes.linkEntityType.contains.linkEntityTypeId,
-            { ignoreParents: true },
-          ),
-=======
           contentLinkTypeFilter,
->>>>>>> 6a19deb9
           {
             any: matchingBlockDataLinks.map(({ linkData }) => ({
               equal: [
@@ -174,14 +164,7 @@
     query: {
       filter: {
         all: [
-<<<<<<< HEAD
-          generateVersionedUrlMatchingFilter(
-            systemTypes.entityType.page.entityTypeId,
-            { ignoreParents: true },
-          ),
-=======
           pageEntityTypeFilter,
->>>>>>> 6a19deb9
           {
             any: matchingContainsLinks.map(({ metadata }) => ({
               equal: [
