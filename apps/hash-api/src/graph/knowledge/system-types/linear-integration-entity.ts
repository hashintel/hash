import type { EntityRootType } from "@blockprotocol/graph";
import {
  getRightEntityForLinkEntity,
  getRoots,
} from "@blockprotocol/graph/stdlib";
import type {
  ActorEntityUuid,
  BaseUrl,
  Entity,
  EntityId,
  MachineId,
} from "@blockprotocol/type-system";
import {
  extractEntityUuidFromEntityId,
  extractWebIdFromEntityId,
} from "@blockprotocol/type-system";
import { EntityTypeMismatchError } from "@local/hash-backend-utils/error";
import type { EntityRelationAndSubjectBranded } from "@local/hash-graph-sdk/authorization";
import type { HashEntity } from "@local/hash-graph-sdk/entity";
import { createPolicy } from "@local/hash-graph-sdk/policy";
import {
  currentTimeInstantTemporalAxes,
  generateVersionedUrlMatchingFilter,
  zeroedGraphResolveDepths,
} from "@local/hash-isomorphic-utils/graph-queries";
import {
  systemEntityTypes,
  systemLinkEntityTypes,
  systemPropertyTypes,
} from "@local/hash-isomorphic-utils/ontology-type-ids";
import { simplifyProperties } from "@local/hash-isomorphic-utils/simplify-properties";
import {
  mapGraphApiEntityToEntity,
  mapGraphApiSubgraphToSubgraph,
} from "@local/hash-isomorphic-utils/subgraph-mapping";
import type {
  LinearIntegration as LinearIntegrationEntity,
  SyncLinearDataWith,
  SyncLinearDataWithProperties,
} from "@local/hash-isomorphic-utils/system-types/linearintegration";

import type {
  ImpureGraphFunction,
  PureGraphFunction,
} from "../../context-types";
import { getLatestEntityById, updateEntity } from "../primitive/entity";
import { createLinkEntity } from "../primitive/link-entity";

export type LinearIntegration = {
  linearOrgId: string;
  entity: Entity<LinearIntegrationEntity>;
};

function assertLinearIntegrationEntity(
  entity: Entity,
): asserts entity is Entity<LinearIntegrationEntity> {
  if (
    !entity.metadata.entityTypeIds.includes(
      systemEntityTypes.linearIntegration.entityTypeId,
    )
  ) {
    throw new EntityTypeMismatchError(
      entity.metadata.recordId.entityId,
      systemEntityTypes.linearIntegration.entityTypeId,
      entity.metadata.entityTypeIds,
    );
  }
}

export const getLinearIntegrationFromEntity: PureGraphFunction<
  { entity: Entity },
  LinearIntegration
> = ({ entity }) => {
  assertLinearIntegrationEntity(entity);

  const { linearOrgId } = simplifyProperties(entity.properties);

  return { linearOrgId, entity };
};

/**
 * Get all linear integrations by the linear org ID
 */
export const getAllLinearIntegrationsWithLinearOrgId: ImpureGraphFunction<
  { linearOrgId: string; includeDrafts?: boolean },
  Promise<LinearIntegration[]>
> = async ({ graphApi }, { actorId }, params) => {
  const { linearOrgId, includeDrafts = false } = params;

  const entities = await graphApi
    .getEntities(actorId, {
      filter: {
        all: [
          generateVersionedUrlMatchingFilter(
            systemEntityTypes.linearIntegration.entityTypeId,
            { ignoreParents: true },
          ),
          {
            equal: [
              {
                path: [
                  "properties",
                  systemPropertyTypes.linearOrgId.propertyTypeBaseUrl,
                ],
              },
              { parameter: linearOrgId },
            ],
          },
        ],
      },
      temporalAxes: currentTimeInstantTemporalAxes,
      includeDrafts,
    })
    .then(({ data: response }) =>
      response.entities.map((entity) =>
        mapGraphApiEntityToEntity<LinearIntegrationEntity>(entity, null, true),
      ),
    );

  return entities.map((entity) => getLinearIntegrationFromEntity({ entity }));
};

/**
 * Get a linear integration by the linear org ID
 */
export const getLinearIntegrationByLinearOrgId: ImpureGraphFunction<
  {
    userAccountId: ActorEntityUuid;
    linearOrgId: string;
    includeDrafts?: boolean;
  },
  Promise<LinearIntegration | null>
> = async ({ graphApi }, { actorId }, params) => {
  const { userAccountId, linearOrgId, includeDrafts = false } = params;
  const entities = await graphApi
    .getEntities(actorId, {
      filter: {
        all: [
          {
            equal: [{ path: ["webId"] }, { parameter: userAccountId }],
          },
          generateVersionedUrlMatchingFilter(
            systemEntityTypes.linearIntegration.entityTypeId,
            { ignoreParents: true },
          ),
          {
            equal: [
              {
                path: [
                  "properties",
                  systemPropertyTypes.linearOrgId.propertyTypeBaseUrl,
                ],
              },
              { parameter: linearOrgId },
            ],
          },
        ],
      },
      temporalAxes: currentTimeInstantTemporalAxes,
      includeDrafts,
    })
    .then(({ data: response }) =>
      response.entities.map((entity) =>
        mapGraphApiEntityToEntity(entity, null, true),
      ),
    );

  if (entities.length > 1) {
    throw new Error(
      `More than one (${entities.length}) linear integrations found for the user with the linear org ID ${linearOrgId}`,
    );
  }

  const entity = entities[0];

  return entity ? getLinearIntegrationFromEntity({ entity }) : null;
};

/**
 * Get a system linear integration entity by its entity id.
 *
 * @param params.entityId - the entity id of the block
 */
export const getLinearIntegrationById: ImpureGraphFunction<
  { entityId: EntityId },
  Promise<LinearIntegration>,
  false,
  true
> = async (ctx, authentication, { entityId }) => {
  const entity = await getLatestEntityById(ctx, authentication, { entityId });

  return getLinearIntegrationFromEntity({ entity });
};

export const getSyncedWebsForLinearIntegration: ImpureGraphFunction<
  { linearIntegrationEntityId: EntityId; includeDrafts?: boolean },
  Promise<
    {
      syncLinearDataWithLinkEntity: HashEntity;
      webEntity: HashEntity;
    }[]
  >
> = async (
  { graphApi },
  { actorId },
  { linearIntegrationEntityId, includeDrafts = false },
) =>
  graphApi
    .getEntitySubgraph(actorId, {
      filter: {
        all: [
          {
            equal: [{ path: ["archived"] }, { parameter: false }],
          },
          generateVersionedUrlMatchingFilter(
            systemLinkEntityTypes.syncLinearDataWith.linkEntityTypeId,
            { ignoreParents: true },
          ),
          {
            equal: [
              { path: ["leftEntity", "uuid"] },
              {
                parameter: extractEntityUuidFromEntityId(
                  linearIntegrationEntityId,
                ),
              },
            ],
          },
        ],
      },
      graphResolveDepths: {
        ...zeroedGraphResolveDepths,
        hasRightEntity: { incoming: 0, outgoing: 1 },
      },
      temporalAxes: currentTimeInstantTemporalAxes,
      includeDrafts,
    })
    .then(({ data }) => {
      const subgraph = mapGraphApiSubgraphToSubgraph<
        EntityRootType<HashEntity>
      >(data.subgraph, null, true);

      const syncLinearDataWithLinkEntities = getRoots(subgraph);

      return syncLinearDataWithLinkEntities.map(
        (syncLinearDataWithLinkEntity) => {
          const webEntity = getRightEntityForLinkEntity(
            subgraph,
            syncLinearDataWithLinkEntity.metadata.recordId.entityId,
          )![0]! as HashEntity;

          return { syncLinearDataWithLinkEntity, webEntity };
        },
      );
    });

export const linkIntegrationToWeb: ImpureGraphFunction<
  {
    linearBotMachineId: MachineId;
    linearIntegrationEntityId: EntityId;
    webEntityId: EntityId;
    linearTeamIds: string[];
    includeDrafts?: boolean;
  },
  Promise<void>,
  false,
  true
> = async (context, authentication, params) => {
  const {
    linearBotMachineId,
    linearIntegrationEntityId,
    webEntityId,
    linearTeamIds,
    includeDrafts = false,
  } = params;

  const existingLinkEntities = await context.graphApi
    .getEntities(authentication.actorId, {
      filter: {
        all: [
          {
            equal: [{ path: ["archived"] }, { parameter: false }],
          },
          generateVersionedUrlMatchingFilter(
            systemLinkEntityTypes.syncLinearDataWith.linkEntityTypeId,
            { ignoreParents: true },
          ),
          {
            equal: [
              { path: ["leftEntity", "uuid"] },
              {
                parameter: extractEntityUuidFromEntityId(
                  linearIntegrationEntityId,
                ),
              },
            ],
          },
          {
            equal: [
              { path: ["rightEntity", "uuid"] },
              {
                parameter: extractEntityUuidFromEntityId(webEntityId),
              },
            ],
          },
        ],
      },
      temporalAxes: currentTimeInstantTemporalAxes,
      includeDrafts,
    })
    .then(({ data: response }) =>
      response.entities.map((entity) =>
        mapGraphApiEntityToEntity<SyncLinearDataWith>(entity, null, true),
      ),
    );

  const properties: SyncLinearDataWith["propertiesWithMetadata"] = {
    value: {
      "https://hash.ai/@h/types/property-type/linear-team-id/": {
        value: linearTeamIds.map((linearTeamId) => ({
          value: linearTeamId,
          metadata: {
            dataTypeId:
              "https://blockprotocol.org/@blockprotocol/types/data-type/text/v/1",
          },
        })),
      },
    },
  };

  if (existingLinkEntities.length > 1) {
    throw new Error(
      `More than one "syncLinearDataWith" (${existingLinkEntities.length}) link entity found between the linear integration entity with ID ${linearIntegrationEntityId} and the web entity with ID ${webEntityId}`,
    );
  } else if (existingLinkEntities[0]) {
    const [existingLinkEntity] = existingLinkEntities;

    const teamIdPath =
      "https://hash.ai/@h/types/property-type/linear-team-id/" satisfies keyof SyncLinearDataWithProperties as BaseUrl;

    await updateEntity<SyncLinearDataWith>(context, authentication, {
      entity: existingLinkEntity,
      propertyPatches: [
        {
          op: "add",
          path: [teamIdPath],
          property:
            properties.value[
              "https://hash.ai/@h/types/property-type/linear-team-id/"
            ]!,
        },
      ],
    });
  } else {
    /**
     * Allow the user creating the link, the Linear bot and the web admins to administer the link (e.g. to delete it),
     * and allow other web members to view the link.
     */
    const linearIntegrationRelationships: EntityRelationAndSubjectBranded[] = [
      {
        relation: "administrator",
        subject: {
          kind: "account",
          subjectId: authentication.actorId,
        },
      },
<<<<<<< HEAD
      entityTypeIds: [
        systemLinkEntityTypes.syncLinearDataWith.linkEntityTypeId,
      ],
      relationships: [
        ...createDefaultAuthorizationRelationships(authentication),
        // {
        //   // Allow the system account ID to view the link
        //   relation: "viewer",
        //   subject: { kind: "account", subjectId: systemAccountId },
        // },
      ],
=======
      {
        relation: "administrator",
        subject: {
          kind: "account",
          subjectId: linearBotMachineId,
        },
      },
      {
        relation: "setting",
        subject: {
          kind: "setting",
          subjectId: "administratorFromWeb",
        },
      },
      {
        relation: "setting",
        subject: {
          kind: "setting",
          subjectId: "viewFromWeb",
        },
      },
    ];

    const linearIntegrationWebId = extractWebIdFromEntityId(
      linearIntegrationEntityId,
    );

    const linkEntity = await createLinkEntity<SyncLinearDataWith>(
      context,
      authentication,
      {
        webId: linearIntegrationWebId,
        properties,
        linkData: {
          leftEntityId: linearIntegrationEntityId,
          rightEntityId: webEntityId,
        },
        entityTypeIds: [
          systemLinkEntityTypes.syncLinearDataWith.linkEntityTypeId,
        ],
        relationships: linearIntegrationRelationships,
      },
    );

    const linkEntityUuid = extractEntityUuidFromEntityId(
      linkEntity.metadata.recordId.entityId,
    );

    // TODO: allow creating policies alongside entity creation
    //   see https://linear.app/hash/issue/H-4622/allow-creating-policies-alongside-entity-creation
    await createPolicy(context.graphApi, authentication, {
      name: `linear-integration-bot-view-link-entity-${linkEntityUuid}`,
      principal: {
        type: "actor",
        actorType: "machine",
        id: linearBotMachineId,
      },
      effect: "permit",
      actions: ["viewEntity"],
      resource: {
        type: "entity",
        id: linkEntityUuid,
      },
>>>>>>> fe59ff60
    });
  }
};<|MERGE_RESOLUTION|>--- conflicted
+++ resolved
@@ -364,19 +364,6 @@
           subjectId: authentication.actorId,
         },
       },
-<<<<<<< HEAD
-      entityTypeIds: [
-        systemLinkEntityTypes.syncLinearDataWith.linkEntityTypeId,
-      ],
-      relationships: [
-        ...createDefaultAuthorizationRelationships(authentication),
-        // {
-        //   // Allow the system account ID to view the link
-        //   relation: "viewer",
-        //   subject: { kind: "account", subjectId: systemAccountId },
-        // },
-      ],
-=======
       {
         relation: "administrator",
         subject: {
@@ -391,13 +378,13 @@
           subjectId: "administratorFromWeb",
         },
       },
-      {
-        relation: "setting",
-        subject: {
-          kind: "setting",
-          subjectId: "viewFromWeb",
-        },
-      },
+      // {
+      //   relation: "setting",
+      //   subject: {
+      //     kind: "setting",
+      //     subjectId: "viewFromWeb",
+      //   },
+      // },
     ];
 
     const linearIntegrationWebId = extractWebIdFromEntityId(
@@ -440,7 +427,6 @@
         type: "entity",
         id: linkEntityUuid,
       },
->>>>>>> fe59ff60
     });
   }
 };