--- conflicted
+++ resolved
@@ -1,15 +1,9 @@
-<<<<<<< HEAD
 import type {
   Entity,
   EntityId,
   VersionedUrl,
 } from "@blockprotocol/type-system";
-import { extractOwnedByIdFromEntityId } from "@blockprotocol/type-system";
-=======
-import type { EntityId, VersionedUrl } from "@blockprotocol/type-system";
 import { extractWebIdFromEntityId } from "@blockprotocol/type-system";
-import type { Entity } from "@local/hash-graph-sdk/entity";
->>>>>>> fec03152
 import {
   HashLinkEntity,
   mergePropertyObjectAndMetadata,
