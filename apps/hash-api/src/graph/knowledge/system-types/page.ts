--- conflicted
+++ resolved
@@ -1,3 +1,4 @@
+import { paragraphBlockComponentId } from "@local/hash-isomorphic-utils/blocks";
 import {
   AccountId,
   extractOwnedByIdFromEntityId,
@@ -9,19 +10,8 @@
   PropertyObject,
   Subgraph,
   SubgraphRootTypes,
-<<<<<<< HEAD
-} from "@hashintel/hash-subgraph";
-import { getEntities } from "@hashintel/hash-subgraph/src/stdlib/element/entity";
-import { paragraphBlockComponentId } from "@local/hash-isomorphic-utils/blocks";
-import {
-  AccountId,
-  extractOwnedByIdFromEntityId,
-  OwnedById,
-} from "@local/hash-isomorphic-utils/types";
-=======
 } from "@local/hash-subgraph";
 import { getEntities } from "@local/hash-subgraph/src/stdlib/element/entity";
->>>>>>> e09e16a4
 import { ApolloError, UserInputError } from "apollo-server-errors";
 import { generateKeyBetween } from "fractional-indexing";
 
