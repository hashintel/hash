import { apiOrigin } from "@local/hash-graphql-shared/environment";
import { types } from "@local/hash-isomorphic-utils/ontology-types";
import {
  File,
  FileProperties,
} from "@local/hash-isomorphic-utils/system-types/file";
import mime from "mime-types";

import {
  MutationCreateFileFromUrlArgs,
  MutationRequestFileUploadArgs,
} from "../../../graphql/api-types.gen";
import { PresignedPostUpload } from "../../../storage";
import { genId } from "../../../util";
import { ImpureGraphFunction } from "../..";
import { createEntity, CreateEntityParams } from "../primitive/entity";

// 1800 seconds
const UPLOAD_URL_EXPIRATION_SECONDS = 60 * 30;

export const formatUrl = (key: string) => {
  return `${apiOrigin}/file/${key}`;
};

export const createFileFromUploadRequest: ImpureGraphFunction<
  Omit<CreateEntityParams, "properties" | "entityTypeId"> &
    MutationRequestFileUploadArgs,
<<<<<<< HEAD
  Promise<{ presignedPost: PresignedPostUpload; entity: RemoteFile }>
> = async (ctx, authentication, params) => {
  // @todo we have the size available here -- we could use it for size limitations. can the presigned POST URL also validate size?

  const { uploadProvider } = ctx;
  const { ownedById, description, entityTypeId, name } = params;
=======
  Promise<{ presignedPost: PresignedPostUpload; entity: File }>
> = async (ctx, params) => {
  // @todo we have the size available here -- we could use it for size limitations. can the presigned POST URL also validate size?

  const { uploadProvider } = ctx;
  const { ownedById, actorId, description, displayName, name, entityTypeId } =
    params;
>>>>>>> 34e770e2

  const fileEntityTypeId =
    // @todo validate that entityTypeId, if provided, ultimately inherits from File
    //    (or checks that it has at least the same properties)
    entityTypeId || types.entityType.file.entityTypeId;

  const mimeType = mime.lookup(name) || "application/octet-stream";

  const editionIdentifier = genId();

  const key = uploadProvider.getFileEntityStorageKey({
    accountId: ownedById,
    editionIdentifier,
    filename: name,
  });

  try {
    const properties: Partial<FileProperties> = {
      "https://blockprotocol.org/@blockprotocol/types/property-type/description/":
        description ?? undefined,
      "https://blockprotocol.org/@blockprotocol/types/property-type/file-url/":
        formatUrl(key),
      "https://blockprotocol.org/@blockprotocol/types/property-type/file-name/":
        name,
      "https://blockprotocol.org/@blockprotocol/types/property-type/display-name/":
        displayName ?? undefined,
      "https://blockprotocol.org/@blockprotocol/types/property-type/mime-type/":
        mimeType,
      "https://blockprotocol.org/@blockprotocol/types/property-type/original-file-name/":
        name,
      "https://blockprotocol.org/@blockprotocol/types/property-type/original-source/":
        "Upload",
    };

    const entity = (await createEntity(ctx, authentication, {
      ownedById,
      properties,
      entityTypeId: fileEntityTypeId,
<<<<<<< HEAD
    })) as unknown as RemoteFile;
=======
      actorId,
    })) as unknown as File;
>>>>>>> 34e770e2

    const presignedPost = await uploadProvider.presignUpload({
      key,
      fields: {},
      expiresInSeconds: UPLOAD_URL_EXPIRATION_SECONDS,
    });

    return {
      presignedPost,
      entity,
    };
  } catch (error) {
    throw new Error(`There was an error requesting the file upload: ${error}`);
  }
};

export const createFileFromExternalUrl: ImpureGraphFunction<
  Omit<CreateEntityParams, "properties" | "entityTypeId"> &
    MutationCreateFileFromUrlArgs,
<<<<<<< HEAD
  Promise<RemoteFile>
> = async (ctx, authentication, params) => {
  const { ownedById, description, entityTypeId, url } = params;
=======
  Promise<File>
> = async (ctx, params) => {
  const { ownedById, actorId, description, entityTypeId, url } = params;
>>>>>>> 34e770e2

  const filename = url.split("/").pop()!;
  const mimeType = mime.lookup(filename) || "application/octet-stream";

  const fileEntityTypeId =
    // @todo validate that entityTypeId, if provided, ultimately inherits from File
    //    (or checks that it has at least the same properties)
    entityTypeId || types.entityType.file.entityTypeId;

  try {
    const properties: FileProperties = {
      "https://blockprotocol.org/@blockprotocol/types/property-type/description/":
        description ?? undefined,
      "https://blockprotocol.org/@blockprotocol/types/property-type/file-name/":
        filename,
      "https://blockprotocol.org/@blockprotocol/types/property-type/file-url/":
        url,
      "https://blockprotocol.org/@blockprotocol/types/property-type/mime-type/":
        mimeType,
      "https://blockprotocol.org/@blockprotocol/types/property-type/original-file-name/":
        filename,
      "https://blockprotocol.org/@blockprotocol/types/property-type/original-source/":
        "URL",
      "https://blockprotocol.org/@blockprotocol/types/property-type/original-url/":
        url,
    };

    const entity = (await createEntity(ctx, authentication, {
      ownedById,
      properties,
      entityTypeId: fileEntityTypeId,
<<<<<<< HEAD
    })) as unknown as RemoteFile;
=======
      actorId,
    })) as unknown as File;
>>>>>>> 34e770e2

    return entity;
  } catch (error) {
    throw new Error(
      `There was an error creating the file entity from a link: ${error}`,
    );
  }
};<|MERGE_RESOLUTION|>--- conflicted
+++ resolved
@@ -25,22 +25,12 @@
 export const createFileFromUploadRequest: ImpureGraphFunction<
   Omit<CreateEntityParams, "properties" | "entityTypeId"> &
     MutationRequestFileUploadArgs,
-<<<<<<< HEAD
-  Promise<{ presignedPost: PresignedPostUpload; entity: RemoteFile }>
+  Promise<{ presignedPost: PresignedPostUpload; entity: File }>
 > = async (ctx, authentication, params) => {
   // @todo we have the size available here -- we could use it for size limitations. can the presigned POST URL also validate size?
 
   const { uploadProvider } = ctx;
-  const { ownedById, description, entityTypeId, name } = params;
-=======
-  Promise<{ presignedPost: PresignedPostUpload; entity: File }>
-> = async (ctx, params) => {
-  // @todo we have the size available here -- we could use it for size limitations. can the presigned POST URL also validate size?
-
-  const { uploadProvider } = ctx;
-  const { ownedById, actorId, description, displayName, name, entityTypeId } =
-    params;
->>>>>>> 34e770e2
+  const { ownedById, description, displayName, name, entityTypeId } = params;
 
   const fileEntityTypeId =
     // @todo validate that entityTypeId, if provided, ultimately inherits from File
@@ -79,12 +69,7 @@
       ownedById,
       properties,
       entityTypeId: fileEntityTypeId,
-<<<<<<< HEAD
-    })) as unknown as RemoteFile;
-=======
-      actorId,
     })) as unknown as File;
->>>>>>> 34e770e2
 
     const presignedPost = await uploadProvider.presignUpload({
       key,
@@ -104,15 +89,9 @@
 export const createFileFromExternalUrl: ImpureGraphFunction<
   Omit<CreateEntityParams, "properties" | "entityTypeId"> &
     MutationCreateFileFromUrlArgs,
-<<<<<<< HEAD
-  Promise<RemoteFile>
+  Promise<File>
 > = async (ctx, authentication, params) => {
   const { ownedById, description, entityTypeId, url } = params;
-=======
-  Promise<File>
-> = async (ctx, params) => {
-  const { ownedById, actorId, description, entityTypeId, url } = params;
->>>>>>> 34e770e2
 
   const filename = url.split("/").pop()!;
   const mimeType = mime.lookup(filename) || "application/octet-stream";
@@ -144,12 +123,7 @@
       ownedById,
       properties,
       entityTypeId: fileEntityTypeId,
-<<<<<<< HEAD
-    })) as unknown as RemoteFile;
-=======
-      actorId,
     })) as unknown as File;
->>>>>>> 34e770e2
 
     return entity;
   } catch (error) {
