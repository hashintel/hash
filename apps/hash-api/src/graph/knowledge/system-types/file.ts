--- conflicted
+++ resolved
@@ -1,15 +1,10 @@
-<<<<<<< HEAD
 import type {
   BaseUrl,
   Entity,
-  OwnedById,
   VersionedUrl,
+  WebId,
 } from "@blockprotocol/type-system";
-import { extractOwnedByIdFromEntityId } from "@blockprotocol/type-system";
-=======
-import type { BaseUrl, VersionedUrl, WebId } from "@blockprotocol/type-system";
 import { extractWebIdFromEntityId } from "@blockprotocol/type-system";
->>>>>>> fec03152
 import { typedEntries } from "@local/advanced-types/typed-entries";
 import type { PresignedPutUpload } from "@local/hash-backend-utils/file-storage";
 import {
@@ -398,13 +393,8 @@
               property,
             })),
         })
-<<<<<<< HEAD
       : await createEntity<File>(ctx, authentication, {
-          ownedById,
-=======
-      : await createEntity(ctx, authentication, {
           webId,
->>>>>>> fec03152
           properties,
           entityTypeIds: entityTypeIds as File["entityTypeIds"],
           relationships:
