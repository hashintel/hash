--- conflicted
+++ resolved
@@ -14,12 +14,8 @@
 import { AuthenticationContext } from "../../../graphql/context";
 import { PresignedPutUpload } from "../../../storage/storage-provider";
 import { genId } from "../../../util";
-<<<<<<< HEAD
+import { SYSTEM_TYPES } from "../../system-types";
 import { ImpureGraphContext, ImpureGraphFunction } from "../../util";
-=======
-import { ImpureGraphContext, ImpureGraphFunction } from "../..";
-import { SYSTEM_TYPES } from "../../system-types";
->>>>>>> 4a4cd110
 import {
   createEntity,
   getLatestEntityById,
