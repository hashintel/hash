<<<<<<< HEAD
import {
  type ActorId,
  type EntityId,
  type EntityUuid,
  extractEntityUuidFromEntityId,
  extractOwnedByIdFromEntityId,
  type OwnedById,
=======
import type {
  ActorEntityUuid,
  EntityId,
  EntityUuid,
  WebId,
>>>>>>> fec03152
} from "@blockprotocol/type-system";
import { extractEntityUuidFromEntityId } from "@blockprotocol/type-system";
import { EntityTypeMismatchError } from "@local/hash-backend-utils/error";
import { getHashInstanceAdminAccountGroupId } from "@local/hash-backend-utils/hash-instance";
import { createWebMachineActor } from "@local/hash-backend-utils/machine-actors";
import type { HashEntity } from "@local/hash-graph-sdk/entity";
import type { FeatureFlag } from "@local/hash-isomorphic-utils/feature-flags";
import {
  currentTimeInstantTemporalAxes,
  generateVersionedUrlMatchingFilter,
} from "@local/hash-isomorphic-utils/graph-queries";
import {
  systemEntityTypes,
  systemLinkEntityTypes,
  systemPropertyTypes,
} from "@local/hash-isomorphic-utils/ontology-type-ids";
import { simplifyProperties } from "@local/hash-isomorphic-utils/simplify-properties";
import { mapGraphApiEntityToEntity } from "@local/hash-isomorphic-utils/subgraph-mapping";
import type { User as UserEntity } from "@local/hash-isomorphic-utils/system-types/user";

import type {
  KratosUserIdentity,
  KratosUserIdentityTraits,
} from "../../../auth/ory-kratos";
import { kratosIdentityApi } from "../../../auth/ory-kratos";
import { logger } from "../../../logger";
import { createAccount, createWeb } from "../../account-permission-management";
import type {
  ImpureGraphFunction,
  PureGraphFunction,
} from "../../context-types";
import { systemAccountId } from "../../system-account";
import {
  createEntity,
  getEntityOutgoingLinks,
  getLatestEntityById,
} from "../primitive/entity";
import {
  shortnameIsInvalid,
  shortnameIsRestricted,
  shortnameIsTaken,
} from "./account.fields";
import { addHashInstanceAdmin } from "./hash-instance";
import type { OrgMembership } from "./org-membership";
import {
  createOrgMembership,
  getOrgMembershipFromLinkEntity,
  getOrgMembershipOrg,
} from "./org-membership";

export type User = {
  accountId: ActorEntityUuid;
  kratosIdentityId: string;
  emails: string[];
  shortname?: string;
  displayName?: string;
  isAccountSignupComplete: boolean;
  entity: HashEntity<UserEntity>;
};

function assertUserEntity(
  entity: HashEntity,
): asserts entity is HashEntity<UserEntity> {
  if (
    !entity.metadata.entityTypeIds.includes(systemEntityTypes.user.entityTypeId)
  ) {
    throw new EntityTypeMismatchError(
      entity.metadata.recordId.entityId,
      systemEntityTypes.user.entityTypeId,
      entity.metadata.entityTypeIds,
    );
  }
}

export const getUserFromEntity: PureGraphFunction<
  { entity: HashEntity },
  User
> = ({ entity }) => {
  assertUserEntity(entity);

  const {
    kratosIdentityId,
    shortname,
    displayName,
    email: emails,
  } = simplifyProperties(entity.properties);

  const isAccountSignupComplete = !!shortname && !!displayName;

  return {
    accountId: extractOwnedByIdFromEntityId(
      entity.metadata.recordId.entityId,
    ) as ActorId,
    shortname,
    displayName,
    isAccountSignupComplete,
    emails,
    kratosIdentityId,
    entity,
  };
};

/**
 * Get a system user entity by its entity id.
 *
 * @param params.entityId - the entity id of the user
 */
export const getUserById: ImpureGraphFunction<
  { entityId: EntityId },
  Promise<User>
> = async (ctx, authentication, { entityId }) => {
  const entity = await getLatestEntityById(ctx, authentication, { entityId });

  return getUserFromEntity({ entity });
};

/**
 * Get a system user entity by their shortname.
 *
 * @param params.shortname - the shortname of the user
 */
export const getUserByShortname: ImpureGraphFunction<
  { shortname: string; includeDrafts?: boolean },
  Promise<User | null>
> = async ({ graphApi }, { actorId }, params) => {
  const [userEntity, ...unexpectedEntities] = await graphApi
    .getEntities(actorId, {
      filter: {
        all: [
          generateVersionedUrlMatchingFilter(
            systemEntityTypes.user.entityTypeId,
            { ignoreParents: true },
          ),
          {
            equal: [
              {
                path: [
                  "properties",
                  systemPropertyTypes.shortname.propertyTypeBaseUrl,
                ],
              },
              { parameter: params.shortname },
            ],
          },
        ],
      },
      // TODO: Should this be an all-time query? What happens if the user is
      //       archived/deleted, do we want to allow users to replace their
      //       shortname?
      //   see https://linear.app/hash/issue/H-757
      temporalAxes: currentTimeInstantTemporalAxes,
      includeDrafts: params.includeDrafts ?? false,
    })
    .then(({ data: response }) =>
      response.entities.map((entity) =>
        mapGraphApiEntityToEntity(entity, actorId),
      ),
    );

  if (unexpectedEntities.length > 0) {
    throw new Error(
      `Critical: More than one user entity with shortname ${params.shortname} found in the graph.`,
    );
  }

  return userEntity ? getUserFromEntity({ entity: userEntity }) : null;
};

/**
 * Get a system user entity by their kratos identity id – only to be used for resolving the requesting user,
 * or checking for conflicts with an existing kratosIdentityId.
 *
 * @param params.kratosIdentityId - the kratos identity id
 */
export const getUserByKratosIdentityId: ImpureGraphFunction<
  { kratosIdentityId: string; includeDrafts?: boolean },
  Promise<User | null>
> = async (context, authentication, params) => {
  const [userEntity, ...unexpectedEntities] = await context.graphApi
    .getEntities(authentication.actorId, {
      filter: {
        all: [
          generateVersionedUrlMatchingFilter(
            systemEntityTypes.user.entityTypeId,
            { ignoreParents: true },
          ),
          {
            equal: [
              {
                path: [
                  "properties",
                  systemPropertyTypes.kratosIdentityId.propertyTypeBaseUrl,
                ],
              },
              { parameter: params.kratosIdentityId },
            ],
          },
        ],
      },
      temporalAxes: currentTimeInstantTemporalAxes,
      includeDrafts: params.includeDrafts ?? false,
    })
    .then(({ data: response }) =>
      response.entities.map((entity) =>
        /**
         * We don't have the user's actorId yet, so the mapping function can't match the requesting user
         * to the entity being sought – we pass 'true' to preserve their properties so that private properties aren't omitted.
         * This function should only be used to return the user entity to a user who is authenticated with the correct kratosIdentityId.
         */
        mapGraphApiEntityToEntity(entity, null, true),
      ),
    );

  if (unexpectedEntities.length > 0) {
    throw new Error(
      `Critical: More than one user entity with kratos identity Id ${params.kratosIdentityId} found in the graph.`,
    );
  }

  return userEntity ? getUserFromEntity({ entity: userEntity }) : null;
};

/**
 * Create a system user entity.
 *
 * @param params.emails - the emails of the user
 * @param params.kratosIdentityId - the kratos identity id of the user
 * @param params.enabledFeatureFlags (optional) - the feature flags enabled for the user
 * @param params.isInstanceAdmin (optional) - whether or not the user is an instance admin of the HASH instance (defaults to `false`)
 * @param params.shortname (optional) - the shortname of the user
 * @param params.displayName (optional) - the display name of the user
 * @param params.accountId (optional) - the pre-populated account Id of the user
 */
export const createUser: ImpureGraphFunction<
  {
    emails: string[];
    kratosIdentityId: string;
    enabledFeatureFlags?: FeatureFlag[];
    shortname?: string;
    displayName?: string;
    isInstanceAdmin?: boolean;
  },
  Promise<User>
> = async (ctx, authentication, params) => {
  const {
    emails,
    kratosIdentityId,
    shortname,
    enabledFeatureFlags,
    displayName,
    isInstanceAdmin = false,
  } = params;

  const existingUserWithKratosIdentityId = await getUserByKratosIdentityId(
    ctx,
    authentication,
    {
      kratosIdentityId,
    },
  );

  if (existingUserWithKratosIdentityId) {
    throw new Error(
      `A user entity with kratos identity id "${kratosIdentityId}" already exists.`,
    );
  }

  if (shortname) {
    if (shortnameIsInvalid({ shortname })) {
      throw new Error(`The shortname "${shortname}" is invalid`);
    }

    if (
      shortnameIsRestricted({ shortname }) ||
      (await shortnameIsTaken(ctx, authentication, { shortname }))
    ) {
      throw new Error(
        `An account with shortname "${shortname}" already exists.`,
      );
    }
  }

  const userShouldHavePermissionsOnWeb = shortname && displayName;

  const userAccountId = await createAccount(ctx, authentication, {
    accountType: "user",
  });

  await createWeb(
    ctx,
    { actorId: systemAccountId },
    {
      webId: userAccountId as WebId,
      owner: {
        kind: "account",
        /**
         * Creating a web allows users to create further entities in it
         * – we don't want them to do that until they've completed signup (have a shortname and display name)
         * - the web is created with the system account as the owner and will be updated to the user account as the
         *   owner once the user has completed signup
         */
        subjectId: userShouldHavePermissionsOnWeb
          ? userAccountId
          : systemAccountId,
      },
    },
  );

  const userWebMachineActorId = await createWebMachineActor(
    ctx,
    {
      actorId: userShouldHavePermissionsOnWeb ? userAccountId : systemAccountId,
    },
    {
      webId: userAccountId as WebId,
      logger,
    },
  );

  const properties: UserEntity["propertiesWithMetadata"] = {
    value: {
      "https://hash.ai/@h/types/property-type/email/": {
        value: emails.map((email) => ({
          value: email,
          metadata: {
            dataTypeId: "https://hash.ai/@h/types/data-type/email/v/1",
          },
        })),
      },
      "https://hash.ai/@h/types/property-type/kratos-identity-id/": {
        value: kratosIdentityId,
        metadata: {
          dataTypeId:
            "https://blockprotocol.org/@blockprotocol/types/data-type/text/v/1",
        },
      },
      ...(shortname !== undefined
        ? {
            "https://hash.ai/@h/types/property-type/shortname/": {
              value: shortname,
              metadata: {
                dataTypeId:
                  "https://blockprotocol.org/@blockprotocol/types/data-type/text/v/1",
              },
            },
          }
        : {}),
      ...(displayName !== undefined
        ? {
            "https://blockprotocol.org/@blockprotocol/types/property-type/display-name/":
              {
                value: displayName,
                metadata: {
                  dataTypeId:
                    "https://blockprotocol.org/@blockprotocol/types/data-type/text/v/1",
                },
              },
          }
        : {}),
      ...(enabledFeatureFlags !== undefined
        ? {
            "https://hash.ai/@h/types/property-type/enabled-feature-flags/": {
              value: enabledFeatureFlags.map((flag) => ({
                value: flag,
                metadata: {
                  dataTypeId:
                    "https://blockprotocol.org/@blockprotocol/types/data-type/text/v/1",
                },
              })),
            },
          }
        : {}),
    },
  };

  /** Grant permissions to the web machine actor to create a user entity */
  await ctx.graphApi.modifyEntityTypeAuthorizationRelationships(
    systemAccountId,
    [
      {
        operation: "create",
        resource: systemEntityTypes.user.entityTypeId,
        relationAndSubject: {
          subject: {
            kind: "account",
            subjectId: userWebMachineActorId,
          },
          relation: "instantiator",
        },
      },
    ],
  );

  const hashInstanceAdminsAccountGroupId =
    await getHashInstanceAdminAccountGroupId(ctx, authentication);

  const entity = await createEntity<UserEntity>(
    ctx,
    { actorId: userWebMachineActorId },
    {
      webId: userAccountId as WebId,
      properties,
      entityTypeIds: [systemEntityTypes.user.entityTypeId],
      entityUuid: userAccountId as string as EntityUuid,
      relationships: [
        {
          relation: "administrator",
          subject: {
            kind: "accountGroup",
            subjectId: hashInstanceAdminsAccountGroupId,
            subjectSet: "member",
          },
        },
        {
          relation: "viewer",
          subject: {
            kind: "public",
          },
        },
        {
          relation: "setting",
          subject: {
            kind: "setting",
            subjectId: "updateFromWeb",
          },
        },
      ],
    },
  );

  /** Remove permission from the web machine actor to create a user entity */
  await ctx.graphApi.modifyEntityTypeAuthorizationRelationships(
    systemAccountId,
    [
      {
        operation: "delete",
        resource: systemEntityTypes.user.entityTypeId,
        relationAndSubject: {
          subject: {
            kind: "account",
            subjectId: userWebMachineActorId,
          },
          relation: "instantiator",
        },
      },
    ],
  );

  const user = getUserFromEntity({ entity });

  if (isInstanceAdmin) {
    await addHashInstanceAdmin(ctx, authentication, { user });
  }

  return user;
};

/**
 * Get the kratos identity associated with the user.
 *
 * @param params.user - the user
 */
export const getUserKratosIdentity: ImpureGraphFunction<
  { user: User },
  Promise<KratosUserIdentity>
> = async (_, __, { user }) => {
  const { kratosIdentityId } = user;

  const { data: kratosIdentity } = await kratosIdentityApi.getIdentity({
    id: kratosIdentityId,
  });

  return kratosIdentity;
};

/**
 * Update the kratos identity associated with a user.
 *
 * @param params.user - the user
 * @param params.updatedTraits - the updated kratos identity traits of the user
 */
export const updateUserKratosIdentityTraits: ImpureGraphFunction<
  { user: User; updatedTraits: Partial<KratosUserIdentityTraits> },
  Promise<void>
> = async (ctx, authentication, { user, updatedTraits }) => {
  const {
    id: kratosIdentityId,
    traits: currentKratosTraits,
    schema_id,
    state,
  } = await getUserKratosIdentity(ctx, authentication, { user });

  /** @todo: figure out why the `state` can be undefined */
  if (!state) {
    throw new Error("Previous user identity state is undefined");
  }

  await kratosIdentityApi.updateIdentity({
    id: kratosIdentityId,
    updateIdentityBody: {
      schema_id,
      state,
      traits: {
        ...currentKratosTraits,
        ...updatedTraits,
      },
    },
  });
};

/**
 * Make the user a member of an organization.
 *
 * @param params.user - the user
 * @param params.org - the organization the user is joining
 * @param params.actorId - the id of the account that is making the user a member of the organization
 */
export const joinOrg: ImpureGraphFunction<
  {
    userEntityId: EntityId;
    orgEntityId: EntityId;
  },
  Promise<void>
> = async (ctx, authentication, params) => {
  const { userEntityId, orgEntityId } = params;

  await createOrgMembership(ctx, authentication, {
    orgEntityId,
    userEntityId,
  });
};

/**
 * Get the org memberships of a user.
 *
 * @param params.userEntityId - the entityId of the user
 */
export const getUserOrgMemberships: ImpureGraphFunction<
  { userEntityId: EntityId },
  Promise<OrgMembership[]>
> = async (ctx, authentication, { userEntityId }) => {
  const outgoingOrgMembershipLinkEntities = await getEntityOutgoingLinks(
    ctx,
    authentication,
    {
      entityId: userEntityId,
      linkEntityTypeVersionedUrl:
        systemLinkEntityTypes.isMemberOf.linkEntityTypeId,
    },
  );

  return outgoingOrgMembershipLinkEntities.map((linkEntity) =>
    getOrgMembershipFromLinkEntity({ linkEntity }),
  );
};

/**
 * Whether or not a user is a member of an org.
 *
 * @param params.user - the user
 * @param params.orgEntityUuid - the entity Uuid of the org the user may be a member of
 */
export const isUserMemberOfOrg: ImpureGraphFunction<
  { userEntityId: EntityId; orgEntityUuid: EntityUuid },
  Promise<boolean>
> = async (ctx, authentication, params) => {
  const orgMemberships = await getUserOrgMemberships(
    ctx,
    authentication,
    params,
  );

  const orgs = await Promise.all(
    orgMemberships.map((orgMembership) =>
      getOrgMembershipOrg(ctx, authentication, {
        orgMembership,
      }),
    ),
  );

  return !!orgs.find(
    (org) =>
      extractEntityUuidFromEntityId(org.entity.metadata.recordId.entityId) ===
      params.orgEntityUuid,
  );
};<|MERGE_RESOLUTION|>--- conflicted
+++ resolved
@@ -1,20 +1,11 @@
-<<<<<<< HEAD
 import {
-  type ActorId,
+  type ActorEntityUuid,
   type EntityId,
   type EntityUuid,
   extractEntityUuidFromEntityId,
-  extractOwnedByIdFromEntityId,
-  type OwnedById,
-=======
-import type {
-  ActorEntityUuid,
-  EntityId,
-  EntityUuid,
-  WebId,
->>>>>>> fec03152
+  extractWebIdFromEntityId,
+  type WebId,
 } from "@blockprotocol/type-system";
-import { extractEntityUuidFromEntityId } from "@blockprotocol/type-system";
 import { EntityTypeMismatchError } from "@local/hash-backend-utils/error";
 import { getHashInstanceAdminAccountGroupId } from "@local/hash-backend-utils/hash-instance";
 import { createWebMachineActor } from "@local/hash-backend-utils/machine-actors";
@@ -103,9 +94,9 @@
   const isAccountSignupComplete = !!shortname && !!displayName;
 
   return {
-    accountId: extractOwnedByIdFromEntityId(
+    accountId: extractWebIdFromEntityId(
       entity.metadata.recordId.entityId,
-    ) as ActorId,
+    ) as ActorEntityUuid,
     shortname,
     displayName,
     isAccountSignupComplete,
