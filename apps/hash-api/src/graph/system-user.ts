--- conflicted
+++ resolved
@@ -13,15 +13,11 @@
 
 import { createKratosIdentity } from "../auth/ory-kratos";
 import { getRequiredEnv } from "../util";
-<<<<<<< HEAD
-import { ImpureGraphContext, zeroedGraphResolveDepths } from "./index";
-=======
 import {
   currentTimeInstantTemporalAxes,
   ImpureGraphContext,
   zeroedGraphResolveDepths,
 } from "./index";
->>>>>>> 800c1a85
 import {
   createUser,
   getUserByShortname,
@@ -52,23 +48,7 @@
         ],
       },
       graphResolveDepths: zeroedGraphResolveDepths,
-<<<<<<< HEAD
-      temporalAxes: {
-        pinned: {
-          axis: "transactionTime",
-          timestamp: null,
-        },
-        variable: {
-          axis: "decisionTime",
-          interval: {
-            start: null,
-            end: null,
-          },
-        },
-      },
-=======
       temporalAxes: currentTimeInstantTemporalAxes,
->>>>>>> 800c1a85
     });
 
   const existingUserEntities = getEntities(
