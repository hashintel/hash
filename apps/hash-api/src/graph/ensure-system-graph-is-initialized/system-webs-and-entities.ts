--- conflicted
+++ resolved
@@ -1,17 +1,9 @@
-<<<<<<< HEAD
 import {
+  componentsFromVersionedUrl,
+  type ActorEntityUuid,
   type ActorGroupId,
-  type ActorId,
-  componentsFromVersionedUrl,
-  type OwnedById,
   type VersionedUrl,
-=======
-import type {
-  ActorEntityUuid,
-  ActorGroupId,
-  VersionedUrl,
-  WebId,
->>>>>>> fec03152
+  type WebId,
 } from "@blockprotocol/type-system";
 import { typedEntries } from "@local/advanced-types/typed-entries";
 import { NotFoundError } from "@local/hash-backend-utils/error";
