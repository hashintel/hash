--- conflicted
+++ resolved
@@ -300,17 +300,7 @@
     });
   } catch (error) {
     if (error instanceof NotFoundError) {
-<<<<<<< HEAD
-      const aiAssistantAccountId = await createAccount(
-        context,
-        authentication,
-        {},
-      );
-
       const hashAccountGroupId = owningWebs.h.accountGroupId;
-=======
-      const hashAccountGroupId = owningWebs.hash.accountGroupId;
->>>>>>> f09a6859
       if (!hashAccountGroupId) {
         throw new Error(
           `Somehow reached the point of creating the HASH AI machine actor without a hash accountGroupId`,
