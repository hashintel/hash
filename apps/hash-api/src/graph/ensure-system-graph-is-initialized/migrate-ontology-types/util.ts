--- conflicted
+++ resolved
@@ -72,11 +72,7 @@
   CACHED_PROPERTY_TYPE_SCHEMAS,
 } from "../../../seed-data";
 import type { ImpureGraphFunction } from "../../context-types";
-<<<<<<< HEAD
 import { getEntities, updateEntity } from "../../knowledge/primitive/entity";
-=======
-import { getEntitySubgraph } from "../../knowledge/primitive/entity";
->>>>>>> 72b59329
 import {
   createDataType,
   getDataTypeById,
@@ -1222,185 +1218,6 @@
     {},
   );
 
-<<<<<<< HEAD
-  for (const web of [...users, ...orgs]) {
-    const webOwnedById = extractOwnedByIdFromEntityId(
-      web.metadata.recordId.entityId,
-    );
-
-    const webBotAccountId = await getWebMachineActorId(
-      context,
-      authentication,
-      {
-        ownedById: webOwnedById,
-      },
-    );
-
-    const webBotAuthentication = { actorId: webBotAccountId };
-
-    const existingEntities = await getEntities(context, webBotAuthentication, {
-      filter: {
-        all: [
-          {
-            any: entityTypeBaseUrls.map((baseUrl) => ({
-              equal: [
-                { path: ["type(inheritanceDepth = 0)", "baseUrl"] },
-                { parameter: baseUrl },
-              ],
-            })),
-          },
-          {
-            equal: [
-              { path: ["ownedById"] },
-              {
-                parameter: webOwnedById,
-              },
-            ],
-          },
-        ],
-      },
-      includeDrafts: true,
-      temporalAxes: currentTimeInstantTemporalAxes,
-    });
-
-    for (const entity of existingEntities) {
-      const baseUrl = extractBaseUrl(entity.metadata.entityTypeId);
-
-      const currentVersion = extractVersion(entity.metadata.entityTypeId);
-
-      const newVersion = migrationState.entityTypeVersions[baseUrl];
-
-      if (typeof newVersion === "undefined") {
-        throw new Error(
-          `Could not find the version for base URL ${baseUrl} in the migration state`,
-        );
-      }
-
-      if (currentVersion < newVersion) {
-        const newEntityTypeId = versionedUrlFromComponents(baseUrl, newVersion);
-        const currentEntityTypeId = entity.metadata.entityTypeId;
-
-        const migratePropertiesFunction = migrateProperties?.[baseUrl];
-
-        let updateAuthentication = webBotAuthentication;
-
-        const temporaryEntityTypePermissionsGranted: VersionedUrl[] = [];
-
-        if (
-          baseUrl === systemEntityTypes.userSecret.entityTypeBaseUrl ||
-          baseUrl ===
-            systemLinkEntityTypes.usesUserSecret.linkEntityTypeBaseUrl ||
-          baseUrl === googleEntityTypes.account.entityTypeBaseUrl
-        ) {
-          /**
-           *These entities are only editable by the bot that created them
-           */
-          updateAuthentication = {
-            actorId: entity.metadata.provenance.createdById,
-          };
-        }
-        if (baseUrl === systemEntityTypes.machine.entityTypeBaseUrl) {
-          /**
-           * If we are updating machine entities, we use the account ID
-           * of the machine user as the actor for the update.
-           */
-          updateAuthentication = {
-            /**
-             * The account ID of the machine entity is the creator of its
-             * first edition.
-             */
-            actorId: entity.metadata.provenance.createdById,
-          };
-
-          for (const entityTypeId of [currentEntityTypeId, newEntityTypeId]) {
-            /**
-             * We may need to temporarily grant the machine account ID the ability
-             * to instantiate entities of both the old and new entityTypeId,
-             * because an actor cannot update or remove an entity type without being able to instantiate it.
-             */
-
-            try {
-              await context.graphApi.modifyEntityTypeAuthorizationRelationships(
-                systemAccountId,
-                [
-                  {
-                    operation: "create",
-                    resource: entityTypeId,
-                    relationAndSubject: {
-                      subject: {
-                        kind: "account",
-                        subjectId: entity.metadata.provenance.createdById,
-                      },
-                      relation: "instantiator",
-                    },
-                  },
-                ],
-              );
-
-              /** If the 'create' call didn't error, the actor didn't already have the permission */
-              temporaryEntityTypePermissionsGranted.push(entityTypeId);
-            } catch {
-              /**
-               * the actor already had the permission, so we must 'touch' the permission instead.
-               * in theory we could just do nothing, but maybe 'touch' will throw some other error we need to know about
-               */
-
-              await context.graphApi.modifyEntityTypeAuthorizationRelationships(
-                systemAccountId,
-                [
-                  {
-                    operation: "touch",
-                    resource: entityTypeId,
-                    relationAndSubject: {
-                      subject: {
-                        kind: "account",
-                        subjectId: entity.metadata.provenance.createdById,
-                      },
-                      relation: "instantiator",
-                    },
-                  },
-                ],
-              );
-            }
-          }
-        }
-
-        try {
-          await updateEntity(context, updateAuthentication, {
-            entity,
-            entityTypeId: newEntityTypeId,
-            properties: migratePropertiesFunction
-              ? migratePropertiesFunction(entity.properties)
-              : entity.properties,
-          });
-        } finally {
-          for (const entityTypeId of temporaryEntityTypePermissionsGranted) {
-            /**
-             * If we updated a machine entity and granted its actor ID a
-             * new permission, we need to remove the temporary permission.
-             */
-            await context.graphApi.modifyEntityTypeAuthorizationRelationships(
-              systemAccountId,
-              [
-                {
-                  operation: "delete",
-                  resource: entityTypeId,
-                  relationAndSubject: {
-                    subject: {
-                      kind: "account",
-                      subjectId: entity.metadata.provenance.createdById,
-                    },
-                    relation: "instantiator",
-                  },
-                },
-              ],
-            );
-          }
-        }
-      }
-    }
-  }
-=======
   await Promise.all(
     [...users, ...orgs].map((webEntity) => {
       const webOwnedById = extractOwnedByIdFromEntityId(
@@ -1417,5 +1234,4 @@
       });
     }),
   );
->>>>>>> 72b59329
 };