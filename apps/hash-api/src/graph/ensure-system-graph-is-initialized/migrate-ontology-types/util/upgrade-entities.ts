import { extractVersion, type VersionedUrl } from "@blockprotocol/type-system";
import { getWebMachineActorId } from "@local/hash-backend-utils/machine-actors";
import { propertyObjectToPatches } from "@local/hash-graph-sdk/entity";
import type { AccountId } from "@local/hash-graph-types/account";
import type { PropertyObjectWithMetadata } from "@local/hash-graph-types/entity";
import type { BaseUrl } from "@local/hash-graph-types/ontology";
import type { OwnedById } from "@local/hash-graph-types/web";
import {
  currentTimeInstantTemporalAxes,
  zeroedGraphResolveDepths,
} from "@local/hash-isomorphic-utils/graph-queries";
import {
  googleEntityTypes,
  systemEntityTypes,
  systemLinkEntityTypes,
} from "@local/hash-isomorphic-utils/ontology-type-ids";
import { getRoots } from "@local/hash-subgraph/stdlib";
import {
  extractBaseUrl,
  versionedUrlFromComponents,
} from "@local/hash-subgraph/type-system-patch";
import { isEqual } from "lodash";

import type { ImpureGraphContext } from "../../../context-types";
import {
  getEntitySubgraph,
  updateEntity,
} from "../../../knowledge/primitive/entity";
import { systemAccountId } from "../../../system-account";
import type { MigrationState } from "../types";

export const upgradeWebEntities = async ({
  authentication,
  context,
  entityTypeBaseUrls,
  migrationState,
  migrateProperties,
  webOwnedById,
}: {
  authentication: { actorId: AccountId };
  context: ImpureGraphContext<false, true>;
  entityTypeBaseUrls: BaseUrl[];
  migrationState: MigrationState;
  migrateProperties?: Record<
    BaseUrl,
    (
      previousProperties: PropertyObjectWithMetadata,
    ) => PropertyObjectWithMetadata
  >;
  webOwnedById: OwnedById;
}) => {
  const webBotAccountId = await getWebMachineActorId(context, authentication, {
    ownedById: webOwnedById,
  });

  const webBotAuthentication = { actorId: webBotAccountId };

  const existingEntities = await getEntitySubgraph(
    context,
    webBotAuthentication,
    {
      filter: {
        all: [
          {
            any: entityTypeBaseUrls.map((baseUrl) => ({
              all: [
                {
                  equal: [
                    { path: ["type(inheritanceDepth = 0)", "baseUrl"] },
                    { parameter: baseUrl },
                  ],
                },
                {
                  less: [
                    { path: ["type(inheritanceDepth = 0)", "version"] },
                    { parameter: migrationState.entityTypeVersions[baseUrl] },
                  ],
                },
              ],
            })),
          },
          {
            equal: [
              { path: ["ownedById"] },
              {
                parameter: webOwnedById,
              },
            ],
          },
        ],
      },
      graphResolveDepths: zeroedGraphResolveDepths,
      includeDrafts: true,
      temporalAxes: currentTimeInstantTemporalAxes,
    },
  ).then((subgraph) => getRoots(subgraph));

  for (const entity of existingEntities) {
    const baseUrl = extractBaseUrl(entity.metadata.entityTypeId);

    const currentVersion = extractVersion(entity.metadata.entityTypeId);

    const newVersion = migrationState.entityTypeVersions[baseUrl];

    if (typeof newVersion === "undefined") {
      throw new Error(
        `Could not find the version for base URL ${baseUrl} in the migration state`,
      );
    }

    if (currentVersion < newVersion) {
      const newEntityTypeId = versionedUrlFromComponents(baseUrl, newVersion);
      const currentEntityTypeId = entity.metadata.entityTypeId;

      const migratePropertiesFunction = migrateProperties?.[baseUrl];

      let updateAuthentication = webBotAuthentication;

      const temporaryEntityTypePermissionsGranted: VersionedUrl[] = [];

      if (
        baseUrl === systemEntityTypes.userSecret.entityTypeBaseUrl ||
        baseUrl ===
          systemLinkEntityTypes.usesUserSecret.linkEntityTypeBaseUrl ||
        baseUrl === googleEntityTypes.account.entityTypeBaseUrl
      ) {
        /**
         *These entities are only editable by the bot that created them
         */
        updateAuthentication = {
          actorId: entity.metadata.provenance.createdById,
        };
      }
      if (baseUrl === systemEntityTypes.machine.entityTypeBaseUrl) {
        /**
         * If we are updating machine entities, we use the account ID
         * of the machine user as the actor for the update.
         */
        updateAuthentication = {
          /**
           * The account ID of the machine entity is the creator of its
           * first edition.
           */
          actorId: entity.metadata.provenance.createdById,
        };

        for (const entityTypeId of [currentEntityTypeId, newEntityTypeId]) {
          /**
           * We may need to temporarily grant the machine account ID the ability
           * to instantiate entities of both the old and new entityTypeId,
           * because an actor cannot update or remove an entity type without being able to instantiate it.
           */
<<<<<<< HEAD
          updateAuthentication = {
            /**
             * The account ID of the machine entity is the creator of its
             * first edition.
             */
            actorId: entity.metadata.provenance.createdById,
          };

          for (const entityTypeId of [currentEntityTypeId, newEntityTypeId]) {
            /**
             * We may need to temporarily grant the machine account ID the ability
             * to instantiate entities of both the old and new entityTypeId,
             * because an actor cannot update or remove an entity type without being able to instantiate it.
             */
            const relationships = await context.graphApi
              .getEntityTypeAuthorizationRelationships(
                systemAccountId,
                entityTypeId,
              )
              .then(({ data }) => data);

            const relationAndSubject = {
              subject: {
                kind: "account",
                subjectId: entity.metadata.provenance.createdById,
              },
              relation: "instantiator",
            } as const;

            if (
              !relationships.find((relationship) =>
                isEqual(relationship, relationAndSubject),
              )
            ) {
              await context.graphApi.modifyEntityTypeAuthorizationRelationships(
                systemAccountId,
                [
                  {
                    operation: "create",
                    resource: entityTypeId,
                    relationAndSubject,
                  },
                ],
              );
              temporaryEntityTypePermissionsGranted.push(entityTypeId);
            }
          }
        }

        try {
          await updateEntity(context, updateAuthentication, {
            entity,
            entityTypeId: newEntityTypeId,
            propertyPatches: migratePropertiesFunction
              ? propertyObjectToPatches(
                  migratePropertiesFunction(entity.propertiesWithMetadata),
                )
              : undefined,
          });
        } finally {
          for (const entityTypeId of temporaryEntityTypePermissionsGranted) {
            /**
             * If we updated a machine entity and granted its actor ID a
             * new permission, we need to remove the temporary permission.
             */
=======
          const relationships = await context.graphApi
            .getEntityTypeAuthorizationRelationships(
              systemAccountId,
              entityTypeId,
            )
            .then(({ data }) => data);

          const relationAndSubject = {
            subject: {
              kind: "account",
              subjectId: entity.metadata.provenance.createdById,
            },
            relation: "instantiator",
          } as const;

          if (
            !relationships.find((relationship) =>
              isEqual(relationship, relationAndSubject),
            )
          ) {
>>>>>>> 0688f9b6
            await context.graphApi.modifyEntityTypeAuthorizationRelationships(
              systemAccountId,
              [
                {
                  operation: "create",
                  resource: entityTypeId,
                  relationAndSubject,
                },
              ],
            );
            temporaryEntityTypePermissionsGranted.push(entityTypeId);
          }
        }
      }

      try {
        await updateEntity(context, updateAuthentication, {
          entity,
          entityTypeId: newEntityTypeId,
          propertyPatches: migratePropertiesFunction
            ? propertyObjectToPatches(
                migratePropertiesFunction(entity.properties),
              )
            : undefined,
        });
      } finally {
        for (const entityTypeId of temporaryEntityTypePermissionsGranted) {
          /**
           * If we updated a machine entity and granted its actor ID a
           * new permission, we need to remove the temporary permission.
           */
          await context.graphApi.modifyEntityTypeAuthorizationRelationships(
            systemAccountId,
            [
              {
                operation: "delete",
                resource: entityTypeId,
                relationAndSubject: {
                  subject: {
                    kind: "account",
                    subjectId: entity.metadata.provenance.createdById,
                  },
                  relation: "instantiator",
                },
              },
            ],
          );
        }
      }
    }
  }
};<|MERGE_RESOLUTION|>--- conflicted
+++ resolved
@@ -150,73 +150,6 @@
            * to instantiate entities of both the old and new entityTypeId,
            * because an actor cannot update or remove an entity type without being able to instantiate it.
            */
-<<<<<<< HEAD
-          updateAuthentication = {
-            /**
-             * The account ID of the machine entity is the creator of its
-             * first edition.
-             */
-            actorId: entity.metadata.provenance.createdById,
-          };
-
-          for (const entityTypeId of [currentEntityTypeId, newEntityTypeId]) {
-            /**
-             * We may need to temporarily grant the machine account ID the ability
-             * to instantiate entities of both the old and new entityTypeId,
-             * because an actor cannot update or remove an entity type without being able to instantiate it.
-             */
-            const relationships = await context.graphApi
-              .getEntityTypeAuthorizationRelationships(
-                systemAccountId,
-                entityTypeId,
-              )
-              .then(({ data }) => data);
-
-            const relationAndSubject = {
-              subject: {
-                kind: "account",
-                subjectId: entity.metadata.provenance.createdById,
-              },
-              relation: "instantiator",
-            } as const;
-
-            if (
-              !relationships.find((relationship) =>
-                isEqual(relationship, relationAndSubject),
-              )
-            ) {
-              await context.graphApi.modifyEntityTypeAuthorizationRelationships(
-                systemAccountId,
-                [
-                  {
-                    operation: "create",
-                    resource: entityTypeId,
-                    relationAndSubject,
-                  },
-                ],
-              );
-              temporaryEntityTypePermissionsGranted.push(entityTypeId);
-            }
-          }
-        }
-
-        try {
-          await updateEntity(context, updateAuthentication, {
-            entity,
-            entityTypeId: newEntityTypeId,
-            propertyPatches: migratePropertiesFunction
-              ? propertyObjectToPatches(
-                  migratePropertiesFunction(entity.propertiesWithMetadata),
-                )
-              : undefined,
-          });
-        } finally {
-          for (const entityTypeId of temporaryEntityTypePermissionsGranted) {
-            /**
-             * If we updated a machine entity and granted its actor ID a
-             * new permission, we need to remove the temporary permission.
-             */
-=======
           const relationships = await context.graphApi
             .getEntityTypeAuthorizationRelationships(
               systemAccountId,
@@ -237,7 +170,6 @@
               isEqual(relationship, relationAndSubject),
             )
           ) {
->>>>>>> 0688f9b6
             await context.graphApi.modifyEntityTypeAuthorizationRelationships(
               systemAccountId,
               [
@@ -259,7 +191,7 @@
           entityTypeId: newEntityTypeId,
           propertyPatches: migratePropertiesFunction
             ? propertyObjectToPatches(
-                migratePropertiesFunction(entity.properties),
+                migratePropertiesFunction(entity.propertiesWithMetadata),
               )
             : undefined,
         });
