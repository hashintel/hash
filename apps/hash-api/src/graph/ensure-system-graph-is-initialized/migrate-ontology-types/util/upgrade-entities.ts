--- conflicted
+++ resolved
@@ -192,7 +192,7 @@
             entityTypeId: newEntityTypeId,
             propertyPatches: migratePropertiesFunction
               ? propertyObjectToPatches(
-                  migratePropertiesFunction(entity.properties),
+                  migratePropertiesFunction(entity.propertiesWithMetadata),
                 )
               : undefined,
           });
@@ -221,46 +221,6 @@
           }
         }
       }
-<<<<<<< HEAD
-
-      try {
-        await updateEntity(context, updateAuthentication, {
-          entity,
-          entityTypeId: newEntityTypeId,
-          propertyPatches: migratePropertiesFunction
-            ? propertyObjectToPatches(
-                migratePropertiesFunction(entity.propertiesWithMetadata),
-              )
-            : undefined,
-        });
-      } finally {
-        for (const entityTypeId of temporaryEntityTypePermissionsGranted) {
-          /**
-           * If we updated a machine entity and granted its actor ID a
-           * new permission, we need to remove the temporary permission.
-           */
-          await context.graphApi.modifyEntityTypeAuthorizationRelationships(
-            systemAccountId,
-            [
-              {
-                operation: "delete",
-                resource: entityTypeId,
-                relationAndSubject: {
-                  subject: {
-                    kind: "account",
-                    subjectId: entity.metadata.provenance.createdById,
-                  },
-                  relation: "instantiator",
-                },
-              },
-            ],
-          );
-        }
-      }
-    }
-  }
-=======
     }),
   );
->>>>>>> 31a49eb2
 };