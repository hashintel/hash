import {
  DATA_TYPE_META_SCHEMA,
  VersionedUrl,
} from "@blockprotocol/type-system";
import { DataTypeStructuralQuery } from "@local/hash-graph-client";
import { ConstructDataTypeParams } from "@local/hash-graphql-shared/graphql/types";
import { generateTypeId } from "@local/hash-isomorphic-utils/ontology-types";
import {
  AccountId,
  DataTypeRootType,
  DataTypeWithMetadata,
  OntologyElementMetadata,
  OntologyTypeRecordId,
  ontologyTypeRecordIdToVersionedUrl,
  OwnedById,
  Subgraph,
} from "@local/hash-subgraph";
import { getRoots } from "@local/hash-subgraph/stdlib";

import { NotFoundError } from "../../../lib/error";
import {
  currentTimeInstantTemporalAxes,
  ImpureGraphFunction,
  zeroedGraphResolveDepths,
} from "../..";
import { getNamespaceOfAccountOwner } from "./util";

/**
 * Create a data type.
 *
 * @todo revisit data type creation
 *   User defined data types are not specified yet, which means this `create`
 *   operation should not be exposed to users yet.
 *   Depends on the RFC captured by:
 *   https://app.asana.com/0/1200211978612931/1202464168422955/f
 *
 * @param params.ownedById - the id of the account who owns the data type
 * @param params.schema - the `DataType`
 * @param params.actorId - the id of the account that is creating the data type
 */
export const createDataType: ImpureGraphFunction<
  {
    ownedById: OwnedById;
    schema: ConstructDataTypeParams;
    actorId: AccountId;
  },
  Promise<DataTypeWithMetadata>
> = async (ctx, params) => {
  const { ownedById, actorId } = params;
  const namespace = await getNamespaceOfAccountOwner(ctx, {
    ownerId: params.ownedById,
  });

  const { graphApi } = ctx;

  const dataTypeUrl = generateTypeId({
    namespace,
    kind: "data-type",
    title: params.schema.title,
  });
  const schema = {
    $schema: DATA_TYPE_META_SCHEMA,
    kind: "dataType" as const,
    $id: dataTypeUrl,
    ...params.schema,
  };

  const { data: metadata } = await graphApi.createDataType({
    schema,
    ownedById,
    actorId,
  });

  return { schema, metadata: metadata as OntologyElementMetadata };
};

/**
 * Get data types by a structural query.
 *
 * @param params.query the structural query to filter data types by.
 */
export const getDataTypes: ImpureGraphFunction<
  {
    query: DataTypeStructuralQuery;
  },
  Promise<Subgraph<DataTypeRootType>>
> = async ({ graphApi }, { query }) => {
  return await graphApi
    .getDataTypesByQuery(query)
    .then(({ data: subgraph }) => subgraph as Subgraph<DataTypeRootType>);
};

/**
 * Get a data type by its versioned URL.
 *
 * @param params.dataTypeId the unique versioned URL for a data type.
 */
export const getDataTypeById: ImpureGraphFunction<
  {
    dataTypeId: VersionedUrl;
  },
  Promise<DataTypeWithMetadata>
> = async (context, params) => {
  const { dataTypeId } = params;

  const [dataType] = await getDataTypes(context, {
    query: {
      filter: {
        equal: [{ path: ["versionedUrl"] }, { parameter: dataTypeId }],
      },
      graphResolveDepths: zeroedGraphResolveDepths,
<<<<<<< HEAD
      temporalAxes: currentTimeInstantTemporalAxes,
    })
    .then(({ data: subgraph }) =>
      getRoots(subgraph as Subgraph<DataTypeRootType>),
    );
=======
      temporalAxes: {
        pinned: {
          axis: "transactionTime",
          timestamp: null,
        },
        variable: {
          axis: "decisionTime",
          interval: {
            start: null,
            end: null,
          },
        },
      },
    },
  }).then(getRoots);
>>>>>>> be68396b

  if (!dataType) {
    throw new NotFoundError(`Could not find data type with ID "${dataTypeId}"`);
  }

  return dataType;
};

/**
 * Update a data type.
 *
 * @todo revisit data type update
 *   As with data type `create`, this `update` operation is not currently relevant to users
 *   because user defined data types are not fully specified.
 *   Depends on the RFC captured by:
 *   https://app.asana.com/0/1200211978612931/1202464168422955/f
 *
 * @param params.dataTypeId - the id of the data type that's being updated
 * @param params.schema - the updated `DataType`
 * @param params.actorId - the id of the account that is updating the data type
 */
export const updateDataType: ImpureGraphFunction<
  {
    dataTypeId: VersionedUrl;
    schema: ConstructDataTypeParams;
    actorId: AccountId;
  },
  Promise<DataTypeWithMetadata>
> = async ({ graphApi }, params) => {
  const { dataTypeId, schema, actorId } = params;

  const { data: metadata } = await graphApi.updateDataType({
    actorId,
    typeToUpdate: dataTypeId,
    schema: {
      $schema: DATA_TYPE_META_SCHEMA,
      kind: "dataType",
      ...schema,
    },
  });

  const { recordId } = metadata;

  return {
    schema: {
      $schema: DATA_TYPE_META_SCHEMA,
      kind: "dataType",
      ...schema,
      $id: ontologyTypeRecordIdToVersionedUrl(recordId as OntologyTypeRecordId),
    },
    metadata: metadata as OntologyElementMetadata,
  };
};<|MERGE_RESOLUTION|>--- conflicted
+++ resolved
@@ -109,29 +109,9 @@
         equal: [{ path: ["versionedUrl"] }, { parameter: dataTypeId }],
       },
       graphResolveDepths: zeroedGraphResolveDepths,
-<<<<<<< HEAD
       temporalAxes: currentTimeInstantTemporalAxes,
-    })
-    .then(({ data: subgraph }) =>
-      getRoots(subgraph as Subgraph<DataTypeRootType>),
-    );
-=======
-      temporalAxes: {
-        pinned: {
-          axis: "transactionTime",
-          timestamp: null,
-        },
-        variable: {
-          axis: "decisionTime",
-          interval: {
-            start: null,
-            end: null,
-          },
-        },
-      },
     },
   }).then(getRoots);
->>>>>>> be68396b
 
   if (!dataType) {
     throw new NotFoundError(`Could not find data type with ID "${dataTypeId}"`);
