--- conflicted
+++ resolved
@@ -62,29 +62,12 @@
 };
 
 export const getWebAuthorizationRelationships: ImpureGraphFunction<
-<<<<<<< HEAD
-  { ownedById: OwnedById },
+  { webId: WebId },
   Promise<WebRelationAndSubject[]>
 > = async ({ graphApi }, { actorId }, params) =>
   graphApi
-    .getWebAuthorizationRelationships(actorId, params.ownedById)
+    .getWebAuthorizationRelationships(actorId, params.webId)
     .then(({ data }) => data);
-=======
-  { webId: WebId },
-  Promise<WebAuthorizationRelationship[]>
-> = async ({ graphApi }, { actorId }, params) =>
-  graphApi
-    .getWebAuthorizationRelationships(actorId, params.webId)
-    .then(({ data }) =>
-      data.map(
-        (relationship) =>
-          ({
-            resource: { kind: "web", resourceId: params.webId },
-            ...relationship,
-          }) as WebAuthorizationRelationship,
-      ),
-    );
->>>>>>> fec03152
 
 export const modifyWebAuthorizationRelationships: ImpureGraphFunction<
   {
