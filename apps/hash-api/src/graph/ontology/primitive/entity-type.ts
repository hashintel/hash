import {
  BaseUrl,
  ENTITY_TYPE_META_SCHEMA,
  VersionedUrl,
} from "@blockprotocol/type-system";
import {
  EntityType,
  EntityTypePermission,
  EntityTypeStructuralQuery,
  ModifyRelationshipOperation,
  OntologyTemporalMetadata,
  UpdateEntityTypeRequest,
} from "@local/hash-graph-client";
import { ConstructEntityTypeParams } from "@local/hash-graphql-shared/graphql/types";
import { frontendUrl } from "@local/hash-isomorphic-utils/environment";
import {
  currentTimeInstantTemporalAxes,
  zeroedGraphResolveDepths,
} from "@local/hash-isomorphic-utils/graph-queries";
import { generateTypeId } from "@local/hash-isomorphic-utils/ontology-types";
import {
  EntityTypeAuthorizationRelationship,
  EntityTypeInstantiatorSubject,
  EntityTypeMetadata,
  EntityTypeRootType,
  EntityTypeWithMetadata,
  linkEntityTypeUrl,
  OntologyTypeRecordId,
  ontologyTypeRecordIdToVersionedUrl,
  OwnedById,
  Subgraph,
} from "@local/hash-subgraph";
import {
  getRoots,
  mapGraphApiSubgraphToSubgraph,
} from "@local/hash-subgraph/stdlib";

import { NotFoundError } from "../../../lib/error";
import { ImpureGraphFunction } from "../../context-types";
import { getWebShortname } from "./util";

export const getEntityTypeAuthorizationRelationships: ImpureGraphFunction<
  { entityTypeId: VersionedUrl },
  Promise<EntityTypeAuthorizationRelationship[]>
> = async ({ graphApi }, { actorId }, params) =>
  graphApi
    .getEntityTypeAuthorizationRelationships(actorId, params.entityTypeId)
    .then(({ data }) =>
      data.map(
        (relationship) =>
          ({
            resource: { kind: "entityType", resourceId: params.entityTypeId },
            ...relationship,
          }) as EntityTypeAuthorizationRelationship,
      ),
    );

export const modifyEntityTypeAuthorizationRelationships: ImpureGraphFunction<
  {
    operation: ModifyRelationshipOperation;
    relationship: EntityTypeAuthorizationRelationship;
  }[],
  Promise<void>
> = async ({ graphApi }, { actorId }, params) => {
  await graphApi.modifyEntityTypeAuthorizationRelationships(
    actorId,
    params.map(({ operation, relationship }) => ({
      operation,
      resource: relationship.resource.resourceId,
      relationAndSubject: relationship,
    })),
  );
};

export const checkEntityTypePermission: ImpureGraphFunction<
  { entityTypeId: VersionedUrl; permission: EntityTypePermission },
  Promise<boolean>
> = async ({ graphApi }, { actorId }, params) =>
  graphApi
    .checkEntityTypePermission(actorId, params.entityTypeId, params.permission)
    .then(({ data }) => data.has_permission);

/**
 * Create an entity type.
 *
 * @param params.ownedById - the id of the account who owns the entity type
 * @param [params.webShortname] – the shortname of the web that owns the entity type, if the web entity does not yet exist.
 *    - Only for seeding purposes. Caller is responsible for ensuring the webShortname is correct for the ownedById.
 * @param params.schema - the `EntityType`
 * @param params.actorId - the id of the account that is creating the entity type
 */
export const createEntityType: ImpureGraphFunction<
  {
    ownedById: OwnedById;
    schema: ConstructEntityTypeParams;
    labelProperty?: BaseUrl;
<<<<<<< HEAD
    instantiators: EntityTypeInstantiatorSubject[];
=======
    webShortname?: string;
>>>>>>> 9454fc12
  },
  Promise<EntityTypeWithMetadata>
> = async (ctx, authentication, params) => {
  const { ownedById, labelProperty, webShortname } = params;

  const shortname =
    webShortname ??
    (await getWebShortname(ctx, authentication, {
      accountOrAccountGroupId: ownedById,
    }));

  const entityTypeId = generateTypeId({
    kind: "entity-type",
    title: params.schema.title,
    webShortname: shortname,
  });

  const schema = {
    $schema: ENTITY_TYPE_META_SCHEMA,
    kind: "entityType" as const,
    $id: entityTypeId,
    ...params.schema,
  };

  const { graphApi } = ctx;

  const { data: metadata } = await graphApi.createEntityType(
    authentication.actorId,
    {
      ownedById,
      schema,
      labelProperty,
    },
  );

  await modifyEntityTypeAuthorizationRelationships(
    ctx,
    authentication,
    params.instantiators.map((subject) => ({
      operation: "create",
      relationship: {
        resource: {
          kind: "entityType",
          resourceId: entityTypeId,
        },
        relation: "instantiator",
        subject,
      },
    })),
  );

  return { schema, metadata: metadata as EntityTypeMetadata };
};

/**
 * Get entity types by a structural query.
 *
 * @param params.query the structural query to filter entity types by.
 */
export const getEntityTypes: ImpureGraphFunction<
  {
    query: EntityTypeStructuralQuery;
  },
  Promise<Subgraph<EntityTypeRootType>>
> = async ({ graphApi }, { actorId }, { query }) => {
  return await graphApi
    .getEntityTypesByQuery(actorId, query)
    .then(({ data }) => {
      const subgraph = mapGraphApiSubgraphToSubgraph<EntityTypeRootType>(data);

      return subgraph;
    });
};

/**
 * Get an entity type by its versioned URL.
 *
 * @param params.entityTypeId the unique versioned URL for an entity type.
 */
export const getEntityTypeById: ImpureGraphFunction<
  {
    entityTypeId: VersionedUrl;
  },
  Promise<EntityTypeWithMetadata>
> = async (context, authentication, params) => {
  const { entityTypeId } = params;

  const [entityType] = await getEntityTypes(context, authentication, {
    query: {
      filter: {
        equal: [{ path: ["versionedUrl"] }, { parameter: entityTypeId }],
      },
      graphResolveDepths: zeroedGraphResolveDepths,
      temporalAxes: currentTimeInstantTemporalAxes,
    },
  }).then(getRoots);

  if (!entityType) {
    throw new NotFoundError(
      `Could not find entity type with ID "${entityTypeId}"`,
    );
  }

  return entityType;
};

/**
 * Get an entity type rooted subgraph by its versioned URL.
 *
 * If the type does not already exist within the Graph, and is an externally-hosted type, this will also load the type into the Graph.
 */
export const getEntityTypeSubgraphById: ImpureGraphFunction<
  Omit<EntityTypeStructuralQuery, "filter"> & {
    entityTypeId: VersionedUrl;
  },
  Promise<Subgraph<EntityTypeRootType>>
> = async (context, authentication, params) => {
  const { graphResolveDepths, temporalAxes, entityTypeId } = params;

  const query: EntityTypeStructuralQuery = {
    filter: {
      equal: [{ path: ["versionedUrl"] }, { parameter: entityTypeId }],
    },
    graphResolveDepths,
    temporalAxes,
  };

  let subgraph = await getEntityTypes(context, authentication, {
    query,
  });

  if (subgraph.roots.length === 0 && !entityTypeId.startsWith(frontendUrl)) {
    await context.graphApi.loadExternalEntityType(authentication.actorId, {
      entityTypeId,
    });

    subgraph = await getEntityTypes(context, authentication, {
      query,
    });
  }

  return subgraph;
};

/**
 * Update an entity type.
 *
 * @param params.entityTypeId - the id of the entity type that's being updated
 * @param params.schema - the updated `EntityType`
 * @param params.actorId - the id of the account that is updating the entity type
 */
export const updateEntityType: ImpureGraphFunction<
  {
    entityTypeId: VersionedUrl;
    schema: ConstructEntityTypeParams;

    labelProperty?: BaseUrl;
    instantiators: EntityTypeInstantiatorSubject[];
  },
  Promise<EntityTypeWithMetadata>
> = async (ctx, authentication, params) => {
  const { entityTypeId, schema, labelProperty } = params;
  const updateArguments: UpdateEntityTypeRequest = {
    typeToUpdate: entityTypeId,
    schema: {
      kind: "entityType",
      $schema: ENTITY_TYPE_META_SCHEMA,
      ...schema,
    },
    labelProperty,
  };

  const { data: metadata } = await ctx.graphApi.updateEntityType(
    authentication.actorId,
    updateArguments,
  );

  const newEntityTypeId = ontologyTypeRecordIdToVersionedUrl(
    metadata.recordId as OntologyTypeRecordId,
  );

  await modifyEntityTypeAuthorizationRelationships(
    ctx,
    authentication,
    params.instantiators.map((subject) => ({
      operation: "create",
      relationship: {
        resource: {
          kind: "entityType",
          resourceId: newEntityTypeId,
        },
        relation: "instantiator",
        subject,
      },
    })),
  );

  return {
    schema: {
      kind: "entityType",
      $schema: ENTITY_TYPE_META_SCHEMA,
      ...schema,
      $id: newEntityTypeId,
    },
    metadata: metadata as EntityTypeMetadata,
  };
};

// Return true if any type in the provided entity type's ancestors is a link entity type
export const isEntityTypeLinkEntityType: ImpureGraphFunction<
  Pick<EntityType, "allOf">,
  Promise<boolean>
> = async (context, authentication, params) => {
  const { allOf } = params;

  if (allOf?.some(({ $ref }) => $ref === linkEntityTypeUrl)) {
    return true;
  }

  const parentTypes = await Promise.all(
    (allOf ?? []).map(async ({ $ref }) =>
      getEntityTypeById(context, authentication, {
        entityTypeId: $ref as VersionedUrl,
      }),
    ),
  );

  return new Promise((resolve) => {
    const promises = parentTypes.map((parent) =>
      isEntityTypeLinkEntityType(context, authentication, parent.schema).then(
        (isLinkType) => {
          if (isLinkType) {
            // Resolve as soon as we have encountered a link type, instead of waiting for all parent types to be checked
            resolve(true);
          }
        },
      ),
    );

    void Promise.all(promises).then(() =>
      // If we haven't resolved yet, then none of the parent types are link types. If we have resolved this is a no-op.
      resolve(false),
    );
  });
};

/**
 * Archives a data type
 *
 * @param params.entityTypeId - the id of the entity type that's being archived
 * @param params.actorId - the id of the account that is archiving the entity type
 */
export const archiveEntityType: ImpureGraphFunction<
  {
    entityTypeId: VersionedUrl;
  },
  Promise<OntologyTemporalMetadata>
> = async ({ graphApi }, { actorId }, params) => {
  const { entityTypeId } = params;

  const { data: temporalMetadata } = await graphApi.archiveEntityType(actorId, {
    typeToArchive: entityTypeId,
  });

  return temporalMetadata;
};

/**
 * Unarchives a data type
 *
 * @param params.entityTypeId - the id of the entity type that's being unarchived
 * @param params.actorId - the id of the account that is unarchiving the entity type
 */
export const unarchiveEntityType: ImpureGraphFunction<
  {
    entityTypeId: VersionedUrl;
  },
  Promise<OntologyTemporalMetadata>
> = async ({ graphApi }, { actorId }, params) => {
  const { entityTypeId } = params;

  const { data: temporalMetadata } = await graphApi.unarchiveEntityType(
    actorId,
    {
      typeToUnarchive: entityTypeId,
    },
  );

  return temporalMetadata;
};<|MERGE_RESOLUTION|>--- conflicted
+++ resolved
@@ -94,11 +94,8 @@
     ownedById: OwnedById;
     schema: ConstructEntityTypeParams;
     labelProperty?: BaseUrl;
-<<<<<<< HEAD
+    webShortname?: string;
     instantiators: EntityTypeInstantiatorSubject[];
-=======
-    webShortname?: string;
->>>>>>> 9454fc12
   },
   Promise<EntityTypeWithMetadata>
 > = async (ctx, authentication, params) => {
