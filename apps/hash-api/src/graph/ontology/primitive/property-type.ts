import {
  PROPERTY_TYPE_META_SCHEMA,
  VersionedUrl,
} from "@blockprotocol/type-system";
import {
  PropertyTypeStructuralQuery,
  UpdatePropertyTypeRequest,
} from "@local/hash-graph-client";
import { ConstructPropertyTypeParams } from "@local/hash-graphql-shared/graphql/types";
import { generateTypeId } from "@local/hash-isomorphic-utils/ontology-types";
import {
  AccountId,
  OntologyElementMetadata,
  OntologyTypeRecordId,
  ontologyTypeRecordIdToVersionedUrl,
  OwnedById,
  PropertyTypeRootType,
  PropertyTypeWithMetadata,
  Subgraph,
} from "@local/hash-subgraph";
import { getRoots } from "@local/hash-subgraph/stdlib";

import { NotFoundError } from "../../../lib/error";
import {
  currentTimeInstantTemporalAxes,
  ImpureGraphFunction,
  zeroedGraphResolveDepths,
} from "../..";
import { getNamespaceOfAccountOwner } from "./util";

/**
 * Create a property type.
 *
 * @param params.ownedById - the id of the account who owns the property type
 * @param params.schema - the `PropertyType`
 * @param params.actorId - the id of the account that is creating the property type
 */
export const createPropertyType: ImpureGraphFunction<
  {
    ownedById: OwnedById;
    schema: ConstructPropertyTypeParams;
    actorId: AccountId;
  },
  Promise<PropertyTypeWithMetadata>
> = async (ctx, params) => {
  const { ownedById, actorId } = params;

  const namespace = await getNamespaceOfAccountOwner(ctx, {
    ownerId: ownedById,
  });

  const propertyTypeId = generateTypeId({
    namespace,
    kind: "property-type",
    title: params.schema.title,
  });

  const schema = {
    $schema: PROPERTY_TYPE_META_SCHEMA,
    kind: "propertyType" as const,
    $id: propertyTypeId,
    ...params.schema,
  };

  const { graphApi } = ctx;

  const { data: metadata } = await graphApi.createPropertyType({
    ownedById,
    schema,
    actorId,
  });

  return { schema, metadata: metadata as OntologyElementMetadata };
};

/**
 * Get property types by a structural query.
 *
 * @param params.query the structural query to filter property types by.
 */
export const getPropertyTypes: ImpureGraphFunction<
  {
    query: PropertyTypeStructuralQuery;
  },
  Promise<Subgraph<PropertyTypeRootType>>
> = async ({ graphApi }, { query }) => {
  return await graphApi
    .getPropertyTypesByQuery(query)
    .then(({ data: subgraph }) => subgraph as Subgraph<PropertyTypeRootType>);
};

/**
 * Get a property type by its versioned URL.
 *
 * @param params.propertyTypeId the unique versioned URL for a property type.
 */
export const getPropertyTypeById: ImpureGraphFunction<
  {
    propertyTypeId: VersionedUrl;
  },
  Promise<PropertyTypeWithMetadata>
> = async (context, params) => {
  const { propertyTypeId } = params;

  const [propertyType] = await getPropertyTypes(context, {
    query: {
      filter: {
        equal: [{ path: ["versionedUrl"] }, { parameter: propertyTypeId }],
      },
      graphResolveDepths: zeroedGraphResolveDepths,
<<<<<<< HEAD
      temporalAxes: currentTimeInstantTemporalAxes,
    })
    .then(({ data: subgraph }) =>
      getRoots(subgraph as Subgraph<PropertyTypeRootType>),
    );
=======
      temporalAxes: {
        pinned: {
          axis: "transactionTime",
          timestamp: null,
        },
        variable: {
          axis: "decisionTime",
          interval: {
            start: null,
            end: null,
          },
        },
      },
    },
  }).then(getRoots);
>>>>>>> be68396b

  if (!propertyType) {
    throw new NotFoundError(
      `Could not find property type with ID "${propertyTypeId}"`,
    );
  }

  return propertyType;
};

/**
 * Update a property type.
 *
 * @param params.propertyTypeId - the id of the property type that's being updated
 * @param params.schema - the updated `PropertyType`
 * @param params.actorId - the id of the account that is updating the type
 */
export const updatePropertyType: ImpureGraphFunction<
  {
    propertyTypeId: VersionedUrl;
    schema: ConstructPropertyTypeParams;
    actorId: AccountId;
  },
  Promise<PropertyTypeWithMetadata>
> = async ({ graphApi }, params) => {
  const { schema, actorId, propertyTypeId } = params;
  const updateArguments: UpdatePropertyTypeRequest = {
    typeToUpdate: propertyTypeId,
    schema: {
      $schema: PROPERTY_TYPE_META_SCHEMA,
      kind: "propertyType" as const,
      ...schema,
    },
    actorId,
  };

  const { data: metadata } = await graphApi.updatePropertyType(updateArguments);

  const { recordId } = metadata;

  return {
    schema: {
      $schema: PROPERTY_TYPE_META_SCHEMA,
      kind: "propertyType" as const,
      ...schema,
      $id: ontologyTypeRecordIdToVersionedUrl(recordId as OntologyTypeRecordId),
    },
    metadata: metadata as OntologyElementMetadata,
  };
};<|MERGE_RESOLUTION|>--- conflicted
+++ resolved
@@ -108,29 +108,9 @@
         equal: [{ path: ["versionedUrl"] }, { parameter: propertyTypeId }],
       },
       graphResolveDepths: zeroedGraphResolveDepths,
-<<<<<<< HEAD
       temporalAxes: currentTimeInstantTemporalAxes,
-    })
-    .then(({ data: subgraph }) =>
-      getRoots(subgraph as Subgraph<PropertyTypeRootType>),
-    );
-=======
-      temporalAxes: {
-        pinned: {
-          axis: "transactionTime",
-          timestamp: null,
-        },
-        variable: {
-          axis: "decisionTime",
-          interval: {
-            start: null,
-            end: null,
-          },
-        },
-      },
     },
   }).then(getRoots);
->>>>>>> be68396b
 
   if (!propertyType) {
     throw new NotFoundError(
