import {
  PROPERTY_TYPE_META_SCHEMA,
  VersionedUrl,
} from "@blockprotocol/type-system";
import {
  PropertyTypeStructuralQuery,
  UpdatePropertyTypeRequest,
} from "@local/hash-graph-client";
import { ConstructPropertyTypeParams } from "@local/hash-graphql-shared/graphql/types";
import { frontendUrl } from "@local/hash-isomorphic-utils/environment";
import { generateTypeId } from "@local/hash-isomorphic-utils/ontology-types";
import {
  AccountId,
  OntologyElementMetadata,
  OntologyTypeRecordId,
  ontologyTypeRecordIdToVersionedUrl,
  OwnedById,
  PropertyTypeRootType,
  PropertyTypeWithMetadata,
  Subgraph,
} from "@local/hash-subgraph";
import { getRoots } from "@local/hash-subgraph/stdlib";

import { NotFoundError } from "../../../lib/error";
import {
  currentTimeInstantTemporalAxes,
  ImpureGraphFunction,
  zeroedGraphResolveDepths,
} from "../..";
import { getNamespaceOfAccountOwner } from "./util";

/**
 * Create a property type.
 *
 * @param params.ownedById - the id of the account who owns the property type
 * @param params.schema - the `PropertyType`
 * @param params.actorId - the id of the account that is creating the property type
 */
export const createPropertyType: ImpureGraphFunction<
  {
    ownedById: OwnedById;
    schema: ConstructPropertyTypeParams;
    actorId: AccountId;
  },
  Promise<PropertyTypeWithMetadata>
> = async (ctx, params) => {
  const { ownedById, actorId } = params;

  const namespace = await getNamespaceOfAccountOwner(ctx, {
    ownerId: ownedById,
  });

  const propertyTypeId = generateTypeId({
    namespace,
    kind: "property-type",
    title: params.schema.title,
  });

  const schema = {
    $schema: PROPERTY_TYPE_META_SCHEMA,
    kind: "propertyType" as const,
    $id: propertyTypeId,
    ...params.schema,
  };

  const { graphApi } = ctx;

  const { data: metadata } = await graphApi.createPropertyType({
    ownedById,
    schema,
    actorId,
  });

  return { schema, metadata: metadata as OntologyElementMetadata };
};

/**
 * Get property types by a structural query.
 *
 * @param params.query the structural query to filter property types by.
 */
export const getPropertyTypes: ImpureGraphFunction<
  {
    query: PropertyTypeStructuralQuery;
  },
  Promise<Subgraph<PropertyTypeRootType>>
> = async ({ graphApi }, { query }) => {
  return await graphApi
    .getPropertyTypesByQuery(query)
    .then(({ data: subgraph }) => subgraph as Subgraph<PropertyTypeRootType>);
};

/**
 * Get a property type by its versioned URL.
 *
 * @param params.propertyTypeId the unique versioned URL for a property type.
 */
export const getPropertyTypeById: ImpureGraphFunction<
  {
    propertyTypeId: VersionedUrl;
  },
  Promise<PropertyTypeWithMetadata>
> = async (context, params) => {
  const { propertyTypeId } = params;

  const [propertyType] = await getPropertyTypes(context, {
    query: {
      filter: {
        equal: [{ path: ["versionedUrl"] }, { parameter: propertyTypeId }],
      },
      graphResolveDepths: zeroedGraphResolveDepths,
      temporalAxes: currentTimeInstantTemporalAxes,
    },
  }).then(getRoots);

  if (!propertyType) {
    throw new NotFoundError(
      `Could not find property type with ID "${propertyTypeId}"`,
    );
  }

  return propertyType;
};

/**
 * Get a property type rooted subgraph by its versioned URL.
 *
 * If the type does not already exist within the Graph, and is an externally-hosted type, this will also load the type into the Graph.
 */
export const getPropertyTypeSubgraphById: ImpureGraphFunction<
  Omit<PropertyTypeStructuralQuery, "filter"> & {
    propertyTypeId: VersionedUrl;
    actorId: AccountId;
  },
  Promise<Subgraph<PropertyTypeRootType>>
> = async (context, params) => {
  const { graphResolveDepths, temporalAxes, propertyTypeId, actorId } = params;

  const query: PropertyTypeStructuralQuery = {
    filter: {
      equal: [{ path: ["versionedUrl"] }, { parameter: propertyTypeId }],
    },
    graphResolveDepths,
    temporalAxes,
  };

  let subgraph = await getPropertyTypes(context, {
    query,
  });

<<<<<<< HEAD
  if (subgraph.roots.length === 0 && !propertyTypeId.startsWith(FRONTEND_URL)) {
    await context.graphApi.loadExternalPropertyType({
=======
  if (subgraph.roots.length === 0 && !propertyTypeId.startsWith(frontendUrl)) {
    await context.graphApi.createPropertyType({
>>>>>>> 232dca13
      actorId,
      propertyTypeId,
    });

    subgraph = await getPropertyTypes(context, {
      query,
    });
  }

  return subgraph;
};

/**
 * Update a property type.
 *
 * @param params.propertyTypeId - the id of the property type that's being updated
 * @param params.schema - the updated `PropertyType`
 * @param params.actorId - the id of the account that is updating the type
 */
export const updatePropertyType: ImpureGraphFunction<
  {
    propertyTypeId: VersionedUrl;
    schema: ConstructPropertyTypeParams;
    actorId: AccountId;
  },
  Promise<PropertyTypeWithMetadata>
> = async ({ graphApi }, params) => {
  const { schema, actorId, propertyTypeId } = params;
  const updateArguments: UpdatePropertyTypeRequest = {
    typeToUpdate: propertyTypeId,
    schema: {
      $schema: PROPERTY_TYPE_META_SCHEMA,
      kind: "propertyType" as const,
      ...schema,
    },
    actorId,
  };

  const { data: metadata } = await graphApi.updatePropertyType(updateArguments);

  const { recordId } = metadata;

  return {
    schema: {
      $schema: PROPERTY_TYPE_META_SCHEMA,
      kind: "propertyType" as const,
      ...schema,
      $id: ontologyTypeRecordIdToVersionedUrl(recordId as OntologyTypeRecordId),
    },
    metadata: metadata as OntologyElementMetadata,
  };
};<|MERGE_RESOLUTION|>--- conflicted
+++ resolved
@@ -148,13 +148,8 @@
     query,
   });
 
-<<<<<<< HEAD
-  if (subgraph.roots.length === 0 && !propertyTypeId.startsWith(FRONTEND_URL)) {
+  if (subgraph.roots.length === 0 && !propertyTypeId.startsWith(frontendUrl)) {
     await context.graphApi.loadExternalPropertyType({
-=======
-  if (subgraph.roots.length === 0 && !propertyTypeId.startsWith(frontendUrl)) {
-    await context.graphApi.createPropertyType({
->>>>>>> 232dca13
       actorId,
       propertyTypeId,
     });
