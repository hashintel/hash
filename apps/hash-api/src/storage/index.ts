--- conflicted
+++ resolved
@@ -139,15 +139,9 @@
           ],
         },
         graphResolveDepths: zeroedGraphResolveDepths,
-        temporalAxes: fullDecisionTimeAxis,
+        temporalAxes: currentTimeInstantTemporalAxes,
         includeDrafts,
       },
-<<<<<<< HEAD
-      graphResolveDepths: zeroedGraphResolveDepths,
-      temporalAxes: currentTimeInstantTemporalAxes,
-      includeDrafts,
-=======
->>>>>>> 0dcbcbd4
     })
     .then(({ data }) => {
       const subgraph = mapGraphApiSubgraphToSubgraph<EntityRootType>(
