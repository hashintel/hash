/* eslint-disable import/first */

import {
  monorepoRootDir,
  realtimeSyncEnabled,
  waitOnResource,
} from "@local/hash-backend-utils/environment";
import express, { ErrorRequestHandler, raw } from "express";
import { create as handlebarsCreate } from "express-handlebars";

// eslint-disable-next-line import/order
import { initSentry } from "./sentry";

const app = express();

initSentry(app);

import http from "node:http";
import path from "node:path";
import { promisify } from "node:util";

import { TypeSystemInitializer } from "@blockprotocol/type-system";
import { createGraphClient } from "@local/hash-backend-utils/create-graph-client";
import { OpenSearch } from "@local/hash-backend-utils/search/opensearch";
import { GracefulShutdown } from "@local/hash-backend-utils/shutdown";
import * as Sentry from "@sentry/node";
import { json } from "body-parser";
import cors from "cors";
import proxy from "express-http-proxy";
import { rateLimit } from "express-rate-limit";
import helmet from "helmet";
import { StatsD } from "hot-shots";
import { createHttpTerminator } from "http-terminator";
import { customAlphabet } from "nanoid";

import { gptGetUserWebs } from "./ai/gpt/gpt-get-user-webs";
import { gptQueryEntities } from "./ai/gpt/gpt-query-entities";
import { upsertGptOauthClient } from "./ai/gpt/upsert-gpt-oauth-client";
import { openInferEntitiesWebSocket } from "./ai/infer-entities-websocket";
import {
  addKratosAfterRegistrationHandler,
  createAuthMiddleware,
} from "./auth/create-auth-handlers";
import { getActorIdFromRequest } from "./auth/get-actor-id";
import {
  oauthConsentRequestHandler,
  oauthConsentSubmissionHandler,
} from "./auth/oauth-consent-handlers";
import { hydraPublicUrl } from "./auth/ory-hydra";
import { kratosPublicUrl } from "./auth/ory-kratos";
import { setupBlockProtocolExternalServiceMethodProxy } from "./block-protocol-external-service-method-proxy";
import { RedisCache } from "./cache";
import {
  AwsSesEmailTransporter,
  DummyEmailTransporter,
  EmailTransporter,
} from "./email/transporters";
import { ensureSystemGraphIsInitialized } from "./graph/ensure-system-graph-is-initialized";
import { createApolloServer } from "./graphql/create-apollo-server";
import { registerOpenTelemetryTracing } from "./graphql/opentelemetry";
import { oAuthLinear, oAuthLinearCallback } from "./integrations/linear/oauth";
import { linearWebhook } from "./integrations/linear/webhook";
import { createIntegrationSyncBackWatcher } from "./integrations/sync-back-watcher";
import { getAwsRegion } from "./lib/aws-config";
import {
  CORS_CONFIG,
  getEnvStorageType,
  LOCAL_FILE_UPLOAD_PATH,
} from "./lib/config";
import {
  isDevEnv,
  isProdEnv,
  isStatsDEnabled,
  isTestEnv,
  port,
} from "./lib/env-config";
import { logger } from "./logger";
import { seedOrgsAndUsers } from "./seed-data";
import {
  setupFileDownloadProxyHandler,
  setupStorageProviders,
} from "./storage";
import { setupTelemetry } from "./telemetry/snowplow-setup";
import { createTemporalClient } from "./temporal";
import { getRequiredEnv } from "./util";
import { createVaultClient } from "./vault";

const shutdown = new GracefulShutdown(logger, "SIGINT", "SIGTERM");

<<<<<<< HEAD
/**
 * A rate limiter for routes which grant authentication or authorization credentials
 */
const authRouteRateLimiter = rateLimit({
  windowMs: 1000 * 20, // 20 seconds
=======
const rateLimiter = rateLimit({
  windowMs: process.env.NODE_ENV === "test" ? 1000 * 5 : 1000 * 20, // 20 seconds
>>>>>>> 5bfb8bbe
  limit: 5, // Limit each IP to 5 requests every 20 seconds
  standardHeaders: true, // Return rate limit info in the `RateLimit-*` headers
  legacyHeaders: false, // Disable the `X-RateLimit-*` headers
  keyGenerator: (req) => {
    return req.ip;
  },
});

const hydraProxy = proxy(hydraPublicUrl ?? "", {
  proxyReqPathResolver: (req) => req.originalUrl,
});

const main = async () => {
  await TypeSystemInitializer.initialize();
  logger.info("Type System initialized");

  registerOpenTelemetryTracing(process.env.HASH_OTLP_ENDPOINT ?? null);

  if (process.env.HASH_TELEMETRY_ENABLED === "true") {
    logger.info("Starting [Snowplow] telemetry");

    const [spEmitter] = setupTelemetry();

    shutdown.addCleanup("Snowplow Telemetry", async () => {
      logger.info("Flushing [Snowplow] telemetry");
      spEmitter.flush();
    });
  }

  // Request ID generator
  const nanoid = customAlphabet(
    "0123456789ABCDEFGHIJKLMNOPQRSTUVWXYZabcdefghijklmnopqrstuvwxyz",
    14,
  );

  // Configure the StatsD client for reporting metrics
  let statsd: StatsD | undefined;
  try {
    if (isStatsDEnabled) {
      const statsdHost = process.env.STATSD_HOST;
      const statsdPort = parseInt(process.env.STATSD_PORT || "8125", 10);
      await waitOnResource(`tcp:${statsdHost}:${statsdPort}`, logger);

      statsd = new StatsD({
        host: statsdHost,
        port: statsdPort,
      });
      shutdown.addCleanup("StatsD", async () => {
        // eslint-disable-next-line @typescript-eslint/unbound-method
        await promisify((statsd as StatsD).close).bind(statsd)();
      });
    }
  } catch (err) {
    logger.error(`Could not start StatsD client: ${err}`);
  }

  // Configure Sentry error / trace handling
  app.use(
    Sentry.Handlers.requestHandler({
      ip: true,
    }),
  );
  app.use(Sentry.Handlers.tracingHandler());

  app.use(cors(CORS_CONFIG));

  // Add logging of requests
  app.use((req, res, next) => {
    const requestId = nanoid();
    res.set("x-hash-request-id", requestId);
    logger.info({
      requestId,
      method: req.method,
      ip: req.ip,
      path: req.path,
      message: "request",
      userAgent: req.headers["user-agent"],
      graphqlClient: req.headers["apollographql-client-name"],
    });

    next();
  });

  const redisHost = getRequiredEnv("HASH_REDIS_HOST");
  const redisPort = parseInt(getRequiredEnv("HASH_REDIS_PORT"), 10);
  const redisEncryptedTransit =
    process.env.HASH_REDIS_ENCRYPTED_TRANSIT === "true";

  const graphApiHost = getRequiredEnv("HASH_GRAPH_API_HOST");
  const graphApiPort = parseInt(getRequiredEnv("HASH_GRAPH_API_PORT"), 10);

  await Promise.all([
    waitOnResource(`tcp:${redisHost}:${redisPort}`, logger),
    waitOnResource(`tcp:${graphApiHost}:${graphApiPort}`, logger),
  ]);

  // Connect to Redis
  const redis = new RedisCache(logger, {
    host: redisHost,
    port: redisPort,
    tls: redisEncryptedTransit,
  });
  shutdown.addCleanup("Redis", async () => redis.close());

  // Connect to the Graph API
  const graphApi = createGraphClient(logger, {
    host: graphApiHost,
    port: graphApiPort,
  });

  const FILE_UPLOAD_PROVIDER = getEnvStorageType();
  // Setup upload storage provider and express routes for local file uploads
  const uploadProvider = setupStorageProviders(app, FILE_UPLOAD_PROVIDER);

  const temporalClient = await createTemporalClient(logger);

  const vaultClient = createVaultClient();

  const context = { graphApi, uploadProvider, temporalClient };

  await ensureSystemGraphIsInitialized({ logger, context });

  // This will seed users, an org and pages.
  // Configurable through environment variables.
  await seedOrgsAndUsers({ logger, context });

  // Set sensible default security headers: https://www.npmjs.com/package/helmet
  // Temporarily disable contentSecurityPolicy for the GraphQL playground
  // Longer-term we can set rules which allow only the playground to load
  // Potentially only in development mode
  app.use(helmet({ contentSecurityPolicy: false }));

<<<<<<< HEAD
  if (isProdEnv) {
    /**
     * Trust the first proxy, on the assumption that we are running behind a load balancer in production.
     * This means, for example, that `req.ip` will be set as the rightmost IP in the `X-Forwarded-For` header.
     */
    app.set("trust proxy", 1);
  }
=======
  app.use(express.static("public"));
>>>>>>> 5bfb8bbe

  const jsonParser = json({
    // default is 100kb
    limit: "16mb",
  });
  const rawParser = raw({ type: "application/json" });

  /** PROXIES – these should come BEFORE bodyParser so that the body is proxied without changes */

  /**
   * Proxy to Ory Hydra's OAuth2 authorization and token endpoints, for OAuth2 clients (e.g. HashGPT)
   */
  app.use("/oauth2/auth", rateLimiter, hydraProxy);
  app.use("/oauth2/token", rateLimiter, hydraProxy);
  app.use("/oauth2/fallbacks", rateLimiter, hydraProxy);

  /**
   * Proxy for requests to the Ory Kratos public API, to be consumed by the frontend.
   */
  app.use("/auth/*", rateLimiter, cors(CORS_CONFIG), (req, res, next) => {
    const expectedAccessControlAllowOriginHeader = res.getHeader(
      "Access-Control-Allow-Origin",
    );

    if (!kratosPublicUrl) {
      throw new Error("No kratosPublicUrl provided");
    }

    return proxy(kratosPublicUrl, {
      /**
       * Remove the `/auth` prefix from the request path, so the path is
       * formatted correctly for the Ory Kratos API.
       */
      proxyReqPathResolver: ({ originalUrl }) =>
        originalUrl.replace("/auth", ""),
      /**
       * Ory Kratos includes the wildcard `*` in the `Access-Control-Allow-Origin`
       * by default, which is not permitted by browsers when including credentials
       * in requests.
       *
       * When setting the value of the `Access-Control-Allow-Origin` header in
       * the Ory Kratos configuration, the frontend URL is included twice in the
       * header for some reason (e.g. ["https://localhost:3000", "https://localhost:3000"]),
       * which is also not permitted by browsers when including credentials in requests.
       *
       * Therefore we manually set the `Access-Control-Allow-Origin` header to the
       * expected value here before returning the response, to prevent CORS errors
       * in modern browsers.
       */
      userResDecorator: (_proxyRes, proxyResData, _userReq, userRes) => {
        if (typeof expectedAccessControlAllowOriginHeader === "string") {
          userRes.set(
            "Access-Control-Allow-Origin",
            expectedAccessControlAllowOriginHeader,
          );
        }
        return proxyResData;
      },
    })(req, res, next);
  });

  /** END PROXIES */

  /** Body parsing middleware */
  app.use((req, res, next) => {
    if (
      req.path.startsWith("/webhooks/") ||
      req.path === LOCAL_FILE_UPLOAD_PATH
    ) {
      // webhooks typically need the raw body for signature verification
      return rawParser(req, res, next);
    }
    return jsonParser(req, res, next);
  });

  // Set up authentication related middleware and routes
  addKratosAfterRegistrationHandler({ app, context });
  const authMiddleware = createAuthMiddleware({ logger, context });
  app.use(authMiddleware);

  /**
   * Add scope to Sentry, now the user has been checked.
   * We could set some of this scope earlier, but it doesn't get picked up for GraphQL requests for some reason
   * if the middleware comes earlier.
   */
  app.use((req, _res, next) => {
    const scope = Sentry.getCurrentScope();

    // Clear the scope and breadcrumbs – requests seem to bleed into each other otherwise
    scope.clear();
    scope.clearBreadcrumbs();

    /**
     * Sentry automatically populates a 'Headers' object, but for some reason it doesn't do this for GraphQL requests.
     * This might be something to do with how Sentry hooks into fetch that doesn't play nicely with ApolloServer,
     * or how we're loading it.
     */
    const userAgent = req.header("user-agent");
    const origin = req.header("origin");
    const ip = req.ip;

    scope.setContext("request", { ip, origin, userAgent });

    const user = req.user;
    scope.setUser({
      id: getActorIdFromRequest(req),
      email: user?.emails[0],
      username: user?.shortname ?? "public",
    });

    next();
  });

  /** OAuth2 consent flow */
  app.get("/oauth2/consent", rateLimiter, oauthConsentRequestHandler);
  app.post("/oauth2/consent", rateLimiter, oauthConsentSubmissionHandler);

  const hbs = handlebarsCreate({ defaultLayout: "main", extname: ".hbs" });
  app.engine(
    "hbs",
    // eslint-disable-next-line @typescript-eslint/no-misused-promises
    hbs.engine,
  );
  app.set("view engine", "hbs");
  app.set("views", "./views");

  // Create an email transporter
  const emailTransporter =
    isTestEnv || isDevEnv || process.env.HASH_EMAIL_TRANSPORTER === "dummy"
      ? new DummyEmailTransporter({
          copyCodesOrLinksToClipboard:
            process.env.DUMMY_EMAIL_TRANSPORTER_USE_CLIPBOARD === "true",
          displayCodesOrLinksInStdout: true,
          filePath: process.env.DUMMY_EMAIL_TRANSPORTER_FILE_PATH
            ? path.resolve(
                monorepoRootDir,
                process.env.DUMMY_EMAIL_TRANSPORTER_FILE_PATH,
              )
            : undefined,
        })
      : process.env.AWS_REGION
        ? new AwsSesEmailTransporter({
            from: `${getRequiredEnv(
              "SYSTEM_EMAIL_SENDER_NAME",
            )} <${getRequiredEnv("SYSTEM_EMAIL_ADDRESS")}>`,
            region: getAwsRegion(),
            subjectPrefix: isProdEnv ? undefined : "[DEV SITE] ",
          })
        : ({
            sendMail: (mail) => {
              logger.info(`Tried to send mail to ${mail.to}:\n${mail.html}`);
            },
          } as EmailTransporter);

  let search: OpenSearch | undefined;
  if (process.env.HASH_OPENSEARCH_ENABLED === "true") {
    const searchAuth =
      process.env.HASH_OPENSEARCH_USERNAME === undefined
        ? undefined
        : {
            username: process.env.HASH_OPENSEARCH_USERNAME,
            password: process.env.HASH_OPENSEARCH_PASSWORD || "",
          };
    search = await OpenSearch.connect(logger, {
      host: getRequiredEnv("HASH_OPENSEARCH_HOST"),
      port: parseInt(process.env.HASH_OPENSEARCH_PORT || "9200", 10),
      auth: searchAuth,
      httpsEnabled: !!process.env.HASH_OPENSEARCH_HTTPS_ENABLED,
    });
    shutdown.addCleanup("OpenSearch", async () => search!.close());
  }

  const apolloServer = createApolloServer({
    graphApi,
    search,
    uploadProvider,
    temporalClient,
    vaultClient,
    cache: redis,
    emailTransporter,
    logger,
    statsd,
  });

  // Make the data sources/clients available to REST controllers
  // @todo figure out sharing of context between REST and GraphQL without repeating this
  app.use((req, _res, next) => {
    req.context = {
      graphApi,
      temporalClient,
      uploadProvider,
      vaultClient,
    };
    next();
  });

  setupFileDownloadProxyHandler(app, redis);

  setupBlockProtocolExternalServiceMethodProxy(app);

  app.get("/", (_req, res) => {
    res.send("Hello World");
  });

  // Used by AWS Application Load Balancer (ALB) for health checks
  app.get("/health-check", (_, res) => res.status(200).send("Hello World!"));

  app.use((req, res, next) => {
    const requestId = nanoid();
    res.set("x-hash-request-id", requestId);
    if (isProdEnv) {
      logger.info({
        requestId,
        method: req.method,
        origin: req.headers.origin,
        ip: req.ip,
        path: req.path,
        message: "request",
        userAgent: req.headers["user-agent"],
        graphqlClient: req.headers["apollographql-client-name"],
      });
    }
    next();
  });

<<<<<<< HEAD
  /**
   * Add a proxy for requests to the Ory Kratos public API, to be consumed
   * by the frontend for authentication related requests made in the
   * browser. Note that server-side frontend authentication requests
   * can be sent the the Ory Kratos public URL directly, because the
   * CORS requirements are not as strict as the one from the browser.
   */
  app.use(
    "/auth/*",
    authRouteRateLimiter,
    cors(CORS_CONFIG),
    (req, res, next) => {
      const expectedAccessControlAllowOriginHeader = res.getHeader(
        "Access-Control-Allow-Origin",
      );

      if (!oryKratosPublicUrl) {
        throw new Error("`ORY_KRATOS_PUBLIC_URL` has not been provided");
      }

      return proxy(oryKratosPublicUrl, {
        /**
         * Remove the `/auth` prefix from the request path, so the path is
         * formatted correctly for the Ory Kratos API.
         */
        proxyReqPathResolver: ({ originalUrl }) =>
          originalUrl.replace("/auth", ""),
        /**
         * Ory Kratos includes the wildcard `*` in the `Access-Control-Allow-Origin`
         * by default, which is not permitted by browsers when including credentials
         * in requests.
         *
         * When setting the value of the `Access-Control-Allow-Origin` header in
         * the Ory Kratos configuration, the frontend URL is included twice in the
         * header for some reason (e.g. ["https://localhost:3000", "https://localhost:3000"]),
         * which is also not permitted by browsers when including credentials in requests.
         *
         * Therefore we manually set the `Access-Control-Allow-Origin` header to the
         * expected value here before returning the response, to prevent CORS errors
         * in modern browsers.
         */
        userResDecorator: (_proxyRes, proxyResData, _userReq, userRes) => {
          if (typeof expectedAccessControlAllowOriginHeader === "string") {
            userRes.set(
              "Access-Control-Allow-Origin",
              expectedAccessControlAllowOriginHeader,
            );
          }
          return proxyResData;
        },
      })(req, res, next);
    },
  );

=======
>>>>>>> 5bfb8bbe
  app.use((req, _res, next) => {
    if (req.path !== "/graphql") {
      if (!req.user?.isAccountSignupComplete) {
        /**
         * Only GraphQL requests need to be provided with incomplete users, to allow them to complete signup
         *   – otherwise they should be treated as anonymous requests.
         */
        delete req.user;
      }
    }
    next();
  });

  // Integrations
  app.get("/oauth/linear", authRouteRateLimiter, oAuthLinear);
  app.get("/oauth/linear/callback", authRouteRateLimiter, oAuthLinearCallback);
  app.post("/webhooks/linear", linearWebhook);

  // Endpoints used by HashGPT or in support of it
  app.post("/gpt/entities/query", gptQueryEntities);
  app.get("/gpt/user-webs", gptGetUserWebs);
  app.post("/gpt/upsert-gpt-oauth-client", upsertGptOauthClient);

  /**
   * This middleware MUST:
   * 1. Come AFTER all non-error controllers
   * 2. Come BEFORE all error controllers/middleware
   */
  app.use(
    Sentry.Handlers.errorHandler({
      shouldHandleError(_error) {
        /**
         * Capture all errors for now – we can selectively filter out errors based on code if needed.
         */
        return true;
      },
    }),
  );

  // Fallback error handler for errors that haven't been caught and sent as a response already
  const errorHandler: ErrorRequestHandler = (err, _req, res, _next) => {
    Sentry.captureException(err);

    res.status(500).send(err.message);
  };
  app.use(errorHandler);

  // Create the HTTP server.
  // Note: calling `close` on a `http.Server` stops new connections, but it does not
  // close active connections. This can result in the server hanging indefinitely. We
  // use the `http-terminator` library to shut down the server properly.
  const httpServer = http.createServer(app);
  const httpTerminator = createHttpTerminator({ server: httpServer });
  shutdown.addCleanup("HTTP Server", async () => httpTerminator.terminate());

  openInferEntitiesWebSocket({
    context,
    httpServer,
    logger,
    temporalClient,
  });

  // Start the Apollo GraphQL server.
  // Note: the server must be started before the middleware can be applied
  await apolloServer.start();
  shutdown.addCleanup("ApolloServer", async () => apolloServer.stop());
  apolloServer.applyMiddleware({
    app,
    cors: CORS_CONFIG,
  });

  // Start the HTTP server before setting up the integration listener
  // This is done because the Redis client blocks when instantiated
  // and we must ensure that the health checks are available ASAP.
  await new Promise<void>((resolve) => {
    httpServer.listen({ port }, () => {
      logger.info(`Listening on port ${port}`);
      logger.info(`GraphQL path: ${apolloServer.graphqlPath}`);
      resolve();
    });
  });

  if (realtimeSyncEnabled) {
    const integrationSyncBackWatcher =
      await createIntegrationSyncBackWatcher(graphApi);

    void integrationSyncBackWatcher.start();

    shutdown.addCleanup(
      "Integration sync back watcher",
      integrationSyncBackWatcher.stop,
    );
  }
};

void main().catch(async (err) => {
  logger.error(err);
  await shutdown.trigger();
});<|MERGE_RESOLUTION|>--- conflicted
+++ resolved
@@ -87,16 +87,11 @@
 
 const shutdown = new GracefulShutdown(logger, "SIGINT", "SIGTERM");
 
-<<<<<<< HEAD
 /**
  * A rate limiter for routes which grant authentication or authorization credentials
  */
 const authRouteRateLimiter = rateLimit({
-  windowMs: 1000 * 20, // 20 seconds
-=======
-const rateLimiter = rateLimit({
   windowMs: process.env.NODE_ENV === "test" ? 1000 * 5 : 1000 * 20, // 20 seconds
->>>>>>> 5bfb8bbe
   limit: 5, // Limit each IP to 5 requests every 20 seconds
   standardHeaders: true, // Return rate limit info in the `RateLimit-*` headers
   legacyHeaders: false, // Disable the `X-RateLimit-*` headers
@@ -229,7 +224,8 @@
   // Potentially only in development mode
   app.use(helmet({ contentSecurityPolicy: false }));
 
-<<<<<<< HEAD
+  app.use(express.static("public"));
+
   if (isProdEnv) {
     /**
      * Trust the first proxy, on the assumption that we are running behind a load balancer in production.
@@ -237,9 +233,6 @@
      */
     app.set("trust proxy", 1);
   }
-=======
-  app.use(express.static("public"));
->>>>>>> 5bfb8bbe
 
   const jsonParser = json({
     // default is 100kb
@@ -252,226 +245,12 @@
   /**
    * Proxy to Ory Hydra's OAuth2 authorization and token endpoints, for OAuth2 clients (e.g. HashGPT)
    */
-  app.use("/oauth2/auth", rateLimiter, hydraProxy);
-  app.use("/oauth2/token", rateLimiter, hydraProxy);
-  app.use("/oauth2/fallbacks", rateLimiter, hydraProxy);
+  app.use("/oauth2/auth", authRouteRateLimiter, hydraProxy);
+  app.use("/oauth2/token", authRouteRateLimiter, hydraProxy);
+  app.use("/oauth2/fallbacks", authRouteRateLimiter, hydraProxy);
 
   /**
    * Proxy for requests to the Ory Kratos public API, to be consumed by the frontend.
-   */
-  app.use("/auth/*", rateLimiter, cors(CORS_CONFIG), (req, res, next) => {
-    const expectedAccessControlAllowOriginHeader = res.getHeader(
-      "Access-Control-Allow-Origin",
-    );
-
-    if (!kratosPublicUrl) {
-      throw new Error("No kratosPublicUrl provided");
-    }
-
-    return proxy(kratosPublicUrl, {
-      /**
-       * Remove the `/auth` prefix from the request path, so the path is
-       * formatted correctly for the Ory Kratos API.
-       */
-      proxyReqPathResolver: ({ originalUrl }) =>
-        originalUrl.replace("/auth", ""),
-      /**
-       * Ory Kratos includes the wildcard `*` in the `Access-Control-Allow-Origin`
-       * by default, which is not permitted by browsers when including credentials
-       * in requests.
-       *
-       * When setting the value of the `Access-Control-Allow-Origin` header in
-       * the Ory Kratos configuration, the frontend URL is included twice in the
-       * header for some reason (e.g. ["https://localhost:3000", "https://localhost:3000"]),
-       * which is also not permitted by browsers when including credentials in requests.
-       *
-       * Therefore we manually set the `Access-Control-Allow-Origin` header to the
-       * expected value here before returning the response, to prevent CORS errors
-       * in modern browsers.
-       */
-      userResDecorator: (_proxyRes, proxyResData, _userReq, userRes) => {
-        if (typeof expectedAccessControlAllowOriginHeader === "string") {
-          userRes.set(
-            "Access-Control-Allow-Origin",
-            expectedAccessControlAllowOriginHeader,
-          );
-        }
-        return proxyResData;
-      },
-    })(req, res, next);
-  });
-
-  /** END PROXIES */
-
-  /** Body parsing middleware */
-  app.use((req, res, next) => {
-    if (
-      req.path.startsWith("/webhooks/") ||
-      req.path === LOCAL_FILE_UPLOAD_PATH
-    ) {
-      // webhooks typically need the raw body for signature verification
-      return rawParser(req, res, next);
-    }
-    return jsonParser(req, res, next);
-  });
-
-  // Set up authentication related middleware and routes
-  addKratosAfterRegistrationHandler({ app, context });
-  const authMiddleware = createAuthMiddleware({ logger, context });
-  app.use(authMiddleware);
-
-  /**
-   * Add scope to Sentry, now the user has been checked.
-   * We could set some of this scope earlier, but it doesn't get picked up for GraphQL requests for some reason
-   * if the middleware comes earlier.
-   */
-  app.use((req, _res, next) => {
-    const scope = Sentry.getCurrentScope();
-
-    // Clear the scope and breadcrumbs – requests seem to bleed into each other otherwise
-    scope.clear();
-    scope.clearBreadcrumbs();
-
-    /**
-     * Sentry automatically populates a 'Headers' object, but for some reason it doesn't do this for GraphQL requests.
-     * This might be something to do with how Sentry hooks into fetch that doesn't play nicely with ApolloServer,
-     * or how we're loading it.
-     */
-    const userAgent = req.header("user-agent");
-    const origin = req.header("origin");
-    const ip = req.ip;
-
-    scope.setContext("request", { ip, origin, userAgent });
-
-    const user = req.user;
-    scope.setUser({
-      id: getActorIdFromRequest(req),
-      email: user?.emails[0],
-      username: user?.shortname ?? "public",
-    });
-
-    next();
-  });
-
-  /** OAuth2 consent flow */
-  app.get("/oauth2/consent", rateLimiter, oauthConsentRequestHandler);
-  app.post("/oauth2/consent", rateLimiter, oauthConsentSubmissionHandler);
-
-  const hbs = handlebarsCreate({ defaultLayout: "main", extname: ".hbs" });
-  app.engine(
-    "hbs",
-    // eslint-disable-next-line @typescript-eslint/no-misused-promises
-    hbs.engine,
-  );
-  app.set("view engine", "hbs");
-  app.set("views", "./views");
-
-  // Create an email transporter
-  const emailTransporter =
-    isTestEnv || isDevEnv || process.env.HASH_EMAIL_TRANSPORTER === "dummy"
-      ? new DummyEmailTransporter({
-          copyCodesOrLinksToClipboard:
-            process.env.DUMMY_EMAIL_TRANSPORTER_USE_CLIPBOARD === "true",
-          displayCodesOrLinksInStdout: true,
-          filePath: process.env.DUMMY_EMAIL_TRANSPORTER_FILE_PATH
-            ? path.resolve(
-                monorepoRootDir,
-                process.env.DUMMY_EMAIL_TRANSPORTER_FILE_PATH,
-              )
-            : undefined,
-        })
-      : process.env.AWS_REGION
-        ? new AwsSesEmailTransporter({
-            from: `${getRequiredEnv(
-              "SYSTEM_EMAIL_SENDER_NAME",
-            )} <${getRequiredEnv("SYSTEM_EMAIL_ADDRESS")}>`,
-            region: getAwsRegion(),
-            subjectPrefix: isProdEnv ? undefined : "[DEV SITE] ",
-          })
-        : ({
-            sendMail: (mail) => {
-              logger.info(`Tried to send mail to ${mail.to}:\n${mail.html}`);
-            },
-          } as EmailTransporter);
-
-  let search: OpenSearch | undefined;
-  if (process.env.HASH_OPENSEARCH_ENABLED === "true") {
-    const searchAuth =
-      process.env.HASH_OPENSEARCH_USERNAME === undefined
-        ? undefined
-        : {
-            username: process.env.HASH_OPENSEARCH_USERNAME,
-            password: process.env.HASH_OPENSEARCH_PASSWORD || "",
-          };
-    search = await OpenSearch.connect(logger, {
-      host: getRequiredEnv("HASH_OPENSEARCH_HOST"),
-      port: parseInt(process.env.HASH_OPENSEARCH_PORT || "9200", 10),
-      auth: searchAuth,
-      httpsEnabled: !!process.env.HASH_OPENSEARCH_HTTPS_ENABLED,
-    });
-    shutdown.addCleanup("OpenSearch", async () => search!.close());
-  }
-
-  const apolloServer = createApolloServer({
-    graphApi,
-    search,
-    uploadProvider,
-    temporalClient,
-    vaultClient,
-    cache: redis,
-    emailTransporter,
-    logger,
-    statsd,
-  });
-
-  // Make the data sources/clients available to REST controllers
-  // @todo figure out sharing of context between REST and GraphQL without repeating this
-  app.use((req, _res, next) => {
-    req.context = {
-      graphApi,
-      temporalClient,
-      uploadProvider,
-      vaultClient,
-    };
-    next();
-  });
-
-  setupFileDownloadProxyHandler(app, redis);
-
-  setupBlockProtocolExternalServiceMethodProxy(app);
-
-  app.get("/", (_req, res) => {
-    res.send("Hello World");
-  });
-
-  // Used by AWS Application Load Balancer (ALB) for health checks
-  app.get("/health-check", (_, res) => res.status(200).send("Hello World!"));
-
-  app.use((req, res, next) => {
-    const requestId = nanoid();
-    res.set("x-hash-request-id", requestId);
-    if (isProdEnv) {
-      logger.info({
-        requestId,
-        method: req.method,
-        origin: req.headers.origin,
-        ip: req.ip,
-        path: req.path,
-        message: "request",
-        userAgent: req.headers["user-agent"],
-        graphqlClient: req.headers["apollographql-client-name"],
-      });
-    }
-    next();
-  });
-
-<<<<<<< HEAD
-  /**
-   * Add a proxy for requests to the Ory Kratos public API, to be consumed
-   * by the frontend for authentication related requests made in the
-   * browser. Note that server-side frontend authentication requests
-   * can be sent the the Ory Kratos public URL directly, because the
-   * CORS requirements are not as strict as the one from the browser.
    */
   app.use(
     "/auth/*",
@@ -482,11 +261,11 @@
         "Access-Control-Allow-Origin",
       );
 
-      if (!oryKratosPublicUrl) {
-        throw new Error("`ORY_KRATOS_PUBLIC_URL` has not been provided");
+      if (!kratosPublicUrl) {
+        throw new Error("No kratosPublicUrl provided");
       }
 
-      return proxy(oryKratosPublicUrl, {
+      return proxy(kratosPublicUrl, {
         /**
          * Remove the `/auth` prefix from the request path, so the path is
          * formatted correctly for the Ory Kratos API.
@@ -520,8 +299,174 @@
     },
   );
 
-=======
->>>>>>> 5bfb8bbe
+  /** END PROXIES */
+
+  /** Body parsing middleware */
+  app.use((req, res, next) => {
+    if (
+      req.path.startsWith("/webhooks/") ||
+      req.path === LOCAL_FILE_UPLOAD_PATH
+    ) {
+      // webhooks typically need the raw body for signature verification
+      return rawParser(req, res, next);
+    }
+    return jsonParser(req, res, next);
+  });
+
+  // Set up authentication related middleware and routes
+  addKratosAfterRegistrationHandler({ app, context });
+  const authMiddleware = createAuthMiddleware({ logger, context });
+  app.use(authMiddleware);
+
+  /**
+   * Add scope to Sentry, now the user has been checked.
+   * We could set some of this scope earlier, but it doesn't get picked up for GraphQL requests for some reason
+   * if the middleware comes earlier.
+   */
+  app.use((req, _res, next) => {
+    const scope = Sentry.getCurrentScope();
+
+    // Clear the scope and breadcrumbs – requests seem to bleed into each other otherwise
+    scope.clear();
+    scope.clearBreadcrumbs();
+
+    /**
+     * Sentry automatically populates a 'Headers' object, but for some reason it doesn't do this for GraphQL requests.
+     * This might be something to do with how Sentry hooks into fetch that doesn't play nicely with ApolloServer,
+     * or how we're loading it.
+     */
+    const userAgent = req.header("user-agent");
+    const origin = req.header("origin");
+    const ip = req.ip;
+
+    scope.setContext("request", { ip, origin, userAgent });
+
+    const user = req.user;
+    scope.setUser({
+      id: getActorIdFromRequest(req),
+      email: user?.emails[0],
+      username: user?.shortname ?? "public",
+    });
+
+    next();
+  });
+
+  /** OAuth2 consent flow */
+  app.get("/oauth2/consent", authRouteRateLimiter, oauthConsentRequestHandler);
+  app.post(
+    "/oauth2/consent",
+    authRouteRateLimiter,
+    oauthConsentSubmissionHandler,
+  );
+
+  const hbs = handlebarsCreate({ defaultLayout: "main", extname: ".hbs" });
+  app.engine(
+    "hbs",
+    // eslint-disable-next-line @typescript-eslint/no-misused-promises
+    hbs.engine,
+  );
+  app.set("view engine", "hbs");
+  app.set("views", "./views");
+
+  // Create an email transporter
+  const emailTransporter =
+    isTestEnv || isDevEnv || process.env.HASH_EMAIL_TRANSPORTER === "dummy"
+      ? new DummyEmailTransporter({
+          copyCodesOrLinksToClipboard:
+            process.env.DUMMY_EMAIL_TRANSPORTER_USE_CLIPBOARD === "true",
+          displayCodesOrLinksInStdout: true,
+          filePath: process.env.DUMMY_EMAIL_TRANSPORTER_FILE_PATH
+            ? path.resolve(
+                monorepoRootDir,
+                process.env.DUMMY_EMAIL_TRANSPORTER_FILE_PATH,
+              )
+            : undefined,
+        })
+      : process.env.AWS_REGION
+        ? new AwsSesEmailTransporter({
+            from: `${getRequiredEnv(
+              "SYSTEM_EMAIL_SENDER_NAME",
+            )} <${getRequiredEnv("SYSTEM_EMAIL_ADDRESS")}>`,
+            region: getAwsRegion(),
+            subjectPrefix: isProdEnv ? undefined : "[DEV SITE] ",
+          })
+        : ({
+            sendMail: (mail) => {
+              logger.info(`Tried to send mail to ${mail.to}:\n${mail.html}`);
+            },
+          } as EmailTransporter);
+
+  let search: OpenSearch | undefined;
+  if (process.env.HASH_OPENSEARCH_ENABLED === "true") {
+    const searchAuth =
+      process.env.HASH_OPENSEARCH_USERNAME === undefined
+        ? undefined
+        : {
+            username: process.env.HASH_OPENSEARCH_USERNAME,
+            password: process.env.HASH_OPENSEARCH_PASSWORD || "",
+          };
+    search = await OpenSearch.connect(logger, {
+      host: getRequiredEnv("HASH_OPENSEARCH_HOST"),
+      port: parseInt(process.env.HASH_OPENSEARCH_PORT || "9200", 10),
+      auth: searchAuth,
+      httpsEnabled: !!process.env.HASH_OPENSEARCH_HTTPS_ENABLED,
+    });
+    shutdown.addCleanup("OpenSearch", async () => search!.close());
+  }
+
+  const apolloServer = createApolloServer({
+    graphApi,
+    search,
+    uploadProvider,
+    temporalClient,
+    vaultClient,
+    cache: redis,
+    emailTransporter,
+    logger,
+    statsd,
+  });
+
+  // Make the data sources/clients available to REST controllers
+  // @todo figure out sharing of context between REST and GraphQL without repeating this
+  app.use((req, _res, next) => {
+    req.context = {
+      graphApi,
+      temporalClient,
+      uploadProvider,
+      vaultClient,
+    };
+    next();
+  });
+
+  setupFileDownloadProxyHandler(app, redis);
+
+  setupBlockProtocolExternalServiceMethodProxy(app);
+
+  app.get("/", (_req, res) => {
+    res.send("Hello World");
+  });
+
+  // Used by AWS Application Load Balancer (ALB) for health checks
+  app.get("/health-check", (_, res) => res.status(200).send("Hello World!"));
+
+  app.use((req, res, next) => {
+    const requestId = nanoid();
+    res.set("x-hash-request-id", requestId);
+    if (isProdEnv) {
+      logger.info({
+        requestId,
+        method: req.method,
+        origin: req.headers.origin,
+        ip: req.ip,
+        path: req.path,
+        message: "request",
+        userAgent: req.headers["user-agent"],
+        graphqlClient: req.headers["apollographql-client-name"],
+      });
+    }
+    next();
+  });
+
   app.use((req, _res, next) => {
     if (req.path !== "/graphql") {
       if (!req.user?.isAccountSignupComplete) {
