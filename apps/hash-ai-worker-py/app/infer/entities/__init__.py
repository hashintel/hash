--- conflicted
+++ resolved
@@ -49,11 +49,7 @@
     text_input: str = Field(..., alias="textInput")
     entity_type_ids: list[str] = Field(..., alias="entityTypeIds")
     model: str = "gpt-4-0613"
-<<<<<<< HEAD
-    max_tokens: int = Field(4096, alias="maxTokens")
-=======
     max_tokens: int | None = Field(None, alias="maxTokens")
->>>>>>> 990b911d
     allow_empty_results: bool = Field(True, alias="allowEmptyResults")  # noqa: FBT003
     validation: EntityValidation = Field(EntityValidation.full)
     temperature: float = 0.0
