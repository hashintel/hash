mod data_type;
mod entity;
mod entity_type;
mod links;
mod property_type;

<<<<<<< HEAD
use std::{borrow::Cow, str::FromStr, time::SystemTime};
=======
use std::{borrow::Cow, str::FromStr};
>>>>>>> 9dd39c39

use error_stack::Result;
use graph::{
    identifier::{
        account::AccountId,
        knowledge::EntityId,
        ontology::OntologyTypeEditionId,
        time::{
            DecisionTime, TimeIntervalBound, Timestamp, UnresolvedImage, UnresolvedKernel,
            UnresolvedProjection, UnresolvedTimeProjection,
        },
        GraphElementVertexId,
    },
    knowledge::{
        Entity, EntityLinkOrder, EntityMetadata, EntityProperties, EntityQueryPath, EntityUuid,
        LinkData,
    },
    ontology::{
        DataTypeWithMetadata, EntityTypeQueryPath, EntityTypeWithMetadata, OntologyElementMetadata,
        PropertyTypeWithMetadata,
    },
    provenance::{OwnedById, UpdatedById},
    store::{
        query::{Filter, FilterExpression, Parameter},
        AccountStore, DataTypeStore, DatabaseConnectionInfo, DatabaseType, EntityStore,
        EntityTypeStore, InsertionError, PostgresStore, PostgresStorePool, PropertyTypeStore,
        QueryError, Store, StorePool, UpdateError,
    },
    subgraph::{edges::GraphResolveDepths, query::StructuralQuery},
};
use time::{format_description::well_known::Iso8601, Duration, OffsetDateTime};
use tokio_postgres::{NoTls, Transaction};
use type_system::{repr, uri::VersionedUri, DataType, EntityType, PropertyType};
use uuid::Uuid;

pub struct DatabaseTestWrapper {
    _pool: PostgresStorePool<NoTls>,
    connection: <PostgresStorePool<NoTls> as StorePool>::Store<'static>,
}

pub struct DatabaseApi<'pool> {
    store: PostgresStore<Transaction<'pool>>,
    account_id: AccountId,
}

impl DatabaseTestWrapper {
    pub async fn new() -> Self {
        let user = std::env::var("HASH_GRAPH_PG_USER").unwrap_or_else(|_| "graph".to_owned());
        let password =
            std::env::var("HASH_GRAPH_PG_PASSWORD").unwrap_or_else(|_| "graph".to_owned());
        let host = std::env::var("HASH_GRAPH_PG_HOST").unwrap_or_else(|_| "localhost".to_owned());
        let port = std::env::var("HASH_GRAPH_PG_PORT")
            .map(|p| p.parse::<u16>().unwrap())
            .unwrap_or(5432);
        let database =
            std::env::var("HASH_GRAPH_PG_DATABASE").unwrap_or_else(|_| "graph".to_owned());

        let connection_info = DatabaseConnectionInfo::new(
            DatabaseType::Postgres,
            user,
            password,
            host,
            port,
            database,
        );

        let pool = PostgresStorePool::new(&connection_info, NoTls)
            .await
            .expect("could not connect to database");

        let connection = pool
            .acquire_owned()
            .await
            .expect("could not acquire a database connection");

        Self {
            _pool: pool,
            connection,
        }
    }

    pub async fn seed<D, P, E>(
        &mut self,
        data_types: D,
        property_types: P,
        entity_types: E,
    ) -> Result<DatabaseApi<'_>, InsertionError>
    where
        D: IntoIterator<Item = &'static str>,
        P: IntoIterator<Item = &'static str>,
        E: IntoIterator<Item = &'static str>,
    {
        let mut store = self
            .connection
            .transaction()
            .await
            .expect("could not start test transaction");

        let account_id = AccountId::new(Uuid::new_v4());
        store
            .insert_account_id(account_id)
            .await
            .expect("could not insert account id");

        for data_type_str in data_types {
            let data_type_repr: repr::DataType = serde_json::from_str(data_type_str)
                .expect("could not parse data type representation");
            store
                .create_data_type(
                    DataType::try_from(data_type_repr).expect("could not parse data type"),
                    OwnedById::new(account_id),
                    UpdatedById::new(account_id),
                )
                .await?;
        }

        for property_type_str in property_types {
            let property_type_repr: repr::PropertyType = serde_json::from_str(property_type_str)
                .expect("could not parse property type representation");
            store
                .create_property_type(
                    PropertyType::try_from(property_type_repr)
                        .expect("could not parse property type"),
                    OwnedById::new(account_id),
                    UpdatedById::new(account_id),
                )
                .await?;
        }

        for entity_type_str in entity_types {
            let entity_type_repr: repr::EntityType = serde_json::from_str(entity_type_str)
                .expect("could not parse entity type representation");
            store
                .create_entity_type(
                    EntityType::try_from(entity_type_repr).expect("could not parse entity type"),
                    OwnedById::new(account_id),
                    UpdatedById::new(account_id),
                )
                .await?;
        }

        Ok(DatabaseApi { store, account_id })
    }
}

fn generate_decision_time() -> Timestamp<DecisionTime> {
    // We cannot use `Timestamp::now` as the decision time must be before the transaction time. As
    // the transaction is started before the time was recorded, this will always fail.
    Timestamp::from_str(
        &OffsetDateTime::now_utc()
            .checked_sub(Duration::days(1))
            .expect("could not subtract a day from the current time")
            .format(&Iso8601::DEFAULT)
            .expect("could not format date to ISO8601"),
    )
    .expect("could not parse timestamp")
}

// TODO: Add get_all_* methods
impl DatabaseApi<'_> {
    pub async fn create_data_type(
        &mut self,
        data_type: DataType,
    ) -> Result<OntologyElementMetadata, InsertionError> {
        self.store
            .create_data_type(
                data_type,
                OwnedById::new(self.account_id),
                UpdatedById::new(self.account_id),
            )
            .await
    }

    pub async fn get_data_type(
        &mut self,
        uri: &VersionedUri,
    ) -> Result<DataTypeWithMetadata, QueryError> {
        Ok(self
            .store
            .get_data_type(&StructuralQuery {
                filter: Filter::for_versioned_uri(uri),
                graph_resolve_depths: GraphResolveDepths::default(),
                time_projection: UnresolvedTimeProjection::DecisionTime(UnresolvedProjection {
                    kernel: UnresolvedKernel::new(None),
                    image: UnresolvedImage::new(
                        Some(TimeIntervalBound::Unbounded),
                        Some(TimeIntervalBound::Unbounded),
                    ),
                }),
            })
            .await?
            .vertices
            .data_types
            .remove(&OntologyTypeEditionId::from(uri))
            .expect("no data type found"))
    }

    pub async fn update_data_type(
        &mut self,
        data_type: DataType,
    ) -> Result<OntologyElementMetadata, UpdateError> {
        self.store
            .update_data_type(data_type, UpdatedById::new(self.account_id))
            .await
    }

    pub async fn create_property_type(
        &mut self,
        property_type: PropertyType,
    ) -> Result<OntologyElementMetadata, InsertionError> {
        self.store
            .create_property_type(
                property_type,
                OwnedById::new(self.account_id),
                UpdatedById::new(self.account_id),
            )
            .await
    }

    pub async fn get_property_type(
        &mut self,
        uri: &VersionedUri,
    ) -> Result<PropertyTypeWithMetadata, QueryError> {
        Ok(self
            .store
            .get_property_type(&StructuralQuery {
                filter: Filter::for_versioned_uri(uri),
                graph_resolve_depths: GraphResolveDepths::default(),
                time_projection: UnresolvedTimeProjection::DecisionTime(UnresolvedProjection {
                    kernel: UnresolvedKernel::new(None),
                    image: UnresolvedImage::new(
                        Some(TimeIntervalBound::Unbounded),
                        Some(TimeIntervalBound::Unbounded),
                    ),
                }),
            })
            .await?
            .vertices
            .property_types
            .remove(&OntologyTypeEditionId::from(uri))
            .expect("no property type found"))
    }

    pub async fn update_property_type(
        &mut self,
        property_type: PropertyType,
    ) -> Result<OntologyElementMetadata, UpdateError> {
        self.store
            .update_property_type(property_type, UpdatedById::new(self.account_id))
            .await
    }

    pub async fn create_entity_type(
        &mut self,
        entity_type: EntityType,
    ) -> Result<OntologyElementMetadata, InsertionError> {
        self.store
            .create_entity_type(
                entity_type,
                OwnedById::new(self.account_id),
                UpdatedById::new(self.account_id),
            )
            .await
    }

    pub async fn get_entity_type(
        &mut self,
        uri: &VersionedUri,
    ) -> Result<EntityTypeWithMetadata, QueryError> {
        Ok(self
            .store
            .get_entity_type(&StructuralQuery {
                filter: Filter::for_versioned_uri(uri),
                graph_resolve_depths: GraphResolveDepths::default(),
                time_projection: UnresolvedTimeProjection::DecisionTime(UnresolvedProjection {
                    kernel: UnresolvedKernel::new(None),
                    image: UnresolvedImage::new(
                        Some(TimeIntervalBound::Unbounded),
                        Some(TimeIntervalBound::Unbounded),
                    ),
                }),
            })
            .await?
            .vertices
            .entity_types
            .remove(&OntologyTypeEditionId::from(uri))
            .expect("no entity type found"))
    }

    pub async fn update_entity_type(
        &mut self,
        entity_type: EntityType,
    ) -> Result<OntologyElementMetadata, UpdateError> {
        self.store
            .update_entity_type(entity_type, UpdatedById::new(self.account_id))
            .await
    }

    pub async fn create_entity(
        &mut self,
        properties: EntityProperties,
        entity_type_id: VersionedUri,
        entity_uuid: Option<EntityUuid>,
    ) -> Result<EntityMetadata, InsertionError> {
        self.store
            .create_entity(
                OwnedById::new(self.account_id),
                entity_uuid,
                Some(generate_decision_time()),
                UpdatedById::new(self.account_id),
                false,
                entity_type_id,
                properties,
                None,
            )
            .await
    }

    pub async fn get_entities(&self, entity_id: EntityId) -> Result<Vec<Entity>, QueryError> {
        Ok(self
            .store
            .get_entity(&StructuralQuery {
                filter: Filter::for_entity_by_id(entity_id),
                graph_resolve_depths: GraphResolveDepths::default(),
                time_projection: UnresolvedTimeProjection::DecisionTime(UnresolvedProjection {
                    kernel: UnresolvedKernel::new(None),
                    image: UnresolvedImage::new(
                        Some(TimeIntervalBound::Unbounded),
                        Some(TimeIntervalBound::Unbounded),
                    ),
                }),
            })
            .await?
            .vertices
            .entities
            .into_values()
            .collect())
    }

    pub async fn get_entity_by_timestamp(
        &self,
        entity_id: EntityId,
        timestamp: Timestamp<DecisionTime>,
    ) -> Result<Entity, QueryError> {
        let entities = self
            .store
            .get_entity(&StructuralQuery {
                filter: Filter::for_entity_by_id(entity_id),
                graph_resolve_depths: GraphResolveDepths::default(),
                time_projection: UnresolvedTimeProjection::DecisionTime(UnresolvedProjection {
                    kernel: UnresolvedKernel::new(None),
                    image: UnresolvedImage::new(
                        Some(TimeIntervalBound::Included(timestamp)),
                        Some(TimeIntervalBound::Included(timestamp)),
                    ),
                }),
            })
            .await?
            .vertices
            .entities
            .into_values()
            .collect::<Vec<_>>();
        assert_eq!(entities.len(), 1);
        Ok(entities.into_iter().next().unwrap())
    }

    pub async fn get_latest_entity(&self, entity_id: EntityId) -> Result<Entity, QueryError> {
        let entities = self
            .store
            .get_entity(&StructuralQuery {
                filter: Filter::for_entity_by_id(entity_id),
                graph_resolve_depths: GraphResolveDepths::default(),
                time_projection: UnresolvedTimeProjection::DecisionTime(UnresolvedProjection {
                    kernel: UnresolvedKernel::new(None),
                    image: UnresolvedImage::new(None, None),
                }),
            })
            .await?
            .vertices
            .entities
            .into_values()
            .collect::<Vec<_>>();
        assert_eq!(entities.len(), 1);
        Ok(entities.into_iter().next().unwrap())
    }

    pub async fn update_entity(
        &mut self,
        entity_id: EntityId,
        properties: EntityProperties,
        entity_type_id: VersionedUri,
        link_order: EntityLinkOrder,
    ) -> Result<EntityMetadata, UpdateError> {
        self.store
            .update_entity(
                entity_id,
                Some(generate_decision_time()),
                UpdatedById::new(self.account_id),
                false,
                entity_type_id,
                properties,
                link_order,
            )
            .await
    }

    async fn create_link_entity(
        &mut self,
        properties: EntityProperties,
        entity_type_id: VersionedUri,
        entity_uuid: Option<EntityUuid>,
        left_entity_id: EntityId,
        right_entity_id: EntityId,
    ) -> Result<EntityMetadata, InsertionError> {
        self.store
            .create_entity(
                OwnedById::new(self.account_id),
                entity_uuid,
                None,
                UpdatedById::new(self.account_id),
                false,
                entity_type_id,
                properties,
                Some(LinkData::new(left_entity_id, right_entity_id, None, None)),
            )
            .await
    }

    pub async fn get_link_entity_target(
        &self,
        source_entity_id: EntityId,
        link_type_id: VersionedUri,
    ) -> Result<Entity, QueryError> {
        let filter = Filter::All(vec![
            Filter::Equal(
                Some(FilterExpression::Path(EntityQueryPath::LeftEntity(
                    Box::new(EntityQueryPath::Uuid),
                ))),
                Some(FilterExpression::Parameter(Parameter::Uuid(
                    source_entity_id.entity_uuid().as_uuid(),
                ))),
            ),
            Filter::Equal(
                Some(FilterExpression::Path(EntityQueryPath::LeftEntity(
                    Box::new(EntityQueryPath::OwnedById),
                ))),
                Some(FilterExpression::Parameter(Parameter::Uuid(
                    source_entity_id.owned_by_id().as_uuid(),
                ))),
            ),
            Filter::Equal(
                Some(FilterExpression::Path(EntityQueryPath::Type(
                    EntityTypeQueryPath::BaseUri,
                ))),
                Some(FilterExpression::Parameter(Parameter::Text(Cow::Borrowed(
                    link_type_id.base_uri().as_str(),
                )))),
            ),
            Filter::Equal(
                Some(FilterExpression::Path(EntityQueryPath::Type(
                    EntityTypeQueryPath::Version,
                ))),
                Some(FilterExpression::Parameter(Parameter::SignedInteger(
                    link_type_id.version().into(),
                ))),
            ),
        ]);

        let mut subgraph = self
            .store
            .get_entity(&StructuralQuery {
                filter,
                graph_resolve_depths: GraphResolveDepths::default(),
                time_projection: UnresolvedTimeProjection::DecisionTime(UnresolvedProjection {
                    kernel: UnresolvedKernel::new(None),
                    image: UnresolvedImage::new(
                        Some(TimeIntervalBound::Unbounded),
                        Some(TimeIntervalBound::Unbounded),
                    ),
                }),
            })
            .await?;

        let roots = subgraph
            .roots
            .into_iter()
            .filter_map(|edition_id| match edition_id {
                GraphElementVertexId::Ontology(_) => None,
                GraphElementVertexId::KnowledgeGraph(edition_id) => {
                    subgraph.vertices.entities.remove(&edition_id)
                }
            })
            .collect::<Vec<_>>();

        match roots.len() {
            1 => Ok(roots.into_iter().next().unwrap()),
            len => panic!("unexpected number of entities found, expected 1 but received {len}"),
        }
    }

    pub async fn get_latest_entity_links(
        &self,
        source_entity_id: EntityId,
    ) -> Result<Vec<Entity>, QueryError> {
        let filter = Filter::All(vec![
            Filter::Equal(
                Some(FilterExpression::Path(EntityQueryPath::LeftEntity(
                    Box::new(EntityQueryPath::Uuid),
                ))),
                Some(FilterExpression::Parameter(Parameter::Uuid(
                    source_entity_id.entity_uuid().as_uuid(),
                ))),
            ),
            Filter::Equal(
                Some(FilterExpression::Path(EntityQueryPath::LeftEntity(
                    Box::new(EntityQueryPath::OwnedById),
                ))),
                Some(FilterExpression::Parameter(Parameter::Uuid(
                    source_entity_id.owned_by_id().as_uuid(),
                ))),
            ),
            Filter::Equal(
                Some(FilterExpression::Path(EntityQueryPath::Archived)),
                Some(FilterExpression::Parameter(Parameter::Boolean(false))),
            ),
        ]);

        let mut subgraph = self
            .store
            .get_entity(&StructuralQuery {
                filter,
                graph_resolve_depths: GraphResolveDepths::default(),
                time_projection: UnresolvedTimeProjection::DecisionTime(UnresolvedProjection {
                    kernel: UnresolvedKernel::new(None),
                    image: UnresolvedImage::new(None, None),
                }),
            })
            .await?;

        Ok(subgraph
            .roots
            .into_iter()
            .filter_map(|edition_id| match edition_id {
                GraphElementVertexId::Ontology(_) => None,
                GraphElementVertexId::KnowledgeGraph(edition_id) => {
                    subgraph.vertices.entities.remove(&edition_id)
                }
            })
            .collect())
    }

    async fn archive_entity(
        &mut self,
        entity_id: EntityId,
        properties: EntityProperties,
        entity_type_id: VersionedUri,
        link_order: EntityLinkOrder,
    ) -> Result<EntityMetadata, UpdateError> {
        self.store
            .update_entity(
                entity_id,
                None,
                UpdatedById::new(self.account_id),
                true,
                entity_type_id,
                properties,
                link_order,
            )
            .await
    }
}

#[tokio::test]
async fn can_connect() {
    DatabaseTestWrapper::new().await;
}<|MERGE_RESOLUTION|>--- conflicted
+++ resolved
@@ -4,11 +4,7 @@
 mod links;
 mod property_type;
 
-<<<<<<< HEAD
-use std::{borrow::Cow, str::FromStr, time::SystemTime};
-=======
 use std::{borrow::Cow, str::FromStr};
->>>>>>> 9dd39c39
 
 use error_stack::Result;
 use graph::{
