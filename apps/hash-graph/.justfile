--- conflicted
+++ resolved
@@ -27,12 +27,7 @@
   @RUSTFLAGS="{{ test-env-flags }}" just --justfile {{repo}}/.justfile test {{arguments}}
   RUSTFLAGS="{{ test-env-flags }}" cargo test -p graph-benches --benches --profile {{profile}} {{arguments}}
   @just yarn httpyac send --all {{repo}}/apps/hash-graph/tests/rest-test.http
-<<<<<<< HEAD
-  @just deployment-down
-  @just generate-openapi-specs
-=======
-  @RUSTFLAGS="{{ test-env-flags }}" just generate-openapi-client
->>>>>>> 713c1270
+  @RUSTFLAGS="{{ test-env-flags }}" just generate-openapi-specs
 
 [private]
 coverage *arguments:
