#!/usr/bin/env just --justfile

set fallback
set dotenv-load

repo := `git rev-parse --show-toplevel`
profile := env_var_or_default('PROFILE', "dev")

export HASH_GRAPH_PG_DATABASE := env_var('HASH_GRAPH_PG_DEV_DATABASE')
export DOCKER_BUILDKIT := "1"

[private]
default:
  @just usage

# Runs the Graph API and accompanying services
run *arguments:
  cargo run --profile {{profile}} --bin hash-graph -- {{arguments}}

[private]
docker-build:
  @just yarn external-services build graph
  @just in-ci docker builder prune --force

# Spins up the deployment environment
deployment-up *arguments: docker-build
  @just yarn external-services up postgres type-fetcher --wait
  @just yarn external-services up graph-migrate {{arguments}}

# Tears down the deployment environment
deployment-down *arguments:
  @just yarn external-services down {{arguments}}

[private]
test *arguments:
  @just deployment-up
  @just --justfile {{repo}}/.justfile test {{arguments}}
  cargo test -p graph-benches --benches --profile {{profile}} {{arguments}}
  @just deployment-up graph --wait
  @just yarn httpyac send --all {{repo}}/apps/hash-graph/tests/rest-test.http
  @just deployment-down
  @just generate-openapi-client

[private]
coverage *arguments:
  @just deployment-up
  cargo llvm-cov --workspace --all-features --all-targets {{arguments}}
  @just deployment-down

[private]
bench *arguments:
  @just deployment-up
  @just --justfile {{repo}}/.justfile bench {{arguments}}
  @just deployment-down

[private]
miri *arguments:
  @echo 'miri is disabled for `hash-graph`'

# Generates the OpenAPI client for the Graph REST API
[private]
generate-openapi-client-shared:
  @just yarn workspace @local/hash-graph-client-generator generate
  @just yarn workspace @local/hash-graph-client prettier --write .
  @just yarn workspace @local/hash-graph-client fix:eslint

[private]
generate-openapi-client:
<<<<<<< HEAD
  just run server --write-openapi-spec
  just yarn workspace @local/hash-graph-client-generator generate
  just yarn workspace @local/hash-graph-client prettier --write .
  just yarn workspace @local/hash-graph-client fix:eslint
=======
  #!/usr/bin/env bash
  set -euo pipefail

  just run server --openapi-only &

  # When the script exits, clean-up and kill the server by searching for running processes with commands containing the
  # `--openapi-only` flag
  trap 'kill $(pgrep -f -- '\''--openapi-only'\'')' EXIT

  retries=10

  while ! just run server --healthcheck --openapi-only 2> /dev/null; do
    if [ $retries -eq 0 ]; then
      echo "Max retries reached, exiting"
      exit 1
    fi

    retries=$((retries-1))
    sleep 1
  done

  just generate-openapi-client-shared
>>>>>>> daae4986


# Runs the Graph through docker and generates the OpenAPI client
docker-generate-openapi-client: docker-build
  #!/usr/bin/env bash
  set -euo pipefail

  SERVER_CONTAINER_ID=$(docker run -p 4000:4000 -d hash-graph server --openapi-only --api-host=0.0.0.0)

  trap 'docker rm -f $SERVER_CONTAINER_ID' EXIT INT QUIT

  retries=10

  while ! curl http://localhost:4000/api-doc/openapi.json -sq > /dev/null; do
    if [ $retries -eq 0 ]; then
      echo "Max retries reached, exiting"
      exit 1
    fi

    retries=$((retries-1))
    sleep 1
  done

  just generate-openapi-client-shared<|MERGE_RESOLUTION|>--- conflicted
+++ resolved
@@ -30,6 +30,13 @@
 # Tears down the deployment environment
 deployment-down *arguments:
   @just yarn external-services down {{arguments}}
+
+# Generates the OpenAPI client for the Graph REST API
+generate-openapi-client:
+  just run server --write-openapi-spec
+  just yarn workspace @local/hash-graph-client-generator generate
+  just yarn workspace @local/hash-graph-client prettier --write .
+  just yarn workspace @local/hash-graph-client fix:eslint
 
 [private]
 test *arguments:
@@ -66,12 +73,6 @@
 
 [private]
 generate-openapi-client:
-<<<<<<< HEAD
-  just run server --write-openapi-spec
-  just yarn workspace @local/hash-graph-client-generator generate
-  just yarn workspace @local/hash-graph-client prettier --write .
-  just yarn workspace @local/hash-graph-client fix:eslint
-=======
   #!/usr/bin/env bash
   set -euo pipefail
 
@@ -94,7 +95,6 @@
   done
 
   just generate-openapi-client-shared
->>>>>>> daae4986
 
 
 # Runs the Graph through docker and generates the OpenAPI client
