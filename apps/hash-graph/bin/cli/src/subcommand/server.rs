--- conflicted
+++ resolved
@@ -285,29 +285,8 @@
 }
 
 #[cfg(feature = "type-fetcher")]
-<<<<<<< HEAD
-async fn stop_gap_setup_type_fetcher<A: tokio::net::ToSocketAddrs + Send + Sync + Clone>(
-    pool: &FetchingPool<PostgresStorePool<NoTls>, A>,
-) -> Result<(), GraphError> {
-    let mut fetching_store = pool.acquire().await.change_context(GraphError)?;
-    let type_fetcher = fetching_store
-        .fetcher_client()
-        .await
-        .change_context(GraphError)?;
-    let store = fetching_store.store();
-
-    let ontology_types = [
-        "https://blockprotocol.org/@blockprotocol/types/data-type/text/",
-        "https://blockprotocol.org/@blockprotocol/types/data-type/number/",
-        "https://blockprotocol.org/@blockprotocol/types/data-type/boolean/",
-        "https://blockprotocol.org/@blockprotocol/types/data-type/empty-list/",
-        "https://blockprotocol.org/@blockprotocol/types/data-type/object/",
-        "https://blockprotocol.org/@blockprotocol/types/data-type/null/",
-    ];
-=======
 async fn stop_gap_setup_type_fetcher(pool: &impl StorePool) -> Result<(), GraphError> {
     let mut store = pool.acquire().await.change_context(GraphError)?;
->>>>>>> d5d72f31
 
     // TODO: Revisit once an authentication and authorization setup is in place
     let root_account_id = AccountId::new(Uuid::nil());
@@ -325,65 +304,7 @@
         tracing::info!(%root_account_id, "created root account id");
     }
 
-<<<<<<< HEAD
-    for ontology_type in ontology_types {
-        let fetched_ontology_types = type_fetcher
-            .fetch_ontology_type_exhaustive(
-                context::current(),
-                VersionedUri::new(
-                    BaseUri::new(ontology_type.to_owned())
-                        .into_report()
-                        .attach_printable_lazy(|| ontology_type.to_owned())
-                        .change_context(GraphError)?,
-                    1,
-                ),
-            )
-            .await
-            .into_report()
-            .change_context(GraphError)?
-            .into_report()
-            .change_context(GraphError)?;
-
-        for fetched_ontology_type in fetched_ontology_types.results {
-            match fetched_ontology_type.ontology_type {
-                OntologyType::DataType(data_type) => {
-                    let data_type = DataType::try_from(data_type)
-                        .into_report()
-                        .change_context(GraphError)?;
-                    let metadata =
-                        OntologyElementMetadata::External(ExternalOntologyElementMetadata::new(
-                            data_type.id().into(),
-                            ProvenanceMetadata::new(UpdatedById::new(root_account_id)),
-                            fetched_ontology_type.fetched_at,
-                        ));
-                    let title = data_type.title().to_owned();
-
-                    if let Err(error) = store
-                        .create_data_type(data_type, &metadata)
-                        .await
-                        .change_context(GraphError)
-                    {
-                        if error.contains::<BaseUriAlreadyExists>() {
-                            tracing::info!(%root_account_id, "tried to insert primitive {title} data type, but it already exists");
-                        } else {
-                            return Err(error.change_context(GraphError));
-                        }
-                    } else {
-                        tracing::info!(%root_account_id, "inserted the primitive {title} data type");
-                    }
-                }
-
-                OntologyType::PropertyType(_) | OntologyType::EntityType(_) => {
-                    unimplemented!("Only data types are covered in the stop gap solution")
-                }
-            }
-        }
-    }
-
-    insert_link_entity_type(store, root_account_id).await?;
-=======
     insert_link_entity_type(&mut store, root_account_id).await?;
->>>>>>> d5d72f31
 
     Ok(())
 }
