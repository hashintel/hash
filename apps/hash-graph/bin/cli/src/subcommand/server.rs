<<<<<<< HEAD
use std::{fs, net::SocketAddr, sync::Arc, time::Duration};
=======
use std::{
    fmt,
    net::{AddrParseError, SocketAddr},
    sync::Arc,
    time::Duration,
};
>>>>>>> 50044013

use clap::Parser;
use error_stack::{IntoReport, Report, Result, ResultExt};
#[cfg(feature = "type-fetcher")]
use graph::store::FetchingPool;
use graph::{
    api::rest::{rest_api_router, OpenApiDocumentation, RestRouterDependencies},
    logging::{init_logger, LoggingArgs},
    ontology::domain_validator::DomainValidator,
    store::{DatabaseConnectionInfo, PostgresStorePool},
};
use regex::Regex;
use reqwest::Client;
use tokio::time::timeout;
use tokio_postgres::NoTls;

use crate::error::{GraphError, HealthcheckError};
#[cfg(feature = "type-fetcher")]
use crate::subcommand::type_fetcher::TypeFetcherAddress;

#[derive(Debug, Parser)]
pub struct ApiAddress {
    /// The host the REST client is listening at.
    #[clap(long, default_value = "127.0.0.1", env = "HASH_GRAPH_API_HOST")]
    pub api_host: String,

    /// The port the REST client is listening at.
    #[clap(long, default_value_t = 4000, env = "HASH_GRAPH_API_PORT")]
    pub api_port: u16,
}

impl fmt::Display for ApiAddress {
    fn fmt(&self, fmt: &mut fmt::Formatter<'_>) -> fmt::Result {
        write!(fmt, "{}:{}", self.api_host, self.api_port)
    }
}

impl TryFrom<ApiAddress> for SocketAddr {
    type Error = Report<AddrParseError>;

    fn try_from(address: ApiAddress) -> Result<Self, AddrParseError> {
        let address = address.to_string();
        address.parse().into_report().attach_printable(address)
    }
}

#[derive(Debug, Parser)]
pub struct ServerArgs {
    #[clap(flatten)]
    pub log_config: LoggingArgs,

    #[clap(flatten)]
    pub db_info: DatabaseConnectionInfo,

    /// The address the REST client is listening at.
    #[clap(flatten)]
    pub api_address: ApiAddress,

    /// The address for the type fetcher RPC server is listening at.
    #[cfg(feature = "type-fetcher")]
    #[clap(flatten)]
    pub type_fetcher_address: TypeFetcherAddress,

    /// A regex which *new* Type System URLs are checked against. Trying to create new Types with
    /// a domain that doesn't satisfy the pattern will error.
    ///
    /// The regex must:
    ///
    /// - be in the standard format accepted by Rust's `regex` crate.
    ///
    /// - contain a capture group named "shortname" to identify a user's shortname, e.g.
    ///   `(?P<shortname>[\w|-]+)`
    ///
    /// - contain a capture group named "kind" to identify the slug of the kind of ontology type
    ///   being hosted (data-type, property-type, entity-type, link-type), e.g.
    ///   `(?P<kind>(?:data-type)|(?:property-type)|(?:entity-type)|(?:link-type))`
    #[clap(
        long,
        default_value_t = Regex::new(r"http://localhost:3000/@(?P<shortname>[\w-]+)/types/(?P<kind>(?:data-type)|(?:property-type)|(?:entity-type)|(?:link-type))/[\w\-_%]+/").unwrap(),
        env = "HASH_GRAPH_ALLOWED_URL_DOMAIN_PATTERN",
    )]
    pub allowed_url_domain: Regex,

    /// Runs the healthcheck for the REST Server.
    #[clap(long, default_value_t = false)]
    pub healthcheck: bool,

    /// Starts a server that only serves the OpenAPI spec.
    #[clap(long, default_value_t = false)]
    pub write_openapi_spec: bool,
}

// TODO: Consider making this a refinery migration
/// A place to collect temporary implementations that are useful before stabilization of the Graph.
///
/// This will include things that are mocks or stubs to make up for missing pieces of infrastructure
/// that haven't been created yet.
#[expect(clippy::too_many_lines, reason = "temporary solution")]
#[cfg(not(feature = "type-fetcher"))]
async fn stop_gap_setup(pool: &PostgresStorePool<NoTls>) -> Result<(), GraphError> {
    use std::collections::HashMap;

    use graph::{
        identifier::account::AccountId,
        ontology::{ExternalOntologyElementMetadata, OntologyElementMetadata},
        provenance::{ProvenanceMetadata, RecordCreatedById},
        store::{
            error::VersionedUrlAlreadyExists, AccountStore, DataTypeStore, EntityTypeStore,
            StorePool,
        },
    };
    use serde_json::json;
    use time::OffsetDateTime;
    use type_system::{
        url::{BaseUrl, VersionedUrl},
        AllOf, DataType, EntityType, Links, Object,
    };
    use uuid::Uuid;

    // TODO: how do we make these URLs compliant
    let text = DataType::new(
        VersionedUrl {
            base_url: BaseUrl::new(
                "https://blockprotocol.org/@blockprotocol/types/data-type/text/".to_owned(),
            )
            .expect("failed to construct base URL"),
            version: 1,
        },
        "Text".to_owned(),
        Some("An ordered sequence of characters".to_owned()),
        "string".to_owned(),
        HashMap::default(),
    );

    let number = DataType::new(
        VersionedUrl {
            base_url: BaseUrl::new(
                "https://blockprotocol.org/@blockprotocol/types/data-type/number/".to_owned(),
            )
            .expect("failed to construct base URL"),
            version: 1,
        },
        "Number".to_owned(),
        Some("An arithmetical value (in the Real number system)".to_owned()),
        "number".to_owned(),
        HashMap::default(),
    );

    let boolean = DataType::new(
        VersionedUrl {
            base_url: BaseUrl::new(
                "https://blockprotocol.org/@blockprotocol/types/data-type/boolean/".to_owned(),
            )
            .expect("failed to construct base URL"),
            version: 1,
        },
        "Boolean".to_owned(),
        Some("A True or False value".to_owned()),
        "boolean".to_owned(),
        HashMap::default(),
    );

    let null = DataType::new(
        VersionedUrl {
            base_url: BaseUrl::new(
                "https://blockprotocol.org/@blockprotocol/types/data-type/null/".to_owned(),
            )
            .expect("failed to construct base URL"),
            version: 1,
        },
        "Null".to_owned(),
        Some("A placeholder value representing 'nothing'".to_owned()),
        "null".to_owned(),
        HashMap::default(),
    );

    let object = DataType::new(
        VersionedUrl {
            base_url: BaseUrl::new(
                "https://blockprotocol.org/@blockprotocol/types/data-type/object/".to_owned(),
            )
            .expect("failed to construct base URL"),
            version: 1,
        },
        "Object".to_owned(),
        Some("A plain JSON object with no pre-defined structure".to_owned()),
        "object".to_owned(),
        HashMap::default(),
    );

    let empty_list = DataType::new(
        VersionedUrl {
            base_url: BaseUrl::new(
                "https://blockprotocol.org/@blockprotocol/types/data-type/empty-list/".to_owned(),
            )
            .expect("failed to construct base URL"),
            version: 1,
        },
        "Empty List".to_owned(),
        Some("An Empty List".to_owned()),
        "array".to_owned(),
        HashMap::from([("const".to_owned(), json!([]))]),
    );

    // TODO: Revisit once an authentication and authorization setup is in place
    let root_account_id = AccountId::new(Uuid::nil());

    let mut connection = pool
        .acquire()
        .await
        .change_context(GraphError)
        .map_err(|err| {
            tracing::error!(?err, "Failed to acquire database connection");
            err
        })?;

    // TODO: When we improve error management we need to match on it here, this will continue
    //  normally even if the DB is down
    if connection
        .insert_account_id(root_account_id)
        .await
        .change_context(GraphError)
        .is_err()
    {
        tracing::info!(%root_account_id, "tried to create root account, but id already exists");
    } else {
        tracing::info!(%root_account_id, "created root account id");
    }

    // Seed the primitive data types if they don't already exist
    for data_type in [text, number, boolean, empty_list, object, null] {
        let title = data_type.title().to_owned();

        let data_type_metadata =
            OntologyElementMetadata::External(ExternalOntologyElementMetadata::new(
                data_type.id().clone().into(),
                ProvenanceMetadata::new(RecordCreatedById::new(root_account_id)),
                OffsetDateTime::now_utc(),
            ));

        if let Err(error) = connection
            .create_data_type(data_type, &data_type_metadata)
            .await
            .change_context(GraphError)
        {
            if error.contains::<VersionedUrlAlreadyExists>() {
                tracing::info!(%root_account_id, "tried to insert primitive {title} data type, but it already exists");
            } else {
                return Err(error.change_context(GraphError));
            }
        } else {
            tracing::info!(%root_account_id, "inserted the primitive {title} data type");
        }
    }
    let link_entity_type = EntityType::new(
        VersionedUrl {
            base_url: BaseUrl::new(
                "https://blockprotocol.org/@blockprotocol/types/entity-type/link/".to_owned(),
            )
            .expect("failed to construct base URL"),
            version: 1,
        },
        "Link".to_owned(),
        Some("A link".to_owned()),
        Object::new(HashMap::default(), Vec::default()).expect("invalid property object"),
        AllOf::new([]),
        Links::new(HashMap::default()),
        Vec::default(),
    );

    let link_entity_type_metadata =
        OntologyElementMetadata::External(ExternalOntologyElementMetadata::new(
            link_entity_type.id().clone().into(),
            ProvenanceMetadata::new(RecordCreatedById::new(root_account_id)),
            OffsetDateTime::now_utc(),
        ));

    let title = link_entity_type.title().to_owned();

    if let Err(error) = connection
        .create_entity_type(link_entity_type, &link_entity_type_metadata)
        .await
    {
        if error.contains::<VersionedUrlAlreadyExists>() {
            tracing::info!(%root_account_id, "tried to insert {title} entity type, but it already exists");
        } else {
            return Err(error.change_context(GraphError));
        }
    } else {
        tracing::info!(%root_account_id, "inserted the {title} entity type");
    }

    Ok(())
}

pub async fn server(args: ServerArgs) -> Result<(), GraphError> {
    let _log_guard = init_logger(&args.log_config);

    if args.healthcheck {
        return healthcheck(args.api_address)
            .await
            .change_context(GraphError);
    }

    if args.write_openapi_spec {
        let path = std::path::Path::new("out").join("openapi");
        if path.exists() {
            fs::remove_dir_all(&path)
                .into_report()
                .change_context(GraphError)
                .attach_printable("could not remove old OpenAPI directory")
                .attach_printable_lazy(|| path.display().to_string())?;
        }
        OpenApiDocumentation::write_openapi(&path)
            .change_context(GraphError)
            .attach_printable("could not write OpenAPI spec")?;
        return Ok(());
    }

    let pool = PostgresStorePool::new(&args.db_info, NoTls)
        .await
        .change_context(GraphError)
        .map_err(|report| {
            tracing::error!(error = ?report, "Failed to connect to database");
            report
        })?;

    #[cfg(not(feature = "type-fetcher"))]
    stop_gap_setup(&pool).await?;

    #[cfg(feature = "type-fetcher")]
    let pool = FetchingPool::new(
        pool,
        (
            args.type_fetcher_address.type_fetcher_host,
            args.type_fetcher_address.type_fetcher_port,
        ),
        DomainValidator::new(args.allowed_url_domain.clone()),
    );

    let router = rest_api_router(RestRouterDependencies {
        store: Arc::new(pool),
        domain_regex: DomainValidator::new(args.allowed_url_domain),
    });

    tracing::info!("Listening on {}", args.api_address);
    axum::Server::bind(&args.api_address.try_into().change_context(GraphError)?)
        .serve(router.into_make_service_with_connect_info::<SocketAddr>())
        .await
        .expect("failed to start server");

    Ok(())
}

pub async fn healthcheck(address: ApiAddress) -> Result<(), HealthcheckError> {
    let request_url = format!(
        "http://{}:{}/api-doc/openapi.json",
        address.api_host, address.api_port
    );

    timeout(
        Duration::from_secs(10),
        Client::new().head(&request_url).send(),
    )
    .await
    .into_report()
    .change_context(HealthcheckError::Timeout)?
    .into_report()
    .change_context(HealthcheckError::NotHealthy)?;

    Ok(())
}<|MERGE_RESOLUTION|>--- conflicted
+++ resolved
@@ -1,13 +1,4 @@
-<<<<<<< HEAD
 use std::{fs, net::SocketAddr, sync::Arc, time::Duration};
-=======
-use std::{
-    fmt,
-    net::{AddrParseError, SocketAddr},
-    sync::Arc,
-    time::Duration,
-};
->>>>>>> 50044013
 
 use clap::Parser;
 use error_stack::{IntoReport, Report, Result, ResultExt};
