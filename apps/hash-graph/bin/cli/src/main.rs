--- conflicted
+++ resolved
@@ -10,16 +10,12 @@
 use error_stack::Result;
 use graph::load_env;
 
+use self::{args::Args, error::GraphError, subcommand::Subcommand};
+
 use self::{args::Args, error::GraphError};
-
-<<<<<<< HEAD
-fn main() -> Result<(), GraphError> {
-=======
-#[tokio::main]
-async fn main() -> Result<(), GraphError> {
     load_env(None);
 
->>>>>>> 1f7e4474
+fn main() -> Result<(), GraphError> {
     let args = Args::parse_args();
 
     let _sentry = sentry::init(sentry::ClientOptions {
