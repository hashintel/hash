--- conflicted
+++ resolved
@@ -1,10 +1,6 @@
 {
   "extends": ["//"],
   "pipeline": {
-<<<<<<< HEAD
-    "codegen:generate-openapi-specs": {
-      "outputs": ["openapi/openapi.json", "openapi/models/**"]
-=======
     "build:docker": {
       "cache": false
     },
@@ -14,17 +10,8 @@
     "build:docker:offline": {
       "cache": false
     },
-    "codegen:generate-openapi-client": {
-      "outputs": [
-        "../../libs/@local/hash-graph-client/*.ts",
-        "../../libs/@local/hash-graph-client/*.sh",
-        "../../libs/@local/hash-graph-client/.eslintrc.cjs",
-        "../../libs/@local/hash-graph-client/.gitattributes",
-        "../../libs/@local/hash-graph-client/.gitignore",
-        "../../libs/@local/hash-graph-client/.npmignore",
-        "../../libs/@local/hash-graph-client/.openapi-generator"
-      ]
->>>>>>> 713c1270
+    "codegen:generate-openapi-specs": {
+      "outputs": ["openapi/openapi.json", "openapi/models/**"]
     }
   }
 }