use core::{error::Error, fmt};
<<<<<<< HEAD

use error_stack::Context;
=======
>>>>>>> fb84b518

#[derive(Debug)]
#[must_use]
pub struct InsertionError;

impl fmt::Display for InsertionError {
    fn fmt(&self, fmt: &mut fmt::Formatter<'_>) -> fmt::Result {
        fmt.write_str("Could not insert into store")
    }
}

impl Error for InsertionError {}

#[derive(Debug, Clone)]
#[must_use]
pub struct QueryError;

impl fmt::Display for QueryError {
    fn fmt(&self, fmt: &mut fmt::Formatter<'_>) -> fmt::Result {
        fmt.write_str("Could not query from store")
    }
}

impl Error for QueryError {}

#[derive(Debug)]
#[must_use]
pub struct UpdateError;

impl fmt::Display for UpdateError {
    fn fmt(&self, fmt: &mut fmt::Formatter<'_>) -> fmt::Result {
        fmt.write_str("Could not update store")
    }
}

impl Error for UpdateError {}

#[derive(Debug)]
#[must_use]
pub struct DeletionError;

impl fmt::Display for DeletionError {
    fn fmt(&self, fmt: &mut fmt::Formatter<'_>) -> fmt::Result {
        fmt.write_str("Could not delete from the store")
    }
}<|MERGE_RESOLUTION|>--- conflicted
+++ resolved
@@ -1,9 +1,4 @@
 use core::{error::Error, fmt};
-<<<<<<< HEAD
-
-use error_stack::Context;
-=======
->>>>>>> fb84b518
 
 #[derive(Debug)]
 #[must_use]
