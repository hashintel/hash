use std::{borrow::Cow, error::Error, fmt};

use authorization::{schema::EntityRelationAndSubject, zanzibar::Consistency, AuthorizationApi};
use error_stack::Report;
use graph_types::{
    account::AccountId,
    knowledge::{
        entity::{
            Entity, EntityEmbedding, EntityId, EntityMetadata, EntityUuid,
            ProvidedEntityEditionProvenance,
        },
        link::LinkData,
<<<<<<< HEAD
        Confidence, PropertyConfidence, PropertyDiff, PropertyObject, PropertyPatchOperation,
        PropertyPath,
=======
        Confidence, PropertyMetadataMap, PropertyObject, PropertyPatchOperation,
>>>>>>> 6cd3672c
    },
    owned_by_id::OwnedById,
};
use serde::{Deserialize, Serialize};
use temporal_client::TemporalClient;
use temporal_versioning::{DecisionTime, Timestamp, TransactionTime};
use type_system::{url::VersionedUrl, ClosedEntityType, EntityType};
#[cfg(feature = "utoipa")]
use utoipa::{
    openapi,
    openapi::{schema, Ref, RefOr, Schema},
    ToSchema,
};
use validation::ValidateEntityComponents;

use crate::{
    knowledge::EntityQueryPath,
    store::{
        crud, crud::Sorting, postgres::CursorField, InsertionError, NullOrdering, Ordering,
        QueryError, UpdateError,
    },
    subgraph::{query::EntityStructuralQuery, Subgraph},
};

#[derive(Debug, Clone, Deserialize)]
#[serde(untagged)]
#[expect(clippy::large_enum_variant)]
pub enum EntityValidationType<'a> {
    Schema(Vec<EntityType>),
    Id(Cow<'a, [VersionedUrl]>),
    #[serde(skip)]
    ClosedSchema(Cow<'a, ClosedEntityType>),
}

#[cfg(feature = "utoipa")]
impl ToSchema<'_> for EntityValidationType<'_> {
    fn schema() -> (&'static str, openapi::RefOr<openapi::Schema>) {
        (
            "EntityValidationType",
            Schema::OneOf(
                schema::OneOfBuilder::new()
                    .item(Ref::from_schema_name("VAR_ENTITY_TYPE").to_array_builder())
                    .item(Ref::from_schema_name("VersionedUrl").to_array_builder())
                    .build(),
            )
            .into(),
        )
    }
}

#[derive(Debug, Copy, Clone, PartialEq, Eq)]
pub struct ValidateEntityError;

impl fmt::Display for ValidateEntityError {
    fn fmt(&self, fmt: &mut fmt::Formatter<'_>) -> fmt::Result {
        fmt.write_str("Entity validation failed")
    }
}

impl Error for ValidateEntityError {}

#[derive(Debug, Clone, Deserialize)]
pub struct EntityQuerySortingRecord<'s> {
    #[serde(
        borrow,
        deserialize_with = "EntityQueryPath::deserialize_from_sorting_tokens"
    )]
    pub path: EntityQueryPath<'s>,
    pub ordering: Ordering,
    pub nulls: Option<NullOrdering>,
}

#[cfg(feature = "utoipa")]
impl ToSchema<'_> for EntityQuerySortingRecord<'_> {
    fn schema() -> (&'static str, RefOr<Schema>) {
        (
            "EntityQuerySortingRecord",
            Schema::Object(
                schema::ObjectBuilder::new()
                    .property("path", Ref::from_schema_name("EntityQuerySortingPath"))
                    .required("path")
                    .property("ordering", Ref::from_schema_name("Ordering"))
                    .required("ordering")
                    .property("nulls", Ref::from_schema_name("NullOrdering"))
                    .required("nulls")
                    .build(),
            )
            .into(),
        )
    }
}

impl EntityQuerySortingRecord<'_> {
    #[must_use]
    pub fn into_owned(self) -> EntityQuerySortingRecord<'static> {
        EntityQuerySortingRecord {
            path: self.path.into_owned(),
            ordering: self.ordering,
            nulls: self.nulls,
        }
    }
}

#[derive(Debug, Deserialize)]
pub struct EntityQuerySorting<'s> {
    #[serde(borrow)]
    pub paths: Vec<EntityQuerySortingRecord<'s>>,
    #[serde(borrow)]
    pub cursor: Option<EntityQueryCursor<'s>>,
}

#[derive(Debug, Clone, Serialize, Deserialize)]
#[serde(transparent)]
pub struct EntityQueryCursor<'s> {
    #[serde(borrow)]
    pub values: Vec<CursorField<'s>>,
}

#[cfg(feature = "utoipa")]
impl ToSchema<'_> for EntityQueryCursor<'_> {
    fn schema() -> (&'static str, openapi::RefOr<openapi::Schema>) {
        (
            "EntityQueryCursor",
            openapi::Schema::Array(openapi::schema::Array::default()).into(),
        )
    }
}

impl EntityQueryCursor<'_> {
    pub fn into_owned(self) -> EntityQueryCursor<'static> {
        EntityQueryCursor {
            values: self
                .values
                .into_iter()
                .map(CursorField::into_owned)
                .collect(),
        }
    }
}

impl<'s> Sorting for EntityQuerySorting<'s> {
    type Cursor = EntityQueryCursor<'s>;

    fn cursor(&self) -> Option<&Self::Cursor> {
        self.cursor.as_ref()
    }

    fn set_cursor(&mut self, cursor: Self::Cursor) {
        self.cursor = Some(cursor);
    }
}

#[derive(Debug, Deserialize)]
#[cfg_attr(
feature = "utoipa",
derive(utoipa::ToSchema),
aliases(CreateEntityRequest = CreateEntityParams < Vec < EntityRelationAndSubject >>),
)]
#[serde(
    rename_all = "camelCase",
    deny_unknown_fields,
    bound(deserialize = "R: Deserialize<'de>")
)]
pub struct CreateEntityParams<R> {
    pub owned_by_id: OwnedById,
    #[serde(default)]
    #[cfg_attr(feature = "utoipa", schema(nullable = false))]
    pub entity_uuid: Option<EntityUuid>,
    #[serde(default)]
    #[cfg_attr(feature = "utoipa", schema(nullable = false))]
    pub decision_time: Option<Timestamp<DecisionTime>>,
    pub entity_type_ids: Vec<VersionedUrl>,
    pub properties: PropertyObject,
    #[cfg_attr(feature = "utoipa", schema(nullable = false))]
    #[serde(default, skip_serializing_if = "Option::is_none")]
    pub confidence: Option<Confidence>,
    #[cfg_attr(feature = "utoipa", schema(nullable = false))]
    #[serde(default, skip_serializing_if = "PropertyMetadataMap::is_empty")]
    pub property_metadata: PropertyMetadataMap<'static>,
    #[serde(default)]
    #[cfg_attr(feature = "utoipa", schema(nullable = false))]
    pub link_data: Option<LinkData>,
    pub draft: bool,
    pub relationships: R,
    #[serde(default, skip_serializing_if = "UserDefinedProvenanceData::is_empty")]
    pub provenance: ProvidedEntityEditionProvenance,
}

#[derive(Debug, Deserialize)]
#[cfg_attr(feature = "utoipa", derive(utoipa::ToSchema))]
#[serde(rename_all = "camelCase", deny_unknown_fields)]
pub struct ValidateEntityParams<'a> {
    #[serde(borrow)]
    pub entity_types: EntityValidationType<'a>,
    #[serde(borrow)]
    pub properties: Cow<'a, PropertyObject>,
    #[cfg_attr(feature = "utoipa", schema(nullable = false))]
    #[serde(borrow, default, skip_serializing_if = "PropertyMetadataMap::is_empty")]
    pub property_metadata: Cow<'a, PropertyMetadataMap<'a>>,
    #[serde(borrow, default)]
    #[cfg_attr(feature = "utoipa", schema(nullable = false))]
    pub link_data: Option<Cow<'a, LinkData>>,
    #[serde(default)]
    #[cfg_attr(feature = "utoipa", schema(nullable = false))]
    pub components: ValidateEntityComponents,
}

#[derive(Debug, Deserialize)]
#[cfg_attr(feature = "utoipa", derive(utoipa::ToSchema))]
#[serde(rename_all = "camelCase", deny_unknown_fields)]
pub struct GetEntityParams<'a> {
    #[serde(borrow)]
    pub query: EntityStructuralQuery<'a>,
    #[serde(borrow)]
    pub sorting: EntityQuerySorting<'static>,
    pub limit: Option<usize>,
}

#[derive(Debug, Deserialize)]
#[cfg_attr(feature = "utoipa", derive(utoipa::ToSchema))]
#[serde(rename_all = "camelCase", deny_unknown_fields)]
pub struct PatchEntityParams {
    pub entity_id: EntityId,
    #[serde(default, skip_serializing_if = "Option::is_none")]
    #[cfg_attr(feature = "utoipa", schema(nullable = false))]
    pub decision_time: Option<Timestamp<DecisionTime>>,
    #[serde(default, skip_serializing_if = "Vec::is_empty")]
    #[cfg_attr(feature = "utoipa", schema(nullable = false))]
    pub entity_type_ids: Vec<VersionedUrl>,
    #[serde(default, skip_serializing_if = "Vec::is_empty")]
    #[cfg_attr(feature = "utoipa", schema(nullable = false))]
    pub properties: Vec<PropertyPatchOperation>,
    #[serde(default, skip_serializing_if = "Option::is_none")]
    #[cfg_attr(feature = "utoipa", schema(nullable = false))]
    pub draft: Option<bool>,
    #[serde(default, skip_serializing_if = "Option::is_none")]
    #[cfg_attr(feature = "utoipa", schema(nullable = false))]
    pub archived: Option<bool>,
    #[serde(default, skip_serializing_if = "Option::is_none")]
    #[cfg_attr(feature = "utoipa", schema(nullable = false))]
    pub confidence: Option<Confidence>,
    #[serde(default, skip_serializing_if = "UserDefinedProvenanceData::is_empty")]
    pub provenance: ProvidedEntityEditionProvenance,
}

#[derive(Debug, Deserialize)]
#[cfg_attr(feature = "utoipa", derive(utoipa::ToSchema))]
#[serde(rename_all = "camelCase", deny_unknown_fields)]
pub struct UpdateEntityEmbeddingsParams<'e> {
    pub entity_id: EntityId,
    pub embeddings: Vec<EntityEmbedding<'e>>,
    pub updated_at_transaction_time: Timestamp<TransactionTime>,
    pub updated_at_decision_time: Timestamp<DecisionTime>,
    pub reset: bool,
}

#[derive(Debug, Deserialize)]
#[cfg_attr(feature = "utoipa", derive(utoipa::ToSchema))]
#[serde(rename_all = "camelCase", deny_unknown_fields)]
pub struct DiffEntityParams {
    pub first_entity_id: EntityId,
    #[serde(default, skip_serializing_if = "Option::is_none")]
    #[cfg_attr(feature = "utoipa", schema(required = true))]
    pub first_decision_time: Option<Timestamp<DecisionTime>>,
    #[serde(default, skip_serializing_if = "Option::is_none")]
    #[cfg_attr(feature = "utoipa", schema(required = true))]
    pub first_transaction_time: Option<Timestamp<TransactionTime>>,
    pub second_entity_id: EntityId,
    #[serde(default, skip_serializing_if = "Option::is_none")]
    #[cfg_attr(feature = "utoipa", schema(required = true))]
    pub second_decision_time: Option<Timestamp<DecisionTime>>,
    #[serde(default, skip_serializing_if = "Option::is_none")]
    #[cfg_attr(feature = "utoipa", schema(required = true))]
    pub second_transaction_time: Option<Timestamp<TransactionTime>>,
}

#[derive(Debug, Serialize)]
#[cfg_attr(feature = "utoipa", derive(utoipa::ToSchema))]
#[serde(rename_all = "camelCase", deny_unknown_fields)]
pub struct DiffEntityResult<'e> {
    pub properties: Vec<PropertyDiff<'e>>,
}

/// Describes the API of a store implementation for [Entities].
///
/// [Entities]: Entity
pub trait EntityStore: crud::ReadPaginated<Entity> {
    /// Creates a new [`Entity`].
    ///
    /// # Errors:
    ///
    /// - if the [`EntityType`] doesn't exist
    /// - if the [`PropertyObject`] is not valid with respect to the specified [`EntityType`]
    /// - if the account referred to by `owned_by_id` does not exist
    /// - if an [`EntityUuid`] was supplied and already exists in the store
    ///
    /// [`EntityType`]: type_system::EntityType
    fn create_entity<A: AuthorizationApi + Send + Sync, R>(
        &mut self,
        actor_id: AccountId,
        authorization_api: &mut A,
        temporal_client: Option<&TemporalClient>,
        params: CreateEntityParams<R>,
    ) -> impl Future<Output = Result<EntityMetadata, Report<InsertionError>>> + Send
    where
        R: IntoIterator<Item = EntityRelationAndSubject> + Send;

    /// Validates an [`Entity`].
    ///
    /// # Errors:
    ///
    /// - if the validation failed
    fn validate_entity<A: AuthorizationApi + Sync>(
        &self,
        actor_id: AccountId,
        authorization_api: &A,
        consistency: Consistency<'_>,
        params: ValidateEntityParams<'_>,
    ) -> impl Future<Output = Result<(), Report<ValidateEntityError>>> + Send;

    /// Inserts the entities with the specified [`EntityType`] into the `Store`.
    ///
    /// This is only supporting a single [`EntityType`], not one [`EntityType`] per entity.
    /// [`EntityType`]s is stored in a different table and would need to be queried for each,
    /// this would be a lot less efficient.
    ///
    /// This is not supposed to be used outside of benchmarking as in the long term we need to
    /// figure out how to deal with batch inserting.
    ///
    /// # Errors
    ///
    /// - if the [`EntityType`] doesn't exist
    /// - if on of the [`Entity`] is not valid with respect to the specified [`EntityType`]
    /// - if the account referred to by `owned_by_id` does not exist
    /// - if an [`EntityUuid`] was supplied and already exists in the store
    ///
    /// [`EntityType`]: type_system::EntityType
    fn insert_entities_batched_by_type<A: AuthorizationApi + Send + Sync>(
        &mut self,
        actor_id: AccountId,
        authorization_api: &mut A,
        entities: impl IntoIterator<
            Item = (
                OwnedById,
                Option<EntityUuid>,
                PropertyObject,
                Option<LinkData>,
                Option<Timestamp<DecisionTime>>,
            ),
            IntoIter: Send,
        > + Send,
        entity_type_id: &VersionedUrl,
    ) -> impl Future<Output = Result<Vec<EntityMetadata>, Report<InsertionError>>> + Send;

    /// Get the [`Subgraph`]s specified by the [`StructuralQuery`].
    ///
    /// # Errors
    ///
    /// - if the requested [`Entity`] doesn't exist
    ///
    /// [`StructuralQuery`]: crate::subgraph::query::StructuralQuery
    fn get_entity<A: AuthorizationApi + Sync>(
        &self,
        actor_id: AccountId,
        authorization_api: &A,
        params: GetEntityParams<'_>,
    ) -> impl Future<
        Output = Result<(Subgraph, Option<EntityQueryCursor<'static>>), Report<QueryError>>,
    > + Send;

    fn get_entity_by_id<A: AuthorizationApi + Sync>(
        &self,
        actor_id: AccountId,
        authorization_api: &A,
        entity_id: EntityId,
        transaction_time: Option<Timestamp<TransactionTime>>,
        decision_time: Option<Timestamp<DecisionTime>>,
    ) -> impl Future<Output = Result<Entity, Report<QueryError>>> + Send;

    fn patch_entity<A: AuthorizationApi + Send + Sync>(
        &mut self,
        actor_id: AccountId,
        authorization_api: &mut A,
        temporal_client: Option<&TemporalClient>,
        params: PatchEntityParams,
    ) -> impl Future<Output = Result<EntityMetadata, Report<UpdateError>>> + Send;

    fn diff_entity<A: AuthorizationApi + Sync>(
        &self,
        actor_id: AccountId,
        authorization_api: &A,
        params: DiffEntityParams,
    ) -> impl Future<Output = Result<DiffEntityResult<'static>, Report<QueryError>>> + Send {
        async move {
            let first_entity = self
                .get_entity_by_id(
                    actor_id,
                    authorization_api,
                    params.first_entity_id,
                    params.first_transaction_time,
                    params.first_decision_time,
                )
                .await?;
            let second_entity = self
                .get_entity_by_id(
                    actor_id,
                    authorization_api,
                    params.second_entity_id,
                    params.second_transaction_time,
                    params.second_decision_time,
                )
                .await?;

            let property_diff = first_entity
                .properties
                .diff(&second_entity.properties, &mut PropertyPath::default())
                .map(PropertyDiff::into_owned)
                .collect();

            Ok(DiffEntityResult {
                properties: property_diff,
            })
        }
    }

    fn update_entity_embeddings<A: AuthorizationApi + Send + Sync>(
        &mut self,
        actor_id: AccountId,
        authorization_api: &mut A,
        params: UpdateEntityEmbeddingsParams<'_>,
    ) -> impl Future<Output = Result<(), Report<UpdateError>>> + Send;
}<|MERGE_RESOLUTION|>--- conflicted
+++ resolved
@@ -10,12 +10,8 @@
             ProvidedEntityEditionProvenance,
         },
         link::LinkData,
-<<<<<<< HEAD
-        Confidence, PropertyConfidence, PropertyDiff, PropertyObject, PropertyPatchOperation,
+        Confidence, PropertyMetadataMap, PropertyDiff, PropertyObject, PropertyPatchOperation,
         PropertyPath,
-=======
-        Confidence, PropertyMetadataMap, PropertyObject, PropertyPatchOperation,
->>>>>>> 6cd3672c
     },
     owned_by_id::OwnedById,
 };
