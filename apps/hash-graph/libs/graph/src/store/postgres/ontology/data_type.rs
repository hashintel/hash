--- conflicted
+++ resolved
@@ -56,38 +56,14 @@
         ontology::{
             read::OntologyTypeTraversalData, OntologyId, PostgresOntologyTypeClassificationMetadata,
         },
-<<<<<<< HEAD
-        postgres::{
-            crud::QueryRecordDecode,
-            ontology::{
-                read::OntologyTypeTraversalData, OntologyId,
-                PostgresOntologyTypeClassificationMetadata,
-            },
-            query::{
-                rows::DataTypeConversionsRow, Distinctness, InsertStatementBuilder, PostgresRecord,
-                ReferenceTable, SelectCompiler, Table,
-            },
-            TraversalContext,
-        },
-        query::{Filter, FilterExpression, ParameterList},
-        AsClient, DataTypeStore, InsertionError, PostgresStore, QueryError, StoreCache,
-        StoreProvider, SubgraphRecord, UpdateError,
-    },
-    subgraph::{
-        edges::{EdgeDirection, GraphResolveDepths, OntologyEdgeKind},
-        identifier::{DataTypeVertexId, GraphElementVertexId},
-        temporal_axes::{
-            PinnedTemporalAxisUnresolved, QueryTemporalAxes, QueryTemporalAxesUnresolved,
-            VariableAxis, VariableTemporalAxisUnresolved,
-=======
         query::{
             rows::DataTypeConversionsRow, Distinctness, InsertStatementBuilder, PostgresRecord,
             ReferenceTable, SelectCompiler, Table,
->>>>>>> ec923425
         },
         TraversalContext,
     },
-    AsClient, DataTypeStore, InsertionError, PostgresStore, QueryError, UpdateError,
+    AsClient, DataTypeStore, InsertionError, PostgresStore, QueryError, StoreCache, StoreProvider,
+    UpdateError,
 };
 
 impl<C, A> PostgresStore<C, A>
