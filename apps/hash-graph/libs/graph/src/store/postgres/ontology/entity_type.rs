use core::iter::once;
use std::collections::{HashMap, HashSet};

use authorization::{
    backend::ModifyRelationshipOperation,
    schema::{
        EntityTypeOwnerSubject, EntityTypePermission, EntityTypeRelationAndSubject, WebPermission,
    },
    zanzibar::{Consistency, Zookie},
    AuthorizationApi,
};
use error_stack::{ensure, Report, Result, ResultExt};
use futures::{StreamExt, TryStreamExt};
use graph_types::{
    account::{AccountId, EditionArchivedById, EditionCreatedById},
    ontology::{
        DataTypeId, EntityTypeId, EntityTypeMetadata, EntityTypeWithMetadata,
        OntologyEditionProvenance, OntologyProvenance, OntologyTemporalMetadata,
        OntologyTypeClassificationMetadata, OntologyTypeRecordId, PartialEntityTypeMetadata,
        PropertyTypeId,
    },
    Embedding,
};
use hash_graph_store::{
    entity_type::EntityTypeQueryPath,
    filter::{Filter, FilterExpression, ParameterList},
    subgraph::{
        edges::{EdgeDirection, GraphResolveDepths, OntologyEdgeKind},
        identifier::{EntityTypeVertexId, GraphElementVertexId, PropertyTypeVertexId},
        temporal_axes::{
            PinnedTemporalAxisUnresolved, QueryTemporalAxes, QueryTemporalAxesUnresolved,
            VariableAxis, VariableTemporalAxisUnresolved,
        },
        Subgraph, SubgraphRecord,
    },
};
use postgres_types::{Json, ToSql};
use temporal_versioning::{RightBoundedTemporalInterval, Timestamp, TransactionTime};
use tokio_postgres::{GenericClient, Row};
use tracing::instrument;
use type_system::{
    schema::{ClosedEntityType, EntityType, EntityTypeValidator},
    url::{BaseUrl, OntologyTypeVersion, VersionedUrl},
    Validator,
};

<<<<<<< HEAD
use crate::{
    ontology::EntityTypeQueryPath,
    store::{
        crud::{QueryResult, Read, ReadPaginated, VertexIdSorting},
        error::DeletionError,
        ontology::{
            ArchiveEntityTypeParams, CountEntityTypesParams, CreateEntityTypeParams,
            GetEntityTypeSubgraphParams, GetEntityTypeSubgraphResponse, GetEntityTypesParams,
            GetEntityTypesResponse, UnarchiveEntityTypeParams, UpdateEntityTypeEmbeddingParams,
            UpdateEntityTypesParams,
        },
        postgres::{
            crud::QueryRecordDecode,
            ontology::{
                read::OntologyTypeTraversalData, OntologyId,
                PostgresOntologyTypeClassificationMetadata,
            },
            query::{Distinctness, PostgresRecord, ReferenceTable, SelectCompiler, Table},
            ResponseCountMap, TraversalContext,
        },
        query::{Filter, FilterExpression, ParameterList},
        AsClient, EntityTypeStore, InsertionError, PostgresStore, QueryError, StoreCache,
        StoreProvider, SubgraphRecord, UpdateError,
=======
use crate::store::{
    crud::{QueryResult, Read, ReadPaginated, VertexIdSorting},
    error::DeletionError,
    ontology::{
        ArchiveEntityTypeParams, CountEntityTypesParams, CreateEntityTypeParams,
        GetEntityTypeSubgraphParams, GetEntityTypeSubgraphResponse, GetEntityTypesParams,
        GetEntityTypesResponse, UnarchiveEntityTypeParams, UpdateEntityTypeEmbeddingParams,
        UpdateEntityTypesParams,
>>>>>>> ec923425
    },
    postgres::{
        crud::QueryRecordDecode,
        ontology::{
            read::OntologyTypeTraversalData, OntologyId, PostgresOntologyTypeClassificationMetadata,
        },
        query::{Distinctness, PostgresRecord, ReferenceTable, SelectCompiler, Table},
        ResponseCountMap, TraversalContext,
    },
    AsClient, EntityTypeStore, InsertionError, PostgresStore, QueryError, UpdateError,
};

impl<C, A> PostgresStore<C, A>
where
    C: AsClient,
    A: AuthorizationApi,
{
    #[tracing::instrument(level = "trace", skip(entity_types, authorization_api, zookie))]
    pub(crate) async fn filter_entity_types_by_permission<I, T>(
        entity_types: impl IntoIterator<Item = (I, T)> + Send,
        actor_id: AccountId,
        authorization_api: &A,
        zookie: &Zookie<'static>,
    ) -> Result<impl Iterator<Item = T>, QueryError>
    where
        I: Into<EntityTypeId> + Send,
        T: Send,
        A: AuthorizationApi,
    {
        let (ids, entity_types): (Vec<_>, Vec<_>) = entity_types
            .into_iter()
            .map(|(id, edge)| (id.into(), edge))
            .unzip();

        let permissions = authorization_api
            .check_entity_types_permission(
                actor_id,
                EntityTypePermission::View,
                ids.iter().copied(),
                Consistency::AtExactSnapshot(zookie),
            )
            .await
            .change_context(QueryError)?
            .0;

        Ok(ids
            .into_iter()
            .zip(entity_types)
            .filter_map(move |(id, entity_type)| {
                permissions
                    .get(&id)
                    .copied()
                    .unwrap_or(false)
                    .then_some(entity_type)
            }))
    }

    #[expect(clippy::too_many_lines)]
    async fn get_entity_types_impl(
        &self,
        actor_id: AccountId,
        params: GetEntityTypesParams<'_>,
        temporal_axes: &QueryTemporalAxes,
    ) -> Result<(GetEntityTypesResponse, Zookie<'static>), QueryError> {
        let (count, web_ids, edition_created_by_ids) = if params.include_count
            || params.include_web_ids
            || params.include_edition_created_by_ids
        {
            let mut web_ids = params.include_web_ids.then(ResponseCountMap::default);
            let mut edition_created_by_ids = params
                .include_edition_created_by_ids
                .then(ResponseCountMap::default);

            let entity_ids = Read::<EntityTypeWithMetadata>::read(
                self,
                &params.filter,
                Some(temporal_axes),
                params.include_drafts,
            )
            .await?
            .map_ok(|entity_type| {
                if let (Some(web_ids), OntologyTypeClassificationMetadata::Owned { owned_by_id }) =
                    (&mut web_ids, &entity_type.metadata.classification)
                {
                    web_ids.increment(owned_by_id);
                }
                if let Some(edition_created_by_ids) = &mut edition_created_by_ids {
                    edition_created_by_ids
                        .increment(&entity_type.metadata.provenance.edition.created_by_id);
                }
                EntityTypeId::from_record_id(&entity_type.metadata.record_id)
            })
            .try_collect::<Vec<_>>()
            .await?;

            let span = tracing::trace_span!("post_filter_entities");
            let _s = span.enter();

            let (permissions, _zookie) = self
                .authorization_api
                .check_entity_types_permission(
                    actor_id,
                    EntityTypePermission::View,
                    entity_ids.iter().copied(),
                    Consistency::FullyConsistent,
                )
                .await
                .change_context(QueryError)?;

            let permitted_ids = permissions
                .into_iter()
                .filter_map(|(entity_id, has_permission)| has_permission.then_some(entity_id))
                .collect::<HashSet<_>>();

            let count = entity_ids
                .into_iter()
                .filter(|id| permitted_ids.contains(id))
                .count();
            (
                Some(count),
                web_ids.map(HashMap::from),
                edition_created_by_ids.map(HashMap::from),
            )
        } else {
            (None, None, None)
        };

        // TODO: Remove again when subgraph logic was revisited
        //   see https://linear.app/hash/issue/H-297
        let mut visited_ontology_ids = HashSet::new();
        let time_axis = temporal_axes.variable_time_axis();

        let (data, artifacts) = ReadPaginated::<EntityTypeWithMetadata>::read_paginated_vec(
            self,
            &params.filter,
            Some(temporal_axes),
            &VertexIdSorting {
                cursor: params.after,
            },
            params.limit,
            params.include_drafts,
        )
        .await?;
        let entity_types = data
            .into_iter()
            .filter_map(|row| {
                let entity_type = row.decode_record(&artifacts);
                let id = EntityTypeId::from_url(&entity_type.schema.id);
                // The records are already sorted by time, so we can just take the first one
                visited_ontology_ids.insert(id).then_some((id, entity_type))
            })
            .collect::<Vec<_>>();

        let filtered_ids = entity_types
            .iter()
            .map(|(entity_type_id, _)| *entity_type_id)
            .collect::<Vec<_>>();

        let (permissions, zookie) = self
            .authorization_api
            .check_entity_types_permission(
                actor_id,
                EntityTypePermission::View,
                filtered_ids,
                Consistency::FullyConsistent,
            )
            .await
            .change_context(QueryError)?;

        let entity_types = entity_types
            .into_iter()
            .filter_map(|(id, entity_type)| {
                permissions
                    .get(&id)
                    .copied()
                    .unwrap_or(false)
                    .then_some(entity_type)
            })
            .collect::<Vec<_>>();

        Ok((
            GetEntityTypesResponse {
                cursor: if params.limit.is_some() {
                    entity_types
                        .last()
                        .map(|entity_type| entity_type.vertex_id(time_axis))
                } else {
                    None
                },
                entity_types,
                count,
                web_ids,
                edition_created_by_ids,
            },
            zookie,
        ))
    }

    /// Internal method to read a [`EntityTypeWithMetadata`] into four [`TraversalContext`]s.
    ///
    /// This is used to recursively resolve a type, so the result can be reused.
    #[tracing::instrument(level = "info", skip(self, traversal_context, subgraph, zookie))]
    pub(crate) async fn traverse_entity_types(
        &self,
        mut entity_type_queue: Vec<(
            EntityTypeId,
            GraphResolveDepths,
            RightBoundedTemporalInterval<VariableAxis>,
        )>,
        traversal_context: &mut TraversalContext,
        actor_id: AccountId,
        zookie: &Zookie<'static>,
        subgraph: &mut Subgraph,
    ) -> Result<(), QueryError> {
        let mut property_type_queue = Vec::new();

        while !entity_type_queue.is_empty() {
            let mut edges_to_traverse =
                HashMap::<OntologyEdgeKind, OntologyTypeTraversalData>::new();

            #[expect(clippy::iter_with_drain, reason = "false positive, vector is reused")]
            for (entity_type_ontology_id, graph_resolve_depths, traversal_interval) in
                entity_type_queue.drain(..)
            {
                for edge_kind in [
                    OntologyEdgeKind::ConstrainsPropertiesOn,
                    OntologyEdgeKind::InheritsFrom,
                    OntologyEdgeKind::ConstrainsLinksOn,
                    OntologyEdgeKind::ConstrainsLinkDestinationsOn,
                ] {
                    if let Some(new_graph_resolve_depths) = graph_resolve_depths
                        .decrement_depth_for_edge(edge_kind, EdgeDirection::Outgoing)
                    {
                        edges_to_traverse.entry(edge_kind).or_default().push(
                            OntologyId::from(entity_type_ontology_id),
                            new_graph_resolve_depths,
                            traversal_interval,
                        );
                    }
                }
            }

            if let Some(traversal_data) =
                edges_to_traverse.get(&OntologyEdgeKind::ConstrainsPropertiesOn)
            {
                // TODO: Filter for entity types, which were not already added to the
                //       subgraph to avoid unnecessary lookups.
                property_type_queue.extend(
                    Self::filter_property_types_by_permission(
                        self.read_ontology_edges::<EntityTypeVertexId, PropertyTypeVertexId>(
                            traversal_data,
                            ReferenceTable::EntityTypeConstrainsPropertiesOn {
                                // TODO: Use the resolve depths passed to the query
                                inheritance_depth: Some(0),
                            },
                        )
                        .await?,
                        actor_id,
                        &self.authorization_api,
                        zookie,
                    )
                    .await?
                    .flat_map(|edge| {
                        subgraph.insert_edge(
                            &edge.left_endpoint,
                            OntologyEdgeKind::ConstrainsPropertiesOn,
                            EdgeDirection::Outgoing,
                            edge.right_endpoint.clone(),
                        );

                        traversal_context.add_property_type_id(
                            PropertyTypeId::from(edge.right_endpoint_ontology_id),
                            edge.resolve_depths,
                            edge.traversal_interval,
                        )
                    }),
                );
            }

            for (edge_kind, table) in [
                (
                    OntologyEdgeKind::InheritsFrom,
                    ReferenceTable::EntityTypeInheritsFrom {
                        // TODO: Use the resolve depths passed to the query
                        inheritance_depth: Some(0),
                    },
                ),
                (
                    OntologyEdgeKind::ConstrainsLinksOn,
                    ReferenceTable::EntityTypeConstrainsLinksOn {
                        // TODO: Use the resolve depths passed to the query
                        inheritance_depth: Some(0),
                    },
                ),
                (
                    OntologyEdgeKind::ConstrainsLinkDestinationsOn,
                    ReferenceTable::EntityTypeConstrainsLinkDestinationsOn {
                        // TODO: Use the resolve depths passed to the query
                        inheritance_depth: Some(0),
                    },
                ),
            ] {
                if let Some(traversal_data) = edges_to_traverse.get(&edge_kind) {
                    entity_type_queue.extend(
                        Self::filter_entity_types_by_permission(
                            self.read_ontology_edges::<EntityTypeVertexId, EntityTypeVertexId>(
                                traversal_data,
                                table,
                            )
                            .await?,
                            actor_id,
                            &self.authorization_api,
                            zookie,
                        )
                        .await?
                        .flat_map(|edge| {
                            subgraph.insert_edge(
                                &edge.left_endpoint,
                                edge_kind,
                                EdgeDirection::Outgoing,
                                edge.right_endpoint.clone(),
                            );

                            traversal_context.add_entity_type_id(
                                EntityTypeId::from(edge.right_endpoint_ontology_id),
                                edge.resolve_depths,
                                edge.traversal_interval,
                            )
                        }),
                    );
                }
            }
        }

        self.traverse_property_types(
            property_type_queue,
            traversal_context,
            actor_id,
            zookie,
            subgraph,
        )
        .await?;

        Ok(())
    }

    #[tracing::instrument(level = "info", skip(self))]
    pub async fn delete_entity_types(&mut self) -> Result<(), DeletionError> {
        let transaction = self.transaction().await.change_context(DeletionError)?;

        transaction
            .as_client()
            .simple_query(
                "
                    DELETE FROM entity_type_embeddings;
                    DELETE FROM entity_type_inherits_from;
                    DELETE FROM entity_type_constrains_link_destinations_on;
                    DELETE FROM entity_type_constrains_links_on;
                    DELETE FROM entity_type_constrains_properties_on;
                ",
            )
            .await
            .change_context(DeletionError)?;

        let entity_types = transaction
            .as_client()
            .query(
                "
                    DELETE FROM entity_types
                    RETURNING ontology_id
                ",
                &[],
            )
            .await
            .change_context(DeletionError)?
            .into_iter()
            .filter_map(|row| row.get(0))
            .collect::<Vec<OntologyId>>();

        transaction.delete_ontology_ids(&entity_types).await?;

        transaction.commit().await.change_context(DeletionError)?;

        Ok(())
    }

    #[tracing::instrument(level = "debug")]
    fn create_closed_entity_type(
        entity_type_id: EntityTypeId,
        available_types: &mut HashMap<EntityTypeId, ClosedEntityType>,
    ) -> Result<ClosedEntityType, QueryError> {
        let mut current_type = available_types
            .remove(&entity_type_id)
            .ok_or_else(|| Report::new(QueryError))
            .attach_printable("entity type not available")?;
        let mut visited_ids = HashSet::from([entity_type_id]);

        loop {
            for parent in current_type.all_of.clone() {
                let parent_id = EntityTypeId::from_url(&parent.url);

                ensure!(
                    parent_id != entity_type_id,
                    Report::new(QueryError).attach_printable("inheritance cycle detected")
                );

                if visited_ids.contains(&parent_id) {
                    // This may happen in case of multiple inheritance or cycles. Cycles are
                    // already checked above, so we can just skip this parent.
                    current_type.all_of.remove(&parent);
                    break;
                }

                current_type.extend_one(
                    available_types
                        .get(&parent_id)
                        .ok_or_else(|| Report::new(QueryError))
                        .attach_printable("entity type not available")
                        .attach_printable_lazy(|| parent.url.clone())?
                        .clone(),
                );

                visited_ids.insert(parent_id);
            }

            if current_type.all_of.is_empty() {
                break;
            }
        }

        available_types.insert(entity_type_id, current_type.clone());
        Ok(current_type)
    }

    #[tracing::instrument(level = "debug", skip(self, entity_types))]
    pub(crate) async fn resolve_entity_types(
        &self,
        entity_types: impl IntoIterator<Item = EntityType> + Send,
    ) -> Result<Vec<EntityTypeInsertion>, QueryError> {
        let entity_types = entity_types
            .into_iter()
            .map(|entity_type| (EntityTypeId::from_url(&entity_type.id), entity_type))
            .collect::<Vec<_>>();

        // We need all types that the provided types inherit from so we can create the closed
        // schemas
        let parent_entity_type_ids = entity_types
            .iter()
            .flat_map(|(_, schema)| &schema.all_of)
            .map(|reference| EntityTypeId::from_url(&reference.url))
            .collect::<Vec<_>>();

        // We read all relevant schemas from the graph
        let parent_schemas = self
            .read_closed_schemas(
                &Filter::In(
                    FilterExpression::Path {
                        path: EntityTypeQueryPath::OntologyId,
                    },
                    ParameterList::EntityTypeIds(&parent_entity_type_ids),
                ),
                Some(
                    &QueryTemporalAxesUnresolved::DecisionTime {
                        pinned: PinnedTemporalAxisUnresolved::new(None),
                        variable: VariableTemporalAxisUnresolved::new(None, None),
                    }
                    .resolve(),
                ),
            )
            .await?
            .try_collect::<Vec<_>>()
            .await?;

        // The types we check either come from the graph or are provided by the user
        let mut available_schemas: HashMap<_, _> = entity_types
            .iter()
            .map(|(id, schema)| (*id, ClosedEntityType::from(schema.clone())))
            .chain(parent_schemas)
            .collect();

        entity_types
            .into_iter()
            .map(|(entity_type_id, schema)| {
                Ok(EntityTypeInsertion {
                    schema,
                    closed_schema: Self::create_closed_entity_type(
                        entity_type_id,
                        &mut available_schemas,
                    )?,
                })
            })
            .collect::<Result<Vec<_>, _>>()
    }
}

pub struct EntityTypeInsertion {
    pub schema: EntityType,
    pub closed_schema: ClosedEntityType,
}

impl<C, A> EntityTypeStore for PostgresStore<C, A>
where
    C: AsClient,
    A: AuthorizationApi,
{
    #[tracing::instrument(level = "info", skip(self, params))]
    async fn create_entity_types<P, R>(
        &mut self,
        actor_id: AccountId,
        params: P,
    ) -> Result<Vec<EntityTypeMetadata>, InsertionError>
    where
        P: IntoIterator<Item = CreateEntityTypeParams<R>, IntoIter: Send> + Send,
        R: IntoIterator<Item = EntityTypeRelationAndSubject> + Send + Sync,
    {
        let transaction = self.transaction().await.change_context(InsertionError)?;

        let mut relationships = HashSet::new();

        let mut inserted_ontology_ids = Vec::new();
        let mut inserted_entity_types = Vec::new();
        let mut inserted_entity_type_metadata = Vec::new();

        let validator = EntityTypeValidator;

        let mut schemas = Vec::new();
        let mut metadatas = Vec::new();
        for param in params {
            let provenance = OntologyProvenance {
                edition: OntologyEditionProvenance {
                    created_by_id: EditionCreatedById::new(actor_id),
                    archived_by_id: None,
                    user_defined: param.provenance,
                },
            };

            metadatas.push((
                PartialEntityTypeMetadata {
                    record_id: OntologyTypeRecordId::from(param.schema.id.clone()),
                    classification: param.classification,
                    label_property: param.label_property,
                    icon: param.icon,
                },
                param.conflict_behavior,
                param.relationships,
                provenance,
            ));
            schemas.push(param.schema);
        }

        let insertions = transaction
            .resolve_entity_types(schemas)
            .await
            .change_context(InsertionError)?;

        for (insertion, (metadata, on_conflict, requested_relationships, provenance)) in
            insertions.into_iter().zip(metadatas)
        {
            let EntityTypeInsertion {
                schema,
                closed_schema,
            } = insertion;

            let entity_type_id = EntityTypeId::from_url(&schema.id);

            if let OntologyTypeClassificationMetadata::Owned { owned_by_id } =
                &metadata.classification
            {
                transaction
                    .authorization_api
                    .check_web_permission(
                        actor_id,
                        WebPermission::CreateEntityType,
                        *owned_by_id,
                        Consistency::FullyConsistent,
                    )
                    .await
                    .change_context(InsertionError)?
                    .assert_permission()
                    .change_context(InsertionError)?;

                relationships.insert((
                    entity_type_id,
                    EntityTypeRelationAndSubject::Owner {
                        subject: EntityTypeOwnerSubject::Web { id: *owned_by_id },
                        level: 0,
                    },
                ));
            }

            if let Some((ontology_id, temporal_versioning)) = transaction
                .create_ontology_metadata(
                    &metadata.record_id,
                    &metadata.classification,
                    on_conflict,
                    &provenance,
                )
                .await?
            {
                transaction
                    .insert_entity_type_with_id(
                        ontology_id,
                        validator
                            .validate_ref(&schema)
                            .await
                            .change_context(InsertionError)?,
                        validator
                            .validate_ref(&closed_schema)
                            .await
                            .change_context(InsertionError)?,
                        metadata.label_property.as_ref(),
                        metadata.icon.as_deref(),
                    )
                    .await?;

                let metadata = EntityTypeMetadata {
                    record_id: metadata.record_id,
                    classification: metadata.classification,
                    temporal_versioning,
                    provenance,
                    label_property: metadata.label_property,
                    icon: metadata.icon,
                };

                inserted_ontology_ids.push(ontology_id);
                inserted_entity_types.push(EntityTypeWithMetadata {
                    schema,
                    metadata: metadata.clone(),
                });
                inserted_entity_type_metadata.push(metadata);
            }

            relationships.extend(
                requested_relationships
                    .into_iter()
                    .map(|relation_and_subject| (entity_type_id, relation_and_subject)),
            );
        }

        for (ontology_id, entity_type) in inserted_ontology_ids
            .into_iter()
            .zip(&inserted_entity_types)
        {
            transaction
                .insert_entity_type_references(&entity_type.schema, ontology_id)
                .await
                .change_context(InsertionError)
                .attach_printable_lazy(|| {
                    format!(
                        "could not insert references for entity type: {}",
                        entity_type.schema.id
                    )
                })
                .attach_lazy(|| entity_type.schema.clone())?;
        }

        transaction
            .authorization_api
            .modify_entity_type_relations(relationships.clone().into_iter().map(
                |(resource, relation_and_subject)| {
                    (
                        ModifyRelationshipOperation::Create,
                        resource,
                        relation_and_subject,
                    )
                },
            ))
            .await
            .change_context(InsertionError)?;

        if let Err(mut error) = transaction.commit().await.change_context(InsertionError) {
            if let Err(auth_error) = self
                .authorization_api
                .modify_entity_type_relations(relationships.into_iter().map(
                    |(resource, relation_and_subject)| {
                        (
                            ModifyRelationshipOperation::Delete,
                            resource,
                            relation_and_subject,
                        )
                    },
                ))
                .await
                .change_context(InsertionError)
            {
                // TODO: Use `add_child`
                //   see https://linear.app/hash/issue/GEN-105/add-ability-to-add-child-errors
                error.extend_one(auth_error);
            }

            Err(error)
        } else {
            if let Some(temporal_client) = &self.temporal_client {
                temporal_client
                    .start_update_entity_type_embeddings_workflow(actor_id, &inserted_entity_types)
                    .await
                    .change_context(InsertionError)?;
            }

            Ok(inserted_entity_type_metadata)
        }
    }

    // TODO: take actor ID into consideration, but currently we don't have any non-public entity
    //       types anyway.
    async fn count_entity_types(
        &self,
        actor_id: AccountId,
        mut params: CountEntityTypesParams<'_>,
    ) -> Result<usize, QueryError> {
        params
            .filter
            .convert_parameters(&StoreProvider {
                store: self,
                cache: StoreCache::default(),
                authorization: Some((actor_id, Consistency::FullyConsistent)),
            })
            .await
            .change_context(QueryError)?;

        Ok(self
            .read(
                &params.filter,
                Some(&params.temporal_axes.resolve()),
                params.include_drafts,
            )
            .await?
            .count()
            .await)
    }

    async fn get_entity_types(
        &self,
        actor_id: AccountId,
        mut params: GetEntityTypesParams<'_>,
    ) -> Result<GetEntityTypesResponse, QueryError> {
        params
            .filter
            .convert_parameters(&StoreProvider {
                store: self,
                cache: StoreCache::default(),
                authorization: Some((actor_id, Consistency::FullyConsistent)),
            })
            .await
            .change_context(QueryError)?;

        let temporal_axes = params.temporal_axes.clone().resolve();
        self.get_entity_types_impl(actor_id, params, &temporal_axes)
            .await
            .map(|(response, _)| response)
    }

    #[tracing::instrument(level = "info", skip(self))]
    async fn get_entity_type_subgraph(
        &self,
        actor_id: AccountId,
        mut params: GetEntityTypeSubgraphParams<'_>,
    ) -> Result<GetEntityTypeSubgraphResponse, QueryError> {
        params
            .filter
            .convert_parameters(&StoreProvider {
                store: self,
                cache: StoreCache::default(),
                authorization: Some((actor_id, Consistency::FullyConsistent)),
            })
            .await
            .change_context(QueryError)?;

        let temporal_axes = params.temporal_axes.clone().resolve();
        let time_axis = temporal_axes.variable_time_axis();

        let (
            GetEntityTypesResponse {
                entity_types,
                cursor,
                count,
                web_ids,
                edition_created_by_ids,
            },
            zookie,
        ) = self
            .get_entity_types_impl(
                actor_id,
                GetEntityTypesParams {
                    filter: params.filter,
                    temporal_axes: params.temporal_axes.clone(),
                    after: params.after,
                    limit: params.limit,
                    include_drafts: params.include_drafts,
                    include_count: params.include_count,
                    include_web_ids: params.include_web_ids,
                    include_edition_created_by_ids: params.include_edition_created_by_ids,
                },
                &temporal_axes,
            )
            .await?;

        let mut subgraph = Subgraph::new(
            params.graph_resolve_depths,
            params.temporal_axes,
            temporal_axes.clone(),
        );

        let (entity_type_ids, entity_type_vertex_ids): (Vec<_>, Vec<_>) = entity_types
            .iter()
            .map(|entity_type| {
                (
                    EntityTypeId::from_url(&entity_type.schema.id),
                    GraphElementVertexId::from(entity_type.vertex_id(time_axis)),
                )
            })
            .unzip();
        subgraph.roots.extend(entity_type_vertex_ids);
        subgraph.vertices.entity_types = entity_types
            .into_iter()
            .map(|entity_type| (entity_type.vertex_id(time_axis), entity_type))
            .collect();

        let mut traversal_context = TraversalContext::default();

        // TODO: We currently pass in the subgraph as mutable reference, thus we cannot borrow the
        //       vertices and have to `.collect()` the keys.
        self.traverse_entity_types(
            entity_type_ids
                .into_iter()
                .map(|id| {
                    (
                        id,
                        subgraph.depths,
                        subgraph.temporal_axes.resolved.variable_interval(),
                    )
                })
                .collect(),
            &mut traversal_context,
            actor_id,
            &zookie,
            &mut subgraph,
        )
        .await?;

        traversal_context
            .read_traversed_vertices(self, &mut subgraph, params.include_drafts)
            .await?;

        Ok(GetEntityTypeSubgraphResponse {
            subgraph,
            cursor,
            count,
            web_ids,
            edition_created_by_ids,
        })
    }

    #[tracing::instrument(level = "info", skip(self, params))]
    async fn update_entity_type<R>(
        &mut self,
        actor_id: AccountId,
        params: UpdateEntityTypesParams<R>,
    ) -> Result<EntityTypeMetadata, UpdateError>
    where
        R: IntoIterator<Item = EntityTypeRelationAndSubject> + Send + Sync,
    {
        let old_ontology_id = EntityTypeId::from_url(&VersionedUrl {
            base_url: params.schema.id.base_url.clone(),
            version: OntologyTypeVersion::new(
                params
                    .schema
                    .id
                    .version
                    .inner()
                    .checked_sub(1)
                    .ok_or(UpdateError)
                    .attach_printable(
                        "The version of the data type is already at the lowest possible value",
                    )?,
            ),
        });
        self.authorization_api
            .check_entity_type_permission(
                actor_id,
                EntityTypePermission::Update,
                old_ontology_id,
                Consistency::FullyConsistent,
            )
            .await
            .change_context(UpdateError)?
            .assert_permission()
            .change_context(UpdateError)?;

        let transaction = self.transaction().await.change_context(UpdateError)?;

        let url = &params.schema.id;
        let record_id = OntologyTypeRecordId::from(url.clone());

        let provenance = OntologyProvenance {
            edition: OntologyEditionProvenance {
                created_by_id: EditionCreatedById::new(actor_id),
                archived_by_id: None,
                user_defined: params.provenance,
            },
        };

        let (ontology_id, owned_by_id, temporal_versioning) = transaction
            .update_owned_ontology_id(url, &provenance.edition)
            .await?;

        let mut insertions = transaction
            .resolve_entity_types([params.schema])
            .await
            .change_context(UpdateError)?;
        let EntityTypeInsertion {
            schema,
            closed_schema,
        } = insertions
            .pop()
            .ok_or_else(|| Report::new(UpdateError).attach_printable("entity type not found"))?;

        let validator = EntityTypeValidator;

        transaction
            .insert_entity_type_with_id(
                ontology_id,
                validator
                    .validate_ref(&schema)
                    .await
                    .change_context(UpdateError)?,
                validator
                    .validate_ref(&closed_schema)
                    .await
                    .change_context(UpdateError)?,
                params.label_property.as_ref(),
                params.icon.as_deref(),
            )
            .await
            .change_context(UpdateError)?;

        let metadata = PartialEntityTypeMetadata {
            record_id,
            label_property: params.label_property,
            icon: params.icon,
            classification: OntologyTypeClassificationMetadata::Owned { owned_by_id },
        };

        transaction
            .insert_entity_type_references(&schema, ontology_id)
            .await
            .change_context(UpdateError)
            .attach_printable_lazy(|| {
                format!("could not insert references for entity type: {}", schema.id)
            })
            .attach_lazy(|| schema.clone())?;

        let entity_type_id = EntityTypeId::from(ontology_id);
        let relationships = params
            .relationships
            .into_iter()
            .chain(once(EntityTypeRelationAndSubject::Owner {
                subject: EntityTypeOwnerSubject::Web { id: owned_by_id },
                level: 0,
            }))
            .collect::<Vec<_>>();

        transaction
            .authorization_api
            .modify_entity_type_relations(relationships.clone().into_iter().map(
                |relation_and_subject| {
                    (
                        ModifyRelationshipOperation::Create,
                        entity_type_id,
                        relation_and_subject,
                    )
                },
            ))
            .await
            .change_context(UpdateError)?;

        if let Err(mut error) = transaction.commit().await.change_context(UpdateError) {
            if let Err(auth_error) = self
                .authorization_api
                .modify_entity_type_relations(relationships.into_iter().map(
                    |relation_and_subject| {
                        (
                            ModifyRelationshipOperation::Delete,
                            entity_type_id,
                            relation_and_subject,
                        )
                    },
                ))
                .await
                .change_context(UpdateError)
            {
                // TODO: Use `add_child`
                //   see https://linear.app/hash/issue/GEN-105/add-ability-to-add-child-errors
                error.extend_one(auth_error);
            }

            Err(error)
        } else {
            let metadata = EntityTypeMetadata {
                record_id: metadata.record_id,
                classification: metadata.classification,
                temporal_versioning,
                provenance,
                label_property: metadata.label_property,
                icon: metadata.icon,
            };

            if let Some(temporal_client) = &self.temporal_client {
                temporal_client
                    .start_update_entity_type_embeddings_workflow(
                        actor_id,
                        &[EntityTypeWithMetadata {
                            schema,
                            metadata: metadata.clone(),
                        }],
                    )
                    .await
                    .change_context(UpdateError)?;
            }

            Ok(metadata)
        }
    }

    #[tracing::instrument(level = "info", skip(self))]
    async fn archive_entity_type(
        &mut self,
        actor_id: AccountId,
        params: ArchiveEntityTypeParams<'_>,
    ) -> Result<OntologyTemporalMetadata, UpdateError> {
        self.archive_ontology_type(&params.entity_type_id, EditionArchivedById::new(actor_id))
            .await
    }

    #[tracing::instrument(level = "info", skip(self))]
    async fn unarchive_entity_type(
        &mut self,
        actor_id: AccountId,
        params: UnarchiveEntityTypeParams<'_>,
    ) -> Result<OntologyTemporalMetadata, UpdateError> {
        self.unarchive_ontology_type(
            &params.entity_type_id,
            &OntologyEditionProvenance {
                created_by_id: EditionCreatedById::new(actor_id),
                archived_by_id: None,
                user_defined: params.provenance,
            },
        )
        .await
    }

    #[tracing::instrument(level = "info", skip(self, params))]
    async fn update_entity_type_embeddings(
        &mut self,
        _: AccountId,
        params: UpdateEntityTypeEmbeddingParams<'_>,
    ) -> Result<(), UpdateError> {
        #[derive(Debug, ToSql)]
        #[postgres(name = "entity_type_embeddings")]
        pub struct EntityTypeEmbeddingsRow<'a> {
            ontology_id: OntologyId,
            embedding: Embedding<'a>,
            updated_at_transaction_time: Timestamp<TransactionTime>,
        }
        let entity_type_embeddings = vec![EntityTypeEmbeddingsRow {
            ontology_id: OntologyId::from(DataTypeId::from_url(&params.entity_type_id)),
            embedding: params.embedding,
            updated_at_transaction_time: params.updated_at_transaction_time,
        }];

        // TODO: Add permission to allow updating embeddings
        //   see https://linear.app/hash/issue/H-1870

        self.as_client()
            .query(
                "
                WITH base_urls AS (
                        SELECT base_url, MAX(version) as max_version
                        FROM ontology_ids
                        GROUP BY base_url
                    ),
                    provided_embeddings AS (
                        SELECT embeddings.*, base_url, max_version
                        FROM UNNEST($1::entity_type_embeddings[]) AS embeddings
                        JOIN ontology_ids USING (ontology_id)
                        JOIN base_urls USING (base_url)
                        WHERE version = max_version
                    ),
                    embeddings_to_delete AS (
                        SELECT entity_type_embeddings.ontology_id
                        FROM provided_embeddings
                        JOIN ontology_ids using (base_url)
                        JOIN entity_type_embeddings
                          ON ontology_ids.ontology_id = entity_type_embeddings.ontology_id
                        WHERE version < max_version
                           OR ($2 AND version = max_version
                                  AND entity_type_embeddings.updated_at_transaction_time
                                   <= provided_embeddings.updated_at_transaction_time)
                    ),
                    deleted AS (
                        DELETE FROM entity_type_embeddings
                        WHERE (ontology_id) IN (SELECT ontology_id FROM embeddings_to_delete)
                    )
                INSERT INTO entity_type_embeddings
                SELECT
                    ontology_id,
                    embedding,
                    updated_at_transaction_time
                FROM provided_embeddings
                ON CONFLICT (ontology_id) DO UPDATE SET
                    embedding = EXCLUDED.embedding,
                    updated_at_transaction_time = EXCLUDED.updated_at_transaction_time
                WHERE entity_type_embeddings.updated_at_transaction_time
                      <= EXCLUDED.updated_at_transaction_time;
                ",
                &[&entity_type_embeddings, &params.reset],
            )
            .await
            .change_context(UpdateError)?;

        Ok(())
    }
}

#[derive(Debug, Copy, Clone)]
pub struct EntityTypeRowIndices {
    pub base_url: usize,
    pub version: usize,
    pub transaction_time: usize,

    pub schema: usize,

    pub edition_provenance: usize,
    pub additional_metadata: usize,
    pub label_property: usize,
    pub icon: usize,
}

impl QueryRecordDecode for EntityTypeWithMetadata {
    type Indices = EntityTypeRowIndices;
    type Output = Self;

    fn decode(row: &Row, indices: &Self::Indices) -> Self {
        let record_id = OntologyTypeRecordId {
            base_url: row.get(indices.base_url),
            version: row.get(indices.version),
        };

        if let Ok(distance) = row.try_get::<_, f64>("distance") {
            tracing::trace!(%record_id, %distance, "Entity type embedding was calculated");
        }

        Self {
            schema: row.get::<_, Json<_>>(indices.schema).0,
            metadata: EntityTypeMetadata {
                record_id,
                classification: row
                    .get::<_, Json<PostgresOntologyTypeClassificationMetadata>>(
                        indices.additional_metadata,
                    )
                    .0
                    .into(),
                temporal_versioning: OntologyTemporalMetadata {
                    transaction_time: row.get(indices.transaction_time),
                },
                provenance: OntologyProvenance {
                    edition: row.get(indices.edition_provenance),
                },
                label_property: row
                    .get::<_, Option<String>>(indices.label_property)
                    .map(BaseUrl::new)
                    .transpose()
                    .expect("label property returned from Postgres is not valid"),
                icon: row.get(indices.icon),
            },
        }
    }
}

impl PostgresRecord for EntityTypeWithMetadata {
    type CompilationParameters = ();

    fn base_table() -> Table {
        Table::OntologyTemporalMetadata
    }

    fn parameters() -> Self::CompilationParameters {}

    #[instrument(level = "info", skip(compiler, _paths))]
    fn compile<'p, 'q: 'p>(
        compiler: &mut SelectCompiler<'p, 'q, Self>,
        _paths: &Self::CompilationParameters,
    ) -> Self::Indices {
        EntityTypeRowIndices {
            base_url: compiler.add_distinct_selection_with_ordering(
                &EntityTypeQueryPath::BaseUrl,
                Distinctness::Distinct,
                None,
            ),
            version: compiler.add_distinct_selection_with_ordering(
                &EntityTypeQueryPath::Version,
                Distinctness::Distinct,
                None,
            ),
            transaction_time: compiler.add_distinct_selection_with_ordering(
                &EntityTypeQueryPath::TransactionTime,
                Distinctness::Distinct,
                None,
            ),
            schema: compiler.add_selection_path(&EntityTypeQueryPath::Schema(None)),
            edition_provenance: compiler
                .add_selection_path(&EntityTypeQueryPath::EditionProvenance(None)),
            additional_metadata: compiler
                .add_selection_path(&EntityTypeQueryPath::AdditionalMetadata),
            label_property: compiler.add_selection_path(&EntityTypeQueryPath::LabelProperty),
            icon: compiler.add_selection_path(&EntityTypeQueryPath::Icon),
        }
    }
}<|MERGE_RESOLUTION|>--- conflicted
+++ resolved
@@ -44,31 +44,6 @@
     Validator,
 };
 
-<<<<<<< HEAD
-use crate::{
-    ontology::EntityTypeQueryPath,
-    store::{
-        crud::{QueryResult, Read, ReadPaginated, VertexIdSorting},
-        error::DeletionError,
-        ontology::{
-            ArchiveEntityTypeParams, CountEntityTypesParams, CreateEntityTypeParams,
-            GetEntityTypeSubgraphParams, GetEntityTypeSubgraphResponse, GetEntityTypesParams,
-            GetEntityTypesResponse, UnarchiveEntityTypeParams, UpdateEntityTypeEmbeddingParams,
-            UpdateEntityTypesParams,
-        },
-        postgres::{
-            crud::QueryRecordDecode,
-            ontology::{
-                read::OntologyTypeTraversalData, OntologyId,
-                PostgresOntologyTypeClassificationMetadata,
-            },
-            query::{Distinctness, PostgresRecord, ReferenceTable, SelectCompiler, Table},
-            ResponseCountMap, TraversalContext,
-        },
-        query::{Filter, FilterExpression, ParameterList},
-        AsClient, EntityTypeStore, InsertionError, PostgresStore, QueryError, StoreCache,
-        StoreProvider, SubgraphRecord, UpdateError,
-=======
 use crate::store::{
     crud::{QueryResult, Read, ReadPaginated, VertexIdSorting},
     error::DeletionError,
@@ -77,7 +52,6 @@
         GetEntityTypeSubgraphParams, GetEntityTypeSubgraphResponse, GetEntityTypesParams,
         GetEntityTypesResponse, UnarchiveEntityTypeParams, UpdateEntityTypeEmbeddingParams,
         UpdateEntityTypesParams,
->>>>>>> ec923425
     },
     postgres::{
         crud::QueryRecordDecode,
@@ -87,7 +61,8 @@
         query::{Distinctness, PostgresRecord, ReferenceTable, SelectCompiler, Table},
         ResponseCountMap, TraversalContext,
     },
-    AsClient, EntityTypeStore, InsertionError, PostgresStore, QueryError, UpdateError,
+    AsClient, EntityTypeStore, InsertionError, PostgresStore, QueryError, StoreCache,
+    StoreProvider, UpdateError,
 };
 
 impl<C, A> PostgresStore<C, A>
