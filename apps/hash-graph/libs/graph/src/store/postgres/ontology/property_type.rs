use core::iter::once;
use std::collections::{HashMap, HashSet};

use authorization::{
    backend::ModifyRelationshipOperation,
    schema::{
        PropertyTypeOwnerSubject, PropertyTypePermission, PropertyTypeRelationAndSubject,
        WebPermission,
    },
    zanzibar::{Consistency, Zookie},
    AuthorizationApi,
};
use error_stack::{Result, ResultExt};
use futures::StreamExt;
use graph_types::{
    account::{AccountId, EditionArchivedById, EditionCreatedById},
    ontology::{
        DataTypeId, OntologyEditionProvenance, OntologyProvenance, OntologyTemporalMetadata,
        OntologyTypeClassificationMetadata, OntologyTypeRecordId, PropertyTypeId,
        PropertyTypeMetadata, PropertyTypeWithMetadata,
    },
    Embedding,
};
use hash_graph_store::{
    property_type::PropertyTypeQueryPath,
    subgraph::{
        edges::{EdgeDirection, GraphResolveDepths, OntologyEdgeKind},
        identifier::{DataTypeVertexId, GraphElementVertexId, PropertyTypeVertexId},
        temporal_axes::{QueryTemporalAxes, VariableAxis},
        Subgraph, SubgraphRecord,
    },
};
use postgres_types::{Json, ToSql};
use temporal_versioning::{RightBoundedTemporalInterval, Timestamp, TransactionTime};
use tokio_postgres::{GenericClient, Row};
use tracing::instrument;
use type_system::{
    schema::PropertyTypeValidator,
    url::{OntologyTypeVersion, VersionedUrl},
    Validator,
};

use crate::store::{
    crud::{QueryResult, Read, ReadPaginated, VertexIdSorting},
    error::DeletionError,
    ontology::{
        ArchivePropertyTypeParams, CountPropertyTypesParams, CreatePropertyTypeParams,
        GetPropertyTypeSubgraphParams, GetPropertyTypeSubgraphResponse, GetPropertyTypesParams,
        GetPropertyTypesResponse, UnarchivePropertyTypeParams, UpdatePropertyTypeEmbeddingParams,
        UpdatePropertyTypesParams,
    },
    postgres::{
        crud::QueryRecordDecode,
        ontology::{
            read::OntologyTypeTraversalData, OntologyId, PostgresOntologyTypeClassificationMetadata,
        },
<<<<<<< HEAD
        postgres::{
            crud::QueryRecordDecode,
            ontology::{
                read::OntologyTypeTraversalData, OntologyId,
                PostgresOntologyTypeClassificationMetadata,
            },
            query::{Distinctness, PostgresRecord, ReferenceTable, SelectCompiler, Table},
            TraversalContext,
        },
        AsClient, InsertionError, PostgresStore, PropertyTypeStore, QueryError, StoreCache,
        StoreProvider, SubgraphRecord, UpdateError,
    },
    subgraph::{
        edges::{EdgeDirection, GraphResolveDepths, OntologyEdgeKind},
        identifier::{DataTypeVertexId, GraphElementVertexId, PropertyTypeVertexId},
        temporal_axes::{QueryTemporalAxes, VariableAxis},
        Subgraph,
=======
        query::{Distinctness, PostgresRecord, ReferenceTable, SelectCompiler, Table},
        TraversalContext,
>>>>>>> ec923425
    },
    AsClient, InsertionError, PostgresStore, PropertyTypeStore, QueryError, UpdateError,
};

impl<C, A> PostgresStore<C, A>
where
    C: AsClient,
    A: AuthorizationApi,
{
    #[tracing::instrument(level = "debug", skip(property_types, authorization_api, zookie))]
    pub(crate) async fn filter_property_types_by_permission<I, T>(
        property_types: impl IntoIterator<Item = (I, T)> + Send,
        actor_id: AccountId,
        authorization_api: &A,
        zookie: &Zookie<'static>,
    ) -> Result<impl Iterator<Item = T>, QueryError>
    where
        I: Into<PropertyTypeId> + Send,
        T: Send,
    {
        let (ids, property_types): (Vec<_>, Vec<_>) = property_types
            .into_iter()
            .map(|(id, edge)| (id.into(), edge))
            .unzip();

        let permissions = authorization_api
            .check_property_types_permission(
                actor_id,
                PropertyTypePermission::View,
                ids.iter().copied(),
                Consistency::AtExactSnapshot(zookie),
            )
            .await
            .change_context(QueryError)?
            .0;

        Ok(ids
            .into_iter()
            .zip(property_types)
            .filter_map(move |(id, property_type)| {
                permissions
                    .get(&id)
                    .copied()
                    .unwrap_or(false)
                    .then_some(property_type)
            }))
    }

    async fn get_property_types_impl(
        &self,
        actor_id: AccountId,
        params: GetPropertyTypesParams<'_>,
        temporal_axes: &QueryTemporalAxes,
    ) -> Result<(GetPropertyTypesResponse, Zookie<'static>), QueryError> {
        #[expect(clippy::if_then_some_else_none, reason = "Function is async")]
        let count = if params.include_count {
            Some(
                self.count_property_types(
                    actor_id,
                    CountPropertyTypesParams {
                        filter: params.filter.clone(),
                        temporal_axes: params.temporal_axes.clone(),
                        include_drafts: params.include_drafts,
                    },
                )
                .await?,
            )
        } else {
            None
        };

        // TODO: Remove again when subgraph logic was revisited
        //   see https://linear.app/hash/issue/H-297
        let mut visited_ontology_ids = HashSet::new();
        let time_axis = temporal_axes.variable_time_axis();

        let (data, artifacts) = ReadPaginated::<PropertyTypeWithMetadata>::read_paginated_vec(
            self,
            &params.filter,
            Some(temporal_axes),
            &VertexIdSorting {
                cursor: params.after,
            },
            params.limit,
            params.include_drafts,
        )
        .await?;
        let property_types = data
            .into_iter()
            .filter_map(|row| {
                let property_type = row.decode_record(&artifacts);
                let id = PropertyTypeId::from_url(&property_type.schema.id);
                // The records are already sorted by time, so we can just take the first one
                visited_ontology_ids
                    .insert(id)
                    .then_some((id, property_type))
            })
            .collect::<Vec<_>>();

        let filtered_ids = property_types
            .iter()
            .map(|(property_type_id, _)| *property_type_id)
            .collect::<Vec<_>>();

        let (permissions, zookie) = self
            .authorization_api
            .check_property_types_permission(
                actor_id,
                PropertyTypePermission::View,
                filtered_ids,
                Consistency::FullyConsistent,
            )
            .await
            .change_context(QueryError)?;

        let property_types = property_types
            .into_iter()
            .filter_map(|(id, property_type)| {
                permissions
                    .get(&id)
                    .copied()
                    .unwrap_or(false)
                    .then_some(property_type)
            })
            .collect::<Vec<_>>();

        Ok((
            GetPropertyTypesResponse {
                cursor: if params.limit.is_some() {
                    property_types
                        .last()
                        .map(|property_type| property_type.vertex_id(time_axis))
                } else {
                    None
                },
                property_types,
                count,
            },
            zookie,
        ))
    }

    /// Internal method to read a [`PropertyTypeWithMetadata`] into two [`TraversalContext`]s.
    ///
    /// This is used to recursively resolve a type, so the result can be reused.
    #[tracing::instrument(level = "info", skip(self, traversal_context, subgraph, zookie))]
    pub(crate) async fn traverse_property_types(
        &self,
        mut property_type_queue: Vec<(
            PropertyTypeId,
            GraphResolveDepths,
            RightBoundedTemporalInterval<VariableAxis>,
        )>,
        traversal_context: &mut TraversalContext,
        actor_id: AccountId,
        zookie: &Zookie<'static>,
        subgraph: &mut Subgraph,
    ) -> Result<(), QueryError> {
        let mut data_type_queue = Vec::new();
        let mut edges_to_traverse = HashMap::<OntologyEdgeKind, OntologyTypeTraversalData>::new();

        while !property_type_queue.is_empty() {
            edges_to_traverse.clear();

            #[expect(clippy::iter_with_drain, reason = "false positive, vector is reused")]
            for (property_type_ontology_id, graph_resolve_depths, traversal_interval) in
                property_type_queue.drain(..)
            {
                for edge_kind in [
                    OntologyEdgeKind::ConstrainsValuesOn,
                    OntologyEdgeKind::ConstrainsPropertiesOn,
                ] {
                    if let Some(new_graph_resolve_depths) = graph_resolve_depths
                        .decrement_depth_for_edge(edge_kind, EdgeDirection::Outgoing)
                    {
                        edges_to_traverse.entry(edge_kind).or_default().push(
                            OntologyId::from(property_type_ontology_id),
                            new_graph_resolve_depths,
                            traversal_interval,
                        );
                    }
                }
            }

            if let Some(traversal_data) =
                edges_to_traverse.get(&OntologyEdgeKind::ConstrainsValuesOn)
            {
                data_type_queue.extend(
                    Self::filter_data_types_by_permission(
                        self.read_ontology_edges::<PropertyTypeVertexId, DataTypeVertexId>(
                            traversal_data,
                            ReferenceTable::PropertyTypeConstrainsValuesOn,
                        )
                        .await?,
                        actor_id,
                        &self.authorization_api,
                        zookie,
                    )
                    .await?
                    .flat_map(|edge| {
                        subgraph.insert_edge(
                            &edge.left_endpoint,
                            OntologyEdgeKind::ConstrainsValuesOn,
                            EdgeDirection::Outgoing,
                            edge.right_endpoint.clone(),
                        );

                        traversal_context.add_data_type_id(
                            DataTypeId::from(edge.right_endpoint_ontology_id),
                            edge.resolve_depths,
                            edge.traversal_interval,
                        )
                    }),
                );
            }

            if let Some(traversal_data) =
                edges_to_traverse.get(&OntologyEdgeKind::ConstrainsPropertiesOn)
            {
                property_type_queue.extend(
                    Self::filter_property_types_by_permission(
                        self.read_ontology_edges::<PropertyTypeVertexId, PropertyTypeVertexId>(
                            traversal_data,
                            ReferenceTable::PropertyTypeConstrainsPropertiesOn,
                        )
                        .await?,
                        actor_id,
                        &self.authorization_api,
                        zookie,
                    )
                    .await?
                    .flat_map(|edge| {
                        subgraph.insert_edge(
                            &edge.left_endpoint,
                            OntologyEdgeKind::ConstrainsPropertiesOn,
                            EdgeDirection::Outgoing,
                            edge.right_endpoint.clone(),
                        );

                        traversal_context.add_property_type_id(
                            PropertyTypeId::from(edge.right_endpoint_ontology_id),
                            edge.resolve_depths,
                            edge.traversal_interval,
                        )
                    }),
                );
            };
        }

        self.traverse_data_types(
            data_type_queue,
            traversal_context,
            actor_id,
            zookie,
            subgraph,
        )
        .await?;

        Ok(())
    }

    #[tracing::instrument(level = "info", skip(self))]
    pub async fn delete_property_types(&mut self) -> Result<(), DeletionError> {
        let transaction = self.transaction().await.change_context(DeletionError)?;

        transaction
            .as_client()
            .simple_query(
                "
                    DELETE FROM property_type_embeddings;
                    DELETE FROM property_type_constrains_properties_on;
                    DELETE FROM property_type_constrains_values_on;
                ",
            )
            .await
            .change_context(DeletionError)?;

        let property_types = transaction
            .as_client()
            .query(
                "
                    DELETE FROM property_types
                    RETURNING ontology_id
                ",
                &[],
            )
            .await
            .change_context(DeletionError)?
            .into_iter()
            .filter_map(|row| row.get(0))
            .collect::<Vec<OntologyId>>();

        transaction.delete_ontology_ids(&property_types).await?;

        transaction.commit().await.change_context(DeletionError)?;

        Ok(())
    }
}

impl<C, A> PropertyTypeStore for PostgresStore<C, A>
where
    C: AsClient,
    A: AuthorizationApi,
{
    #[tracing::instrument(level = "info", skip(self, params))]
    async fn create_property_types<P, R>(
        &mut self,
        actor_id: AccountId,
        params: P,
    ) -> Result<Vec<PropertyTypeMetadata>, InsertionError>
    where
        P: IntoIterator<Item = CreatePropertyTypeParams<R>, IntoIter: Send> + Send,
        R: IntoIterator<Item = PropertyTypeRelationAndSubject> + Send + Sync,
    {
        let transaction = self.transaction().await.change_context(InsertionError)?;

        let mut relationships = HashSet::new();

        let mut inserted_property_type_metadata = Vec::new();
        let mut inserted_property_types = Vec::new();
        let mut inserted_ontology_ids = Vec::new();

        let property_type_validator = PropertyTypeValidator;

        for parameters in params {
            let provenance = OntologyProvenance {
                edition: OntologyEditionProvenance {
                    created_by_id: EditionCreatedById::new(actor_id),
                    archived_by_id: None,
                    user_defined: parameters.provenance,
                },
            };

            let record_id = OntologyTypeRecordId::from(parameters.schema.id.clone());
            let property_type_id = PropertyTypeId::from_url(&parameters.schema.id);
            if let OntologyTypeClassificationMetadata::Owned { owned_by_id } =
                &parameters.classification
            {
                transaction
                    .authorization_api
                    .check_web_permission(
                        actor_id,
                        WebPermission::CreatePropertyType,
                        *owned_by_id,
                        Consistency::FullyConsistent,
                    )
                    .await
                    .change_context(InsertionError)?
                    .assert_permission()
                    .change_context(InsertionError)?;

                relationships.insert((
                    property_type_id,
                    PropertyTypeRelationAndSubject::Owner {
                        subject: PropertyTypeOwnerSubject::Web { id: *owned_by_id },
                        level: 0,
                    },
                ));
            }

            relationships.extend(
                parameters
                    .relationships
                    .into_iter()
                    .map(|relation_and_subject| (property_type_id, relation_and_subject)),
            );

            if let Some((ontology_id, temporal_versioning)) = transaction
                .create_ontology_metadata(
                    &record_id,
                    &parameters.classification,
                    parameters.conflict_behavior,
                    &provenance,
                )
                .await?
            {
                transaction
                    .insert_property_type_with_id(
                        ontology_id,
                        property_type_validator
                            .validate_ref(&parameters.schema)
                            .await
                            .change_context(InsertionError)?,
                    )
                    .await?;
                let metadata = PropertyTypeMetadata {
                    record_id,
                    classification: parameters.classification,
                    temporal_versioning,
                    provenance,
                };

                inserted_ontology_ids.push(ontology_id);
                inserted_property_types.push(PropertyTypeWithMetadata {
                    schema: parameters.schema,
                    metadata: metadata.clone(),
                });
                inserted_property_type_metadata.push(metadata);
            }
        }

        for (ontology_id, property_type) in inserted_ontology_ids
            .into_iter()
            .zip(&inserted_property_types)
        {
            transaction
                .insert_property_type_references(&property_type.schema, ontology_id)
                .await
                .change_context(InsertionError)
                .attach_printable_lazy(|| {
                    format!(
                        "could not insert references for property type: {}",
                        &property_type.schema.id
                    )
                })
                .attach_lazy(|| property_type.schema.clone())?;
        }

        transaction
            .authorization_api
            .modify_property_type_relations(relationships.clone().into_iter().map(
                |(resource, relation_and_subject)| {
                    (
                        ModifyRelationshipOperation::Create,
                        resource,
                        relation_and_subject,
                    )
                },
            ))
            .await
            .change_context(InsertionError)?;

        if let Err(mut error) = transaction.commit().await.change_context(InsertionError) {
            if let Err(auth_error) = self
                .authorization_api
                .modify_property_type_relations(relationships.into_iter().map(
                    |(resource, relation_and_subject)| {
                        (
                            ModifyRelationshipOperation::Delete,
                            resource,
                            relation_and_subject,
                        )
                    },
                ))
                .await
                .change_context(InsertionError)
            {
                // TODO: Use `add_child`
                //   see https://linear.app/hash/issue/GEN-105/add-ability-to-add-child-errors
                error.extend_one(auth_error);
            }

            Err(error)
        } else {
            if let Some(temporal_client) = &self.temporal_client {
                temporal_client
                    .start_update_property_type_embeddings_workflow(
                        actor_id,
                        &inserted_property_types,
                    )
                    .await
                    .change_context(InsertionError)?;
            }

            Ok(inserted_property_type_metadata)
        }
    }

    // TODO: take actor ID into consideration, but currently we don't have any non-public property
    //       types anyway.
    async fn count_property_types(
        &self,
        actor_id: AccountId,
        mut params: CountPropertyTypesParams<'_>,
    ) -> Result<usize, QueryError> {
        params
            .filter
            .convert_parameters(&StoreProvider {
                store: self,
                cache: StoreCache::default(),
                authorization: Some((actor_id, Consistency::FullyConsistent)),
            })
            .await
            .change_context(QueryError)?;

        Ok(self
            .read(
                &params.filter,
                Some(&params.temporal_axes.resolve()),
                params.include_drafts,
            )
            .await?
            .count()
            .await)
    }

    async fn get_property_types(
        &self,
        actor_id: AccountId,
        mut params: GetPropertyTypesParams<'_>,
    ) -> Result<GetPropertyTypesResponse, QueryError> {
        params
            .filter
            .convert_parameters(&StoreProvider {
                store: self,
                cache: StoreCache::default(),
                authorization: Some((actor_id, Consistency::FullyConsistent)),
            })
            .await
            .change_context(QueryError)?;

        let temporal_axes = params.temporal_axes.clone().resolve();
        self.get_property_types_impl(actor_id, params, &temporal_axes)
            .await
            .map(|(response, _)| response)
    }

    #[tracing::instrument(level = "info", skip(self))]
    async fn get_property_type_subgraph(
        &self,
        actor_id: AccountId,
        mut params: GetPropertyTypeSubgraphParams<'_>,
    ) -> Result<GetPropertyTypeSubgraphResponse, QueryError> {
        params
            .filter
            .convert_parameters(&StoreProvider {
                store: self,
                cache: StoreCache::default(),
                authorization: Some((actor_id, Consistency::FullyConsistent)),
            })
            .await
            .change_context(QueryError)?;

        let temporal_axes = params.temporal_axes.clone().resolve();
        let time_axis = temporal_axes.variable_time_axis();

        let (
            GetPropertyTypesResponse {
                property_types,
                cursor,
                count,
            },
            zookie,
        ) = self
            .get_property_types_impl(
                actor_id,
                GetPropertyTypesParams {
                    filter: params.filter,
                    temporal_axes: params.temporal_axes.clone(),
                    after: params.after,
                    limit: params.limit,
                    include_drafts: params.include_drafts,
                    include_count: params.include_count,
                },
                &temporal_axes,
            )
            .await?;

        let mut subgraph = Subgraph::new(
            params.graph_resolve_depths,
            params.temporal_axes,
            temporal_axes.clone(),
        );

        let (property_type_ids, property_type_vertex_ids): (Vec<_>, Vec<_>) = property_types
            .iter()
            .map(|property_type| {
                (
                    PropertyTypeId::from_url(&property_type.schema.id),
                    GraphElementVertexId::from(property_type.vertex_id(time_axis)),
                )
            })
            .unzip();
        subgraph.roots.extend(property_type_vertex_ids);
        subgraph.vertices.property_types = property_types
            .into_iter()
            .map(|property_type| (property_type.vertex_id(time_axis), property_type))
            .collect();

        let mut traversal_context = TraversalContext::default();

        // TODO: We currently pass in the subgraph as mutable reference, thus we cannot borrow the
        //       vertices and have to `.collect()` the keys.
        self.traverse_property_types(
            property_type_ids
                .into_iter()
                .map(|id| {
                    (
                        id,
                        subgraph.depths,
                        subgraph.temporal_axes.resolved.variable_interval(),
                    )
                })
                .collect(),
            &mut traversal_context,
            actor_id,
            &zookie,
            &mut subgraph,
        )
        .await?;

        traversal_context
            .read_traversed_vertices(self, &mut subgraph, params.include_drafts)
            .await?;

        Ok(GetPropertyTypeSubgraphResponse {
            subgraph,
            cursor,
            count,
        })
    }

    #[tracing::instrument(level = "info", skip(self, params))]
    async fn update_property_type<R>(
        &mut self,
        actor_id: AccountId,
        params: UpdatePropertyTypesParams<R>,
    ) -> Result<PropertyTypeMetadata, UpdateError>
    where
        R: IntoIterator<Item = PropertyTypeRelationAndSubject> + Send + Sync,
    {
        let property_type_validator = PropertyTypeValidator;

        let old_ontology_id = PropertyTypeId::from_url(&VersionedUrl {
            base_url: params.schema.id.base_url.clone(),
            version: OntologyTypeVersion::new(
                params
                    .schema
                    .id
                    .version
                    .inner()
                    .checked_sub(1)
                    .ok_or(UpdateError)
                    .attach_printable(
                        "The version of the data type is already at the lowest possible value",
                    )?,
            ),
        });
        self.authorization_api
            .check_property_type_permission(
                actor_id,
                PropertyTypePermission::Update,
                old_ontology_id,
                Consistency::FullyConsistent,
            )
            .await
            .change_context(UpdateError)?
            .assert_permission()
            .change_context(UpdateError)
            .attach_printable(old_ontology_id.into_uuid())?;

        let transaction = self.transaction().await.change_context(UpdateError)?;

        let provenance = OntologyProvenance {
            edition: OntologyEditionProvenance {
                created_by_id: EditionCreatedById::new(actor_id),
                archived_by_id: None,
                user_defined: params.provenance,
            },
        };

        let schema = property_type_validator
            .validate_ref(&params.schema)
            .await
            .change_context(UpdateError)?;
        let (ontology_id, owned_by_id, temporal_versioning) = transaction
            .update_owned_ontology_id(&schema.id, &provenance.edition)
            .await?;
        transaction
            .insert_property_type_with_id(ontology_id, schema)
            .await
            .change_context(UpdateError)?;

        transaction
            .insert_property_type_references(&params.schema, ontology_id)
            .await
            .change_context(UpdateError)
            .attach_printable_lazy(|| {
                format!(
                    "could not insert references for property type: {}",
                    params.schema.id
                )
            })
            .attach_lazy(|| params.schema.clone())?;

        let property_type_id = PropertyTypeId::from(ontology_id);
        let relationships = params
            .relationships
            .into_iter()
            .chain(once(PropertyTypeRelationAndSubject::Owner {
                subject: PropertyTypeOwnerSubject::Web { id: owned_by_id },
                level: 0,
            }))
            .collect::<Vec<_>>();

        transaction
            .authorization_api
            .modify_property_type_relations(relationships.clone().into_iter().map(
                |relation_and_subject| {
                    (
                        ModifyRelationshipOperation::Create,
                        property_type_id,
                        relation_and_subject,
                    )
                },
            ))
            .await
            .change_context(UpdateError)?;

        if let Err(mut error) = transaction.commit().await.change_context(UpdateError) {
            if let Err(auth_error) = self
                .authorization_api
                .modify_property_type_relations(relationships.into_iter().map(
                    |relation_and_subject| {
                        (
                            ModifyRelationshipOperation::Delete,
                            property_type_id,
                            relation_and_subject,
                        )
                    },
                ))
                .await
                .change_context(UpdateError)
            {
                // TODO: Use `add_child`
                //   see https://linear.app/hash/issue/GEN-105/add-ability-to-add-child-errors
                error.extend_one(auth_error);
            }

            Err(error)
        } else {
            let metadata = PropertyTypeMetadata {
                record_id: OntologyTypeRecordId::from(params.schema.id.clone()),
                classification: OntologyTypeClassificationMetadata::Owned { owned_by_id },
                temporal_versioning,
                provenance,
            };

            if let Some(temporal_client) = &self.temporal_client {
                temporal_client
                    .start_update_property_type_embeddings_workflow(
                        actor_id,
                        &[PropertyTypeWithMetadata {
                            schema: params.schema,
                            metadata: metadata.clone(),
                        }],
                    )
                    .await
                    .change_context(UpdateError)?;
            }

            Ok(metadata)
        }
    }

    #[tracing::instrument(level = "info", skip(self))]
    async fn archive_property_type(
        &mut self,
        actor_id: AccountId,
        params: ArchivePropertyTypeParams<'_>,
    ) -> Result<OntologyTemporalMetadata, UpdateError> {
        self.archive_ontology_type(&params.property_type_id, EditionArchivedById::new(actor_id))
            .await
    }

    #[tracing::instrument(level = "info", skip(self))]
    async fn unarchive_property_type(
        &mut self,
        actor_id: AccountId,
        params: UnarchivePropertyTypeParams<'_>,
    ) -> Result<OntologyTemporalMetadata, UpdateError> {
        self.unarchive_ontology_type(
            &params.property_type_id,
            &OntologyEditionProvenance {
                created_by_id: EditionCreatedById::new(actor_id),
                archived_by_id: None,
                user_defined: params.provenance,
            },
        )
        .await
    }

    #[tracing::instrument(level = "info", skip(self, params))]
    async fn update_property_type_embeddings(
        &mut self,
        _: AccountId,
        params: UpdatePropertyTypeEmbeddingParams<'_>,
    ) -> Result<(), UpdateError> {
        #[derive(Debug, ToSql)]
        #[postgres(name = "property_type_embeddings")]
        pub struct PropertyTypeEmbeddingsRow<'a> {
            ontology_id: OntologyId,
            embedding: Embedding<'a>,
            updated_at_transaction_time: Timestamp<TransactionTime>,
        }
        let property_type_embeddings = vec![PropertyTypeEmbeddingsRow {
            ontology_id: OntologyId::from(DataTypeId::from_url(&params.property_type_id)),
            embedding: params.embedding,
            updated_at_transaction_time: params.updated_at_transaction_time,
        }];

        // TODO: Add permission to allow updating embeddings
        //   see https://linear.app/hash/issue/H-1870

        self.as_client()
            .query(
                "
                WITH base_urls AS (
                        SELECT base_url, MAX(version) as max_version
                        FROM ontology_ids
                        GROUP BY base_url
                    ),
                    provided_embeddings AS (
                        SELECT embeddings.*, base_url, max_version
                        FROM UNNEST($1::property_type_embeddings[]) AS embeddings
                        JOIN ontology_ids USING (ontology_id)
                        JOIN base_urls USING (base_url)
                        WHERE version = max_version
                    ),
                    embeddings_to_delete AS (
                        SELECT property_type_embeddings.ontology_id
                        FROM provided_embeddings
                        JOIN ontology_ids using (base_url)
                        JOIN property_type_embeddings
                          ON ontology_ids.ontology_id = property_type_embeddings.ontology_id
                        WHERE version < max_version
                           OR ($2 AND version = max_version
                                  AND property_type_embeddings.updated_at_transaction_time
                                   <= provided_embeddings.updated_at_transaction_time)
                    ),
                    deleted AS (
                        DELETE FROM property_type_embeddings
                        WHERE (ontology_id) IN (SELECT ontology_id FROM embeddings_to_delete)
                    )
                INSERT INTO property_type_embeddings
                SELECT
                    ontology_id,
                    embedding,
                    updated_at_transaction_time
                FROM provided_embeddings
                ON CONFLICT (ontology_id) DO UPDATE SET
                    embedding = EXCLUDED.embedding,
                    updated_at_transaction_time = EXCLUDED.updated_at_transaction_time
                WHERE property_type_embeddings.updated_at_transaction_time
                      <= EXCLUDED.updated_at_transaction_time;
                ",
                &[&property_type_embeddings, &params.reset],
            )
            .await
            .change_context(UpdateError)?;

        Ok(())
    }
}

#[derive(Debug, Copy, Clone)]
pub struct PropertyTypeRowIndices {
    pub base_url: usize,
    pub version: usize,
    pub transaction_time: usize,

    pub schema: usize,

    pub edition_provenance: usize,
    pub additional_metadata: usize,
}

impl QueryRecordDecode for PropertyTypeWithMetadata {
    type Indices = PropertyTypeRowIndices;
    type Output = Self;

    fn decode(row: &Row, indices: &Self::Indices) -> Self {
        let record_id = OntologyTypeRecordId {
            base_url: row.get(indices.base_url),
            version: row.get(indices.version),
        };

        if let Ok(distance) = row.try_get::<_, f64>("distance") {
            tracing::trace!(%record_id, %distance, "Property type embedding was calculated");
        }

        Self {
            schema: row.get::<_, Json<_>>(indices.schema).0,
            metadata: PropertyTypeMetadata {
                record_id,
                classification: row
                    .get::<_, Json<PostgresOntologyTypeClassificationMetadata>>(
                        indices.additional_metadata,
                    )
                    .0
                    .into(),
                temporal_versioning: OntologyTemporalMetadata {
                    transaction_time: row.get(indices.transaction_time),
                },
                provenance: OntologyProvenance {
                    edition: row.get(indices.edition_provenance),
                },
            },
        }
    }
}

impl PostgresRecord for PropertyTypeWithMetadata {
    type CompilationParameters = ();

    fn base_table() -> Table {
        Table::OntologyTemporalMetadata
    }

    fn parameters() -> Self::CompilationParameters {}

    #[instrument(level = "info", skip(compiler, _paths))]
    fn compile<'p, 'q: 'p>(
        compiler: &mut SelectCompiler<'p, 'q, Self>,
        _paths: &Self::CompilationParameters,
    ) -> Self::Indices {
        PropertyTypeRowIndices {
            base_url: compiler.add_distinct_selection_with_ordering(
                &PropertyTypeQueryPath::BaseUrl,
                Distinctness::Distinct,
                None,
            ),
            version: compiler.add_distinct_selection_with_ordering(
                &PropertyTypeQueryPath::Version,
                Distinctness::Distinct,
                None,
            ),
            transaction_time: compiler.add_distinct_selection_with_ordering(
                &PropertyTypeQueryPath::TransactionTime,
                Distinctness::Distinct,
                None,
            ),
            schema: compiler.add_selection_path(&PropertyTypeQueryPath::Schema(None)),
            edition_provenance: compiler
                .add_selection_path(&PropertyTypeQueryPath::EditionProvenance(None)),
            additional_metadata: compiler
                .add_selection_path(&PropertyTypeQueryPath::AdditionalMetadata),
        }
    }
}<|MERGE_RESOLUTION|>--- conflicted
+++ resolved
@@ -54,30 +54,11 @@
         ontology::{
             read::OntologyTypeTraversalData, OntologyId, PostgresOntologyTypeClassificationMetadata,
         },
-<<<<<<< HEAD
-        postgres::{
-            crud::QueryRecordDecode,
-            ontology::{
-                read::OntologyTypeTraversalData, OntologyId,
-                PostgresOntologyTypeClassificationMetadata,
-            },
-            query::{Distinctness, PostgresRecord, ReferenceTable, SelectCompiler, Table},
-            TraversalContext,
-        },
-        AsClient, InsertionError, PostgresStore, PropertyTypeStore, QueryError, StoreCache,
-        StoreProvider, SubgraphRecord, UpdateError,
-    },
-    subgraph::{
-        edges::{EdgeDirection, GraphResolveDepths, OntologyEdgeKind},
-        identifier::{DataTypeVertexId, GraphElementVertexId, PropertyTypeVertexId},
-        temporal_axes::{QueryTemporalAxes, VariableAxis},
-        Subgraph,
-=======
         query::{Distinctness, PostgresRecord, ReferenceTable, SelectCompiler, Table},
         TraversalContext,
->>>>>>> ec923425
     },
-    AsClient, InsertionError, PostgresStore, PropertyTypeStore, QueryError, UpdateError,
+    AsClient, InsertionError, PostgresStore, PropertyTypeStore, QueryError, StoreCache,
+    StoreProvider, UpdateError,
 };
 
 impl<C, A> PostgresStore<C, A>
