use std::{collections::HashSet, mem};

use async_trait::async_trait;
use authorization::{
    schema::{
        DataTypeRelationAndSubject, DataTypeViewerSubject, EntityRelationAndSubject,
        EntityTypeInstantiatorSubject, EntityTypeRelationAndSubject, EntityTypeViewerSubject,
        PropertyTypeRelationAndSubject, PropertyTypeViewerSubject, WebOwnerSubject,
    },
    zanzibar::Consistency,
    AuthorizationApi,
};
use error_stack::{Report, Result, ResultExt};
use graph_types::{
    account::AccountId,
    knowledge::{
        entity::{Entity, EntityId, EntityMetadata, EntityUuid},
        link::LinkData,
        PropertyObject,
    },
    ontology::{
        DataTypeMetadata, EntityTypeMetadata, OntologyTemporalMetadata, OntologyType,
        OntologyTypeClassificationMetadata, OntologyTypeMetadata, OntologyTypeReference,
        PartialDataTypeMetadata, PartialEntityTypeMetadata, PartialPropertyTypeMetadata,
        PropertyTypeMetadata, ProvidedOntologyEditionProvenance,
    },
    owned_by_id::OwnedById,
};
use tarpc::context;
use temporal_client::TemporalClient;
use temporal_versioning::{DecisionTime, Timestamp, TransactionTime};
use tokio::net::ToSocketAddrs;
use tokio_serde::formats::Json;
use type_fetcher::fetcher::{FetchedOntologyType, FetcherClient};
use type_system::{
    url::{BaseUrl, OntologyTypeVersion, VersionedUrl},
    DataType, EntityType, EntityTypeReference, PropertyType,
};

use crate::{
    ontology::domain_validator::DomainValidator,
    store::{
        account::{InsertAccountGroupIdParams, InsertAccountIdParams, InsertWebIdParams},
        crud::{QueryResult, Read, ReadPaginated, Sorting},
        knowledge::{
            CreateEntityParams, GetEntityParams, GetEntityResponse, PatchEntityParams,
            UpdateEntityEmbeddingsParams, ValidateEntityError, ValidateEntityParams,
        },
        ontology::{
            ArchiveDataTypeParams, ArchiveEntityTypeParams, ArchivePropertyTypeParams,
            CreateDataTypeParams, CreateEntityTypeParams, CreatePropertyTypeParams,
            GetDataTypesParams, GetEntityTypesParams, GetPropertyTypesParams,
            UnarchiveDataTypeParams, UnarchiveEntityTypeParams, UnarchivePropertyTypeParams,
            UpdateDataTypeEmbeddingParams, UpdateDataTypesParams, UpdateEntityTypeEmbeddingParams,
            UpdateEntityTypesParams, UpdatePropertyTypeEmbeddingParams, UpdatePropertyTypesParams,
        },
        query::{Filter, OntologyQueryPath},
        AccountStore, ConflictBehavior, DataTypeStore, EntityStore, EntityTypeStore,
        InsertionError, PropertyTypeStore, QueryError, QueryRecord, StoreError, StorePool,
        SubgraphRecord, UpdateError,
    },
    subgraph::{
        edges::GraphResolveDepths,
        identifier::VertexId,
        query::{EntityStructuralQuery, StructuralQuery},
        temporal_axes::{
            PinnedTemporalAxisUnresolved, QueryTemporalAxes, QueryTemporalAxesUnresolved,
            VariableTemporalAxisUnresolved,
        },
        Subgraph,
    },
};

#[async_trait]
pub trait TypeFetcher {
    /// Fetches the provided type reference and inserts it to the Graph.
    async fn insert_external_ontology_type<A: AuthorizationApi + Send + Sync>(
        &mut self,
        actor_id: AccountId,
        authorization_api: &mut A,
        temporal_client: Option<&TemporalClient>,
        reference: OntologyTypeReference<'_>,
    ) -> Result<OntologyTypeMetadata, InsertionError>;
}

#[derive(Clone)]
struct TypeFetcherConnectionInfo<A> {
    address: A,
    config: tarpc::client::Config,
    domain_validator: DomainValidator,
}

pub struct FetchingPool<P, A> {
    pool: P,
    connection_info: Option<TypeFetcherConnectionInfo<A>>,
}

impl<P, A> FetchingPool<P, A>
where
    A: ToSocketAddrs,
{
    pub fn new(pool: P, address: A, domain_validator: DomainValidator) -> Self {
        Self {
            pool,
            connection_info: Some(TypeFetcherConnectionInfo {
                address,
                config: tarpc::client::Config::default(),
                domain_validator,
            }),
        }
    }

    pub const fn new_offline(pool: P) -> Self {
        Self {
            pool,
            connection_info: None,
        }
    }
}

#[async_trait]
impl<P, A> StorePool for FetchingPool<P, A>
where
    P: StorePool + Send + Sync,
    A: ToSocketAddrs + Send + Sync + Clone,
{
    type Error = P::Error;
    type Store<'pool> = FetchingStore<P::Store<'pool>, A>;

    async fn acquire(&self) -> Result<Self::Store<'_>, Self::Error> {
        Ok(FetchingStore {
            store: self.pool.acquire().await?,
            connection_info: self.connection_info.clone(),
        })
    }

    async fn acquire_owned(&self) -> Result<Self::Store<'static>, Self::Error> {
        Ok(FetchingStore {
            store: self.pool.acquire_owned().await?,
            connection_info: self.connection_info.clone(),
        })
    }
}

pub struct FetchingStore<S, A> {
    store: S,
    connection_info: Option<TypeFetcherConnectionInfo<A>>,
}

const DATA_TYPE_RELATIONSHIPS: [DataTypeRelationAndSubject; 1] =
    [DataTypeRelationAndSubject::Viewer {
        subject: DataTypeViewerSubject::Public,
        level: 0,
    }];
const PROPERTY_TYPE_RELATIONSHIPS: [PropertyTypeRelationAndSubject; 1] =
    [PropertyTypeRelationAndSubject::Viewer {
        subject: PropertyTypeViewerSubject::Public,
        level: 0,
    }];
const ENTITY_TYPE_RELATIONSHIPS: [EntityTypeRelationAndSubject; 2] = [
    EntityTypeRelationAndSubject::Viewer {
        subject: EntityTypeViewerSubject::Public,
        level: 0,
    },
    EntityTypeRelationAndSubject::Instantiator {
        subject: EntityTypeInstantiatorSubject::Public,
        level: 0,
    },
];

impl<S, A> FetchingStore<S, A>
where
    S: Sync,
    A: ToSocketAddrs + Send + Sync,
{
    fn connection_info(&self) -> Result<&TypeFetcherConnectionInfo<A>, StoreError> {
        self.connection_info.as_ref().ok_or_else(|| {
            Report::new(StoreError)
                .attach_printable("type fetcher is not available in offline mode")
        })
    }

    /// Creates the client to fetch types from.
    ///
    /// # Errors
    ///
    /// Returns an error if the type fetcher is not available.
    pub async fn fetcher_client(&self) -> Result<FetcherClient, StoreError>
    where
        A: Send + ToSocketAddrs,
    {
        let connection_info = self.connection_info()?;
        let transport =
            tarpc::serde_transport::tcp::connect(&connection_info.address, Json::default)
                .await
                .change_context(StoreError)
                .attach_printable("Could not connect to type fetcher")?;
        Ok(FetcherClient::new(connection_info.config.clone(), transport).spawn())
    }

    pub fn store(&mut self) -> &mut S {
        &mut self.store
    }
}

#[derive(Default)]
#[expect(
    clippy::struct_field_names,
    reason = "Removing the postfix will be more confusing"
)]
struct FetchedOntologyTypes {
    data_types: Vec<(DataType, PartialDataTypeMetadata)>,
    property_types: Vec<(PropertyType, PartialPropertyTypeMetadata)>,
    entity_types: Vec<(EntityType, PartialEntityTypeMetadata)>,
}

#[derive(Debug)]
enum FetchBehavior {
    IncludeProvidedReferences,
    ExcludeProvidedReferences,
}

impl<'t, S, A> FetchingStore<S, A>
where
    A: ToSocketAddrs + Send + Sync,
    S: DataTypeStore + PropertyTypeStore + EntityTypeStore + Send + Sync,
{
    async fn contains_ontology_type<Au: AuthorizationApi + Send + Sync>(
        &self,
        actor_id: AccountId,
        authorization_api: &Au,
        ontology_type_reference: OntologyTypeReference<'_>,
    ) -> Result<bool, StoreError> {
        fn create_query<'u, T>(versioned_url: &'u VersionedUrl) -> StructuralQuery<'u, T>
        where
            T: SubgraphRecord<QueryPath<'u>: OntologyQueryPath>,
            T::VertexId: VertexId<BaseId = BaseUrl, RevisionId = OntologyTypeVersion>,
        {
            StructuralQuery {
                filter: Filter::for_versioned_url(versioned_url),
                graph_resolve_depths: GraphResolveDepths::default(),
                temporal_axes: QueryTemporalAxesUnresolved::DecisionTime {
                    pinned: PinnedTemporalAxisUnresolved::new(None),
                    variable: VariableTemporalAxisUnresolved::new(None, None),
                },
                include_drafts: true,
            }
        }

        let url = match ontology_type_reference {
            OntologyTypeReference::DataTypeReference(reference) => reference.url(),
            OntologyTypeReference::PropertyTypeReference(reference) => reference.url(),
            OntologyTypeReference::EntityTypeReference(reference) => reference.url(),
        };

        if let Ok(connection_info) = self.connection_info() {
            if connection_info
                .domain_validator
                .validate_url(url.base_url.as_str())
            {
                // If the domain is valid, we own the data type and it either exists or we cannot
                // reference it.
                return Ok(true);
            }
        }

        match ontology_type_reference {
            OntologyTypeReference::DataTypeReference(_) => {
                self.store
                    .get_data_type(
                        actor_id,
                        authorization_api,
                        GetDataTypesParams {
                            query: create_query(url),
                            after: None,
                            limit: None,
                        },
                    )
                    .await
            }
            OntologyTypeReference::PropertyTypeReference(_) => {
                self.store
                    .get_property_type(
                        actor_id,
                        authorization_api,
                        GetPropertyTypesParams {
                            query: create_query(url),
                            after: None,
                            limit: None,
                        },
                    )
                    .await
            }
            OntologyTypeReference::EntityTypeReference(_) => {
                self.store
                    .get_entity_type(
                        actor_id,
                        authorization_api,
                        GetEntityTypesParams {
                            query: create_query(url),
                            after: None,
                            limit: None,
                        },
                    )
                    .await
            }
        }
        .change_context(StoreError)
        .attach_printable("Could not check if ontology type exists")
        .map(|subgraph| !subgraph.roots.is_empty())
    }

    #[tracing::instrument(level = "trace", skip(self, authorization_api, ontology_type))]
    async fn collect_external_ontology_types<
        'o,
        T: OntologyType + Sync,
        Au: AuthorizationApi + Send + Sync,
    >(
        &self,
        actor_id: AccountId,
        authorization_api: &Au,
        ontology_type: &'o T,
        bypassed_types: &HashSet<&VersionedUrl>,
    ) -> Result<Vec<OntologyTypeReference<'o>>, QueryError> {
        let mut references = Vec::new();
        for reference in ontology_type.traverse_references() {
            if !bypassed_types.contains(reference.url())
                && !self
                    .contains_ontology_type(actor_id, authorization_api, reference)
                    .await
                    .change_context(QueryError)?
            {
                references.push(reference);
            }
        }

        Ok(references)
    }

    #[tracing::instrument(
        level = "debug",
        skip(self, authorization_api, ontology_type_references)
    )]
    async fn fetch_external_ontology_types<Au: AuthorizationApi + Send + Sync>(
        &self,
        actor_id: AccountId,
        authorization_api: &Au,
        ontology_type_references: impl IntoIterator<Item = VersionedUrl> + Send,
        fetch_behavior: FetchBehavior,
        bypassed_types: &HashSet<&VersionedUrl>,
    ) -> Result<FetchedOntologyTypes, StoreError> {
        let mut queue = ontology_type_references.into_iter().collect::<Vec<_>>();
        let mut seen = match fetch_behavior {
            FetchBehavior::IncludeProvidedReferences => HashSet::new(),
            FetchBehavior::ExcludeProvidedReferences => {
                queue.iter().cloned().collect::<HashSet<_>>()
            }
        };

        let mut fetched_ontology_types = FetchedOntologyTypes::default();
        if queue.is_empty() {
            return Ok(fetched_ontology_types);
        }

        let fetcher = self
            .fetcher_client()
            .await
            .change_context(StoreError)
            .attach_printable_lazy(|| {
                queue
                    .iter()
                    .map(ToString::to_string)
                    .collect::<Vec<_>>()
                    .join(", ")
            })?;
        loop {
            let ontology_urls = mem::take(&mut queue);
            if ontology_urls.is_empty() {
                break;
            }

            let ontology_types = {
                let span = tracing::info_span!(
                    "fetching ontology types from type fetcher",
                    urls=?ontology_urls
                );
                let _enter = span.enter();
                fetcher
                    .fetch_ontology_types(context::current(), ontology_urls)
                    .await
                    .change_context(StoreError)?
                    .change_context(StoreError)?
            };

            for (ontology_type, fetched_at) in ontology_types {
                match ontology_type {
                    FetchedOntologyType::DataType(data_type) => {
                        let metadata = PartialDataTypeMetadata {
                            record_id: data_type.id().clone().into(),
                            classification: OntologyTypeClassificationMetadata::External {
                                fetched_at,
                            },
                        };

                        for referenced_ontology_type in self
                            .collect_external_ontology_types(
                                actor_id,
                                authorization_api,
                                &data_type,
                                bypassed_types,
                            )
                            .await
                            .change_context(StoreError)?
                        {
                            if !seen.contains(referenced_ontology_type.url()) {
                                queue.push(referenced_ontology_type.url().clone());
                                seen.insert(referenced_ontology_type.url().clone());
                            }
                        }

                        fetched_ontology_types
                            .data_types
                            .push((data_type, metadata));
                    }
                    FetchedOntologyType::PropertyType(property_type) => {
                        let metadata = PartialPropertyTypeMetadata {
                            record_id: property_type.id().clone().into(),
                            classification: OntologyTypeClassificationMetadata::External {
                                fetched_at,
                            },
                        };

                        for referenced_ontology_type in self
                            .collect_external_ontology_types(
                                actor_id,
                                authorization_api,
                                &property_type,
                                bypassed_types,
                            )
                            .await
                            .change_context(StoreError)?
                        {
                            if !seen.contains(referenced_ontology_type.url()) {
                                queue.push(referenced_ontology_type.url().clone());
                                seen.insert(referenced_ontology_type.url().clone());
                            }
                        }

                        fetched_ontology_types
                            .property_types
                            .push((property_type, metadata));
                    }
                    FetchedOntologyType::EntityType(entity_type) => {
                        let metadata = PartialEntityTypeMetadata {
                            record_id: entity_type.id().clone().into(),
                            classification: OntologyTypeClassificationMetadata::External {
                                fetched_at,
                            },
                            icon: None,
                            label_property: None,
                        };

                        for referenced_ontology_type in self
                            .collect_external_ontology_types(
                                actor_id,
                                authorization_api,
                                &entity_type,
                                bypassed_types,
                            )
                            .await
                            .change_context(StoreError)?
                        {
                            if !seen.contains(referenced_ontology_type.url()) {
                                queue.push(referenced_ontology_type.url().clone());
                                seen.insert(referenced_ontology_type.url().clone());
                            }
                        }

                        fetched_ontology_types
                            .entity_types
                            .push((entity_type, metadata));
                    }
                }
            }
        }

        Ok(fetched_ontology_types)
    }

    #[tracing::instrument(level = "debug", skip(self, authorization_api, ontology_types))]
    async fn insert_external_types<'o, T, Au>(
        &mut self,
        actor_id: AccountId,
        authorization_api: &mut Au,
        temporal_client: Option<&TemporalClient>,
        ontology_types: impl IntoIterator<Item = &'o T, IntoIter: Send> + Send,
        bypassed_types: &HashSet<&VersionedUrl>,
    ) -> Result<(), InsertionError>
    where
        T: OntologyType + Sync + 'o,
        Au: AuthorizationApi + Send + Sync,
    {
        // Without collecting it first, we get a "Higher-ranked lifetime error" because of the
        // limitations of Rust being able to look into a `Pin<Box<dyn Future>>`, which is returned
        // by `#[async_trait]` methods.
        let ontology_types = ontology_types.into_iter().collect::<Vec<_>>();

        let mut ontology_type_ids = HashSet::new();

        for ontology_type in ontology_types {
            let external_types = self
                .collect_external_ontology_types(
                    actor_id,
                    authorization_api,
                    ontology_type,
                    bypassed_types,
                )
                .await
                .change_context(InsertionError)?;

            ontology_type_ids.extend(
                external_types
                    .into_iter()
                    .map(|ontology_type| ontology_type.url().clone()),
            );
        }

        let fetched_ontology_types = self
            .fetch_external_ontology_types(
                actor_id,
                authorization_api,
                ontology_type_ids,
                FetchBehavior::ExcludeProvidedReferences,
                bypassed_types,
            )
            .await
            .change_context(InsertionError)?;

        if !fetched_ontology_types.data_types.is_empty() {
            self.store
                .create_data_types(
                    actor_id,
                    authorization_api,
                    temporal_client,
                    fetched_ontology_types
                        .data_types
                        .into_iter()
                        .map(|(schema, metadata)| CreateDataTypeParams {
                            schema,
                            classification: metadata.classification,
                            relationships: DATA_TYPE_RELATIONSHIPS,
                            conflict_behavior: ConflictBehavior::Skip,
                            provenance: ProvidedOntologyEditionProvenance::default(),
                        }),
                )
                .await?;
        }

        if !fetched_ontology_types.property_types.is_empty() {
            self.store
                .create_property_types(
                    actor_id,
                    authorization_api,
                    temporal_client,
                    fetched_ontology_types
                        .property_types
                        .into_iter()
                        .map(|(schema, metadata)| CreatePropertyTypeParams {
                            schema,
                            classification: metadata.classification,
                            relationships: PROPERTY_TYPE_RELATIONSHIPS,
                            conflict_behavior: ConflictBehavior::Skip,
                            provenance: ProvidedOntologyEditionProvenance::default(),
                        }),
                )
                .await?;
        }

        if !fetched_ontology_types.entity_types.is_empty() {
            self.store
                .create_entity_types(
                    actor_id,
                    authorization_api,
                    temporal_client,
                    fetched_ontology_types
                        .entity_types
                        .into_iter()
                        .map(|(schema, metadata)| CreateEntityTypeParams {
                            schema,
                            classification: metadata.classification,
                            icon: metadata.icon,
                            label_property: metadata.label_property,
                            relationships: ENTITY_TYPE_RELATIONSHIPS,
                            conflict_behavior: ConflictBehavior::Skip,
                            provenance: ProvidedOntologyEditionProvenance::default(),
                        }),
                )
                .await?;
        }

        Ok(())
    }

    #[tracing::instrument(level = "debug", skip(self, authorization_api))]
    #[expect(
        clippy::too_many_arguments,
        reason = "https://linear.app/hash/issue/H-1466/revisit-parameters-to-store-functions"
    )]
    async fn insert_external_types_by_reference<Au: AuthorizationApi + Send + Sync>(
        &mut self,
        actor_id: AccountId,
        authorization_api: &mut Au,
        temporal_client: Option<&TemporalClient>,
        reference: OntologyTypeReference<'_>,
        on_conflict: ConflictBehavior,
        fetch_behavior: FetchBehavior,
        bypassed_types: &HashSet<&VersionedUrl>,
    ) -> Result<Vec<OntologyTypeMetadata>, InsertionError> {
        if on_conflict == ConflictBehavior::Fail
            || !self
                .contains_ontology_type(actor_id, authorization_api, reference)
                .await
                .change_context(InsertionError)?
        {
            let fetched_ontology_types = self
                .fetch_external_ontology_types(
                    actor_id,
                    authorization_api,
                    [reference.url().clone()],
                    fetch_behavior,
                    bypassed_types,
                )
                .await
                .change_context(InsertionError)?;

            let created_data_types = if fetched_ontology_types.data_types.is_empty() {
                Vec::new()
            } else {
                self.store
                    .create_data_types(
                        actor_id,
                        authorization_api,
                        temporal_client,
                        fetched_ontology_types
                            .data_types
                            .into_iter()
                            .map(|(schema, metadata)| CreateDataTypeParams {
                                schema,
                                classification: metadata.classification,
                                relationships: DATA_TYPE_RELATIONSHIPS,
                                conflict_behavior: ConflictBehavior::Skip,
                                provenance: ProvidedOntologyEditionProvenance::default(),
                            }),
                    )
                    .await?
            };

            let created_property_types = if fetched_ontology_types.property_types.is_empty() {
                Vec::new()
            } else {
                self.store
                    .create_property_types(
                        actor_id,
                        authorization_api,
                        temporal_client,
                        fetched_ontology_types.property_types.into_iter().map(
                            |(schema, metadata)| CreatePropertyTypeParams {
                                schema,
                                classification: metadata.classification,
                                relationships: PROPERTY_TYPE_RELATIONSHIPS,
                                conflict_behavior: ConflictBehavior::Skip,
                                provenance: ProvidedOntologyEditionProvenance::default(),
                            },
                        ),
                    )
                    .await?
            };

            let created_entity_types = if fetched_ontology_types.entity_types.is_empty() {
                Vec::new()
            } else {
                self.store
                    .create_entity_types(
                        actor_id,
                        authorization_api,
                        temporal_client,
                        fetched_ontology_types.entity_types.into_iter().map(
                            |(schema, metadata)| CreateEntityTypeParams {
                                schema,
                                classification: metadata.classification,
                                icon: metadata.icon,
                                label_property: metadata.label_property,
                                relationships: ENTITY_TYPE_RELATIONSHIPS,
                                conflict_behavior: ConflictBehavior::Skip,
                                provenance: ProvidedOntologyEditionProvenance::default(),
                            },
                        ),
                    )
                    .await?
            };

            Ok(created_data_types
                .into_iter()
                .map(OntologyTypeMetadata::DataType)
                .chain(
                    created_property_types
                        .into_iter()
                        .map(OntologyTypeMetadata::PropertyType),
                )
                .chain(
                    created_entity_types
                        .into_iter()
                        .map(OntologyTypeMetadata::EntityType),
                )
                .collect())
        } else {
            Ok(Vec::new())
        }
    }
}

#[async_trait]
impl<S, A> TypeFetcher for FetchingStore<S, A>
where
    A: ToSocketAddrs + Send + Sync,
    S: DataTypeStore + PropertyTypeStore + EntityTypeStore + Send + Sync,
{
    #[tracing::instrument(level = "debug", skip(self, authorization_api))]
    async fn insert_external_ontology_type<Au: AuthorizationApi + Send + Sync>(
        &mut self,
        actor_id: AccountId,
        authorization_api: &mut Au,
        temporal_client: Option<&TemporalClient>,
        reference: OntologyTypeReference<'_>,
    ) -> Result<OntologyTypeMetadata, InsertionError> {
        self.insert_external_types_by_reference(
            actor_id,
            authorization_api,
            temporal_client,
            reference,
            ConflictBehavior::Fail,
            FetchBehavior::IncludeProvidedReferences,
            &HashSet::new(),
        )
        .await?
        .into_iter()
        .find(|metadata| {
            let record_id = metadata.record_id();
            let reference = reference.url();
            record_id.base_url == reference.base_url && record_id.version == reference.version
        })
        .ok_or_else(|| {
            Report::new(InsertionError).attach_printable(format!(
                "external type was not fetched: {}",
                reference.url()
            ))
        })
    }
}

impl<I, A, R, S> ReadPaginated<R, S> for FetchingStore<I, A>
where
    A: Send + Sync,
    I: ReadPaginated<R, S> + Send,
    R: QueryRecord,
    S: Sorting + Sync,
{
    type QueryResult = I::QueryResult;
    type ReadPaginatedStream = I::ReadPaginatedStream;

    async fn read_paginated(
        &self,
        filter: &Filter<'_, R>,
        temporal_axes: Option<&QueryTemporalAxes>,
        sorting: &S,
        limit: Option<usize>,
        include_drafts: bool,
    ) -> Result<
        (
            Self::ReadPaginatedStream,
            <Self::QueryResult as QueryResult<R, S>>::Artifacts,
        ),
        QueryError,
    > {
        self.store
            .read_paginated(filter, temporal_axes, sorting, limit, include_drafts)
            .await
    }
}

#[async_trait]
impl<S, A, R> Read<R> for FetchingStore<S, A>
where
    A: Send + Sync,
    S: Read<R> + Send,
    R: QueryRecord,
{
    type ReadStream = S::ReadStream;

    async fn read(
        &self,
        filter: &Filter<'_, R>,
        temporal_axes: Option<&QueryTemporalAxes>,
        include_drafts: bool,
    ) -> Result<Self::ReadStream, QueryError> {
        self.store.read(filter, temporal_axes, include_drafts).await
    }

    async fn read_one(
        &self,
        filter: &Filter<'_, R>,
        temporal_axes: Option<&QueryTemporalAxes>,
        include_drafts: bool,
    ) -> Result<R, QueryError> {
        self.store
            .read_one(filter, temporal_axes, include_drafts)
            .await
    }
}

#[async_trait]
impl<S, A> AccountStore for FetchingStore<S, A>
where
    S: AccountStore + Send + Sync,
    A: Send + Sync,
{
    async fn insert_account_id<Au: AuthorizationApi + Send + Sync>(
        &mut self,
        actor_id: AccountId,
        authorization_api: &mut Au,
        params: InsertAccountIdParams,
    ) -> Result<(), InsertionError> {
        self.store
            .insert_account_id(actor_id, authorization_api, params)
            .await
    }

    async fn insert_account_group_id<Au: AuthorizationApi + Send + Sync>(
        &mut self,
        actor_id: AccountId,
        authorization_api: &mut Au,
        params: InsertAccountGroupIdParams,
    ) -> Result<(), InsertionError> {
        self.store
            .insert_account_group_id(actor_id, authorization_api, params)
            .await
    }

    async fn insert_web_id<Au: AuthorizationApi + Send + Sync>(
        &mut self,
        actor_id: AccountId,
        authorization_api: &mut Au,
        params: InsertWebIdParams,
    ) -> Result<(), InsertionError> {
        self.store
            .insert_web_id(actor_id, authorization_api, params)
            .await
    }

    async fn identify_owned_by_id(
        &self,
        owned_by_id: OwnedById,
    ) -> Result<WebOwnerSubject, QueryError> {
        self.store.identify_owned_by_id(owned_by_id).await
    }
}

impl<S, A> DataTypeStore for FetchingStore<S, A>
where
    S: DataTypeStore + PropertyTypeStore + EntityTypeStore + Send + Sync,
    A: ToSocketAddrs + Send + Sync,
{
    async fn create_data_types<Au: AuthorizationApi + Send + Sync, P, R>(
        &mut self,
        actor_id: AccountId,
        authorization_api: &mut Au,
        temporal_client: Option<&TemporalClient>,
        params: P,
    ) -> Result<Vec<DataTypeMetadata>, InsertionError>
    where
        P: IntoIterator<Item = CreateDataTypeParams<R>> + Send,
        R: IntoIterator<Item = DataTypeRelationAndSubject> + Send + Sync,
    {
        let creation_parameters = params.into_iter().collect::<Vec<_>>();
        let requested_types = creation_parameters
            .iter()
            .map(|parameters| parameters.schema.id())
            .collect::<HashSet<_>>();

        self.insert_external_types(
            actor_id,
            authorization_api,
            temporal_client,
            creation_parameters
                .iter()
                .map(|parameters| &parameters.schema),
            &requested_types,
        )
        .await
        .attach_printable_lazy(|| {
            requested_types
                .iter()
                .map(ToString::to_string)
                .collect::<Vec<_>>()
                .join(", ")
        })?;

        self.store
            .create_data_types(
                actor_id,
                authorization_api,
                temporal_client,
                creation_parameters,
            )
            .await
    }

    async fn get_data_type<Au: AuthorizationApi + Sync>(
        &self,
        actor_id: AccountId,
        authorization_api: &Au,
        params: GetDataTypesParams<'_>,
    ) -> Result<Subgraph, QueryError> {
        self.store
            .get_data_type(actor_id, authorization_api, params)
            .await
    }

    async fn update_data_type<Au: AuthorizationApi + Send + Sync, R>(
        &mut self,
        actor_id: AccountId,
        authorization_api: &mut Au,
        temporal_client: Option<&TemporalClient>,
        params: UpdateDataTypesParams<R>,
    ) -> Result<DataTypeMetadata, UpdateError>
    where
        R: IntoIterator<Item = DataTypeRelationAndSubject> + Send + Sync,
    {
        self.insert_external_types(
            actor_id,
            authorization_api,
            temporal_client,
            [&params.schema],
            &HashSet::from([params.schema.id()]),
        )
        .await
        .change_context(UpdateError)
        .attach_printable_lazy(|| params.schema.id().clone())?;

        self.store
            .update_data_type(actor_id, authorization_api, temporal_client, params)
            .await
    }

    async fn archive_data_type<Au: AuthorizationApi + Send + Sync>(
        &mut self,
        actor_id: AccountId,
        authorization_api: &mut Au,
        params: ArchiveDataTypeParams<'_>,
    ) -> Result<OntologyTemporalMetadata, UpdateError> {
        self.store
            .archive_data_type(actor_id, authorization_api, params)
            .await
    }

    async fn unarchive_data_type<Au: AuthorizationApi + Send + Sync>(
        &mut self,
        actor_id: AccountId,
        authorization_api: &mut Au,
        params: UnarchiveDataTypeParams,
    ) -> Result<OntologyTemporalMetadata, UpdateError> {
        self.store
            .unarchive_data_type(actor_id, authorization_api, params)
            .await
    }

    async fn update_data_type_embeddings<Au: AuthorizationApi + Send + Sync>(
        &mut self,
        actor_id: AccountId,
        authorization_api: &mut Au,
        params: UpdateDataTypeEmbeddingParams<'_>,
    ) -> Result<(), UpdateError> {
        self.store
            .update_data_type_embeddings(actor_id, authorization_api, params)
            .await
    }
}

impl<S, A> PropertyTypeStore for FetchingStore<S, A>
where
    S: DataTypeStore + PropertyTypeStore + EntityTypeStore + Send + Sync,
    A: ToSocketAddrs + Send + Sync,
{
    async fn create_property_types<Au: AuthorizationApi + Send + Sync, P, R>(
        &mut self,
        actor_id: AccountId,
        authorization_api: &mut Au,
        temporal_client: Option<&TemporalClient>,
        params: P,
    ) -> Result<Vec<PropertyTypeMetadata>, InsertionError>
    where
        P: IntoIterator<Item = CreatePropertyTypeParams<R>, IntoIter: Send> + Send,
        R: IntoIterator<Item = PropertyTypeRelationAndSubject> + Send + Sync,
    {
        let creation_parameters = params.into_iter().collect::<Vec<_>>();
        let requested_types = creation_parameters
            .iter()
            .map(|parameters| parameters.schema.id())
            .collect::<HashSet<_>>();

        self.insert_external_types(
            actor_id,
            authorization_api,
            temporal_client,
            creation_parameters
                .iter()
                .map(|parameters| &parameters.schema),
            &requested_types,
        )
        .await
        .attach_printable_lazy(|| {
            requested_types
                .iter()
                .map(ToString::to_string)
                .collect::<Vec<_>>()
                .join(", ")
        })?;

        self.store
            .create_property_types(
                actor_id,
                authorization_api,
                temporal_client,
                creation_parameters,
            )
            .await
    }

    async fn get_property_type<Au: AuthorizationApi + Sync>(
        &self,
        actor_id: AccountId,
        authorization_api: &Au,
        params: GetPropertyTypesParams<'_>,
    ) -> Result<Subgraph, QueryError> {
        self.store
            .get_property_type(actor_id, authorization_api, params)
            .await
    }

    async fn update_property_type<Au: AuthorizationApi + Send + Sync, R>(
        &mut self,
        actor_id: AccountId,
        authorization_api: &mut Au,
        temporal_client: Option<&TemporalClient>,
        params: UpdatePropertyTypesParams<R>,
    ) -> Result<PropertyTypeMetadata, UpdateError>
    where
        R: IntoIterator<Item = PropertyTypeRelationAndSubject> + Send + Sync,
    {
        self.insert_external_types(
            actor_id,
            authorization_api,
            temporal_client,
            [&params.schema],
            &HashSet::from([params.schema.id()]),
        )
        .await
        .change_context(UpdateError)
        .attach_printable_lazy(|| params.schema.id().clone())?;

        self.store
            .update_property_type(actor_id, authorization_api, temporal_client, params)
            .await
    }

    async fn archive_property_type<Au: AuthorizationApi + Send + Sync>(
        &mut self,
        actor_id: AccountId,
        authorization_api: &mut Au,
        params: ArchivePropertyTypeParams<'_>,
    ) -> Result<OntologyTemporalMetadata, UpdateError> {
        self.store
            .archive_property_type(actor_id, authorization_api, params)
            .await
    }

    async fn unarchive_property_type<Au: AuthorizationApi + Send + Sync>(
        &mut self,
        actor_id: AccountId,
        authorization_api: &mut Au,
        params: UnarchivePropertyTypeParams<'_>,
    ) -> Result<OntologyTemporalMetadata, UpdateError> {
        self.store
            .unarchive_property_type(actor_id, authorization_api, params)
            .await
    }

    async fn update_property_type_embeddings<Au: AuthorizationApi + Send + Sync>(
        &mut self,
        actor_id: AccountId,
        authorization_api: &mut Au,
        params: UpdatePropertyTypeEmbeddingParams<'_>,
    ) -> Result<(), UpdateError> {
        self.store
            .update_property_type_embeddings(actor_id, authorization_api, params)
            .await
    }
}

impl<S, A> EntityTypeStore for FetchingStore<S, A>
where
    S: DataTypeStore + PropertyTypeStore + EntityTypeStore + Send + Sync,
    A: ToSocketAddrs + Send + Sync,
{
    async fn create_entity_types<Au: AuthorizationApi + Send + Sync, P, R>(
        &mut self,
        actor_id: AccountId,
        authorization_api: &mut Au,
        temporal_client: Option<&TemporalClient>,
        params: P,
    ) -> Result<Vec<EntityTypeMetadata>, InsertionError>
    where
        P: IntoIterator<Item = CreateEntityTypeParams<R>, IntoIter: Send> + Send,
        R: IntoIterator<Item = EntityTypeRelationAndSubject> + Send + Sync,
    {
        let creation_parameters = params.into_iter().collect::<Vec<_>>();
        let requested_types = creation_parameters
            .iter()
            .map(|parameters| parameters.schema.id())
            .collect::<HashSet<_>>();

        self.insert_external_types(
            actor_id,
            authorization_api,
            temporal_client,
            creation_parameters
                .iter()
                .map(|parameters| &parameters.schema),
            &requested_types,
        )
        .await
        .attach_printable_lazy(|| {
            requested_types
                .iter()
                .map(ToString::to_string)
                .collect::<Vec<_>>()
                .join(", ")
        })?;

        self.store
            .create_entity_types(
                actor_id,
                authorization_api,
                temporal_client,
                creation_parameters,
            )
            .await
    }

    async fn get_entity_type<Au: AuthorizationApi + Sync>(
        &self,
        actor_id: AccountId,
        authorization_api: &Au,
        params: GetEntityTypesParams<'_>,
    ) -> Result<Subgraph, QueryError> {
        self.store
            .get_entity_type(actor_id, authorization_api, params)
            .await
    }

    async fn update_entity_type<Au: AuthorizationApi + Send + Sync, R>(
        &mut self,
        actor_id: AccountId,
        authorization_api: &mut Au,
        temporal_client: Option<&TemporalClient>,
        params: UpdateEntityTypesParams<R>,
    ) -> Result<EntityTypeMetadata, UpdateError>
    where
        R: IntoIterator<Item = EntityTypeRelationAndSubject> + Send + Sync,
    {
        self.insert_external_types(
            actor_id,
            authorization_api,
            temporal_client,
            [&params.schema],
            &HashSet::from([params.schema.id()]),
        )
        .await
        .change_context(UpdateError)
        .attach_printable_lazy(|| params.schema.id().clone())?;

        self.store
            .update_entity_type(actor_id, authorization_api, temporal_client, params)
            .await
    }

    async fn archive_entity_type<Au: AuthorizationApi + Send + Sync>(
        &mut self,
        actor_id: AccountId,
        authorization_api: &mut Au,
        params: ArchiveEntityTypeParams<'_>,
    ) -> Result<OntologyTemporalMetadata, UpdateError> {
        self.store
            .archive_entity_type(actor_id, authorization_api, params)
            .await
    }

    async fn unarchive_entity_type<Au: AuthorizationApi + Send + Sync>(
        &mut self,
        actor_id: AccountId,
        authorization_api: &mut Au,
        params: UnarchiveEntityTypeParams<'_>,
    ) -> Result<OntologyTemporalMetadata, UpdateError> {
        self.store
            .unarchive_entity_type(actor_id, authorization_api, params)
            .await
    }

    async fn update_entity_type_embeddings<Au: AuthorizationApi + Send + Sync>(
        &mut self,
        actor_id: AccountId,
        authorization_api: &mut Au,
        params: UpdateEntityTypeEmbeddingParams<'_>,
    ) -> Result<(), UpdateError> {
        self.store
            .update_entity_type_embeddings(actor_id, authorization_api, params)
            .await
    }
}

impl<S, A> EntityStore for FetchingStore<S, A>
where
    S: DataTypeStore + PropertyTypeStore + EntityTypeStore + EntityStore + Send + Sync,
    A: ToSocketAddrs + Send + Sync,
{
    async fn create_entity<Au: AuthorizationApi + Send + Sync, R>(
        &mut self,
        actor_id: AccountId,
        authorization_api: &mut Au,
        temporal_client: Option<&TemporalClient>,
        params: CreateEntityParams<R>,
    ) -> Result<EntityMetadata, InsertionError>
    where
        R: IntoIterator<Item = EntityRelationAndSubject> + Send,
    {
        for entity_type_id in &params.entity_type_ids {
            let entity_type_reference = EntityTypeReference::new(entity_type_id.clone());
            self.insert_external_types_by_reference(
                actor_id,
                authorization_api,
                temporal_client,
                OntologyTypeReference::EntityTypeReference(&entity_type_reference),
                ConflictBehavior::Skip,
                FetchBehavior::ExcludeProvidedReferences,
                &HashSet::new(),
            )
            .await?;
        }

        self.store
            .create_entity(actor_id, authorization_api, temporal_client, params)
            .await
    }

    async fn validate_entity<Au: AuthorizationApi + Sync>(
        &self,
        actor_id: AccountId,
        authorization_api: &Au,
        consistency: Consistency<'_>,
        params: ValidateEntityParams<'_>,
    ) -> Result<(), ValidateEntityError> {
        self.store
            .validate_entity(actor_id, authorization_api, consistency, params)
            .await
    }

    async fn insert_entities_batched_by_type<Au: AuthorizationApi + Send + Sync>(
        &mut self,
        actor_id: AccountId,
        authorization_api: &mut Au,
        entities: impl IntoIterator<
            Item = (
                OwnedById,
                Option<EntityUuid>,
                PropertyObject,
                Option<LinkData>,
                Option<Timestamp<DecisionTime>>,
            ),
            IntoIter: Send,
        > + Send,
        entity_type_id: &VersionedUrl,
    ) -> Result<Vec<EntityMetadata>, InsertionError> {
        let entity_type_reference = EntityTypeReference::new(entity_type_id.clone());
        self.insert_external_types_by_reference(
            actor_id,
            authorization_api,
            None,
            OntologyTypeReference::EntityTypeReference(&entity_type_reference),
            ConflictBehavior::Skip,
            FetchBehavior::ExcludeProvidedReferences,
            &HashSet::new(),
        )
        .await?;

        self.store
            .insert_entities_batched_by_type(actor_id, authorization_api, entities, entity_type_id)
            .await
    }

    async fn get_entity<Au: AuthorizationApi + Sync>(
        &self,
        actor_id: AccountId,
        authorization_api: &Au,
        params: GetEntityParams<'_>,
    ) -> Result<GetEntityResponse<'static>, QueryError> {
        self.store
            .get_entity(actor_id, authorization_api, params)
            .await
    }

<<<<<<< HEAD
    async fn count_entities<Au: AuthorizationApi + Sync>(
        &self,
        actor_id: AccountId,
        authorization_api: &Au,
        query: EntityStructuralQuery<'_>,
    ) -> Result<usize, QueryError> {
        self.store
            .count_entities(actor_id, authorization_api, query)
=======
    async fn get_entity_by_id<Au: AuthorizationApi + Sync>(
        &self,
        actor_id: AccountId,
        authorization_api: &Au,
        entity_id: EntityId,
        transaction_time: Option<Timestamp<TransactionTime>>,
        decision_time: Option<Timestamp<DecisionTime>>,
    ) -> Result<Entity, QueryError> {
        self.store
            .get_entity_by_id(
                actor_id,
                authorization_api,
                entity_id,
                transaction_time,
                decision_time,
            )
>>>>>>> d06d392f
            .await
    }

    async fn patch_entity<Au: AuthorizationApi + Send + Sync>(
        &mut self,
        actor_id: AccountId,
        authorization_api: &mut Au,
        temporal_client: Option<&TemporalClient>,
        params: PatchEntityParams,
    ) -> Result<EntityMetadata, UpdateError> {
        for entity_type_id in &params.entity_type_ids {
            self.insert_external_types_by_reference(
                actor_id,
                authorization_api,
                temporal_client,
                OntologyTypeReference::EntityTypeReference(&EntityTypeReference::new(
                    entity_type_id.clone(),
                )),
                ConflictBehavior::Skip,
                FetchBehavior::ExcludeProvidedReferences,
                &HashSet::new(),
            )
            .await
            .change_context(UpdateError)?;
        }

        self.store
            .patch_entity(actor_id, authorization_api, temporal_client, params)
            .await
    }

    async fn update_entity_embeddings<Au: AuthorizationApi + Send + Sync>(
        &mut self,
        actor_id: AccountId,
        authorization_api: &mut Au,
        params: UpdateEntityEmbeddingsParams<'_>,
    ) -> Result<(), UpdateError> {
        self.store
            .update_entity_embeddings(actor_id, authorization_api, params)
            .await
    }
}<|MERGE_RESOLUTION|>--- conflicted
+++ resolved
@@ -1318,16 +1318,6 @@
             .await
     }
 
-<<<<<<< HEAD
-    async fn count_entities<Au: AuthorizationApi + Sync>(
-        &self,
-        actor_id: AccountId,
-        authorization_api: &Au,
-        query: EntityStructuralQuery<'_>,
-    ) -> Result<usize, QueryError> {
-        self.store
-            .count_entities(actor_id, authorization_api, query)
-=======
     async fn get_entity_by_id<Au: AuthorizationApi + Sync>(
         &self,
         actor_id: AccountId,
@@ -1344,7 +1334,17 @@
                 transaction_time,
                 decision_time,
             )
->>>>>>> d06d392f
+            .await
+    }
+
+    async fn count_entities<Au: AuthorizationApi + Sync>(
+        &self,
+        actor_id: AccountId,
+        authorization_api: &Au,
+        query: EntityStructuralQuery<'_>,
+    ) -> Result<usize, QueryError> {
+        self.store
+            .count_entities(actor_id, authorization_api, query)
             .await
     }
 
