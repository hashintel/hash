use core::{
    pin::Pin,
    task::{Context, Poll, ready},
};
use std::collections::{HashMap, HashSet};

use authorization::schema::EntityTypeRelationAndSubject;
use error_stack::{Report, ResultExt};
use futures::{
    Sink, SinkExt, Stream, StreamExt,
    channel::mpsc::{self, Receiver, Sender},
    stream::{BoxStream, SelectAll, select_all},
};
use type_system::{
    Valid,
    schema::{ClosedEntityType, EntityTypeUuid, InverseEntityTypeMetadata},
};

use crate::{
    snapshot::{
        SnapshotRestoreError,
        ontology::{
            EntityTypeSnapshotRecord, OntologyTypeMetadataSender,
            entity_type::batch::EntityTypeRowBatch, metadata::OntologyTypeMetadata,
        },
    },
    store::postgres::query::rows::{EntityTypeEmbeddingRow, EntityTypeRow},
};

/// A sink to insert [`EntityTypeSnapshotRecord`]s.
///
/// An `EntityTypeSender` with the corresponding [`EntityTypeReceiver`] are created using the
/// [`entity_type_channel`] function.
#[derive(Debug, Clone)]
pub struct EntityTypeSender {
    metadata: OntologyTypeMetadataSender,
    schema: Sender<EntityTypeRow>,
    relations: Sender<(EntityTypeUuid, Vec<EntityTypeRelationAndSubject>)>,
}

// This is a direct wrapper around several `Sink<mpsc::Sender>` and `OntologyTypeMetadataSender`
// with error-handling added to make it easier to use. It's taking an `OntologyTypeSnapshotRecord`
// and sending the individual rows to the corresponding sinks.
impl Sink<EntityTypeSnapshotRecord> for EntityTypeSender {
    type Error = Report<SnapshotRestoreError>;

    fn poll_ready(mut self: Pin<&mut Self>, cx: &mut Context<'_>) -> Poll<Result<(), Self::Error>> {
        ready!(self.metadata.poll_ready_unpin(cx))
            .attach_printable("could not poll ontology type sender")?;
        ready!(self.schema.poll_ready_unpin(cx))
            .change_context(SnapshotRestoreError::Read)
            .attach_printable("could not poll schema sender")?;
        ready!(self.relations.poll_ready_unpin(cx))
            .change_context(SnapshotRestoreError::Read)
            .attach_printable("could not poll relations sender")?;

        Poll::Ready(Ok(()))
    }

    fn start_send(
        mut self: Pin<&mut Self>,
        entity_type: EntityTypeSnapshotRecord,
    ) -> Result<(), Self::Error> {
        let ontology_id = EntityTypeUuid::from_url(&entity_type.schema.id);

        self.metadata
            .start_send_unpin(OntologyTypeMetadata {
                ontology_id: ontology_id.into(),
                record_id: entity_type.metadata.record_id,
                classification: entity_type.metadata.classification,
                temporal_versioning: entity_type.metadata.temporal_versioning,
                provenance: entity_type.metadata.provenance,
            })
            .attach_printable("could not send metadata")?;

        self.schema
            .start_send_unpin(EntityTypeRow {
                ontology_id,
                // An empty schema is inserted initially. This will be replaced later by the closed
                // schema.
                // TODO: Validate ontology types in snapshots
                //   see https://linear.app/hash/issue/H-3038
<<<<<<< HEAD
                closed_schema: Valid::new_unchecked(ClosedEntityType {
                    id: entity_type.schema.id.clone(),
                    title: "<UNSET>".to_owned(),
                    title_plural: None,
                    description: None,
                    properties: entity_type.schema.properties.clone(),
                    required: HashSet::new(),
                    links: HashMap::new(),
                    inverse: InverseEntityTypeMetadata::default(),
                }),
                // TODO: Validate ontology types in snapshots
                //   see https://linear.app/hash/issue/H-3038
                schema: Valid::new_unchecked(entity_type.schema),
                label_property: entity_type
                    .metadata
                    .label_property
                    .map(|label_property| label_property.to_string()),
                icon: entity_type.metadata.icon,
=======
                closed_schema: Valid::new_unchecked(ClosedEntityType::default()),
>>>>>>> d49e60c1
            })
            .change_context(SnapshotRestoreError::Read)
            .attach_printable("could not send schema")?;

        self.relations
            .start_send_unpin((ontology_id, entity_type.relations))
            .change_context(SnapshotRestoreError::Read)
            .attach_printable("could not send entity relations")?;

        Ok(())
    }

    fn poll_flush(mut self: Pin<&mut Self>, cx: &mut Context<'_>) -> Poll<Result<(), Self::Error>> {
        ready!(self.metadata.poll_flush_unpin(cx))
            .attach_printable("could not flush ontology type sender")?;
        ready!(self.schema.poll_flush_unpin(cx))
            .change_context(SnapshotRestoreError::Read)
            .attach_printable("could not flush schema sender")?;
        ready!(self.relations.poll_flush_unpin(cx))
            .change_context(SnapshotRestoreError::Read)
            .attach_printable("could not flush relations sender")?;

        Poll::Ready(Ok(()))
    }

    fn poll_close(mut self: Pin<&mut Self>, cx: &mut Context<'_>) -> Poll<Result<(), Self::Error>> {
        ready!(self.metadata.poll_close_unpin(cx))
            .attach_printable("could not close ontology type sender")?;
        ready!(self.schema.poll_close_unpin(cx))
            .change_context(SnapshotRestoreError::Read)
            .attach_printable("could not close schema sender")?;
        ready!(self.relations.poll_close_unpin(cx))
            .change_context(SnapshotRestoreError::Read)
            .attach_printable("could not close relations sender")?;

        Poll::Ready(Ok(()))
    }
}

/// A stream to receive [`EntityTypeRowBatch`]es.
///
/// An `EntityTypeReceiver` with the corresponding [`EntityTypeSender`] are created using the
/// [`entity_type_channel`] function.
pub struct EntityTypeReceiver {
    stream: SelectAll<BoxStream<'static, EntityTypeRowBatch>>,
}

// This is a direct wrapper around the underlying stream, batches the row in chunks, and unifies
// the `Item` into a single enumeration.
impl Stream for EntityTypeReceiver {
    type Item = EntityTypeRowBatch;

    fn poll_next(mut self: Pin<&mut Self>, cx: &mut Context<'_>) -> Poll<Option<Self::Item>> {
        self.stream.poll_next_unpin(cx)
    }
}

/// Create a new [`EntityTypeSender`] and [`EntityTypeReceiver`] pair.
///
/// The `chunk_size` parameter is used to batch the rows into chunks of the given size.
pub(crate) fn entity_type_channel(
    chunk_size: usize,
    metadata_sender: OntologyTypeMetadataSender,
    embedding_rx: Receiver<EntityTypeEmbeddingRow<'static>>,
) -> (EntityTypeSender, EntityTypeReceiver) {
    let (schema_tx, schema_rx) = mpsc::channel(chunk_size);
    let (relations_tx, relations_rx) = mpsc::channel(chunk_size);

    (
        EntityTypeSender {
            metadata: metadata_sender,
            schema: schema_tx,
            relations: relations_tx,
        },
        EntityTypeReceiver {
            stream: select_all([
                schema_rx
                    .ready_chunks(chunk_size)
                    .map(EntityTypeRowBatch::Schema)
                    .boxed(),
                relations_rx
                    .ready_chunks(chunk_size)
                    .map(|relations| EntityTypeRowBatch::Relations(relations.into_iter().collect()))
                    .boxed(),
                embedding_rx
                    .ready_chunks(chunk_size)
                    .map(EntityTypeRowBatch::Embeddings)
                    .boxed(),
            ]),
        },
    )
}<|MERGE_RESOLUTION|>--- conflicted
+++ resolved
@@ -80,7 +80,6 @@
                 // schema.
                 // TODO: Validate ontology types in snapshots
                 //   see https://linear.app/hash/issue/H-3038
-<<<<<<< HEAD
                 closed_schema: Valid::new_unchecked(ClosedEntityType {
                     id: entity_type.schema.id.clone(),
                     title: "<UNSET>".to_owned(),
@@ -90,18 +89,12 @@
                     required: HashSet::new(),
                     links: HashMap::new(),
                     inverse: InverseEntityTypeMetadata::default(),
+                    label_property: None,
+                    icon: None,
                 }),
                 // TODO: Validate ontology types in snapshots
                 //   see https://linear.app/hash/issue/H-3038
                 schema: Valid::new_unchecked(entity_type.schema),
-                label_property: entity_type
-                    .metadata
-                    .label_property
-                    .map(|label_property| label_property.to_string()),
-                icon: entity_type.metadata.icon,
-=======
-                closed_schema: Valid::new_unchecked(ClosedEntityType::default()),
->>>>>>> d49e60c1
             })
             .change_context(SnapshotRestoreError::Read)
             .attach_printable("could not send schema")?;
