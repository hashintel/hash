--- conflicted
+++ resolved
@@ -44,13 +44,8 @@
             SourceProvenance, SourceType,
         },
         link::LinkData,
-<<<<<<< HEAD
-        Confidence, Property, PropertyConfidence, PropertyDiff, PropertyObject,
-        PropertyPatchOperation, PropertyPath,
-=======
-        Confidence, Property, PropertyMetadata, PropertyMetadataMap, PropertyObject,
+        Confidence, Property, PropertyMetadata, PropertyMetadataMap, PropertyDiff, PropertyObject,
         PropertyPatchOperation, PropertyPath, PropertyProvenance,
->>>>>>> 6cd3672c
     },
     owned_by_id::OwnedById,
     Embedding,
