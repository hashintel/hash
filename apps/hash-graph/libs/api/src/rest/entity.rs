//! Web routes for CRU operations on entities.

#![expect(clippy::str_to_string)]

use std::sync::Arc;

use authorization::{
    backend::{ModifyRelationshipOperation, PermissionAssertion},
    schema::{
        EntityAdministratorSubject, EntityEditorSubject, EntityOwnerSubject, EntityPermission,
        EntityRelationAndSubject, EntitySetting, EntitySettingSubject, EntitySubjectSet,
        EntityViewerSubject, WebOwnerSubject,
    },
    zanzibar::Consistency,
    AuthorizationApi, AuthorizationApiPool,
};
use axum::{
    extract::Path,
    http::StatusCode,
    response::Response,
    routing::{get, post},
    Extension, Router,
};
use error_stack::{Report, ResultExt};
use graph::{
    knowledge::{EntityQueryPath, EntityQuerySortingToken, EntityQueryToken},
    store::{
        error::{EntityDoesNotExist, RaceConditionOnUpdate},
        knowledge::{
            CreateEntityRequest, GetEntityParams, UpdateEntityEmbeddingsParams, UpdateEntityParams,
            ValidateEntityParams,
        },
        AccountStore, EntityQueryCursor, EntityQuerySorting, EntityQuerySortingRecord, EntityStore,
        EntityValidationType, NullOrdering, Ordering, StorePool,
    },
    subgraph::{query::EntityStructuralQuery, temporal_axes::QueryTemporalAxesUnresolved},
};
use graph_types::{
    knowledge::{
        entity::{
            Entity, EntityEditionId, EntityEditionProvenanceMetadata, EntityEmbedding, EntityId,
            EntityMetadata, EntityProperties, EntityProvenanceMetadata, EntityRecordId,
            EntityTemporalMetadata, EntityUuid,
        },
        link::{EntityLinkOrder, LinkData, LinkOrder},
    },
    owned_by_id::OwnedById,
    Embedding,
};
use serde::{Deserialize, Serialize};
use temporal_client::TemporalClient;
use type_system::url::VersionedUrl;
use utoipa::{OpenApi, ToSchema};
use validation::ValidationProfile;

use crate::rest::{
    api_resource::RoutedResource, json::Json, status::report_to_response,
    utoipa_typedef::subgraph::Subgraph, AuthenticatedUserHeader, PermissionResponse,
};

#[derive(OpenApi)]
#[openapi(
    paths(
        create_entity,
        validate_entity,
        check_entity_permission,
        get_entities_by_query,
        update_entity,
        update_entity_embeddings,

        get_entity_authorization_relationships,
        modify_entity_authorization_relationships,

        add_entity_administrator,
        remove_entity_administrator,
        add_entity_editor,
        remove_entity_editor,
    ),
    components(
        schemas(
            CreateEntityRequest,
            ValidateEntityParams,
            EntityValidationType,
            ValidationProfile,
            UpdateEntityRequest,
            Embedding,
            UpdateEntityEmbeddingsParams,
            EntityEmbedding,
            EntityQueryToken,
            EntityStructuralQuery,

            EntityRelationAndSubject,
            EntityPermission,
            EntitySettingSubject,
            EntityOwnerSubject,
            EntityAdministratorSubject,
            EntityEditorSubject,
            EntityViewerSubject,
            ModifyEntityAuthorizationRelationship,
            ModifyRelationshipOperation,
            EntitySetting,

            GetEntityByQueryRequest,
            EntityQueryCursor,
            Ordering,
            NullOrdering,
            EntityQuerySortingRecord,
            EntityQuerySortingToken,
            GetEntityByQueryResponse,

            Entity,
            EntityUuid,
            EntityId,
            EntityEditionId,
            EntityMetadata,
            EntityProvenanceMetadata,
            EntityEditionProvenanceMetadata,
            EntityLinkOrder,
            EntityProperties,
            EntityRecordId,
            EntityTemporalMetadata,
            EntityQueryToken,
            LinkData,
            LinkOrder,
        )
    ),
    tags(
        (name = "Entity", description = "entity management API")
    )
)]
pub(crate) struct EntityResource;

impl RoutedResource for EntityResource {
    /// Create routes for interacting with entities.
    fn routes<S, A>() -> Router
    where
        S: StorePool + Send + Sync + 'static,
        A: AuthorizationApiPool + Send + Sync + 'static,
    {
        // TODO: The URL format here is preliminary and will have to change.
        Router::new().nest(
            "/entities",
            Router::new()
                .route("/", post(create_entity::<S, A>).put(update_entity::<S, A>))
                .route(
                    "/relationships",
                    post(modify_entity_authorization_relationships::<A>),
                )
                .route("/validate", post(validate_entity::<S, A>))
                .route("/embeddings", post(update_entity_embeddings::<S, A>))
                .nest(
                    "/:entity_id",
                    Router::new()
                        .route(
                            "/relationships",
                            get(get_entity_authorization_relationships::<A>),
                        )
                        .route(
                            "/administrators/:administrator",
                            post(add_entity_administrator::<A, S>)
                                .delete(remove_entity_administrator::<A, S>),
                        )
                        .route(
                            "/editors/:editor",
                            post(add_entity_editor::<A, S>).delete(remove_entity_editor::<A, S>),
                        )
                        .route(
                            "/permissions/:permission",
                            get(check_entity_permission::<A>),
                        ),
                )
                .route("/query", post(get_entities_by_query::<S, A>)),
        )
    }
}

<<<<<<< HEAD
=======
#[derive(Debug, Deserialize, ToSchema)]
#[serde(rename_all = "camelCase")]
struct CreateEntityRequest {
    properties: EntityProperties,
    #[schema(value_type = SHARED_VersionedUrl)]
    entity_type_id: VersionedUrl,
    owned_by_id: OwnedById,
    #[schema(nullable = false)]
    entity_uuid: Option<EntityUuid>,
    #[serde(default)]
    #[schema(nullable = false)]
    link_data: Option<LinkData>,
    draft: bool,
    relationships: Vec<EntityRelationAndSubject>,
    #[serde(default)]
    #[schema(nullable = false)]
    decision_time: Option<Timestamp<DecisionTime>>,
}

>>>>>>> e9929209
#[utoipa::path(
    post,
    path = "/entities",
    request_body = CreateEntityRequest,
    tag = "Entity",
    params(
        ("X-Authenticated-User-Actor-Id" = AccountId, Header, description = "The ID of the actor which is used to authorize the request"),
    ),
    responses(
        (status = 200, content_type = "application/json", description = "The metadata of the created entity", body = EntityMetadata),
        (status = 422, content_type = "text/plain", description = "Provided request body is invalid"),

        (status = 404, description = "Entity Type URL was not found"),
        (status = 500, description = "Store error occurred"),
    ),
)]
#[tracing::instrument(
    level = "info",
    skip(store_pool, authorization_api_pool, temporal_client)
)]
async fn create_entity<S, A>(
    AuthenticatedUserHeader(actor_id): AuthenticatedUserHeader,
    store_pool: Extension<Arc<S>>,
    authorization_api_pool: Extension<Arc<A>>,
    temporal_client: Extension<Option<Arc<TemporalClient>>>,
    Json(body): Json<serde_json::Value>,
) -> Result<Json<EntityMetadata>, Response>
where
    S: StorePool + Send + Sync,
    A: AuthorizationApiPool + Send + Sync,
{
<<<<<<< HEAD
    let params = CreateEntityRequest::deserialize(&body).map_err(report_to_response)?;
=======
    let Json(CreateEntityRequest {
        properties,
        entity_type_id,
        owned_by_id,
        entity_uuid,
        link_data,
        draft,
        relationships,
        decision_time,
    }) = body;
>>>>>>> e9929209

    let mut store = store_pool.acquire().await.map_err(report_to_response)?;
    let mut authorization_api = authorization_api_pool
        .acquire()
        .await
        .map_err(report_to_response)?;

    store
        .create_entity(
            actor_id,
            &mut authorization_api,
            temporal_client.as_deref(),
<<<<<<< HEAD
            params,
=======
            owned_by_id,
            entity_uuid,
            decision_time,
            false,
            draft,
            entity_type_id,
            properties,
            link_data,
            relationships,
>>>>>>> e9929209
        )
        .await
        .map_err(report_to_response)
        .map(Json)
}

#[utoipa::path(
    post,
    path = "/entities/validate",
    request_body = ValidateEntityParams,
    tag = "Entity",
    params(
        ("X-Authenticated-User-Actor-Id" = AccountId, Header, description = "The ID of the actor which is used to authorize the request"),
    ),
    responses(
        (status = 204, description = "The validation passed"),
        (status = 400, content_type = "application/json", description = "The entity validation failed"),

        (status = 404, description = "Entity Type URL was not found"),
        (status = 500, description = "Store error occurred"),
    ),
)]
#[tracing::instrument(level = "info", skip(store_pool, authorization_api_pool))]
async fn validate_entity<S, A>(
    AuthenticatedUserHeader(actor_id): AuthenticatedUserHeader,
    store_pool: Extension<Arc<S>>,
    authorization_api_pool: Extension<Arc<A>>,
    Json(body): Json<serde_json::Value>,
) -> Result<StatusCode, Response>
where
    S: StorePool + Send + Sync,
    A: AuthorizationApiPool + Send + Sync,
{
    let params = ValidateEntityParams::deserialize(&body).map_err(report_to_response)?;

    let store = store_pool.acquire().await.map_err(report_to_response)?;
    let authorization_api = authorization_api_pool
        .acquire()
        .await
        .map_err(report_to_response)?;

    store
        .validate_entity(
            actor_id,
            &authorization_api,
            Consistency::FullyConsistent,
            params,
        )
        .await
        .attach(hash_status::StatusCode::InvalidArgument)
        .map_err(report_to_response)?;

    Ok(StatusCode::NO_CONTENT)
}

#[utoipa::path(
    get,
    path = "/entities/{entity_id}/permissions/{permission}",
    tag = "Entity",
    params(
        ("X-Authenticated-User-Actor-Id" = AccountId, Header, description = "The ID of the actor which is used to authorize the request"),
        ("entity_id" = EntityId, Path, description = "The entity ID to check if the actor has the permission"),
        ("permission" = EntityPermission, Path, description = "The permission to check for"),
    ),
    responses(
        (status = 200, body = PermissionResponse, description = "Information if the actor has the permission for the entity"),

        (status = 500, description = "Internal error occurred"),
    )
)]
#[tracing::instrument(level = "info", skip(authorization_api_pool))]
async fn check_entity_permission<A>(
    AuthenticatedUserHeader(actor_id): AuthenticatedUserHeader,
    Path((entity_id, permission)): Path<(EntityId, EntityPermission)>,
    authorization_api_pool: Extension<Arc<A>>,
) -> Result<Json<PermissionResponse>, Response>
where
    A: AuthorizationApiPool + Send + Sync,
{
    Ok(Json(PermissionResponse {
        has_permission: authorization_api_pool
            .acquire()
            .await
            .map_err(report_to_response)?
            .check_entity_permission(
                actor_id,
                permission,
                entity_id,
                Consistency::FullyConsistent,
            )
            .await
            .map_err(report_to_response)?
            .has_permission,
    }))
}

#[derive(Debug, Deserialize, ToSchema)]
#[serde(rename_all = "camelCase", deny_unknown_fields)]
struct GetEntityByQueryRequest<'q, 's, 'p> {
    #[serde(borrow)]
    #[schema(format = "EntityStructuralQuery")]
    query: EntityStructuralQuery<'q>,
    limit: Option<usize>,
    #[serde(borrow)]
    sorting_paths: Option<Vec<EntityQuerySortingRecord<'p>>>,
    #[serde(borrow)]
    cursor: Option<EntityQueryCursor<'s>>,
}

#[derive(Serialize, ToSchema)]
#[serde(rename_all = "camelCase")]
struct GetEntityByQueryResponse<'r> {
    subgraph: Subgraph,
    #[serde(borrow)]
    cursor: Option<EntityQueryCursor<'r>>,
}

#[utoipa::path(
    post,
    path = "/entities/query",
    request_body = GetEntityByQueryRequest,
    tag = "Entity",
    params(
        ("X-Authenticated-User-Actor-Id" = AccountId, Header, description = "The ID of the actor which is used to authorize the request"),
        ("after" = Option<String>, Query, description = "The cursor to start reading from"),
        ("limit" = Option<usize>, Query, description = "The maximum number of entities to read"),
    ),
    responses(
        (
            status = 200,
            content_type = "application/json",
            body = GetEntityByQueryResponse,
            description = "A subgraph rooted at entities that satisfy the given query, each resolved to the requested depth.",
        ),
        (status = 422, content_type = "text/plain", description = "Provided query is invalid"),
        (status = 500, description = "Store error occurred"),
    )
)]
#[tracing::instrument(level = "info", skip(store_pool, authorization_api_pool, request))]
async fn get_entities_by_query<S, A>(
    AuthenticatedUserHeader(actor_id): AuthenticatedUserHeader,
    store_pool: Extension<Arc<S>>,
    authorization_api_pool: Extension<Arc<A>>,
    Json(request): Json<serde_json::Value>,
) -> Result<Json<GetEntityByQueryResponse<'static>>, Response>
where
    S: StorePool + Send + Sync,
    A: AuthorizationApiPool + Send + Sync,
{
    let store = store_pool.acquire().await.map_err(report_to_response)?;

    let authorization_api = authorization_api_pool
        .acquire()
        .await
        .map_err(report_to_response)?;

    let mut request = GetEntityByQueryRequest::deserialize(&request).map_err(report_to_response)?;
    request
        .query
        .filter
        .convert_parameters()
        .map_err(report_to_response)?;

    let temporal_axes_sorting_path = match request.query.temporal_axes {
        QueryTemporalAxesUnresolved::TransactionTime { .. } => &EntityQueryPath::TransactionTime,
        QueryTemporalAxesUnresolved::DecisionTime { .. } => &EntityQueryPath::DecisionTime,
    };

    let sorting = request.sorting_paths.map_or_else(
        || {
            if request.limit.is_some() || request.cursor.is_some() {
                vec![
                    EntityQuerySortingRecord {
                        path: temporal_axes_sorting_path.clone(),
                        ordering: Ordering::Descending,
                        nulls: None,
                    },
                    EntityQuerySortingRecord {
                        path: EntityQueryPath::Uuid,
                        ordering: Ordering::Ascending,
                        nulls: None,
                    },
                    EntityQuerySortingRecord {
                        path: EntityQueryPath::OwnedById,
                        ordering: Ordering::Ascending,
                        nulls: None,
                    },
                ]
            } else {
                Vec::new()
            }
        },
        |mut paths| {
            paths.push(EntityQuerySortingRecord {
                path: temporal_axes_sorting_path.clone(),
                ordering: Ordering::Descending,
                nulls: None,
            });
            paths.push(EntityQuerySortingRecord {
                path: EntityQueryPath::Uuid,
                ordering: Ordering::Ascending,
                nulls: None,
            });
            paths.push(EntityQuerySortingRecord {
                path: EntityQueryPath::OwnedById,
                ordering: Ordering::Ascending,
                nulls: None,
            });
            paths
        },
    );

    let (subgraph, cursor) = store
        .get_entity(
            actor_id,
            &authorization_api,
            GetEntityParams {
                query: request.query,
                sorting: EntityQuerySorting {
                    paths: sorting
                        .into_iter()
                        .map(EntityQuerySortingRecord::into_owned)
                        .collect(),
                    cursor: request.cursor.map(EntityQueryCursor::into_owned),
                },
                limit: request.limit,
            },
        )
        .await
        .map_err(report_to_response)?;

    Ok(Json(GetEntityByQueryResponse {
        subgraph: subgraph.into(),
        cursor: cursor.map(EntityQueryCursor::into_owned),
    }))
}

#[derive(Debug, Deserialize, ToSchema)]
#[serde(rename_all = "camelCase")]
struct UpdateEntityRequest {
    properties: EntityProperties,
    entity_id: EntityId,
    #[schema(value_type = SHARED_VersionedUrl)]
    entity_type_id: VersionedUrl,
    #[serde(flatten)]
    order: EntityLinkOrder,
    archived: bool,
    draft: bool,
    #[serde(default)]
    #[schema(nullable = false)]
    decision_time: Option<Timestamp<DecisionTime>>,
}

#[utoipa::path(
    put,
    path = "/entities",
    tag = "Entity",
    params(
        ("X-Authenticated-User-Actor-Id" = AccountId, Header, description = "The ID of the actor which is used to authorize the request"),
    ),
    responses(
        (status = 200, content_type = "application/json", description = "The metadata of the updated entity", body = EntityMetadata),
        (status = 422, content_type = "text/plain", description = "Provided request body is invalid"),
        (status = 423, content_type = "text/plain", description = "The entity that should be updated was unexpectedly updated at the same time"),

        (status = 404, description = "Entity ID or Entity Type URL was not found"),
        (status = 500, description = "Store error occurred"),
    ),
    request_body = UpdateEntityRequest,
)]
#[tracing::instrument(
    level = "info",
    skip(store_pool, authorization_api_pool, temporal_client)
)]
async fn update_entity<S, A>(
    AuthenticatedUserHeader(actor_id): AuthenticatedUserHeader,
    store_pool: Extension<Arc<S>>,
    authorization_api_pool: Extension<Arc<A>>,
    temporal_client: Extension<Option<Arc<TemporalClient>>>,
    body: Json<UpdateEntityRequest>,
) -> Result<Json<EntityMetadata>, Response>
where
    S: StorePool + Send + Sync,
    A: AuthorizationApiPool + Send + Sync,
{
    let Json(UpdateEntityRequest {
        properties,
        entity_id,
        entity_type_id,
        order: link_order,
        archived,
        draft,
        decision_time,
    }) = body;

    let mut store = store_pool.acquire().await.map_err(report_to_response)?;
    let mut authorization_api = authorization_api_pool
        .acquire()
        .await
        .map_err(report_to_response)?;

    store
        .update_entity(
            actor_id,
            &mut authorization_api,
            temporal_client.as_deref(),
<<<<<<< HEAD
            UpdateEntityParams {
                entity_id,
                decision_time: None,
                archived,
                draft,
                entity_type_id,
                properties,
                link_order,
            },
=======
            entity_id,
            decision_time,
            archived,
            draft,
            entity_type_id,
            properties,
            order,
>>>>>>> e9929209
        )
        .await
        .map_err(|report| {
            if report.contains::<EntityDoesNotExist>() {
                report.attach(hash_status::StatusCode::NotFound)
            } else if report.contains::<RaceConditionOnUpdate>() {
                report.attach(hash_status::StatusCode::Cancelled)
            } else {
                report
            }
        })
        .map_err(report_to_response)
        .map(Json)
}

#[utoipa::path(
    post,
    path = "/entities/embeddings",
    tag = "Entity",
    params(
        ("X-Authenticated-User-Actor-Id" = AccountId, Header, description = "The ID of the actor which is used to authorize the request"),
    ),
    responses(
        (status = 204, content_type = "application/json", description = "The embeddings were created"),

        (status = 403, description = "Insufficient permissions to update the entity"),
        (status = 500, description = "Store error occurred"),
    ),
    request_body = UpdateEntityEmbeddingsParams,
)]
#[tracing::instrument(level = "info", skip(store_pool, authorization_api_pool))]
async fn update_entity_embeddings<S, A>(
    AuthenticatedUserHeader(actor_id): AuthenticatedUserHeader,
    store_pool: Extension<Arc<S>>,
    authorization_api_pool: Extension<Arc<A>>,
    Json(body): Json<serde_json::Value>,
) -> Result<(), Response>
where
    S: StorePool + Send + Sync,
    A: AuthorizationApiPool + Send + Sync,
{
    // Manually deserialize the request from a JSON value to allow borrowed deserialization and
    // better error reporting.
    let params = UpdateEntityEmbeddingsParams::deserialize(body)
        .attach(hash_status::StatusCode::InvalidArgument)
        .map_err(report_to_response)?;

    let mut store = store_pool.acquire().await.map_err(report_to_response)?;
    let mut authorization_api = authorization_api_pool
        .acquire()
        .await
        .map_err(report_to_response)?;

    store
        .update_entity_embeddings(actor_id, &mut authorization_api, params)
        .await
        .map_err(report_to_response)
}

#[utoipa::path(
    get,
    path = "/entities/{entity_id}/relationships",
    tag = "Entity",
    params(
        ("X-Authenticated-User-Actor-Id" = AccountId, Header, description = "The ID of the actor which is used to authorize the request"),
        ("entity_id" = EntityId, Path, description = "The Entity to read the relations for"),
    ),
    responses(
        (status = 200, description = "The relations of the entity", body = [EntityRelationAndSubject]),

        (status = 403, description = "Permission denied"),
    )
)]
#[tracing::instrument(level = "info", skip(authorization_api_pool))]
async fn get_entity_authorization_relationships<A>(
    AuthenticatedUserHeader(actor_id): AuthenticatedUserHeader,
    Path(entity_id): Path<EntityId>,
    authorization_api_pool: Extension<Arc<A>>,
) -> Result<Json<Vec<EntityRelationAndSubject>>, Response>
where
    A: AuthorizationApiPool + Send + Sync,
{
    let authorization_api = authorization_api_pool
        .acquire()
        .await
        .map_err(report_to_response)?;

    Ok(Json(
        authorization_api
            .get_entity_relations(entity_id, Consistency::FullyConsistent)
            .await
            .map_err(report_to_response)?,
    ))
}

#[derive(Debug, Deserialize, ToSchema)]
#[serde(rename_all = "camelCase")]
struct ModifyEntityAuthorizationRelationship {
    operation: ModifyRelationshipOperation,
    resource: EntityId,
    relation_subject: EntityRelationAndSubject,
}

#[utoipa::path(
    post,
    path = "/entities/relationships",
    tag = "Entity",
    request_body = [ModifyEntityAuthorizationRelationship],
    params(
        ("X-Authenticated-User-Actor-Id" = AccountId, Header, description = "The ID of the actor which is used to authorize the request"),
    ),
    responses(
        (status = 204, description = "The relationship was modified for the entity"),

        (status = 403, description = "Permission denied"),
)
)]
#[tracing::instrument(level = "info", skip(authorization_api_pool))]
async fn modify_entity_authorization_relationships<A>(
    AuthenticatedUserHeader(actor_id): AuthenticatedUserHeader,
    authorization_api_pool: Extension<Arc<A>>,
    relationships: Json<Vec<ModifyEntityAuthorizationRelationship>>,
) -> Result<StatusCode, Response>
where
    A: AuthorizationApiPool + Send + Sync,
{
    let mut authorization_api = authorization_api_pool
        .acquire()
        .await
        .map_err(report_to_response)?;

    let (entities, operations): (Vec<_>, Vec<_>) = relationships
        .0
        .into_iter()
        .map(|request| {
            (
                request.resource,
                (
                    request.operation,
                    request.resource,
                    request.relation_subject,
                ),
            )
        })
        .unzip();

    let (permissions, _zookie) = authorization_api
        .check_entities_permission(
            actor_id,
            EntityPermission::Update,
            entities,
            Consistency::FullyConsistent,
        )
        .await
        .map_err(report_to_response)?;

    let mut failed = false;
    // TODO: Change interface for `check_entities_permission` to avoid this loop
    for (entity_id, has_permission) in permissions {
        if !has_permission {
            tracing::error!(
                "Insufficient permissions to modify relationship for entity `{entity_id}`"
            );
            failed = true;
        }
    }

    if failed {
        return Err(report_to_response(
            Report::new(PermissionAssertion).attach(hash_status::StatusCode::PermissionDenied),
        ));
    }

    // for request in relationships.0 {
    authorization_api
        .modify_entity_relations(operations)
        .await
        .map_err(report_to_response)?;

    Ok(StatusCode::NO_CONTENT)
}

#[utoipa::path(
    post,
    path = "/entities/{entity_id}/administrators/{administrator}",
    tag = "Entity",
    params(
        ("X-Authenticated-User-Actor-Id" = AccountId, Header, description = "The ID of the actor which is used to authorize the request"),
        ("entity_id" = EntityId, Path, description = "The Entity to add the administrator to"),
        ("administrator" = OwnedById, Path, description = "The administrator to add to the entity"),
    ),
    responses(
        (status = 204, description = "The administrator was added to the entity"),

        (status = 403, description = "Permission denied"),
)
)]
#[tracing::instrument(level = "info", skip(store_pool, authorization_api_pool))]
async fn add_entity_administrator<A, S>(
    AuthenticatedUserHeader(actor_id): AuthenticatedUserHeader,
    Path((entity_id, owned_by_id)): Path<(EntityId, OwnedById)>,
    store_pool: Extension<Arc<S>>,
    authorization_api_pool: Extension<Arc<A>>,
) -> Result<StatusCode, StatusCode>
where
    S: StorePool + Send + Sync,
    A: AuthorizationApiPool + Send + Sync,
{
    let mut authorization_api = authorization_api_pool.acquire().await.map_err(|error| {
        tracing::error!(?error, "Could not acquire access to the authorization API");
        StatusCode::INTERNAL_SERVER_ERROR
    })?;

    let has_permission = authorization_api
        .check_entity_permission(
            actor_id,
            EntityPermission::Update,
            entity_id,
            Consistency::FullyConsistent,
        )
        .await
        .map_err(|error| {
            tracing::error!(
                ?error,
                "Could not check if administrator can be added to entity"
            );
            StatusCode::INTERNAL_SERVER_ERROR
        })?
        .has_permission;

    if !has_permission {
        return Err(StatusCode::FORBIDDEN);
    }

    let store = store_pool.acquire().await.map_err(|report| {
        tracing::error!(error=?report, "Could not acquire store");
        StatusCode::INTERNAL_SERVER_ERROR
    })?;
    let administrator_id = store
        .identify_owned_by_id(owned_by_id)
        .await
        .map_err(|report| {
            tracing::error!(error=?report, "Could not identify account or account group");
            StatusCode::INTERNAL_SERVER_ERROR
        })?;

    let administrator = match administrator_id {
        WebOwnerSubject::Account { id } => EntityAdministratorSubject::Account { id },
        WebOwnerSubject::AccountGroup { id } => EntityAdministratorSubject::AccountGroup {
            id,
            set: EntitySubjectSet::Member,
        },
    };

    authorization_api
        .modify_entity_relations([(
            ModifyRelationshipOperation::Create,
            entity_id,
            EntityRelationAndSubject::Administrator {
                subject: administrator,
                level: 0,
            },
        )])
        .await
        .map_err(|error| {
            tracing::error!(?error, "Could not add entity administrator");
            StatusCode::INTERNAL_SERVER_ERROR
        })?;

    Ok(StatusCode::NO_CONTENT)
}

#[utoipa::path(
    delete,
    path = "/entities/{entity_id}/administrators/{administrator}",
    tag = "Entity",
    params(
        ("X-Authenticated-User-Actor-Id" = AccountId, Header, description = "The ID of the actor which is used to authorize the request"),
        ("entity_id" = EntityId, Path, description = "The Entity to remove the administrator from"),
        ("administrator" = OwnedById, Path, description = "The administrator to remove from the entity"),
    ),
    responses(
        (status = 204, description = "The administrator was removed from the entity"),

        (status = 403, description = "Permission denied"),
    )
)]
#[tracing::instrument(level = "info", skip(store_pool, authorization_api_pool))]
async fn remove_entity_administrator<A, S>(
    AuthenticatedUserHeader(actor_id): AuthenticatedUserHeader,
    Path((entity_id, owned_by_id)): Path<(EntityId, OwnedById)>,
    store_pool: Extension<Arc<S>>,
    authorization_api_pool: Extension<Arc<A>>,
) -> Result<StatusCode, StatusCode>
where
    S: StorePool + Send + Sync,
    A: AuthorizationApiPool + Send + Sync,
{
    let mut authorization_api = authorization_api_pool.acquire().await.map_err(|error| {
        tracing::error!(?error, "Could not acquire access to the authorization API");
        StatusCode::INTERNAL_SERVER_ERROR
    })?;

    let has_permission = authorization_api
        .check_entity_permission(
            actor_id,
            EntityPermission::FullAccess,
            entity_id,
            Consistency::FullyConsistent,
        )
        .await
        .map_err(|error| {
            tracing::error!(
                ?error,
                "Could not check if administrator can be removed from entity"
            );
            StatusCode::INTERNAL_SERVER_ERROR
        })?
        .has_permission;

    if !has_permission {
        return Err(StatusCode::FORBIDDEN);
    }

    let store = store_pool.acquire().await.map_err(|report| {
        tracing::error!(error=?report, "Could not acquire store");
        StatusCode::INTERNAL_SERVER_ERROR
    })?;
    let administrator_id = store
        .identify_owned_by_id(owned_by_id)
        .await
        .map_err(|report| {
            tracing::error!(error=?report, "Could not identify account or account group");
            StatusCode::INTERNAL_SERVER_ERROR
        })?;

    let administrator = match administrator_id {
        WebOwnerSubject::Account { id } => EntityAdministratorSubject::Account { id },
        WebOwnerSubject::AccountGroup { id } => EntityAdministratorSubject::AccountGroup {
            id,
            set: EntitySubjectSet::Member,
        },
    };

    authorization_api
        .modify_entity_relations([(
            ModifyRelationshipOperation::Delete,
            entity_id,
            EntityRelationAndSubject::Administrator {
                subject: administrator,
                level: 0,
            },
        )])
        .await
        .map_err(|error| {
            tracing::error!(?error, "Could not remove entity administrator");
            StatusCode::INTERNAL_SERVER_ERROR
        })?;

    Ok(StatusCode::NO_CONTENT)
}

#[utoipa::path(
    post,
    path = "/entities/{entity_id}/editors/{editor}",
    tag = "Entity",
    params(
        ("X-Authenticated-User-Actor-Id" = AccountId, Header, description = "The ID of the actor which is used to authorize the request"),
        ("entity_id" = EntityId, Path, description = "The Entity to add the editor to"),
        ("editor" = OwnedById, Path, description = "The editor to add to the entity"),
    ),
    responses(
        (status = 204, description = "The editor was added to the entity"),

        (status = 403, description = "Permission denied"),
    )
)]
#[tracing::instrument(level = "info", skip(store_pool, authorization_api_pool))]
async fn add_entity_editor<A, S>(
    AuthenticatedUserHeader(actor_id): AuthenticatedUserHeader,
    Path((entity_id, editor)): Path<(EntityId, OwnedById)>,
    store_pool: Extension<Arc<S>>,
    authorization_api_pool: Extension<Arc<A>>,
) -> Result<StatusCode, StatusCode>
where
    S: StorePool + Send + Sync,
    A: AuthorizationApiPool + Send + Sync,
{
    let mut authorization_api = authorization_api_pool.acquire().await.map_err(|error| {
        tracing::error!(?error, "Could not acquire access to the authorization API");
        StatusCode::INTERNAL_SERVER_ERROR
    })?;

    let has_permission = authorization_api
        .check_entity_permission(
            actor_id,
            EntityPermission::FullAccess,
            entity_id,
            Consistency::FullyConsistent,
        )
        .await
        .map_err(|error| {
            tracing::error!(?error, "Could not check if editor can be added to entity");
            StatusCode::INTERNAL_SERVER_ERROR
        })?
        .has_permission;

    if !has_permission {
        return Err(StatusCode::FORBIDDEN);
    }

    let store = store_pool.acquire().await.map_err(|report| {
        tracing::error!(error=?report, "Could not acquire store");
        StatusCode::INTERNAL_SERVER_ERROR
    })?;
    let editor_id = store.identify_owned_by_id(editor).await.map_err(|report| {
        tracing::error!(error=?report, "Could not identify account or account group");
        StatusCode::INTERNAL_SERVER_ERROR
    })?;

    let subject = match editor_id {
        WebOwnerSubject::Account { id } => EntityEditorSubject::Account { id },
        WebOwnerSubject::AccountGroup { id } => EntityEditorSubject::AccountGroup {
            id,
            set: EntitySubjectSet::Member,
        },
    };

    authorization_api
        .modify_entity_relations([(
            ModifyRelationshipOperation::Create,
            entity_id,
            EntityRelationAndSubject::Editor { subject, level: 0 },
        )])
        .await
        .map_err(|error| {
            tracing::error!(?error, "Could not add entity editor");
            StatusCode::INTERNAL_SERVER_ERROR
        })?;

    Ok(StatusCode::NO_CONTENT)
}

#[utoipa::path(
    delete,
    path = "/entities/{entity_id}/editors/{editor}",
    tag = "Entity",
    params(
        ("X-Authenticated-User-Actor-Id" = AccountId, Header, description = "The ID of the actor which is used to authorize the request"),
        ("entity_id" = EntityId, Path, description = "The Entity to remove the editor from"),
        ("editor" = OwnedById, Path, description = "The editor to remove from the entity"),
    ),
    responses(
        (status = 204, description = "The editor was removed from the entity"),

        (status = 403, description = "Permission denied"),
    )
)]
#[tracing::instrument(level = "info", skip(store_pool, authorization_api_pool))]
async fn remove_entity_editor<A, S>(
    AuthenticatedUserHeader(actor_id): AuthenticatedUserHeader,
    Path((entity_id, editor)): Path<(EntityId, OwnedById)>,
    store_pool: Extension<Arc<S>>,
    authorization_api_pool: Extension<Arc<A>>,
) -> Result<StatusCode, StatusCode>
where
    S: StorePool + Send + Sync,
    A: AuthorizationApiPool + Send + Sync,
{
    let mut authorization_api = authorization_api_pool.acquire().await.map_err(|error| {
        tracing::error!(?error, "Could not acquire access to the authorization API");
        StatusCode::INTERNAL_SERVER_ERROR
    })?;

    let has_permission = authorization_api
        .check_entity_permission(
            actor_id,
            EntityPermission::Update,
            entity_id,
            Consistency::FullyConsistent,
        )
        .await
        .map_err(|error| {
            tracing::error!(
                ?error,
                "Could not check if editor can be removed from entity"
            );
            StatusCode::INTERNAL_SERVER_ERROR
        })?
        .has_permission;

    if !has_permission {
        return Err(StatusCode::FORBIDDEN);
    }

    let store = store_pool.acquire().await.map_err(|report| {
        tracing::error!(error=?report, "Could not acquire store");
        StatusCode::INTERNAL_SERVER_ERROR
    })?;
    let editor_id = store.identify_owned_by_id(editor).await.map_err(|report| {
        tracing::error!(error=?report, "Could not identify account or account group");
        StatusCode::INTERNAL_SERVER_ERROR
    })?;

    let subject = match editor_id {
        WebOwnerSubject::Account { id } => EntityEditorSubject::Account { id },
        WebOwnerSubject::AccountGroup { id } => EntityEditorSubject::AccountGroup {
            id,
            set: EntitySubjectSet::Member,
        },
    };

    authorization_api
        .modify_entity_relations([(
            ModifyRelationshipOperation::Delete,
            entity_id,
            EntityRelationAndSubject::Editor { subject, level: 0 },
        )])
        .await
        .map_err(|error| {
            tracing::error!(?error, "Could not remove entity editor");
            StatusCode::INTERNAL_SERVER_ERROR
        })?;

    Ok(StatusCode::NO_CONTENT)
}<|MERGE_RESOLUTION|>--- conflicted
+++ resolved
@@ -174,28 +174,6 @@
     }
 }
 
-<<<<<<< HEAD
-=======
-#[derive(Debug, Deserialize, ToSchema)]
-#[serde(rename_all = "camelCase")]
-struct CreateEntityRequest {
-    properties: EntityProperties,
-    #[schema(value_type = SHARED_VersionedUrl)]
-    entity_type_id: VersionedUrl,
-    owned_by_id: OwnedById,
-    #[schema(nullable = false)]
-    entity_uuid: Option<EntityUuid>,
-    #[serde(default)]
-    #[schema(nullable = false)]
-    link_data: Option<LinkData>,
-    draft: bool,
-    relationships: Vec<EntityRelationAndSubject>,
-    #[serde(default)]
-    #[schema(nullable = false)]
-    decision_time: Option<Timestamp<DecisionTime>>,
-}
-
->>>>>>> e9929209
 #[utoipa::path(
     post,
     path = "/entities",
@@ -227,20 +205,7 @@
     S: StorePool + Send + Sync,
     A: AuthorizationApiPool + Send + Sync,
 {
-<<<<<<< HEAD
     let params = CreateEntityRequest::deserialize(&body).map_err(report_to_response)?;
-=======
-    let Json(CreateEntityRequest {
-        properties,
-        entity_type_id,
-        owned_by_id,
-        entity_uuid,
-        link_data,
-        draft,
-        relationships,
-        decision_time,
-    }) = body;
->>>>>>> e9929209
 
     let mut store = store_pool.acquire().await.map_err(report_to_response)?;
     let mut authorization_api = authorization_api_pool
@@ -253,19 +218,7 @@
             actor_id,
             &mut authorization_api,
             temporal_client.as_deref(),
-<<<<<<< HEAD
             params,
-=======
-            owned_by_id,
-            entity_uuid,
-            decision_time,
-            false,
-            draft,
-            entity_type_id,
-            properties,
-            link_data,
-            relationships,
->>>>>>> e9929209
         )
         .await
         .map_err(report_to_response)
@@ -572,7 +525,6 @@
             actor_id,
             &mut authorization_api,
             temporal_client.as_deref(),
-<<<<<<< HEAD
             UpdateEntityParams {
                 entity_id,
                 decision_time: None,
@@ -582,15 +534,6 @@
                 properties,
                 link_order,
             },
-=======
-            entity_id,
-            decision_time,
-            archived,
-            draft,
-            entity_type_id,
-            properties,
-            order,
->>>>>>> e9929209
         )
         .await
         .map_err(|report| {
