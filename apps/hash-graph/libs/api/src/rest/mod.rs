--- conflicted
+++ resolved
@@ -30,12 +30,6 @@
 };
 use error_stack::{Report, ResultExt};
 use graph::{
-<<<<<<< HEAD
-    ontology::{domain_validator::DomainValidator, Selector},
-    store::{
-        error::VersionedUrlAlreadyExists, query::ParameterConversion, Store, StorePool, TypeFetcher,
-    },
-=======
     ontology::domain_validator::DomainValidator,
     store::{error::VersionedUrlAlreadyExists, Store, StorePool, TypeFetcher},
 };
@@ -49,8 +43,7 @@
     owned_by_id::OwnedById,
 };
 use hash_graph_store::{
-    filter::Selector,
->>>>>>> ec923425
+    filter::{ParameterConversion, Selector},
     subgraph::{
         edges::{
             EdgeResolveDepths, GraphResolveDepths, KnowledgeGraphEdgeKind, OntologyEdgeKind,
