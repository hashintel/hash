--- conflicted
+++ resolved
@@ -7,13 +7,8 @@
 proc-macro = true
 
 [dependencies]
-<<<<<<< HEAD
-syn = "2.0.11"
 virtue = "0.0.13"
-=======
-darling = "0.20.1"
 syn = "2.0.15"
->>>>>>> e63f8bee
 
 [dev-dependencies]
 trybuild = "1.0.80"