--- conflicted
+++ resolved
@@ -291,13 +291,8 @@
 impl QueryPath for EntityTypeQueryPath<'_> {
     fn expected_type(&self) -> ParameterType {
         match self {
-<<<<<<< HEAD
             Self::OntologyId | Self::OwnedById | Self::UpdatedById => ParameterType::Uuid,
-            Self::Schema => ParameterType::Any,
-=======
-            Self::VersionId | Self::OwnedById | Self::UpdatedById => ParameterType::Uuid,
             Self::Schema(_) => ParameterType::Any,
->>>>>>> 07a52f32
             Self::BaseUri => ParameterType::BaseUri,
             Self::VersionedUri => ParameterType::VersionedUri,
             Self::Version => ParameterType::UnsignedInteger,
