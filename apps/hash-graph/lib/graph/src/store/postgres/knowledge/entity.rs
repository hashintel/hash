mod read;

use std::mem;

use async_trait::async_trait;
use error_stack::{IntoReport, Report, Result, ResultExt};
use tokio_postgres::{error::SqlState, GenericClient};
use type_system::url::VersionedUrl;
use uuid::Uuid;

use crate::{
    identifier::{
        knowledge::{EntityEditionId, EntityId, EntityRecordId, EntityTemporalMetadata},
        time::{DecisionTime, Timestamp},
    },
    knowledge::{Entity, EntityLinkOrder, EntityMetadata, EntityProperties, EntityUuid, LinkData},
<<<<<<< HEAD
    provenance::{OwnedById, ProvenanceMetadata, RecordCreatedById},
=======
    ontology::EntityTypeWithMetadata,
    provenance::{OwnedById, ProvenanceMetadata, UpdatedById},
>>>>>>> f828815a
    store::{
        crud::Read,
        error::{EntityDoesNotExist, RaceConditionOnUpdate},
        postgres::TraversalContext,
        query::Filter,
        AsClient, EntityStore, InsertionError, PostgresStore, QueryError, Record, UpdateError,
    },
    subgraph::{
        edges::{
            EdgeResolveDepths, GraphResolveDepths, KnowledgeGraphEdgeKind,
            OutgoingEdgeResolveDepth, SharedEdgeKind,
        },
        identifier::{EntityIdWithInterval, EntityVertexId},
        query::StructuralQuery,
        temporal_axes::QueryTemporalAxes,
        Subgraph,
    },
};

impl<C: AsClient> PostgresStore<C> {
    /// Internal method to read an [`Entity`] into a [`TraversalContext`].
    ///
    /// This is used to recursively resolve a type, so the result can be reused.
    #[tracing::instrument(level = "trace", skip(self, traversal_context, subgraph))]
    pub(crate) async fn traverse_entities(
        &self,
        mut entity_queue: Vec<(EntityVertexId, GraphResolveDepths, QueryTemporalAxes)>,
        traversal_context: &mut TraversalContext,
        subgraph: &mut Subgraph,
    ) -> Result<(), QueryError> {
        let time_axis = subgraph.temporal_axes.resolved.variable_time_axis();

        let mut entity_type_queue = Vec::new();

        while !entity_queue.is_empty() {
            // TODO: We could re-use the memory here but we expect to batch the processing of this
            //       for-loop. See https://app.asana.com/0/0/1204117847656663/f
            for (entity_vertex_id, graph_resolve_depths, temporal_axes) in
                mem::take(&mut entity_queue)
            {
                let entity_interval = subgraph
                    .get_vertex::<Entity>(&entity_vertex_id)
                    .unwrap_or_else(|| {
                        // Entities are always inserted into the subgraph before they are resolved,
                        // so this should never happen. If it does, it is a bug.
                        unreachable!("entity should already be in the subgraph");
                    })
                    .metadata
                    .temporal_versioning()
                    .variable_time_interval(time_axis);

                // Intersects the version interval of the entity with the variable axis's time
                // interval. We only want to resolve the entity further for the overlap of these two
                // intervals.
                let temporal_axes = temporal_axes
                    .clone()
                    .intersect_variable_interval(entity_interval)
                    .unwrap_or_else(|| {
                        // `traverse_entity` is called with the returned entities from `read` with
                        // `temporal_axes`. This implies, that the version interval of `entity`
                        // overlaps with `temporal_axes`. `variable_interval` returns `None` if
                        // there are no overlapping points, so this should never happen.
                        unreachable!(
                            "the version interval of the entity does not overlap with the \
                             variable axis's time interval"
                        );
                    });

                if graph_resolve_depths.is_of_type.outgoing > 0 {
                    for entity_type in <Self as Read<EntityTypeWithMetadata>>::read(
                        self,
                        &Filter::for_shared_edge_by_entity_id(
                            entity_vertex_id.base_id,
                            SharedEdgeKind::IsOfType,
                        ),
                        &temporal_axes,
                    )
                    .await?
                    {
                        let entity_type_vertex_id = entity_type.vertex_id(time_axis);

                        subgraph.insert_edge(
                            &entity_vertex_id,
                            SharedEdgeKind::IsOfType,
                            entity_type_vertex_id.clone(),
                        );

                        subgraph.insert_vertex(&entity_type_vertex_id, entity_type);

                        entity_type_queue.push((
                            entity_type_vertex_id,
                            GraphResolveDepths {
                                is_of_type: OutgoingEdgeResolveDepth {
                                    outgoing: graph_resolve_depths.is_of_type.outgoing - 1,
                                    ..graph_resolve_depths.is_of_type
                                },
                                ..graph_resolve_depths
                            },
                            temporal_axes.clone(),
                        ));
                    }
                }

                if graph_resolve_depths.has_left_entity.incoming > 0 {
                    for outgoing_link_entity in <Self as Read<Entity>>::read(
                        self,
                        &Filter::for_knowledge_graph_edge_by_entity_id(
                            entity_vertex_id.base_id,
                            KnowledgeGraphEdgeKind::HasLeftEntity,
                            false,
                        ),
                        &temporal_axes,
                    )
                    .await?
                    {
                        let link_entity_interval = outgoing_link_entity
                            .metadata
                            .temporal_versioning()
                            .variable_time_interval(time_axis);

                        // reversed `HasLeftEntity` is equivalent to an outgoing link `Entity`
                        subgraph.insert_reversed_edge(
                            &entity_vertex_id,
                            KnowledgeGraphEdgeKind::HasLeftEntity,
                            EntityIdWithInterval {
                                entity_id: outgoing_link_entity.metadata.record_id().entity_id,
                                interval: link_entity_interval,
                            },
                        );

                        let outgoing_link_entity_vertex_id =
                            outgoing_link_entity.vertex_id(time_axis);
                        subgraph
                            .insert_vertex(&outgoing_link_entity_vertex_id, outgoing_link_entity);

                        entity_queue.push((
                            outgoing_link_entity_vertex_id,
                            GraphResolveDepths {
                                has_left_entity: EdgeResolveDepths {
                                    incoming: graph_resolve_depths.has_left_entity.incoming - 1,
                                    ..graph_resolve_depths.has_left_entity
                                },
                                ..graph_resolve_depths
                            },
                            temporal_axes.clone(),
                        ));
                    }
                }

                if graph_resolve_depths.has_right_entity.incoming > 0 {
                    for incoming_link_entity in <Self as Read<Entity>>::read(
                        self,
                        &Filter::for_knowledge_graph_edge_by_entity_id(
                            entity_vertex_id.base_id,
                            KnowledgeGraphEdgeKind::HasRightEntity,
                            false,
                        ),
                        &temporal_axes,
                    )
                    .await?
                    {
                        let link_entity_interval = incoming_link_entity
                            .metadata
                            .temporal_versioning()
                            .variable_time_interval(time_axis);

                        // reversed `HasRightEntity` is equivalent to an incoming link `Entity`
                        subgraph.insert_reversed_edge(
                            &entity_vertex_id,
                            KnowledgeGraphEdgeKind::HasRightEntity,
                            EntityIdWithInterval {
                                entity_id: incoming_link_entity.metadata.record_id().entity_id,
                                interval: link_entity_interval,
                            },
                        );

                        let incoming_link_entity_vertex_id =
                            incoming_link_entity.vertex_id(time_axis);
                        subgraph
                            .insert_vertex(&incoming_link_entity_vertex_id, incoming_link_entity);

                        entity_queue.push((
                            incoming_link_entity_vertex_id,
                            GraphResolveDepths {
                                has_right_entity: EdgeResolveDepths {
                                    incoming: graph_resolve_depths.has_right_entity.incoming - 1,
                                    ..graph_resolve_depths.has_right_entity
                                },
                                ..graph_resolve_depths
                            },
                            temporal_axes.clone(),
                        ));
                    }
                }

                if graph_resolve_depths.has_left_entity.outgoing > 0 {
                    for left_entity in <Self as Read<Entity>>::read(
                        self,
                        &Filter::for_knowledge_graph_edge_by_entity_id(
                            entity_vertex_id.base_id,
                            KnowledgeGraphEdgeKind::HasLeftEntity,
                            true,
                        ),
                        &temporal_axes,
                    )
                    .await?
                    {
                        subgraph.insert_edge(
                            &entity_vertex_id,
                            KnowledgeGraphEdgeKind::HasLeftEntity,
                            EntityIdWithInterval {
                                entity_id: left_entity.metadata.record_id().entity_id,
                                interval: entity_interval,
                            },
                        );

                        let left_entity_vertex_id = left_entity.vertex_id(time_axis);
                        subgraph.insert_vertex(&left_entity_vertex_id, left_entity);

                        entity_queue.push((
                            left_entity_vertex_id,
                            GraphResolveDepths {
                                has_left_entity: EdgeResolveDepths {
                                    outgoing: graph_resolve_depths.has_left_entity.outgoing - 1,
                                    ..graph_resolve_depths.has_left_entity
                                },
                                ..graph_resolve_depths
                            },
                            temporal_axes.clone(),
                        ));
                    }
                }

                if graph_resolve_depths.has_right_entity.outgoing > 0 {
                    for right_entity in <Self as Read<Entity>>::read(
                        self,
                        &Filter::for_knowledge_graph_edge_by_entity_id(
                            entity_vertex_id.base_id,
                            KnowledgeGraphEdgeKind::HasRightEntity,
                            true,
                        ),
                        &temporal_axes,
                    )
                    .await?
                    {
                        subgraph.insert_edge(
                            &entity_vertex_id,
                            KnowledgeGraphEdgeKind::HasRightEntity,
                            EntityIdWithInterval {
                                entity_id: right_entity.metadata.record_id().entity_id,
                                interval: entity_interval,
                            },
                        );

                        let right_entity_vertex_id = right_entity.vertex_id(time_axis);
                        subgraph.insert_vertex(&right_entity_vertex_id, right_entity);

                        entity_queue.push((
                            right_entity_vertex_id,
                            GraphResolveDepths {
                                has_right_entity: EdgeResolveDepths {
                                    outgoing: graph_resolve_depths.has_right_entity.outgoing - 1,
                                    ..graph_resolve_depths.has_right_entity
                                },
                                ..graph_resolve_depths
                            },
                            temporal_axes.clone(),
                        ));
                    }
                }
            }
        }

        self.traverse_entity_types(entity_type_queue, traversal_context, subgraph)
            .await?;

        Ok(())
    }
}

#[async_trait]
impl<C: AsClient> EntityStore for PostgresStore<C> {
    #[tracing::instrument(level = "info", skip(self, properties))]
    async fn create_entity(
        &mut self,
        owned_by_id: OwnedById,
        entity_uuid: Option<EntityUuid>,
        decision_time: Option<Timestamp<DecisionTime>>,
        record_created_by_id: RecordCreatedById,
        archived: bool,
        entity_type_id: VersionedUrl,
        properties: EntityProperties,
        link_data: Option<LinkData>,
    ) -> Result<EntityMetadata, InsertionError> {
        let entity_id = EntityId {
            owned_by_id,
            entity_uuid: entity_uuid.unwrap_or_else(|| EntityUuid::new(Uuid::new_v4())),
        };

        let entity_type_ontology_id = self
            .ontology_id_by_url(&entity_type_id)
            .await
            .change_context(InsertionError)?;

        let properties = serde_json::to_value(properties)
            .into_report()
            .change_context(InsertionError)?;

        let row = self
            .as_client()
            .query_one(
                r#"
                SELECT
                    entity_edition_id,
                    decision_time,
                    transaction_time
                FROM
                    create_entity(
                        _owned_by_id := $1,
                        _entity_uuid := $2,
                        _decision_time := $3,
                        _record_created_by_id := $4,
                        _archived := $5,
                        _entity_type_ontology_id := $6,
                        _properties := $7,
                        _left_owned_by_id := $8,
                        _left_entity_uuid := $9,
                        _right_owned_by_id := $10,
                        _right_entity_uuid := $11,
                        _left_to_right_order := $12,
                        _right_to_left_order := $13
                    );
                "#,
                &[
                    &entity_id.owned_by_id,
                    &entity_id.entity_uuid,
                    &decision_time,
                    &record_created_by_id,
                    &archived,
                    &entity_type_ontology_id,
                    &properties,
                    &link_data
                        .as_ref()
                        .map(|metadata| metadata.left_entity_id.owned_by_id),
                    &link_data
                        .as_ref()
                        .map(|metadata| metadata.left_entity_id.entity_uuid),
                    &link_data
                        .as_ref()
                        .map(|metadata| metadata.right_entity_id.owned_by_id),
                    &link_data
                        .as_ref()
                        .map(|metadata| metadata.right_entity_id.entity_uuid),
                    &link_data
                        .as_ref()
                        .map(|link_data| link_data.order.left_to_right),
                    &link_data
                        .as_ref()
                        .map(|link_data| link_data.order.right_to_left),
                ],
            )
            .await
            .into_report()
            .change_context(InsertionError)?;

        Ok(EntityMetadata::new(
            EntityRecordId {
                entity_id,
                edition_id: EntityEditionId::new(row.get(0)),
            },
            EntityTemporalMetadata {
                decision_time: row.get(1),
                transaction_time: row.get(2),
            },
            entity_type_id,
            ProvenanceMetadata::new(record_created_by_id),
            archived,
        ))
    }

    #[doc(hidden)]
    #[cfg(feature = "__internal_bench")]
    async fn insert_entities_batched_by_type(
        &mut self,
        entities: impl IntoIterator<
            Item = (
                OwnedById,
                Option<EntityUuid>,
                EntityProperties,
                Option<LinkData>,
                Option<Timestamp<DecisionTime>>,
            ),
            IntoIter: Send,
        > + Send,
        actor_id: RecordCreatedById,
        entity_type_id: &VersionedUrl,
    ) -> Result<Vec<EntityMetadata>, InsertionError> {
        let transaction = self.transaction().await.change_context(InsertionError)?;

        let entities = entities.into_iter();
        let mut entity_ids = Vec::with_capacity(entities.size_hint().0);
        let mut entity_editions = Vec::with_capacity(entities.size_hint().0);
        let mut entity_versions = Vec::with_capacity(entities.size_hint().0);
        for (owned_by_id, entity_uuid, properties, link_data, decision_time) in entities {
            entity_ids.push((
                EntityId {
                    owned_by_id,
                    entity_uuid: entity_uuid.unwrap_or_else(|| EntityUuid::new(Uuid::new_v4())),
                },
                link_data.as_ref().map(|link_data| link_data.left_entity_id),
                link_data
                    .as_ref()
                    .map(|link_data| link_data.right_entity_id),
            ));
            entity_editions.push((
                properties,
                link_data
                    .as_ref()
                    .and_then(|link_data| link_data.order.left_to_right),
                link_data
                    .as_ref()
                    .and_then(|link_data| link_data.order.right_to_left),
            ));
            entity_versions.push(decision_time);
        }

        // TODO: match on and return the relevant error
        //   https://app.asana.com/0/1200211978612931/1202574350052904/f
        transaction
            .insert_entity_ids(entity_ids.iter().copied().map(|(id, ..)| id))
            .await?;

        transaction
            .insert_entity_links(
                "left",
                entity_ids
                    .iter()
                    .copied()
                    .filter_map(|(id, left, _)| left.map(|left| (id, left))),
            )
            .await?;
        transaction
            .insert_entity_links(
                "right",
                entity_ids
                    .iter()
                    .copied()
                    .filter_map(|(id, _, right)| right.map(|right| (id, right))),
            )
            .await?;

        // Using one entity type per entity would result in more lookups, which results in a more
        // complex logic and/or be inefficient.
        // Please see the documentation for this function on the trait for more information.
        let entity_type_ontology_id = transaction
            .ontology_id_by_url(entity_type_id)
            .await
            .change_context(InsertionError)?;

        let entity_edition_ids = transaction
            .insert_entity_records(entity_editions, actor_id)
            .await?;

        let entity_versions = transaction
            .insert_entity_versions(
                entity_ids
                    .iter()
                    .copied()
                    .zip(entity_edition_ids.iter().copied())
                    .zip(entity_versions)
                    .map(|(((entity_id, ..), entity_edition_id), decision_time)| {
                        (entity_id, entity_edition_id, decision_time)
                    }),
            )
            .await?;

        transaction
            .insert_entity_is_of_type(entity_edition_ids.iter().copied(), entity_type_ontology_id)
            .await?;

        transaction.commit().await.change_context(InsertionError)?;

        Ok(entity_ids
            .into_iter()
            .zip(entity_versions)
            .zip(entity_edition_ids)
            .map(|(((entity_id, ..), entity_version), edition_id)| {
                EntityMetadata::new(
                    EntityRecordId {
                        entity_id,
                        edition_id,
                    },
                    entity_version,
                    entity_type_id.clone(),
                    ProvenanceMetadata::new(actor_id),
                    false,
                )
            })
            .collect())
    }

    #[tracing::instrument(level = "info", skip(self))]
    async fn get_entity(&self, query: &StructuralQuery<Entity>) -> Result<Subgraph, QueryError> {
        let StructuralQuery {
            ref filter,
            graph_resolve_depths,
            temporal_axes: ref unresolved_temporal_axes,
        } = *query;

        let temporal_axes = unresolved_temporal_axes.clone().resolve();
        let time_axis = temporal_axes.variable_time_axis();

        let entities = Read::<Entity>::read(self, filter, &temporal_axes)
            .await?
            .into_iter()
            .map(|entity| (entity.vertex_id(time_axis), entity))
            .collect();

        let mut subgraph = Subgraph::new(
            graph_resolve_depths,
            unresolved_temporal_axes.clone(),
            temporal_axes.clone(),
        );
        subgraph.vertices.entities = entities;

        for vertex_id in subgraph.vertices.entities.keys() {
            subgraph.roots.insert((*vertex_id).into());
        }

        // TODO: We currently pass in the subgraph as mutable reference, thus we cannot borrow the
        //       vertices and have to `.collect()` the keys.
        self.traverse_entities(
            subgraph
                .vertices
                .entities
                .keys()
                .map(|id| {
                    (
                        *id,
                        subgraph.depths,
                        subgraph.temporal_axes.resolved.clone(),
                    )
                })
                .collect(),
            &mut TraversalContext,
            &mut subgraph,
        )
        .await?;

        Ok(subgraph)
    }

    #[tracing::instrument(level = "info", skip(self, properties))]
    async fn update_entity(
        &mut self,
        entity_id: EntityId,
        decision_time: Option<Timestamp<DecisionTime>>,
        record_created_by_id: RecordCreatedById,
        archived: bool,
        entity_type_id: VersionedUrl,
        properties: EntityProperties,
        link_order: EntityLinkOrder,
    ) -> Result<EntityMetadata, UpdateError> {
        let entity_type_ontology_id = self
            .ontology_id_by_url(&entity_type_id)
            .await
            .change_context(UpdateError)?;

        let properties = serde_json::to_value(properties)
            .into_report()
            .change_context(UpdateError)?;

        // The transaction is required to check if the update happened. If there is no returned
        // row, it either means, that there was no entity with that parameters or a race condition
        // happened.
        let transaction = self.transaction().await.change_context(UpdateError)?;

        if transaction
            .as_client()
            .query_opt(
                r#"
                 SELECT EXISTS (
                    SELECT 1 FROM entity_ids WHERE owned_by_id = $1 AND entity_uuid = $2
                 );"#,
                &[&entity_id.owned_by_id, &entity_id.entity_uuid],
            )
            .await
            .into_report()
            .change_context(UpdateError)?
            .is_none()
        {
            return Err(Report::new(EntityDoesNotExist)
                .attach(entity_id)
                .change_context(UpdateError));
        }

        let row = transaction
            .as_client()
            .query_one(
                r#"
                SELECT
                    entity_edition_id,
                    decision_time,
                    transaction_time
                FROM
                    update_entity(
                        _owned_by_id := $1,
                        _entity_uuid := $2,
                        _decision_time := $3,
                        _record_created_by_id := $4,
                        _archived := $5,
                        _entity_type_ontology_id := $6,
                        _properties := $7,
                        _left_to_right_order := $8,
                        _right_to_left_order := $9
                    );
                "#,
                &[
                    &entity_id.owned_by_id,
                    &entity_id.entity_uuid,
                    &decision_time,
                    &record_created_by_id,
                    &archived,
                    &entity_type_ontology_id,
                    &properties,
                    &link_order.left_to_right,
                    &link_order.right_to_left,
                ],
            )
            .await
            .into_report()
            .map_err(|report| match report.current_context().code() {
                Some(&SqlState::RESTRICT_VIOLATION) => report
                    .change_context(RaceConditionOnUpdate)
                    .attach(entity_id)
                    .change_context(UpdateError),
                _ => report.change_context(UpdateError).attach(entity_id),
            })?;

        transaction.commit().await.change_context(UpdateError)?;

        Ok(EntityMetadata::new(
            EntityRecordId {
                entity_id,
                edition_id: EntityEditionId::new(row.get(0)),
            },
            EntityTemporalMetadata {
                decision_time: row.get(1),
                transaction_time: row.get(2),
            },
            entity_type_id,
            ProvenanceMetadata::new(record_created_by_id),
            archived,
        ))
    }
}<|MERGE_RESOLUTION|>--- conflicted
+++ resolved
@@ -14,12 +14,8 @@
         time::{DecisionTime, Timestamp},
     },
     knowledge::{Entity, EntityLinkOrder, EntityMetadata, EntityProperties, EntityUuid, LinkData},
-<<<<<<< HEAD
+    ontology::EntityTypeWithMetadata,
     provenance::{OwnedById, ProvenanceMetadata, RecordCreatedById},
-=======
-    ontology::EntityTypeWithMetadata,
-    provenance::{OwnedById, ProvenanceMetadata, UpdatedById},
->>>>>>> f828815a
     store::{
         crud::Read,
         error::{EntityDoesNotExist, RaceConditionOnUpdate},
