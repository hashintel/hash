--- conflicted
+++ resolved
@@ -40,25 +40,16 @@
 
     fn terminating_column(&self) -> Column {
         match self {
-<<<<<<< HEAD
             Self::BaseUri => Column::OntologyIds(OntologyIds::BaseUri),
             Self::Version => Column::OntologyIds(OntologyIds::Version),
             Self::OwnedById => Column::OwnedOntologyMetadata(OwnedOntologyMetadata::OwnedById),
             Self::UpdatedById => Column::OwnedOntologyMetadata(OwnedOntologyMetadata::UpdatedById),
             Self::OntologyId => Column::EntityTypes(EntityTypes::OntologyId),
-            Self::Schema => Column::EntityTypes(EntityTypes::Schema(None)),
-=======
-            Self::BaseUri => Column::TypeIds(TypeIds::BaseUri),
-            Self::Version => Column::TypeIds(TypeIds::Version),
-            Self::VersionId => Column::EntityTypes(EntityTypes::VersionId),
-            Self::OwnedById => Column::EntityTypes(EntityTypes::OwnedById),
-            Self::UpdatedById => Column::EntityTypes(EntityTypes::UpdatedById),
             Self::Schema(path) => path
                 .as_ref()
                 .map_or(Column::EntityTypes(EntityTypes::Schema(None)), |path| {
                     Column::EntityTypes(EntityTypes::Schema(Some(JsonField::JsonPath(path))))
                 }),
->>>>>>> 07a52f32
             Self::VersionedUri => {
                 Column::EntityTypes(EntityTypes::Schema(Some(JsonField::StaticText("$id"))))
             }
