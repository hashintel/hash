use std::iter::once;

use crate::{
    knowledge::{Entity, EntityQueryPath},
    store::postgres::query::{
        table::{
            Column, Entities, EntityEditions, EntityHasLeftEntity, EntityHasRightEntity, JsonField,
            ReferenceTable, Relation,
        },
        PostgresQueryPath, PostgresRecord, Table,
    },
    subgraph::edges::{KnowledgeGraphEdgeKind, SharedEdgeKind},
};

impl PostgresRecord for Entity {
    fn base_table() -> Table {
        Table::Entities
    }
}

impl PostgresQueryPath for EntityQueryPath<'_> {
    fn relations(&self) -> Vec<Relation> {
        match self {
            Self::Uuid
            | Self::OwnedById
            | Self::EditionId
            | Self::DecisionTime
            | Self::TransactionTime => vec![],
            Self::Properties(_)
            | Self::LeftToRightOrder
            | Self::RightToLeftOrder
            | Self::RecordCreatedById
            | Self::Archived => vec![Relation::EntityEditions],
            Self::EntityTypeEdge {
                edge_kind: SharedEdgeKind::IsOfType,
                path,
            } => once(Relation::Reference {
                table: ReferenceTable::EntityIsOfType,
                reversed: false,
            })
            .chain(path.relations())
            .collect(),
            Self::EntityEdge {
                edge_kind: KnowledgeGraphEdgeKind::HasLeftEntity,
                path,
                reversed: false,
            } if **path == EntityQueryPath::Uuid || **path == EntityQueryPath::OwnedById => {
                vec![Relation::LeftEntity]
            }
            Self::EntityEdge {
                edge_kind: KnowledgeGraphEdgeKind::HasLeftEntity,
                path,
                reversed,
            } => once(Relation::Reference {
                table: ReferenceTable::EntityHasLeftEntity,
                reversed: *reversed,
            })
            .chain(path.relations())
            .collect(),
            Self::EntityEdge {
                edge_kind: KnowledgeGraphEdgeKind::HasRightEntity,
                path,
                reversed: false,
            } if **path == EntityQueryPath::Uuid || **path == EntityQueryPath::OwnedById => {
                vec![Relation::RightEntity]
            }
            Self::EntityEdge {
                edge_kind: KnowledgeGraphEdgeKind::HasRightEntity,
                path,
                reversed,
            } => once(Relation::Reference {
                table: ReferenceTable::EntityHasRightEntity,
                reversed: *reversed,
            })
            .chain(path.relations())
            .collect(),
        }
    }

    fn terminating_column(&self) -> Column {
        match self {
            Self::Uuid => Column::Entities(Entities::EntityUuid),
            Self::EditionId => Column::Entities(Entities::EditionId),
            Self::DecisionTime => Column::Entities(Entities::DecisionTime),
            Self::TransactionTime => Column::Entities(Entities::TransactionTime),
            Self::Archived => Column::EntityEditions(EntityEditions::Archived),
            Self::OwnedById => Column::Entities(Entities::OwnedById),
<<<<<<< HEAD
            Self::RecordCreatedById => Column::EntityEditions(EntityEditions::RecordCreatedById),
            Self::LeftEntity(path) if **path == EntityQueryPath::Uuid => {
=======
            Self::UpdatedById => Column::EntityEditions(EntityEditions::UpdatedById),
            Self::EntityTypeEdge { path, .. } => path.terminating_column(),
            Self::EntityEdge {
                edge_kind: KnowledgeGraphEdgeKind::HasLeftEntity,
                path,
                reversed: false,
            } if **path == EntityQueryPath::Uuid => {
>>>>>>> f828815a
                Column::EntityHasLeftEntity(EntityHasLeftEntity::LeftEntityUuid)
            }
            Self::EntityEdge {
                edge_kind: KnowledgeGraphEdgeKind::HasLeftEntity,
                path,
                reversed: false,
            } if **path == EntityQueryPath::OwnedById => {
                Column::EntityHasLeftEntity(EntityHasLeftEntity::LeftEntityOwnedById)
            }
            Self::EntityEdge {
                edge_kind: KnowledgeGraphEdgeKind::HasRightEntity,
                path,
                reversed: false,
            } if **path == EntityQueryPath::Uuid => {
                Column::EntityHasRightEntity(EntityHasRightEntity::RightEntityUuid)
            }
            Self::EntityEdge {
                edge_kind: KnowledgeGraphEdgeKind::HasRightEntity,
                path,
                reversed: false,
            } if **path == EntityQueryPath::OwnedById => {
                Column::EntityHasRightEntity(EntityHasRightEntity::RightEntityOwnedById)
            }
            Self::EntityEdge { path, .. } => path.terminating_column(),
            Self::LeftToRightOrder => Column::EntityEditions(EntityEditions::LeftToRightOrder),
            Self::RightToLeftOrder => Column::EntityEditions(EntityEditions::RightToLeftOrder),
            Self::Properties(path) => path.as_ref().map_or(
                Column::EntityEditions(EntityEditions::Properties(None)),
                |path| {
                    Column::EntityEditions(EntityEditions::Properties(Some(JsonField::JsonPath(
                        path,
                    ))))
                },
            ),
        }
    }
}<|MERGE_RESOLUTION|>--- conflicted
+++ resolved
@@ -85,18 +85,13 @@
             Self::TransactionTime => Column::Entities(Entities::TransactionTime),
             Self::Archived => Column::EntityEditions(EntityEditions::Archived),
             Self::OwnedById => Column::Entities(Entities::OwnedById),
-<<<<<<< HEAD
             Self::RecordCreatedById => Column::EntityEditions(EntityEditions::RecordCreatedById),
-            Self::LeftEntity(path) if **path == EntityQueryPath::Uuid => {
-=======
-            Self::UpdatedById => Column::EntityEditions(EntityEditions::UpdatedById),
             Self::EntityTypeEdge { path, .. } => path.terminating_column(),
             Self::EntityEdge {
                 edge_kind: KnowledgeGraphEdgeKind::HasLeftEntity,
                 path,
                 reversed: false,
             } if **path == EntityQueryPath::Uuid => {
->>>>>>> f828815a
                 Column::EntityHasLeftEntity(EntityHasLeftEntity::LeftEntityUuid)
             }
             Self::EntityEdge {
