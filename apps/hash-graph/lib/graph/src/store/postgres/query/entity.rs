use std::iter::once;

use crate::{
    knowledge::{Entity, EntityQueryPath},
    store::postgres::query::{
        table::{
            Column, EntityEditions, EntityHasLeftEntity, EntityHasRightEntity,
            EntityTemporalMetadata, JsonField, ReferenceTable, Relation,
        },
        PostgresQueryPath, PostgresRecord, Table,
    },
    subgraph::edges::{EdgeDirection, KnowledgeGraphEdgeKind, SharedEdgeKind},
};

impl PostgresRecord for Entity {
    fn base_table() -> Table {
        Table::EntityTemporalMetadata
    }
}

impl PostgresQueryPath for EntityQueryPath<'_> {
    fn relations(&self) -> Vec<Relation> {
        match self {
            Self::Uuid
            | Self::OwnedById
            | Self::EditionId
            | Self::DecisionTime
            | Self::TransactionTime => vec![],
            Self::Properties(_)
            | Self::LeftToRightOrder
            | Self::RightToLeftOrder
            | Self::RecordCreatedById
            | Self::Archived => vec![Relation::EntityEditions],
            Self::EntityTypeEdge {
                edge_kind: SharedEdgeKind::IsOfType,
                path,
            } => once(Relation::Reference {
                table: ReferenceTable::EntityIsOfType,
                direction: EdgeDirection::Outgoing,
            })
            .chain(path.relations())
            .collect(),
            Self::EntityEdge {
                edge_kind: KnowledgeGraphEdgeKind::HasLeftEntity,
                path,
                direction: EdgeDirection::Outgoing,
            } if **path == EntityQueryPath::Uuid || **path == EntityQueryPath::OwnedById => {
                vec![Relation::LeftEntity]
            }
            Self::EntityEdge {
                edge_kind: KnowledgeGraphEdgeKind::HasLeftEntity,
                path,
                direction,
            } => once(Relation::Reference {
                table: ReferenceTable::EntityHasLeftEntity,
                direction: *direction,
            })
            .chain(path.relations())
            .collect(),
            Self::EntityEdge {
                edge_kind: KnowledgeGraphEdgeKind::HasRightEntity,
                path,
                direction: EdgeDirection::Outgoing,
            } if **path == EntityQueryPath::Uuid || **path == EntityQueryPath::OwnedById => {
                vec![Relation::RightEntity]
            }
            Self::EntityEdge {
                edge_kind: KnowledgeGraphEdgeKind::HasRightEntity,
                path,
                direction,
            } => once(Relation::Reference {
                table: ReferenceTable::EntityHasRightEntity,
                direction: *direction,
            })
            .chain(path.relations())
            .collect(),
        }
    }

    fn terminating_column(&self) -> Column {
        match self {
            Self::Uuid => Column::EntityTemporalMetadata(EntityTemporalMetadata::EntityUuid),
            Self::EditionId => Column::EntityTemporalMetadata(EntityTemporalMetadata::EditionId),
            Self::DecisionTime => {
                Column::EntityTemporalMetadata(EntityTemporalMetadata::DecisionTime)
            }
            Self::TransactionTime => {
                Column::EntityTemporalMetadata(EntityTemporalMetadata::TransactionTime)
            }
            Self::Archived => Column::EntityEditions(EntityEditions::Archived),
<<<<<<< HEAD
            Self::OwnedById => Column::EntityTemporalMetadata(EntityTemporalMetadata::OwnedById),
            Self::UpdatedById => Column::EntityEditions(EntityEditions::UpdatedById),
=======
            Self::OwnedById => Column::Entities(Entities::OwnedById),
            Self::RecordCreatedById => Column::EntityEditions(EntityEditions::RecordCreatedById),
>>>>>>> dc94c7f1
            Self::EntityTypeEdge { path, .. } => path.terminating_column(),
            Self::EntityEdge {
                edge_kind: KnowledgeGraphEdgeKind::HasLeftEntity,
                path,
                direction: EdgeDirection::Outgoing,
            } if **path == EntityQueryPath::Uuid => {
                Column::EntityHasLeftEntity(EntityHasLeftEntity::LeftEntityUuid)
            }
            Self::EntityEdge {
                edge_kind: KnowledgeGraphEdgeKind::HasLeftEntity,
                path,
                direction: EdgeDirection::Outgoing,
            } if **path == EntityQueryPath::OwnedById => {
                Column::EntityHasLeftEntity(EntityHasLeftEntity::LeftEntityOwnedById)
            }
            Self::EntityEdge {
                edge_kind: KnowledgeGraphEdgeKind::HasRightEntity,
                path,
                direction: EdgeDirection::Outgoing,
            } if **path == EntityQueryPath::Uuid => {
                Column::EntityHasRightEntity(EntityHasRightEntity::RightEntityUuid)
            }
            Self::EntityEdge {
                edge_kind: KnowledgeGraphEdgeKind::HasRightEntity,
                path,
                direction: EdgeDirection::Outgoing,
            } if **path == EntityQueryPath::OwnedById => {
                Column::EntityHasRightEntity(EntityHasRightEntity::RightEntityOwnedById)
            }
            Self::EntityEdge { path, .. } => path.terminating_column(),
            Self::LeftToRightOrder => Column::EntityEditions(EntityEditions::LeftToRightOrder),
            Self::RightToLeftOrder => Column::EntityEditions(EntityEditions::RightToLeftOrder),
            Self::Properties(path) => path.as_ref().map_or(
                Column::EntityEditions(EntityEditions::Properties(None)),
                |path| {
                    Column::EntityEditions(EntityEditions::Properties(Some(JsonField::JsonPath(
                        path,
                    ))))
                },
            ),
        }
    }
}<|MERGE_RESOLUTION|>--- conflicted
+++ resolved
@@ -88,13 +88,8 @@
                 Column::EntityTemporalMetadata(EntityTemporalMetadata::TransactionTime)
             }
             Self::Archived => Column::EntityEditions(EntityEditions::Archived),
-<<<<<<< HEAD
             Self::OwnedById => Column::EntityTemporalMetadata(EntityTemporalMetadata::OwnedById),
-            Self::UpdatedById => Column::EntityEditions(EntityEditions::UpdatedById),
-=======
-            Self::OwnedById => Column::Entities(Entities::OwnedById),
             Self::RecordCreatedById => Column::EntityEditions(EntityEditions::RecordCreatedById),
->>>>>>> dc94c7f1
             Self::EntityTypeEdge { path, .. } => path.terminating_column(),
             Self::EntityEdge {
                 edge_kind: KnowledgeGraphEdgeKind::HasLeftEntity,
