--- conflicted
+++ resolved
@@ -410,11 +410,7 @@
     pub fn compile_filter_expression<'f: 'p>(
         &mut self,
         expression: &'p FilterExpression<'f, R>,
-<<<<<<< HEAD
-    ) -> (Expression<'c>, ParameterType)
-=======
-    ) -> Expression
->>>>>>> ed786bf5
+    ) -> (Expression, ParameterType)
     where
         R::QueryPath<'f>: PostgresQueryPath,
     {
