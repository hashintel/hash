use std::fmt::{self, Write};

use crate::store::postgres::query::{
    expression::OrderByExpression, AliasedColumn, AliasedTable, JoinExpression, SelectExpression,
    Transpile, WhereExpression, WithExpression,
};

#[derive(Debug, PartialEq, Eq, Hash)]
pub struct SelectStatement<'p> {
    pub with: WithExpression<'p>,
    pub distinct: Vec<AliasedColumn<'p>>,
    pub selects: Vec<SelectExpression<'p>>,
    pub from: AliasedTable,
    pub joins: Vec<JoinExpression<'p>>,
    pub where_expression: WhereExpression<'p>,
    pub order_by_expression: OrderByExpression<'p>,
}

#[derive(Debug, Copy, Clone, PartialEq, Eq, Hash)]
pub enum Distinctness {
    Indistinct,
    Distinct,
}

impl Transpile for SelectStatement<'_> {
    fn transpile(&self, fmt: &mut fmt::Formatter) -> fmt::Result {
        if !self.with.is_empty() {
            self.with.transpile(fmt)?;
            fmt.write_char('\n')?;
        }

        fmt.write_str("SELECT ")?;

        if !self.distinct.is_empty() {
            fmt.write_str("DISTINCT ON(")?;

            for (idx, column) in self.distinct.iter().enumerate() {
                if idx > 0 {
                    fmt.write_str(", ")?;
                }
                column.transpile(fmt)?;
            }
            fmt.write_str(") ")?;
        }

        for (idx, condition) in self.selects.iter().enumerate() {
            if idx > 0 {
                fmt.write_str(", ")?;
            }
            condition.transpile(fmt)?;
        }
        fmt.write_str("\nFROM ")?;
        self.from.table.transpile(fmt)?;
        fmt.write_str(" AS ")?;
        self.from.transpile(fmt)?;

        for join in &self.joins {
            fmt.write_char('\n')?;
            join.transpile(fmt)?;
        }

        if !self.where_expression.is_empty() {
            fmt.write_char('\n')?;
            self.where_expression.transpile(fmt)?;
        }

        if !self.order_by_expression.is_empty() {
            fmt.write_char('\n')?;
            self.order_by_expression.transpile(fmt)?;
        }

        Ok(())
    }
}

#[cfg(test)]
mod tests {
    use std::borrow::Cow;

    use postgres_types::ToSql;
    use uuid::Uuid;

    use crate::{
        identifier::time::UnresolvedTemporalAxes,
        knowledge::{Entity, EntityQueryPath},
        ontology::{
            DataTypeQueryPath, DataTypeWithMetadata, EntityTypeQueryPath, EntityTypeWithMetadata,
            PropertyTypeQueryPath, PropertyTypeWithMetadata,
        },
        store::{
            postgres::query::{
                test_helper::trim_whitespace, Distinctness, Ordering, PostgresRecord,
                SelectCompiler,
            },
            query::{Filter, FilterExpression, JsonPath, Parameter, PathToken},
        },
    };

    fn test_compilation<'f, 'p: 'f, T: PostgresRecord + 'static>(
        compiler: &SelectCompiler<'f, 'p, T>,
        expected_statement: &'static str,
        expected_parameters: &[&'f dyn ToSql],
    ) {
        let (compiled_statement, compiled_parameters) = compiler.compile();

        assert_eq!(
            trim_whitespace(compiled_statement),
            trim_whitespace(expected_statement)
        );

        let compiled_parameters = compiled_parameters
            .iter()
            .map(|parameter| format!("{parameter:?}"))
            .collect::<Vec<_>>();
        let expected_parameters = expected_parameters
            .iter()
            .map(|parameter| format!("{parameter:?}"))
            .collect::<Vec<_>>();

        assert_eq!(compiled_parameters, expected_parameters);
    }

    #[test]
    fn asterisk() {
        let temporal_axes = UnresolvedTemporalAxes::default().resolve();
        test_compilation(
            &SelectCompiler::<DataTypeWithMetadata>::with_asterisk(&temporal_axes),
            r#"SELECT * FROM "data_types" AS "data_types_0_0_0""#,
            &[],
        );
    }

    #[test]
    fn simple_expression() {
        let temporal_axes = UnresolvedTemporalAxes::default().resolve();
        let mut compiler = SelectCompiler::<DataTypeWithMetadata>::with_asterisk(&temporal_axes);
        compiler.add_filter(&Filter::Equal(
            Some(FilterExpression::Path(DataTypeQueryPath::VersionedUri)),
            Some(FilterExpression::Parameter(Parameter::Text(Cow::Borrowed(
                "https://blockprotocol.org/@blockprotocol/types/data-type/text/v/1",
            )))),
        ));
        test_compilation(
            &compiler,
            r#"
            SELECT *
            FROM "data_types" AS "data_types_0_0_0"
            WHERE "data_types_0_0_0"."schema"->>'$id' = $1
            "#,
            &[&"https://blockprotocol.org/@blockprotocol/types/data-type/text/v/1"],
        );
    }

    #[test]
    fn specific_version() {
        let temporal_axes = UnresolvedTemporalAxes::default().resolve();
        let mut compiler = SelectCompiler::<DataTypeWithMetadata>::with_asterisk(&temporal_axes);

        let filter = Filter::All(vec![
            Filter::Equal(
                Some(FilterExpression::Path(DataTypeQueryPath::BaseUri)),
                Some(FilterExpression::Parameter(Parameter::Text(Cow::Borrowed(
                    "https://blockprotocol.org/@blockprotocol/types/data-type/text/",
                )))),
            ),
            Filter::Equal(
                Some(FilterExpression::Path(DataTypeQueryPath::Version)),
                Some(FilterExpression::Parameter(Parameter::Number(1))),
            ),
        ]);
        compiler.add_filter(&filter);

        test_compilation(
            &compiler,
            r#"
            SELECT *
            FROM "data_types" AS "data_types_0_0_0"
            INNER JOIN "ontology_id_with_metadata" AS "ontology_id_with_metadata_0_1_0"
              ON "ontology_id_with_metadata_0_1_0"."ontology_id" = "data_types_0_0_0"."ontology_id"
            WHERE ("ontology_id_with_metadata_0_1_0"."base_uri" = $1) AND ("ontology_id_with_metadata_0_1_0"."version" = $2)
            "#,
            &[
                &"https://blockprotocol.org/@blockprotocol/types/data-type/text/",
                &1,
            ],
        );
    }

    #[test]
    fn latest_version() {
        let temporal_axes = UnresolvedTemporalAxes::default().resolve();
        let mut compiler = SelectCompiler::<DataTypeWithMetadata>::with_asterisk(&temporal_axes);

        compiler.add_filter(&Filter::Equal(
            Some(FilterExpression::Path(DataTypeQueryPath::Version)),
            Some(FilterExpression::Parameter(Parameter::Text(Cow::Borrowed(
                "latest",
            )))),
        ));

        test_compilation(
            &compiler,
            r#"
            WITH "ontology_id_with_metadata" AS (SELECT *, MAX("ontology_id_with_metadata_0_0_0"."version") OVER (PARTITION BY "ontology_id_with_metadata_0_0_0"."base_uri") AS "latest_version" FROM "ontology_id_with_metadata" AS "ontology_id_with_metadata_0_0_0")
            SELECT *
            FROM "data_types" AS "data_types_0_0_0"
            INNER JOIN "ontology_id_with_metadata" AS "ontology_id_with_metadata_0_1_0"
              ON "ontology_id_with_metadata_0_1_0"."ontology_id" = "data_types_0_0_0"."ontology_id"
            WHERE "ontology_id_with_metadata_0_1_0"."version" = "ontology_id_with_metadata_0_1_0"."latest_version"
            "#,
            &[],
        );
    }

    #[test]
    fn not_latest_version() {
        let temporal_axes = UnresolvedTemporalAxes::default().resolve();
        let mut compiler = SelectCompiler::<DataTypeWithMetadata>::with_asterisk(&temporal_axes);

        compiler.add_filter(&Filter::NotEqual(
            Some(FilterExpression::Path(DataTypeQueryPath::Version)),
            Some(FilterExpression::Parameter(Parameter::Text(Cow::Borrowed(
                "latest",
            )))),
        ));

        test_compilation(
            &compiler,
            r#"
            WITH "ontology_id_with_metadata" AS (SELECT *, MAX("ontology_id_with_metadata_0_0_0"."version") OVER (PARTITION BY "ontology_id_with_metadata_0_0_0"."base_uri") AS "latest_version" FROM "ontology_id_with_metadata" AS "ontology_id_with_metadata_0_0_0")
            SELECT *
            FROM "data_types" AS "data_types_0_0_0"
            INNER JOIN "ontology_id_with_metadata" AS "ontology_id_with_metadata_0_1_0"
              ON "ontology_id_with_metadata_0_1_0"."ontology_id" = "data_types_0_0_0"."ontology_id"
            WHERE "ontology_id_with_metadata_0_1_0"."version" != "ontology_id_with_metadata_0_1_0"."latest_version"
            "#,
            &[],
        );
    }

    #[test]
    fn property_type_by_referenced_data_types() {
        let temporal_axes = UnresolvedTemporalAxes::default().resolve();
        let mut compiler =
            SelectCompiler::<PropertyTypeWithMetadata>::with_asterisk(&temporal_axes);

        compiler.add_filter(&Filter::Equal(
            Some(FilterExpression::Path(PropertyTypeQueryPath::DataTypes(
                DataTypeQueryPath::Title,
            ))),
            Some(FilterExpression::Parameter(Parameter::Text(Cow::Borrowed(
                "Text",
            )))),
        ));

        test_compilation(
            &compiler,
            r#"
            SELECT *
            FROM "property_types" AS "property_types_0_0_0"
            INNER JOIN "property_type_data_type_references" AS "property_type_data_type_references_0_1_0"
              ON "property_type_data_type_references_0_1_0"."source_property_type_ontology_id" = "property_types_0_0_0"."ontology_id"
            INNER JOIN "data_types" AS "data_types_0_2_0"
              ON "data_types_0_2_0"."ontology_id" = "property_type_data_type_references_0_1_0"."target_data_type_ontology_id"
            WHERE "data_types_0_2_0"."schema"->>'title' = $1
            "#,
            &[&"Text"],
        );

        let filter = Filter::All(vec![
            Filter::Equal(
                Some(FilterExpression::Path(PropertyTypeQueryPath::DataTypes(
                    DataTypeQueryPath::BaseUri,
                ))),
                Some(FilterExpression::Parameter(Parameter::Text(Cow::Borrowed(
                    "https://blockprotocol.org/@blockprotocol/types/data-type/text/",
                )))),
            ),
            Filter::Equal(
                Some(FilterExpression::Path(PropertyTypeQueryPath::DataTypes(
                    DataTypeQueryPath::Version,
                ))),
                Some(FilterExpression::Parameter(Parameter::Number(1))),
            ),
        ]);
        compiler.add_filter(&filter);

        test_compilation(
            &compiler,
            r#"
            SELECT *
            FROM "property_types" AS "property_types_0_0_0"
            INNER JOIN "property_type_data_type_references" AS "property_type_data_type_references_0_1_0"
              ON "property_type_data_type_references_0_1_0"."source_property_type_ontology_id" = "property_types_0_0_0"."ontology_id"
            INNER JOIN "data_types" AS "data_types_0_2_0"
              ON "data_types_0_2_0"."ontology_id" = "property_type_data_type_references_0_1_0"."target_data_type_ontology_id"
            INNER JOIN "property_type_data_type_references" AS "property_type_data_type_references_1_1_0"
              ON "property_type_data_type_references_1_1_0"."source_property_type_ontology_id" = "property_types_0_0_0"."ontology_id"
            INNER JOIN "ontology_id_with_metadata" AS "ontology_id_with_metadata_1_3_0"
              ON "ontology_id_with_metadata_1_3_0"."ontology_id" = "property_type_data_type_references_1_1_0"."target_data_type_ontology_id"
            WHERE "data_types_0_2_0"."schema"->>'title' = $1
              AND ("ontology_id_with_metadata_1_3_0"."base_uri" = $2) AND ("ontology_id_with_metadata_1_3_0"."version" = $3)
            "#,
            &[
                &"Text",
                &"https://blockprotocol.org/@blockprotocol/types/data-type/text/",
                &1,
            ],
        );
    }

    #[test]
    fn property_type_by_referenced_property_types() {
        let temporal_axes = UnresolvedTemporalAxes::default().resolve();
        let mut compiler =
            SelectCompiler::<PropertyTypeWithMetadata>::with_asterisk(&temporal_axes);

        let filter = Filter::Equal(
            Some(FilterExpression::Path(
                PropertyTypeQueryPath::PropertyTypes(Box::new(PropertyTypeQueryPath::Title)),
            )),
            Some(FilterExpression::Parameter(Parameter::Text(Cow::Borrowed(
                "Text",
            )))),
        );
        compiler.add_filter(&filter);

        test_compilation(
            &compiler,
            r#"
            SELECT *
            FROM "property_types" AS "property_types_0_0_0"
            INNER JOIN "property_type_property_type_references" AS "property_type_property_type_references_0_1_0"
              ON "property_type_property_type_references_0_1_0"."source_property_type_ontology_id" = "property_types_0_0_0"."ontology_id"
            INNER JOIN "property_types" AS "property_types_0_2_0"
              ON "property_types_0_2_0"."ontology_id" = "property_type_property_type_references_0_1_0"."target_property_type_ontology_id"
            WHERE "property_types_0_2_0"."schema"->>'title' = $1
            "#,
            &[&"Text"],
        );
    }

    #[test]
    fn entity_type_by_referenced_property_types() {
        let temporal_axes = UnresolvedTemporalAxes::default().resolve();
        let mut compiler = SelectCompiler::<EntityTypeWithMetadata>::with_asterisk(&temporal_axes);

        let filter = Filter::Equal(
            Some(FilterExpression::Path(EntityTypeQueryPath::Properties(
                PropertyTypeQueryPath::Title,
            ))),
            Some(FilterExpression::Parameter(Parameter::Text(Cow::Borrowed(
                "Name",
            )))),
        );
        compiler.add_filter(&filter);

        test_compilation(
            &compiler,
            r#"
            SELECT *
            FROM "entity_types" AS "entity_types_0_0_0"
            INNER JOIN "entity_type_property_type_references" AS "entity_type_property_type_references_0_1_0"
              ON "entity_type_property_type_references_0_1_0"."source_entity_type_ontology_id" = "entity_types_0_0_0"."ontology_id"
            INNER JOIN "property_types" AS "property_types_0_2_0"
              ON "property_types_0_2_0"."ontology_id" = "entity_type_property_type_references_0_1_0"."target_property_type_ontology_id"
            WHERE "property_types_0_2_0"."schema"->>'title' = $1
            "#,
            &[&"Name"],
        );
    }

    #[test]
    fn entity_type_by_referenced_link_types() {
        let temporal_axes = UnresolvedTemporalAxes::default().resolve();
        let mut compiler = SelectCompiler::<EntityTypeWithMetadata>::with_asterisk(&temporal_axes);

        let filter = Filter::Equal(
            Some(FilterExpression::Path(EntityTypeQueryPath::Links(
                Box::new(EntityTypeQueryPath::Links(Box::new(
                    EntityTypeQueryPath::Title,
                ))),
            ))),
            Some(FilterExpression::Parameter(Parameter::Text(Cow::Borrowed(
                "Friend Of",
            )))),
        );
        compiler.add_filter(&filter);

        test_compilation(
            &compiler,
            r#"
            SELECT *
            FROM "entity_types" AS "entity_types_0_0_0"
            INNER JOIN "entity_type_entity_type_references" AS "entity_type_entity_type_references_0_1_0"
              ON "entity_type_entity_type_references_0_1_0"."source_entity_type_ontology_id" = "entity_types_0_0_0"."ontology_id"
            INNER JOIN "entity_types" AS "entity_types_0_2_0"
              ON "entity_types_0_2_0"."ontology_id" = "entity_type_entity_type_references_0_1_0"."target_entity_type_ontology_id"
            INNER JOIN "entity_type_entity_type_references" AS "entity_type_entity_type_references_0_3_0"
              ON "entity_type_entity_type_references_0_3_0"."source_entity_type_ontology_id" = "entity_types_0_2_0"."ontology_id"
            INNER JOIN "entity_types" AS "entity_types_0_4_0"
              ON "entity_types_0_4_0"."ontology_id" = "entity_type_entity_type_references_0_3_0"."target_entity_type_ontology_id"
            WHERE jsonb_extract_path("entity_types_0_0_0"."schema", 'links', "entity_types_0_2_0"."schema"->>'$id') IS NOT NULL
              AND jsonb_extract_path("entity_types_0_2_0"."schema", 'links', "entity_types_0_4_0"."schema"->>'$id') IS NOT NULL
              AND "entity_types_0_4_0"."schema"->>'title' = $1
            "#,
            &[&"Friend Of"],
        );
    }

    #[test]
    fn entity_type_by_inheritance() {
        let temporal_axes = UnresolvedTemporalAxes::default().resolve();
        let mut compiler = SelectCompiler::<EntityTypeWithMetadata>::with_asterisk(&temporal_axes);

        let filter = Filter::Equal(
            Some(FilterExpression::Path(EntityTypeQueryPath::InheritsFrom(
                Box::new(EntityTypeQueryPath::BaseUri),
            ))),
            Some(FilterExpression::Parameter(Parameter::Text(Cow::Borrowed(
                "https://blockprotocol.org/@blockprotocol/types/entity-type/link/",
            )))),
        );
        compiler.add_filter(&filter);

        test_compilation(
            &compiler,
            r#"
            SELECT *
            FROM "entity_types" AS "entity_types_0_0_0"
            INNER JOIN "entity_type_entity_type_references" AS "entity_type_entity_type_references_0_1_0"
              ON "entity_type_entity_type_references_0_1_0"."source_entity_type_ontology_id" = "entity_types_0_0_0"."ontology_id"
            INNER JOIN "entity_types" AS "entity_types_0_2_0"
              ON "entity_types_0_2_0"."ontology_id" = "entity_type_entity_type_references_0_1_0"."target_entity_type_ontology_id"
            INNER JOIN "ontology_id_with_metadata" AS "ontology_id_with_metadata_0_3_0"
              ON "ontology_id_with_metadata_0_3_0"."ontology_id" = "entity_types_0_2_0"."ontology_id"
            WHERE jsonb_contains("entity_types_0_0_0"."schema"->'allOf', jsonb_build_array(jsonb_build_object('$ref', "entity_types_0_2_0"."schema"->>'$id'))) IS NOT NULL
              AND "ontology_id_with_metadata_0_3_0"."base_uri" = $1
            "#,
            &[&"https://blockprotocol.org/@blockprotocol/types/entity-type/link/"],
        );
    }

    #[test]
    fn entity_simple_query() {
        let temporal_axes = UnresolvedTemporalAxes::default().resolve();
        let pinned_timestamp = temporal_axes.pinned_timestamp();
        let mut compiler = SelectCompiler::<Entity>::with_asterisk(&temporal_axes);

        let filter = Filter::Equal(
            Some(FilterExpression::Path(EntityQueryPath::Uuid)),
            Some(FilterExpression::Parameter(Parameter::Text(Cow::Borrowed(
                "12345678-ABCD-4321-5678-ABCD5555DCBA",
            )))),
        );
        compiler.add_filter(&filter);

        test_compilation(
            &compiler,
            r#"
            SELECT *
            FROM "entities" AS "entities_0_0_0"
            WHERE "entities_0_0_0"."transaction_time" @> $1::TIMESTAMPTZ
              AND "entities_0_0_0"."decision_time" && $2
              AND "entities_0_0_0"."entity_uuid" = $3
            "#,
            &[
                &pinned_timestamp,
                &temporal_axes.variable_interval(),
                &"12345678-ABCD-4321-5678-ABCD5555DCBA",
            ],
        );
    }

    #[test]
    fn entity_with_manual_selection() {
        let temporal_axes = UnresolvedTemporalAxes::default().resolve();
        let pinned_timestamp = temporal_axes.pinned_timestamp();
        let mut compiler = SelectCompiler::<Entity>::new(&temporal_axes);
        compiler.add_distinct_selection_with_ordering(
            &EntityQueryPath::Uuid,
            Distinctness::Distinct,
            Some(Ordering::Ascending),
        );
        compiler.add_distinct_selection_with_ordering(
            &EntityQueryPath::DecisionTime,
            Distinctness::Distinct,
            Some(Ordering::Descending),
        );
        compiler.add_selection_path(&EntityQueryPath::Properties(None));

        let filter = Filter::Equal(
            Some(FilterExpression::Path(EntityQueryPath::UpdatedById)),
            Some(FilterExpression::Parameter(Parameter::Uuid(Uuid::nil()))),
        );
        compiler.add_filter(&filter);

        test_compilation(
            &compiler,
            r#"
            SELECT
                DISTINCT ON("entities_0_0_0"."entity_uuid", "entities_0_0_0"."decision_time")
                "entities_0_0_0"."entity_uuid",
                "entities_0_0_0"."decision_time",
                "entities_0_0_0"."properties"
            FROM "entities" AS "entities_0_0_0"
            WHERE "entities_0_0_0"."transaction_time" @> $1::TIMESTAMPTZ
              AND "entities_0_0_0"."decision_time" && $2
              AND "entities_0_0_0"."record_created_by_id" = $3
            ORDER BY "entities_0_0_0"."entity_uuid" ASC,
                     "entities_0_0_0"."decision_time" DESC
            "#,
            &[
                &pinned_timestamp,
                &temporal_axes.variable_interval(),
                &Uuid::nil(),
            ],
        );
    }

    #[test]
    fn entity_property_query() {
        let temporal_axes = UnresolvedTemporalAxes::default().resolve();
        let pinned_timestamp = temporal_axes.pinned_timestamp();
        let mut compiler = SelectCompiler::<Entity>::with_asterisk(&temporal_axes);
        let json_path = JsonPath::from_path_tokens(vec![PathToken::Field(Cow::Borrowed(
            r#"$."https://blockprotocol.org/@alice/types/property-type/name/""#,
        ))]);

        let filter = Filter::Equal(
            Some(FilterExpression::Path(EntityQueryPath::Properties(Some(
                json_path.clone(),
            )))),
            Some(FilterExpression::Parameter(Parameter::Text(Cow::Borrowed(
                "Bob",
            )))),
        );
        compiler.add_filter(&filter);

        test_compilation(
            &compiler,
            r#"
            SELECT *
            FROM "entities" AS "entities_0_0_0"
            WHERE "entities_0_0_0"."transaction_time" @> $2::TIMESTAMPTZ
              AND "entities_0_0_0"."decision_time" && $3
              AND jsonb_path_query_first("entities_0_0_0"."properties", $1::text::jsonpath) = $4
            "#,
            &[
                &json_path,
                &pinned_timestamp,
                &temporal_axes.variable_interval(),
                &"Bob",
            ],
        );
    }

    #[test]
    fn entity_property_null_query() {
        let temporal_axes = UnresolvedTemporalAxes::default().resolve();
        let pinned_timestamp = temporal_axes.pinned_timestamp();
        let mut compiler = SelectCompiler::<Entity>::with_asterisk(&temporal_axes);
        let json_path = JsonPath::from_path_tokens(vec![PathToken::Field(Cow::Borrowed(
            r#"$."https://blockprotocol.org/@alice/types/property-type/name/""#,
        ))]);

        let filter = Filter::Equal(
            Some(FilterExpression::Path(EntityQueryPath::Properties(Some(
                json_path.clone(),
            )))),
            None,
        );
        compiler.add_filter(&filter);

        test_compilation(
            &compiler,
            r#"
            SELECT *
            FROM "entities" AS "entities_0_0_0"
            WHERE "entities_0_0_0"."transaction_time" @> $2::TIMESTAMPTZ
              AND "entities_0_0_0"."decision_time" && $3
              AND jsonb_path_query_first("entities_0_0_0"."properties", $1::text::jsonpath) IS NULL
            "#,
            &[
                &json_path,
                &pinned_timestamp,
                &temporal_axes.variable_interval(),
            ],
        );
    }

    #[test]
    fn entity_outgoing_link_query() {
        let temporal_axes = UnresolvedTemporalAxes::default().resolve();
        let pinned_timestamp = temporal_axes.pinned_timestamp();
        let mut compiler = SelectCompiler::<Entity>::with_asterisk(&temporal_axes);

        let filter = Filter::Equal(
            Some(FilterExpression::Path(EntityQueryPath::OutgoingLinks(
                Box::new(EntityQueryPath::RightEntity(Box::new(
                    EntityQueryPath::EditionId,
                ))),
            ))),
            Some(FilterExpression::Parameter(Parameter::Number(10))),
        );
        compiler.add_filter(&filter);

        test_compilation(
            &compiler,
            r#"
            SELECT *
            FROM "entities" AS "entities_0_0_0"
            LEFT OUTER JOIN "entities" AS "entities_0_1_0"
              ON "entities_0_1_0"."left_entity_uuid" = "entities_0_0_0"."entity_uuid"
            RIGHT OUTER JOIN "entities" AS "entities_0_2_0"
              ON "entities_0_2_0"."entity_uuid" = "entities_0_1_0"."right_entity_uuid"
            WHERE "entities_0_0_0"."transaction_time" @> $1::TIMESTAMPTZ
              AND "entities_0_0_0"."decision_time" && $2
              AND "entities_0_1_0"."transaction_time" @> $1::TIMESTAMPTZ
              AND "entities_0_1_0"."decision_time" && $2
              AND "entities_0_2_0"."transaction_time" @> $1::TIMESTAMPTZ
              AND "entities_0_2_0"."decision_time" && $2
              AND "entities_0_2_0"."entity_edition_id" = $3
            "#,
<<<<<<< HEAD
            &[&pinned_timestamp, &temporal_axes.variable_interval(), &10.0],
=======
            &[&kernel, &time_projection.image(), &10],
>>>>>>> 58dd24b4
        );
    }

    #[test]
    fn entity_incoming_link_query() {
        let temporal_axes = UnresolvedTemporalAxes::default().resolve();
        let pinned_timestamp = temporal_axes.pinned_timestamp();
        let mut compiler = SelectCompiler::<Entity>::with_asterisk(&temporal_axes);

        let filter = Filter::Equal(
            Some(FilterExpression::Path(EntityQueryPath::IncomingLinks(
                Box::new(EntityQueryPath::LeftEntity(Box::new(
                    EntityQueryPath::EditionId,
                ))),
            ))),
            Some(FilterExpression::Parameter(Parameter::Number(10))),
        );
        compiler.add_filter(&filter);

        test_compilation(
            &compiler,
            r#"
            SELECT *
            FROM "entities" AS "entities_0_0_0"
            LEFT OUTER JOIN "entities" AS "entities_0_1_0"
              ON "entities_0_1_0"."right_entity_uuid" = "entities_0_0_0"."entity_uuid"
            RIGHT OUTER JOIN "entities" AS "entities_0_2_0"
              ON "entities_0_2_0"."entity_uuid" = "entities_0_1_0"."left_entity_uuid"
            WHERE "entities_0_0_0"."transaction_time" @> $1::TIMESTAMPTZ
              AND "entities_0_0_0"."decision_time" && $2
              AND "entities_0_1_0"."transaction_time" @> $1::TIMESTAMPTZ
              AND "entities_0_1_0"."decision_time" && $2
              AND "entities_0_2_0"."transaction_time" @> $1::TIMESTAMPTZ
              AND "entities_0_2_0"."decision_time" && $2
              AND "entities_0_2_0"."entity_edition_id" = $3
            "#,
<<<<<<< HEAD
            &[&pinned_timestamp, &temporal_axes.variable_interval(), &10.0],
=======
            &[&kernel, &time_projection.image(), &10],
>>>>>>> 58dd24b4
        );
    }

    #[test]
    fn link_entity_left_right_id() {
        let temporal_axes = UnresolvedTemporalAxes::default().resolve();
        let pinned_timestamp = temporal_axes.pinned_timestamp();
        let mut compiler = SelectCompiler::<Entity>::with_asterisk(&temporal_axes);

        let filter = Filter::All(vec![
            Filter::Equal(
                Some(FilterExpression::Path(EntityQueryPath::LeftEntity(
                    Box::new(EntityQueryPath::Uuid),
                ))),
                Some(FilterExpression::Parameter(Parameter::Uuid(Uuid::nil()))),
            ),
            Filter::Equal(
                Some(FilterExpression::Path(EntityQueryPath::LeftEntity(
                    Box::new(EntityQueryPath::OwnedById),
                ))),
                Some(FilterExpression::Parameter(Parameter::Uuid(Uuid::nil()))),
            ),
            Filter::Equal(
                Some(FilterExpression::Path(EntityQueryPath::RightEntity(
                    Box::new(EntityQueryPath::Uuid),
                ))),
                Some(FilterExpression::Parameter(Parameter::Uuid(Uuid::nil()))),
            ),
            Filter::Equal(
                Some(FilterExpression::Path(EntityQueryPath::RightEntity(
                    Box::new(EntityQueryPath::OwnedById),
                ))),
                Some(FilterExpression::Parameter(Parameter::Uuid(Uuid::nil()))),
            ),
        ]);
        compiler.add_filter(&filter);

        test_compilation(
            &compiler,
            r#"
            SELECT *
            FROM "entities" AS "entities_0_0_0"
            WHERE "entities_0_0_0"."transaction_time" @> $1::TIMESTAMPTZ
              AND "entities_0_0_0"."decision_time" && $2
              AND ("entities_0_0_0"."left_entity_uuid" = $3)
              AND ("entities_0_0_0"."left_owned_by_id" = $4)
              AND ("entities_0_0_0"."right_entity_uuid" = $5)
              AND ("entities_0_0_0"."right_owned_by_id" = $6)
            "#,
            &[
                &pinned_timestamp,
                &temporal_axes.variable_interval(),
                &Uuid::nil(),
                &Uuid::nil(),
                &Uuid::nil(),
                &Uuid::nil(),
            ],
        );
    }

    #[test]
    fn filter_left_and_right() {
        let temporal_axes = UnresolvedTemporalAxes::default().resolve();
        let pinned_timestamp = temporal_axes.pinned_timestamp();
        let mut compiler = SelectCompiler::<Entity>::with_asterisk(&temporal_axes);

        let filter = Filter::All(vec![
            Filter::Equal(
                Some(FilterExpression::Path(EntityQueryPath::LeftEntity(
                    Box::new(EntityQueryPath::Type(EntityTypeQueryPath::BaseUri)),
                ))),
                Some(FilterExpression::Parameter(Parameter::Text(Cow::Borrowed(
                    "https://example.com/@example-org/types/entity-type/address",
                )))),
            ),
            Filter::Equal(
                Some(FilterExpression::Path(EntityQueryPath::RightEntity(
                    Box::new(EntityQueryPath::Type(EntityTypeQueryPath::BaseUri)),
                ))),
                Some(FilterExpression::Parameter(Parameter::Text(Cow::Borrowed(
                    "https://example.com/@example-org/types/entity-type/name",
                )))),
            ),
        ]);
        compiler.add_filter(&filter);

        test_compilation(
            &compiler,
            r#"
             SELECT *
             FROM "entities" AS "entities_0_0_0"
             RIGHT OUTER JOIN "entities" AS "entities_0_1_0" ON "entities_0_1_0"."entity_uuid" = "entities_0_0_0"."left_entity_uuid"
             INNER JOIN "ontology_id_with_metadata" AS "ontology_id_with_metadata_0_3_0" ON "ontology_id_with_metadata_0_3_0"."ontology_id" = "entities_0_1_0"."entity_type_ontology_id"
             RIGHT OUTER JOIN "entities" AS "entities_0_1_1" ON "entities_0_1_1"."entity_uuid" = "entities_0_0_0"."right_entity_uuid"
             INNER JOIN "ontology_id_with_metadata" AS "ontology_id_with_metadata_0_3_1" ON "ontology_id_with_metadata_0_3_1"."ontology_id" = "entities_0_1_1"."entity_type_ontology_id"
             WHERE "entities_0_0_0"."transaction_time" @> $1::TIMESTAMPTZ AND "entities_0_0_0"."decision_time" && $2
               AND "entities_0_1_0"."transaction_time" @> $1::TIMESTAMPTZ AND "entities_0_1_0"."decision_time" && $2
               AND "entities_0_1_1"."transaction_time" @> $1::TIMESTAMPTZ AND "entities_0_1_1"."decision_time" && $2
               AND ("ontology_id_with_metadata_0_3_0"."base_uri" = $3)
               AND ("ontology_id_with_metadata_0_3_1"."base_uri" = $4)
            "#,
            &[
                &pinned_timestamp,
                &temporal_axes.variable_interval(),
                &"https://example.com/@example-org/types/entity-type/address",
                &"https://example.com/@example-org/types/entity-type/name",
            ],
        );
    }

    mod predefined {
        use type_system::uri::{BaseUri, VersionedUri};

        use super::*;
        use crate::{
            identifier::{
                account::AccountId, knowledge::EntityId, ontology::OntologyTypeVersion,
                OntologyTypeVertexId,
            },
            knowledge::EntityUuid,
            provenance::OwnedById,
        };

        #[test]
        fn for_versioned_uri() {
            let uri = VersionedUri {
                base_uri: BaseUri::new(
                    "https://blockprotocol.org/@blockprotocol/types/data-type/text/".to_owned(),
                )
                .expect("invalid base uri"),
                version: 1,
            };

            let temporal_axes = UnresolvedTemporalAxes::default().resolve();
            let mut compiler =
                SelectCompiler::<DataTypeWithMetadata>::with_asterisk(&temporal_axes);

            let filter = Filter::for_versioned_uri(&uri);
            compiler.add_filter(&filter);

            test_compilation(
                &compiler,
                r#"
                SELECT *
                FROM "data_types" AS "data_types_0_0_0"
                INNER JOIN "ontology_id_with_metadata" AS "ontology_id_with_metadata_0_1_0"
                  ON "ontology_id_with_metadata_0_1_0"."ontology_id" = "data_types_0_0_0"."ontology_id"
                WHERE ("ontology_id_with_metadata_0_1_0"."base_uri" = $1) AND ("ontology_id_with_metadata_0_1_0"."version" = $2)
                "#,
                &[
                    &uri.base_uri.as_str(),
                    &OntologyTypeVersion::new(uri.version),
                ],
            );
        }

        #[test]
        fn for_ontology_type_record_id() {
            let uri = OntologyTypeVertexId {
                base_id: BaseUri::new(
                    "https://blockprotocol.org/@blockprotocol/types/data-type/text/".to_owned(),
                )
                .expect("invalid base uri"),
                version: OntologyTypeVersion::new(1),
            };

            let temporal_axes = UnresolvedTemporalAxes::default().resolve();
            let mut compiler =
                SelectCompiler::<DataTypeWithMetadata>::with_asterisk(&temporal_axes);

            let filter = Filter::for_ontology_type_vertex_id(&uri);
            compiler.add_filter(&filter);

            test_compilation(
                &compiler,
                r#"
                SELECT *
                FROM "data_types" AS "data_types_0_0_0"
                INNER JOIN "ontology_id_with_metadata" AS "ontology_id_with_metadata_0_1_0"
                  ON "ontology_id_with_metadata_0_1_0"."ontology_id" = "data_types_0_0_0"."ontology_id"
                WHERE ("ontology_id_with_metadata_0_1_0"."base_uri" = $1) AND ("ontology_id_with_metadata_0_1_0"."version" = $2)
                "#,
                &[&uri.base_id.as_str(), &uri.version],
            );
        }

        #[test]
        fn for_entity_by_entity_id() {
            let entity_id = EntityId {
                owned_by_id: OwnedById::new(AccountId::new(Uuid::new_v4())),
                entity_uuid: EntityUuid::new(Uuid::new_v4()),
            };

            let temporal_axes = UnresolvedTemporalAxes::default().resolve();
            let pinned_timestamp = temporal_axes.pinned_timestamp();
            let mut compiler = SelectCompiler::<Entity>::with_asterisk(&temporal_axes);

            let filter = Filter::for_entity_by_entity_id(entity_id);
            compiler.add_filter(&filter);

            test_compilation(
                &compiler,
                r#"
                SELECT *
                FROM "entities" AS "entities_0_0_0"
                WHERE "entities_0_0_0"."transaction_time" @> $1::TIMESTAMPTZ
                  AND "entities_0_0_0"."decision_time" && $2
                  AND ("entities_0_0_0"."owned_by_id" = $3)
                  AND ("entities_0_0_0"."entity_uuid" = $4)
                "#,
                &[
                    &pinned_timestamp,
                    &temporal_axes.variable_interval(),
                    &entity_id.owned_by_id.as_uuid(),
                    &entity_id.entity_uuid.as_uuid(),
                ],
            );
        }

        #[test]
        fn for_incoming_link_by_source_entity_id() {
            let entity_id = EntityId {
                owned_by_id: OwnedById::new(AccountId::new(Uuid::new_v4())),
                entity_uuid: EntityUuid::new(Uuid::new_v4()),
            };

            let temporal_axes = UnresolvedTemporalAxes::default().resolve();
            let pinned_timestamp = temporal_axes.pinned_timestamp();
            let mut compiler = SelectCompiler::<Entity>::with_asterisk(&temporal_axes);

            let filter = Filter::for_incoming_link_by_source_entity_id(entity_id);
            compiler.add_filter(&filter);

            test_compilation(
                &compiler,
                r#"
                SELECT *
                FROM "entities" AS "entities_0_0_0"
                WHERE "entities_0_0_0"."transaction_time" @> $1::TIMESTAMPTZ
                  AND "entities_0_0_0"."decision_time" && $2
                  AND ("entities_0_0_0"."right_owned_by_id" = $3)
                  AND ("entities_0_0_0"."right_entity_uuid" = $4)
                "#,
                &[
                    &pinned_timestamp,
                    &temporal_axes.variable_interval(),
                    &entity_id.owned_by_id.as_uuid(),
                    &entity_id.entity_uuid.as_uuid(),
                ],
            );
        }

        #[test]
        fn for_outgoing_link_by_source_entity_id() {
            let entity_id = EntityId {
                owned_by_id: OwnedById::new(AccountId::new(Uuid::new_v4())),
                entity_uuid: EntityUuid::new(Uuid::new_v4()),
            };

            let temporal_axes = UnresolvedTemporalAxes::default().resolve();
            let pinned_timestamp = temporal_axes.pinned_timestamp();
            let mut compiler = SelectCompiler::<Entity>::with_asterisk(&temporal_axes);

            let filter = Filter::for_outgoing_link_by_source_entity_id(entity_id);
            compiler.add_filter(&filter);

            test_compilation(
                &compiler,
                r#"
                SELECT *
                FROM "entities" AS "entities_0_0_0"
                WHERE "entities_0_0_0"."transaction_time" @> $1::TIMESTAMPTZ
                  AND "entities_0_0_0"."decision_time" && $2
                  AND ("entities_0_0_0"."left_owned_by_id" = $3)
                  AND ("entities_0_0_0"."left_entity_uuid" = $4)
                "#,
                &[
                    &pinned_timestamp,
                    &temporal_axes.variable_interval(),
                    &entity_id.owned_by_id.as_uuid(),
                    &entity_id.entity_uuid.as_uuid(),
                ],
            );
        }

        #[test]
        fn for_left_entity_by_entity_id() {
            let entity_id = EntityId {
                owned_by_id: OwnedById::new(AccountId::new(Uuid::new_v4())),
                entity_uuid: EntityUuid::new(Uuid::new_v4()),
            };

            let temporal_axes = UnresolvedTemporalAxes::default().resolve();
            let pinned_timestamp = temporal_axes.pinned_timestamp();
            let mut compiler = SelectCompiler::<Entity>::with_asterisk(&temporal_axes);

            let filter = Filter::for_left_entity_by_entity_id(entity_id);
            compiler.add_filter(&filter);

            test_compilation(
                &compiler,
                r#"
                SELECT *
                FROM "entities" AS "entities_0_0_0"
                LEFT OUTER JOIN "entities" AS "entities_0_1_0"
                  ON "entities_0_1_0"."left_entity_uuid" = "entities_0_0_0"."entity_uuid"
                WHERE "entities_0_0_0"."transaction_time" @> $1::TIMESTAMPTZ
                  AND "entities_0_0_0"."decision_time" && $2
                  AND "entities_0_1_0"."transaction_time" @> $1::TIMESTAMPTZ
                  AND "entities_0_1_0"."decision_time" && $2
                  AND ("entities_0_1_0"."owned_by_id" = $3)
                  AND ("entities_0_1_0"."entity_uuid" = $4)
                "#,
                &[
                    &pinned_timestamp,
                    &temporal_axes.variable_interval(),
                    &entity_id.owned_by_id.as_uuid(),
                    &entity_id.entity_uuid.as_uuid(),
                ],
            );
        }

        #[test]
        fn for_right_entity_by_entity_id() {
            let entity_id = EntityId {
                owned_by_id: OwnedById::new(AccountId::new(Uuid::new_v4())),
                entity_uuid: EntityUuid::new(Uuid::new_v4()),
            };

            let temporal_axes = UnresolvedTemporalAxes::default().resolve();
            let pinned_timestamp = temporal_axes.pinned_timestamp();
            let mut compiler = SelectCompiler::<Entity>::with_asterisk(&temporal_axes);

            let filter = Filter::for_right_entity_by_entity_id(entity_id);
            compiler.add_filter(&filter);

            test_compilation(
                &compiler,
                r#"
                SELECT *
                FROM "entities" AS "entities_0_0_0"
                LEFT OUTER JOIN "entities" AS "entities_0_1_0"
                  ON "entities_0_1_0"."right_entity_uuid" = "entities_0_0_0"."entity_uuid"
                WHERE "entities_0_0_0"."transaction_time" @> $1::TIMESTAMPTZ
                  AND "entities_0_0_0"."decision_time" && $2
                  AND "entities_0_1_0"."transaction_time" @> $1::TIMESTAMPTZ
                  AND "entities_0_1_0"."decision_time" && $2
                  AND ("entities_0_1_0"."owned_by_id" = $3)
                  AND ("entities_0_1_0"."entity_uuid" = $4)
                "#,
                &[
                    &pinned_timestamp,
                    &temporal_axes.variable_interval(),
                    &entity_id.owned_by_id.as_uuid(),
                    &entity_id.entity_uuid.as_uuid(),
                ],
            );
        }
    }
}<|MERGE_RESOLUTION|>--- conflicted
+++ resolved
@@ -622,11 +622,7 @@
               AND "entities_0_2_0"."decision_time" && $2
               AND "entities_0_2_0"."entity_edition_id" = $3
             "#,
-<<<<<<< HEAD
-            &[&pinned_timestamp, &temporal_axes.variable_interval(), &10.0],
-=======
-            &[&kernel, &time_projection.image(), &10],
->>>>>>> 58dd24b4
+            &[&pinned_timestamp, &temporal_axes.variable_interval(), &10],
         );
     }
 
@@ -663,11 +659,7 @@
               AND "entities_0_2_0"."decision_time" && $2
               AND "entities_0_2_0"."entity_edition_id" = $3
             "#,
-<<<<<<< HEAD
-            &[&pinned_timestamp, &temporal_axes.variable_interval(), &10.0],
-=======
-            &[&kernel, &time_projection.image(), &10],
->>>>>>> 58dd24b4
+            &[&pinned_timestamp, &temporal_axes.variable_interval(), &10],
         );
     }
 
