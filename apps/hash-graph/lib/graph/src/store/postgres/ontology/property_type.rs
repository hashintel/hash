--- conflicted
+++ resolved
@@ -5,13 +5,8 @@
 use type_system::PropertyType;
 
 use crate::{
-<<<<<<< HEAD
-    ontology::{OntologyElementMetadata, OntologyTypeWithMetadata, PropertyTypeWithMetadata},
+    ontology::{DataTypeWithMetadata, OntologyElementMetadata, PropertyTypeWithMetadata},
     provenance::RecordCreatedById,
-=======
-    ontology::{DataTypeWithMetadata, OntologyElementMetadata, PropertyTypeWithMetadata},
-    provenance::UpdatedById,
->>>>>>> f828815a
     store::{
         crud::Read, postgres::TraversalContext, query::Filter, AsClient, InsertionError,
         PostgresStore, PropertyTypeStore, QueryError, Record, UpdateError,
