use std::{
    collections::{HashMap, HashSet},
    str::FromStr,
};

use async_trait::async_trait;
use authorization::{
    backend::ModifyRelationshipOperation,
    schema::{
        EntityTypeGeneralViewerSubject, EntityTypeId, EntityTypeOwnerSubject, EntityTypePermission,
        EntityTypeRelationAndSubject, EntityTypeSubjectSet, WebPermission,
    },
    zanzibar::{Consistency, Zookie},
    AuthorizationApi,
};
use error_stack::{ensure, Report, Result, ResultExt};
use futures::TryStreamExt;
use graph_types::{
    account::AccountId,
    ontology::{
        EntityTypeMetadata, EntityTypeWithMetadata, OntologyTemporalMetadata, OntologyTypeRecordId,
        PartialCustomOntologyMetadata, PartialEntityTypeMetadata,
    },
    provenance::{ProvenanceMetadata, RecordArchivedById, RecordCreatedById},
    web::WebId,
};
use temporal_versioning::RightBoundedTemporalInterval;
use type_system::{
    raw,
    url::{BaseUrl, VersionedUrl},
    EntityType,
};
use uuid::Uuid;

#[cfg(hash_graph_test_environment)]
use crate::store::error::DeletionError;
use crate::{
    ontology::EntityTypeQueryPath,
    store::{
        crud::Read,
        postgres::{
            ontology::{read::OntologyTypeTraversalData, OntologyId},
            query::ReferenceTable,
            OntologyTypeSubject, TraversalContext,
        },
        query::{Filter, FilterExpression, ParameterList},
        AsClient, ConflictBehavior, EntityTypeStore, InsertionError, PostgresStore, QueryError,
        Record, UpdateError,
    },
    subgraph::{
        edges::{EdgeDirection, GraphResolveDepths, OntologyEdgeKind},
        identifier::{EntityTypeVertexId, PropertyTypeVertexId},
        query::StructuralQuery,
        temporal_axes::{QueryTemporalAxesUnresolved, VariableAxis},
        Subgraph,
    },
};

impl<C: AsClient> PostgresStore<C> {
    pub(crate) async fn filter_entity_types_by_permission<I, T, A>(
        entity_types: impl IntoIterator<Item = (I, T)> + Send,
        actor_id: AccountId,
        authorization_api: &A,
        zookie: &Zookie<'static>,
    ) -> Result<impl Iterator<Item = T>, QueryError>
    where
        I: Into<EntityTypeId> + Send,
        T: Send,
        A: AuthorizationApi + Sync,
    {
        let (ids, entity_types): (Vec<_>, Vec<_>) = entity_types
            .into_iter()
            .map(|(id, edge)| (id.into(), edge))
            .unzip();

        let permissions = authorization_api
            .check_entity_types_permission(
                actor_id,
                EntityTypePermission::View,
                ids.iter().copied(),
                Consistency::AtExactSnapshot(zookie),
            )
            .await
            .change_context(QueryError)?
            .0;

        Ok(ids
            .into_iter()
            .zip(entity_types)
            .filter_map(move |(id, entity_type)| {
                permissions
                    .get(&id)
                    .copied()
                    .unwrap_or(false)
                    .then_some(entity_type)
            }))
    }

    /// Internal method to read a [`EntityTypeWithMetadata`] into four [`TraversalContext`]s.
    ///
    /// This is used to recursively resolve a type, so the result can be reused.
    #[tracing::instrument(
        level = "trace",
        skip(self, traversal_context, subgraph, authorization_api, zookie)
    )]
    pub(crate) async fn traverse_entity_types<A: AuthorizationApi + Sync>(
        &self,
        mut entity_type_queue: Vec<(
            OntologyId,
            GraphResolveDepths,
            RightBoundedTemporalInterval<VariableAxis>,
        )>,
        traversal_context: &mut TraversalContext,
        actor_id: AccountId,
        authorization_api: &A,
        zookie: &Zookie<'static>,
        subgraph: &mut Subgraph,
    ) -> Result<(), QueryError> {
        let mut property_type_queue = Vec::new();

        while !entity_type_queue.is_empty() {
            let mut edges_to_traverse =
                HashMap::<OntologyEdgeKind, OntologyTypeTraversalData>::new();

            #[expect(clippy::iter_with_drain, reason = "false positive, vector is reused")]
            for (entity_type_ontology_id, graph_resolve_depths, traversal_interval) in
                entity_type_queue.drain(..)
            {
                for edge_kind in [
                    OntologyEdgeKind::ConstrainsPropertiesOn,
                    OntologyEdgeKind::InheritsFrom,
                    OntologyEdgeKind::ConstrainsLinksOn,
                    OntologyEdgeKind::ConstrainsLinkDestinationsOn,
                ] {
                    if let Some(new_graph_resolve_depths) = graph_resolve_depths
                        .decrement_depth_for_edge(edge_kind, EdgeDirection::Outgoing)
                    {
                        edges_to_traverse.entry(edge_kind).or_default().push(
                            entity_type_ontology_id,
                            new_graph_resolve_depths,
                            traversal_interval,
                        );
                    }
                }
            }

            if let Some(traversal_data) =
                edges_to_traverse.get(&OntologyEdgeKind::ConstrainsPropertiesOn)
            {
                // TODO: Filter for entity types, which were not already added to the
                //       subgraph to avoid unnecessary lookups.
                property_type_queue.extend(
                    Self::filter_property_types_by_permission(
                        self.read_ontology_edges::<EntityTypeVertexId, PropertyTypeVertexId>(
                            traversal_data,
                            ReferenceTable::EntityTypeConstrainsPropertiesOn {
                                inheritance_depth: None,
                            },
                        )
                        .await?,
                        actor_id,
                        authorization_api,
                        zookie,
                    )
                    .await?
                    .flat_map(|edge| {
                        subgraph.insert_edge(
                            &edge.left_endpoint,
                            OntologyEdgeKind::ConstrainsPropertiesOn,
                            EdgeDirection::Outgoing,
                            edge.right_endpoint.clone(),
                        );

                        traversal_context.add_property_type_id(
                            edge.right_endpoint_ontology_id,
                            edge.resolve_depths,
                            edge.traversal_interval,
                        )
                    }),
                );
            }

            for (edge_kind, table) in [
                (
                    OntologyEdgeKind::InheritsFrom,
                    ReferenceTable::EntityTypeInheritsFrom {
                        inheritance_depth: None,
                    },
                ),
                (
                    OntologyEdgeKind::ConstrainsLinksOn,
                    ReferenceTable::EntityTypeConstrainsLinksOn {
                        inheritance_depth: None,
                    },
                ),
                (
                    OntologyEdgeKind::ConstrainsLinkDestinationsOn,
                    ReferenceTable::EntityTypeConstrainsLinkDestinationsOn {
                        inheritance_depth: None,
                    },
                ),
            ] {
                if let Some(traversal_data) = edges_to_traverse.get(&edge_kind) {
                    entity_type_queue.extend(
                        Self::filter_entity_types_by_permission(
                            self.read_ontology_edges::<EntityTypeVertexId, EntityTypeVertexId>(
                                traversal_data,
                                table,
                            )
                            .await?,
                            actor_id,
                            authorization_api,
                            zookie,
                        )
                        .await?
                        .flat_map(|edge| {
                            subgraph.insert_edge(
                                &edge.left_endpoint,
                                edge_kind,
                                EdgeDirection::Outgoing,
                                edge.right_endpoint.clone(),
                            );

                            traversal_context.add_entity_type_id(
                                edge.right_endpoint_ontology_id,
                                edge.resolve_depths,
                                edge.traversal_interval,
                            )
                        }),
                    );
                }
            }
        }

        self.traverse_property_types(
            property_type_queue,
            traversal_context,
            actor_id,
            authorization_api,
            zookie,
            subgraph,
        )
        .await?;

        Ok(())
    }

    #[tracing::instrument(level = "trace", skip(self))]
    #[cfg(hash_graph_test_environment)]
    pub async fn delete_entity_types(&mut self) -> Result<(), DeletionError> {
        let transaction = self.transaction().await.change_context(DeletionError)?;

        transaction
            .as_client()
            .simple_query(
                "
                    DELETE FROM entity_type_inherits_from;
                    DELETE FROM entity_type_constrains_link_destinations_on;
                    DELETE FROM entity_type_constrains_links_on;
                    DELETE FROM entity_type_constrains_properties_on;
                ",
            )
            .await
            .change_context(DeletionError)?;

        let entity_types = transaction
            .as_client()
            .query(
                "
                    DELETE FROM entity_types
                    RETURNING ontology_id
                ",
                &[],
            )
            .await
            .change_context(DeletionError)?
            .into_iter()
            .filter_map(|row| row.get(0))
            .collect::<Vec<OntologyId>>();

        transaction.delete_ontology_ids(&entity_types).await?;

        transaction.commit().await.change_context(DeletionError)?;

        Ok(())
    }

    fn create_closed_entity_type(
        entity_type_id: EntityTypeId,
        available_types: &mut HashMap<EntityTypeId, raw::EntityType>,
    ) -> Result<raw::EntityType, QueryError> {
        let mut current_type = available_types
            .remove(&entity_type_id)
            .ok_or_else(|| Report::new(QueryError))
            .attach_printable("entity type not available")?;
        let mut visited_ids = HashSet::from([entity_type_id]);

        loop {
            for parent in current_type.all_of.elements.clone() {
                // TODO: Use `VersionedUrl` instead of `String` in `raw`
                //   see https://linear.app/hash/issue/BP-30
                let parent_id = EntityTypeId::from_url(
                    &VersionedUrl::from_str(&parent.url)
                        .change_context(QueryError)
                        .attach_printable("Invalid versioned url")?,
                );

                ensure!(
                    parent_id != entity_type_id,
                    Report::new(QueryError).attach_printable("inheritance cycle detected")
                );

                if visited_ids.contains(&parent_id) {
                    // This can happens in case of multiple inheritance or cycles. Cycles are
                    // already checked above, so we can just skip this parent.
                    current_type
                        .all_of
                        .elements
                        .retain(|value| *value != parent);
                    break;
                }

                current_type
                    .merge_parent(
                        available_types
                            .get(&parent_id)
                            .ok_or_else(|| Report::new(QueryError))
                            .attach_printable("entity type not available")
                            .attach_printable(parent.url)?
                            .clone(),
                    )
                    .change_context(QueryError)
                    .attach_printable("could not merge parent")?;

                visited_ids.insert(parent_id);
            }

            if current_type.all_of.elements.is_empty() {
                break;
            }
        }

        available_types.insert(entity_type_id, current_type.clone());
        Ok(current_type)
    }

    pub(crate) async fn resolve_entity_types(
        &self,
        entity_types: impl IntoIterator<Item = EntityType> + Send,
    ) -> Result<Vec<EntityTypeInsertion>, QueryError> {
        let entity_types = entity_types
            .into_iter()
            .map(|entity_type| {
                (
                    EntityTypeId::from_url(entity_type.id()).into_uuid(),
                    // TODO: Distinguish between format validation and content validation so it's
                    //       possible to directly use reference iterators from `raw`
                    //   see https://linear.app/hash/issue/BP-33
                    (entity_type.clone(), raw::EntityType::from(entity_type)),
                )
            })
            .collect::<Vec<(Uuid, (EntityType, raw::EntityType))>>();

        // We need all types that the provided types inherit from so we can create the closed
        // schemas
        let parent_entity_type_ids = entity_types
            .iter()
            .flat_map(|(_, (schema, _))| schema.inherits_from().all_of())
            .map(|reference| EntityTypeId::from_url(reference.url()).into_uuid())
            .collect::<Vec<_>>();

        // We read all relevant schemas from the graph
        let parent_schemas = self
            .read_closed_schemas(
                &Filter::In(
                    FilterExpression::Path(EntityTypeQueryPath::OntologyId),
                    ParameterList::Uuid(&parent_entity_type_ids),
                ),
                Some(&QueryTemporalAxesUnresolved::default().resolve()),
            )
            .await?
            .map_ok(|(id, schema)| (EntityTypeId::from(id), schema))
            .try_collect::<Vec<_>>()
            .await?;

        // The types we check either come from the graph or are provided by the user
        let mut available_schemas: HashMap<_, _> = entity_types
            .iter()
            .map(|(id, (_, raw_schema))| (EntityTypeId::new(*id), raw_schema.clone()))
            .chain(parent_schemas)
            .collect();

        entity_types
            .into_iter()
            .map(|(entity_type_id, (schema, raw_schema))| {
                Ok(EntityTypeInsertion {
                    schema,
                    raw_schema,
                    closed_schema: Self::create_closed_entity_type(
                        EntityTypeId::new(entity_type_id),
                        &mut available_schemas,
                    )?,
                })
            })
            .collect::<Result<Vec<_>, _>>()
    }
}

pub struct EntityTypeInsertion {
    pub schema: EntityType,
    pub raw_schema: raw::EntityType,
    pub closed_schema: raw::EntityType,
}

#[async_trait]
impl<C: AsClient> EntityTypeStore for PostgresStore<C> {
    #[tracing::instrument(level = "info", skip(self, entity_types, authorization_api))]
    async fn create_entity_types<A: AuthorizationApi + Send + Sync>(
        &mut self,
        actor_id: AccountId,
        authorization_api: &mut A,
        entity_types: impl IntoIterator<Item = (EntityType, PartialEntityTypeMetadata), IntoIter: Send>
        + Send,
        on_conflict: ConflictBehavior,
    ) -> Result<Vec<EntityTypeMetadata>, InsertionError> {
        let transaction = self.transaction().await.change_context(InsertionError)?;

        let (entity_type_schemas, metadatas): (Vec<_>, Vec<_>) = entity_types.into_iter().unzip();
        let insertions = transaction
            .resolve_entity_types(entity_type_schemas)
            .await
            .change_context(InsertionError)?;

        let provenance = ProvenanceMetadata {
            record_created_by_id: RecordCreatedById::new(actor_id),
            record_archived_by_id: None,
        };

        let mut relationships = Vec::new();

        let mut inserted_entity_types = Vec::new();
        let mut inserted_entity_type_metadata =
            Vec::with_capacity(inserted_entity_types.capacity());
<<<<<<< HEAD
        for (schema, metadata) in entity_types {
            if let PartialCustomOntologyMetadata::Owned { owned_by_id } = &metadata.custom {
                authorization_api
                    .check_web_permission(
                        actor_id,
                        WebPermission::CreateEntityType,
                        WebId::from(*owned_by_id),
                        Consistency::FullyConsistent,
                    )
                    .await
                    .change_context(InsertionError)?
                    .assert_permission()
                    .change_context(InsertionError)?;
            }

=======

        for (insertion, metadata) in insertions.into_iter().zip(metadatas) {
            let EntityTypeInsertion {
                schema,
                raw_schema,
                closed_schema,
            } = insertion;
>>>>>>> 580f9b14
            if let Some((ontology_id, transaction_time, owner)) = transaction
                .create_ontology_metadata(
                    provenance.record_created_by_id,
                    &metadata.record_id,
                    &metadata.custom,
                    on_conflict,
                )
                .await?
            {
                transaction
                    .insert_entity_type_with_id(
                        ontology_id,
                        raw_schema,
                        closed_schema,
                        metadata.label_property.as_ref(),
                    )
                    .await?;

                inserted_entity_types.push((ontology_id, schema));
                inserted_entity_type_metadata.push(EntityTypeMetadata::from_partial(
                    metadata,
                    provenance,
                    transaction_time,
                ));

                relationships.push((
                    EntityTypeId::from(ontology_id),
                    EntityTypeRelationAndSubject::GeneralViewer(
                        EntityTypeGeneralViewerSubject::Public,
                    ),
                ));
                if let Some(owner) = owner {
                    match owner {
                        OntologyTypeSubject::Account { id } => relationships.push((
                            EntityTypeId::from(ontology_id),
                            EntityTypeRelationAndSubject::Owner(EntityTypeOwnerSubject::Account {
                                id,
                            }),
                        )),
                        OntologyTypeSubject::AccountGroup { id } => relationships.push((
                            EntityTypeId::from(ontology_id),
                            EntityTypeRelationAndSubject::Owner(
                                EntityTypeOwnerSubject::AccountGroup {
                                    id,
                                    set: EntityTypeSubjectSet::Member,
                                },
                            ),
                        )),
                    }
                }
            }
        }

        for (ontology_id, schema) in inserted_entity_types {
            transaction
                .insert_entity_type_references(&schema, ontology_id)
                .await
                .change_context(InsertionError)
                .attach_printable_lazy(|| {
                    format!(
                        "could not insert references for entity type: {}",
                        schema.id()
                    )
                })
                .attach_lazy(|| schema.clone())?;
        }

        #[expect(clippy::needless_collect, reason = "Higher ranked lifetime error")]
        authorization_api
            .modify_entity_type_relations(
                relationships
                    .iter()
                    .map(|(resource, relation_and_subject)| {
                        (
                            ModifyRelationshipOperation::Create,
                            *resource,
                            *relation_and_subject,
                        )
                    })
                    .collect::<Vec<_>>(),
            )
            .await
            .change_context(InsertionError)?;

        if let Err(mut error) = transaction.commit().await.change_context(InsertionError) {
            if let Err(auth_error) = authorization_api
                .modify_entity_type_relations(relationships.into_iter().map(
                    |(resource, relation_and_subject)| {
                        (
                            ModifyRelationshipOperation::Delete,
                            resource,
                            relation_and_subject,
                        )
                    },
                ))
                .await
                .change_context(InsertionError)
            {
                // TODO: Use `add_child`
                //   see https://linear.app/hash/issue/GEN-105/add-ability-to-add-child-errors
                error.extend_one(auth_error);
            }

            Err(error)
        } else {
            Ok(inserted_entity_type_metadata)
        }
    }

    // #[tracing::instrument(level = "info", skip(self, authorization_api))]
    async fn get_entity_type<A: AuthorizationApi + Sync>(
        &self,
        actor_id: AccountId,
        authorization_api: &A,
        query: &StructuralQuery<EntityTypeWithMetadata>,
    ) -> Result<Subgraph, QueryError> {
        let StructuralQuery {
            ref filter,
            graph_resolve_depths,
            temporal_axes: ref unresolved_temporal_axes,
        } = *query;

        let temporal_axes = unresolved_temporal_axes.clone().resolve();
        let time_axis = temporal_axes.variable_time_axis();

        // TODO: Remove again when subgraph logic was revisited
        //   see https://linear.app/hash/issue/H-297
        let mut visited_ontology_ids = HashSet::new();

        let entity_types =
            Read::<EntityTypeWithMetadata>::read_vec(self, filter, Some(&temporal_axes))
                .await?
                .into_iter()
                .filter_map(|entity_type| {
                    let id = EntityTypeId::from_url(entity_type.schema.id());
                    let vertex_id = entity_type.vertex_id(time_axis);
                    // The records are already sorted by time, so we can just take the first one
                    visited_ontology_ids
                        .insert(id)
                        .then_some((id, (vertex_id, entity_type)))
                })
                .collect::<HashMap<_, _>>();

        let filtered_ids = entity_types.keys().copied().collect::<Vec<_>>();
        let (permissions, zookie) = authorization_api
            .check_entity_types_permission(
                actor_id,
                EntityTypePermission::View,
                filtered_ids,
                Consistency::FullyConsistent,
            )
            .await
            .change_context(QueryError)?;

        let mut subgraph = Subgraph::new(
            graph_resolve_depths,
            unresolved_temporal_axes.clone(),
            temporal_axes.clone(),
        );

        let (entity_type_ids, entity_type_vertices): (Vec<_>, _) = entity_types
            .into_iter()
            .filter(|(id, _)| permissions.get(id).copied().unwrap_or(false))
            .unzip();
        subgraph.vertices.entity_types = entity_type_vertices;

        for vertex_id in subgraph.vertices.entity_types.keys() {
            subgraph.roots.insert(vertex_id.clone().into());
        }

        let mut traversal_context = TraversalContext::default();

        // TODO: We currently pass in the subgraph as mutable reference, thus we cannot borrow the
        //       vertices and have to `.collect()` the keys.
        self.traverse_entity_types(
            entity_type_ids
                .into_iter()
                .map(|id| {
                    (
                        OntologyId::from(id),
                        subgraph.depths,
                        subgraph.temporal_axes.resolved.variable_interval(),
                    )
                })
                .collect(),
            &mut traversal_context,
            actor_id,
            authorization_api,
            &zookie,
            &mut subgraph,
        )
        .await?;

        traversal_context
            .read_traversed_vertices(self, &mut subgraph)
            .await?;

        Ok(subgraph)
    }

    #[tracing::instrument(level = "info", skip(self, entity_type, authorization_api))]
    async fn update_entity_type<A: AuthorizationApi + Send + Sync>(
        &mut self,
        actor_id: AccountId,
        authorization_api: &mut A,
        entity_type: EntityType,
        label_property: Option<BaseUrl>,
        icon: Option<String>,
    ) -> Result<EntityTypeMetadata, UpdateError> {
        let old_ontology_id = EntityTypeId::from_url(&VersionedUrl {
            base_url: entity_type.id().base_url.clone(),
            version: entity_type.id().version - 1,
        });
        authorization_api
            .check_entity_type_permission(
                actor_id,
                EntityTypePermission::Update,
                old_ontology_id,
                Consistency::FullyConsistent,
            )
            .await
            .change_context(UpdateError)?
            .assert_permission()
            .change_context(UpdateError)?;

        let transaction = self.transaction().await.change_context(UpdateError)?;

        let url = entity_type.id();
        let record_id = OntologyTypeRecordId::from(url.clone());

        let provenance = ProvenanceMetadata {
            record_created_by_id: RecordCreatedById::new(actor_id),
            record_archived_by_id: None,
        };

        let (ontology_id, owned_by_id, transaction_time, owner) = transaction
            .update_owned_ontology_id(url, provenance.record_created_by_id)
            .await?;

        let mut insertions = transaction
            .resolve_entity_types([entity_type])
            .await
            .change_context(UpdateError)?;
        let EntityTypeInsertion {
            schema,
            raw_schema,
            closed_schema,
        } = insertions
            .pop()
            .ok_or_else(|| Report::new(UpdateError).attach_printable("entity type not found"))?;

        transaction
            .insert_entity_type_with_id(
                ontology_id,
                raw_schema,
                closed_schema,
                label_property.as_ref(),
            )
            .await
            .change_context(UpdateError)?;

        let metadata = PartialEntityTypeMetadata {
            record_id,
            label_property,
            icon,
            custom: PartialCustomOntologyMetadata::Owned { owned_by_id },
        };

        transaction
            .insert_entity_type_references(&schema, ontology_id)
            .await
            .change_context(UpdateError)
            .attach_printable_lazy(|| {
                format!(
                    "could not insert references for entity type: {}",
                    schema.id()
                )
            })
            .attach_lazy(|| schema.clone())?;

        let owner = match owner {
            OntologyTypeSubject::Account { id } => EntityTypeOwnerSubject::Account { id },
            OntologyTypeSubject::AccountGroup { id } => EntityTypeOwnerSubject::AccountGroup {
                id,
                set: EntityTypeSubjectSet::Member,
            },
        };

        let relationships = [
            (
                EntityTypeId::from(ontology_id),
                EntityTypeRelationAndSubject::Owner(owner),
            ),
            (
                EntityTypeId::from(ontology_id),
                EntityTypeRelationAndSubject::GeneralViewer(EntityTypeGeneralViewerSubject::Public),
            ),
        ];

        #[expect(clippy::needless_collect, reason = "Higher ranked lifetime error")]
        authorization_api
            .modify_entity_type_relations(
                relationships
                    .iter()
                    .map(|(resource, relation_and_subject)| {
                        (
                            ModifyRelationshipOperation::Create,
                            *resource,
                            *relation_and_subject,
                        )
                    })
                    .collect::<Vec<_>>(),
            )
            .await
            .change_context(UpdateError)?;

        if let Err(mut error) = transaction.commit().await.change_context(UpdateError) {
            #[expect(clippy::needless_collect, reason = "Higher ranked lifetime error")]
            if let Err(auth_error) = authorization_api
                .modify_entity_type_relations(
                    relationships
                        .iter()
                        .map(|(resource, relation_and_subject)| {
                            (
                                ModifyRelationshipOperation::Delete,
                                *resource,
                                *relation_and_subject,
                            )
                        })
                        .collect::<Vec<_>>(),
                )
                .await
                .change_context(UpdateError)
            {
                // TODO: Use `add_child`
                //   see https://linear.app/hash/issue/GEN-105/add-ability-to-add-child-errors
                error.extend_one(auth_error);
            }

            Err(error)
        } else {
            Ok(EntityTypeMetadata::from_partial(
                metadata,
                provenance,
                transaction_time,
            ))
        }
    }

    #[tracing::instrument(level = "info", skip(self, _authorization_api))]
    async fn archive_entity_type<A: AuthorizationApi + Sync>(
        &mut self,
        actor_id: AccountId,
        _authorization_api: &mut A,
        id: &VersionedUrl,
    ) -> Result<OntologyTemporalMetadata, UpdateError> {
        self.archive_ontology_type(id, RecordArchivedById::new(actor_id))
            .await
    }

    #[tracing::instrument(level = "info", skip(self, _authorization_api))]
    async fn unarchive_entity_type<A: AuthorizationApi + Sync>(
        &mut self,
        actor_id: AccountId,
        _authorization_api: &mut A,
        id: &VersionedUrl,
    ) -> Result<OntologyTemporalMetadata, UpdateError> {
        self.unarchive_ontology_type(id, RecordCreatedById::new(actor_id))
            .await
    }
}<|MERGE_RESOLUTION|>--- conflicted
+++ resolved
@@ -441,8 +441,8 @@
         let mut inserted_entity_types = Vec::new();
         let mut inserted_entity_type_metadata =
             Vec::with_capacity(inserted_entity_types.capacity());
-<<<<<<< HEAD
-        for (schema, metadata) in entity_types {
+
+        for (insertion, metadata) in insertions.into_iter().zip(metadatas) {
             if let PartialCustomOntologyMetadata::Owned { owned_by_id } = &metadata.custom {
                 authorization_api
                     .check_web_permission(
@@ -457,15 +457,12 @@
                     .change_context(InsertionError)?;
             }
 
-=======
-
-        for (insertion, metadata) in insertions.into_iter().zip(metadatas) {
             let EntityTypeInsertion {
                 schema,
                 raw_schema,
                 closed_schema,
             } = insertion;
->>>>>>> 580f9b14
+
             if let Some((ontology_id, transaction_time, owner)) = transaction
                 .create_ontology_metadata(
                     provenance.record_created_by_id,
