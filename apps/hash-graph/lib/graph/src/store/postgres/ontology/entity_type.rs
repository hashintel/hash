use std::{
    collections::{HashMap, HashSet},
    str::FromStr,
};

use async_trait::async_trait;
use authorization::{
    backend::ModifyRelationshipOperation,
    schema::{
<<<<<<< HEAD
        EntityTypeGeneralViewerSubject, EntityTypeId, EntityTypeInstantiatorSubject,
        EntityTypeOwnerSubject, EntityTypePermission, EntityTypeRelationAndSubject,
        EntityTypeSubjectSet, WebPermission,
=======
        EntityTypeId, EntityTypeOwnerSubject, EntityTypePermission, EntityTypeRelationAndSubject,
        EntityTypeSubjectSet, EntityTypeViewerSubject, WebPermission,
>>>>>>> f40b357a
    },
    zanzibar::{Consistency, Zookie},
    AuthorizationApi,
};
use error_stack::{ensure, Report, Result, ResultExt};
use futures::TryStreamExt;
use graph_types::{
    account::AccountId,
    ontology::{
        EntityTypeMetadata, EntityTypeWithMetadata, OntologyTemporalMetadata, OntologyTypeRecordId,
        PartialCustomOntologyMetadata, PartialEntityTypeMetadata,
    },
    provenance::{ProvenanceMetadata, RecordArchivedById, RecordCreatedById},
    web::WebId,
};
use temporal_versioning::RightBoundedTemporalInterval;
use type_system::{
    raw,
    url::{BaseUrl, VersionedUrl},
    EntityType,
};
use uuid::Uuid;

#[cfg(hash_graph_test_environment)]
use crate::store::error::DeletionError;
use crate::{
    ontology::EntityTypeQueryPath,
    store::{
        crud::Read,
        postgres::{
            ontology::{read::OntologyTypeTraversalData, OntologyId},
            query::ReferenceTable,
            OntologyTypeSubject, TraversalContext,
        },
        query::{Filter, FilterExpression, ParameterList},
        AsClient, ConflictBehavior, EntityTypeStore, InsertionError, PostgresStore, QueryError,
        Record, UpdateError,
    },
    subgraph::{
        edges::{EdgeDirection, GraphResolveDepths, OntologyEdgeKind},
        identifier::{EntityTypeVertexId, PropertyTypeVertexId},
        query::StructuralQuery,
        temporal_axes::{QueryTemporalAxesUnresolved, VariableAxis},
        Subgraph,
    },
};

impl<C: AsClient> PostgresStore<C> {
    pub(crate) async fn filter_entity_types_by_permission<I, T, A>(
        entity_types: impl IntoIterator<Item = (I, T)> + Send,
        actor_id: AccountId,
        authorization_api: &A,
        zookie: &Zookie<'static>,
    ) -> Result<impl Iterator<Item = T>, QueryError>
    where
        I: Into<EntityTypeId> + Send,
        T: Send,
        A: AuthorizationApi + Sync,
    {
        let (ids, entity_types): (Vec<_>, Vec<_>) = entity_types
            .into_iter()
            .map(|(id, edge)| (id.into(), edge))
            .unzip();

        let permissions = authorization_api
            .check_entity_types_permission(
                actor_id,
                EntityTypePermission::View,
                ids.iter().copied(),
                Consistency::AtExactSnapshot(zookie),
            )
            .await
            .change_context(QueryError)?
            .0;

        Ok(ids
            .into_iter()
            .zip(entity_types)
            .filter_map(move |(id, entity_type)| {
                permissions
                    .get(&id)
                    .copied()
                    .unwrap_or(false)
                    .then_some(entity_type)
            }))
    }

    /// Internal method to read a [`EntityTypeWithMetadata`] into four [`TraversalContext`]s.
    ///
    /// This is used to recursively resolve a type, so the result can be reused.
    #[tracing::instrument(
        level = "trace",
        skip(self, traversal_context, subgraph, authorization_api, zookie)
    )]
    pub(crate) async fn traverse_entity_types<A: AuthorizationApi + Sync>(
        &self,
        mut entity_type_queue: Vec<(
            OntologyId,
            GraphResolveDepths,
            RightBoundedTemporalInterval<VariableAxis>,
        )>,
        traversal_context: &mut TraversalContext,
        actor_id: AccountId,
        authorization_api: &A,
        zookie: &Zookie<'static>,
        subgraph: &mut Subgraph,
    ) -> Result<(), QueryError> {
        let mut property_type_queue = Vec::new();

        while !entity_type_queue.is_empty() {
            let mut edges_to_traverse =
                HashMap::<OntologyEdgeKind, OntologyTypeTraversalData>::new();

            #[expect(clippy::iter_with_drain, reason = "false positive, vector is reused")]
            for (entity_type_ontology_id, graph_resolve_depths, traversal_interval) in
                entity_type_queue.drain(..)
            {
                for edge_kind in [
                    OntologyEdgeKind::ConstrainsPropertiesOn,
                    OntologyEdgeKind::InheritsFrom,
                    OntologyEdgeKind::ConstrainsLinksOn,
                    OntologyEdgeKind::ConstrainsLinkDestinationsOn,
                ] {
                    if let Some(new_graph_resolve_depths) = graph_resolve_depths
                        .decrement_depth_for_edge(edge_kind, EdgeDirection::Outgoing)
                    {
                        edges_to_traverse.entry(edge_kind).or_default().push(
                            entity_type_ontology_id,
                            new_graph_resolve_depths,
                            traversal_interval,
                        );
                    }
                }
            }

            if let Some(traversal_data) =
                edges_to_traverse.get(&OntologyEdgeKind::ConstrainsPropertiesOn)
            {
                // TODO: Filter for entity types, which were not already added to the
                //       subgraph to avoid unnecessary lookups.
                property_type_queue.extend(
                    Self::filter_property_types_by_permission(
                        self.read_ontology_edges::<EntityTypeVertexId, PropertyTypeVertexId>(
                            traversal_data,
                            ReferenceTable::EntityTypeConstrainsPropertiesOn {
                                inheritance_depth: None,
                            },
                        )
                        .await?,
                        actor_id,
                        authorization_api,
                        zookie,
                    )
                    .await?
                    .flat_map(|edge| {
                        subgraph.insert_edge(
                            &edge.left_endpoint,
                            OntologyEdgeKind::ConstrainsPropertiesOn,
                            EdgeDirection::Outgoing,
                            edge.right_endpoint.clone(),
                        );

                        traversal_context.add_property_type_id(
                            edge.right_endpoint_ontology_id,
                            edge.resolve_depths,
                            edge.traversal_interval,
                        )
                    }),
                );
            }

            for (edge_kind, table) in [
                (
                    OntologyEdgeKind::InheritsFrom,
                    ReferenceTable::EntityTypeInheritsFrom {
                        inheritance_depth: None,
                    },
                ),
                (
                    OntologyEdgeKind::ConstrainsLinksOn,
                    ReferenceTable::EntityTypeConstrainsLinksOn {
                        inheritance_depth: None,
                    },
                ),
                (
                    OntologyEdgeKind::ConstrainsLinkDestinationsOn,
                    ReferenceTable::EntityTypeConstrainsLinkDestinationsOn {
                        inheritance_depth: None,
                    },
                ),
            ] {
                if let Some(traversal_data) = edges_to_traverse.get(&edge_kind) {
                    entity_type_queue.extend(
                        Self::filter_entity_types_by_permission(
                            self.read_ontology_edges::<EntityTypeVertexId, EntityTypeVertexId>(
                                traversal_data,
                                table,
                            )
                            .await?,
                            actor_id,
                            authorization_api,
                            zookie,
                        )
                        .await?
                        .flat_map(|edge| {
                            subgraph.insert_edge(
                                &edge.left_endpoint,
                                edge_kind,
                                EdgeDirection::Outgoing,
                                edge.right_endpoint.clone(),
                            );

                            traversal_context.add_entity_type_id(
                                edge.right_endpoint_ontology_id,
                                edge.resolve_depths,
                                edge.traversal_interval,
                            )
                        }),
                    );
                }
            }
        }

        self.traverse_property_types(
            property_type_queue,
            traversal_context,
            actor_id,
            authorization_api,
            zookie,
            subgraph,
        )
        .await?;

        Ok(())
    }

    #[tracing::instrument(level = "trace", skip(self))]
    #[cfg(hash_graph_test_environment)]
    pub async fn delete_entity_types(&mut self) -> Result<(), DeletionError> {
        let transaction = self.transaction().await.change_context(DeletionError)?;

        transaction
            .as_client()
            .simple_query(
                "
                    DELETE FROM entity_type_inherits_from;
                    DELETE FROM entity_type_constrains_link_destinations_on;
                    DELETE FROM entity_type_constrains_links_on;
                    DELETE FROM entity_type_constrains_properties_on;
                ",
            )
            .await
            .change_context(DeletionError)?;

        let entity_types = transaction
            .as_client()
            .query(
                "
                    DELETE FROM entity_types
                    RETURNING ontology_id
                ",
                &[],
            )
            .await
            .change_context(DeletionError)?
            .into_iter()
            .filter_map(|row| row.get(0))
            .collect::<Vec<OntologyId>>();

        transaction.delete_ontology_ids(&entity_types).await?;

        transaction.commit().await.change_context(DeletionError)?;

        Ok(())
    }

    fn create_closed_entity_type(
        entity_type_id: EntityTypeId,
        available_types: &mut HashMap<EntityTypeId, raw::EntityType>,
    ) -> Result<raw::EntityType, QueryError> {
        let mut current_type = available_types
            .remove(&entity_type_id)
            .ok_or_else(|| Report::new(QueryError))
            .attach_printable("entity type not available")?;
        let mut visited_ids = HashSet::from([entity_type_id]);

        loop {
            for parent in current_type.all_of.elements.clone() {
                // TODO: Use `VersionedUrl` instead of `String` in `raw`
                //   see https://linear.app/hash/issue/BP-30
                let parent_id = EntityTypeId::from_url(
                    &VersionedUrl::from_str(&parent.url)
                        .change_context(QueryError)
                        .attach_printable("Invalid versioned url")?,
                );

                ensure!(
                    parent_id != entity_type_id,
                    Report::new(QueryError).attach_printable("inheritance cycle detected")
                );

                if visited_ids.contains(&parent_id) {
                    // This can happens in case of multiple inheritance or cycles. Cycles are
                    // already checked above, so we can just skip this parent.
                    current_type
                        .all_of
                        .elements
                        .retain(|value| *value != parent);
                    break;
                }

                current_type
                    .merge_parent(
                        available_types
                            .get(&parent_id)
                            .ok_or_else(|| Report::new(QueryError))
                            .attach_printable("entity type not available")
                            .attach_printable(parent.url)?
                            .clone(),
                    )
                    .change_context(QueryError)
                    .attach_printable("could not merge parent")?;

                visited_ids.insert(parent_id);
            }

            if current_type.all_of.elements.is_empty() {
                break;
            }
        }

        available_types.insert(entity_type_id, current_type.clone());
        Ok(current_type)
    }

    pub(crate) async fn resolve_entity_types(
        &self,
        entity_types: impl IntoIterator<Item = EntityType> + Send,
    ) -> Result<Vec<EntityTypeInsertion>, QueryError> {
        let entity_types = entity_types
            .into_iter()
            .map(|entity_type| {
                (
                    EntityTypeId::from_url(entity_type.id()).into_uuid(),
                    // TODO: Distinguish between format validation and content validation so it's
                    //       possible to directly use reference iterators from `raw`
                    //   see https://linear.app/hash/issue/BP-33
                    (entity_type.clone(), raw::EntityType::from(entity_type)),
                )
            })
            .collect::<Vec<(Uuid, (EntityType, raw::EntityType))>>();

        // We need all types that the provided types inherit from so we can create the closed
        // schemas
        let parent_entity_type_ids = entity_types
            .iter()
            .flat_map(|(_, (schema, _))| schema.inherits_from().all_of())
            .map(|reference| EntityTypeId::from_url(reference.url()).into_uuid())
            .collect::<Vec<_>>();

        // We read all relevant schemas from the graph
        let parent_schemas = self
            .read_closed_schemas(
                &Filter::In(
                    FilterExpression::Path(EntityTypeQueryPath::OntologyId),
                    ParameterList::Uuid(&parent_entity_type_ids),
                ),
                Some(&QueryTemporalAxesUnresolved::default().resolve()),
            )
            .await?
            .map_ok(|(id, schema)| (EntityTypeId::from(id), schema))
            .try_collect::<Vec<_>>()
            .await?;

        // The types we check either come from the graph or are provided by the user
        let mut available_schemas: HashMap<_, _> = entity_types
            .iter()
            .map(|(id, (_, raw_schema))| (EntityTypeId::new(*id), raw_schema.clone()))
            .chain(parent_schemas)
            .collect();

        entity_types
            .into_iter()
            .map(|(entity_type_id, (schema, raw_schema))| {
                Ok(EntityTypeInsertion {
                    schema,
                    raw_schema,
                    closed_schema: Self::create_closed_entity_type(
                        EntityTypeId::new(entity_type_id),
                        &mut available_schemas,
                    )?,
                })
            })
            .collect::<Result<Vec<_>, _>>()
    }
}

pub struct EntityTypeInsertion {
    pub schema: EntityType,
    pub raw_schema: raw::EntityType,
    pub closed_schema: raw::EntityType,
}

#[async_trait]
impl<C: AsClient> EntityTypeStore for PostgresStore<C> {
    #[tracing::instrument(level = "info", skip(self, entity_types, authorization_api))]
    async fn create_entity_types<A: AuthorizationApi + Send + Sync>(
        &mut self,
        actor_id: AccountId,
        authorization_api: &mut A,
        entity_types: impl IntoIterator<Item = (EntityType, PartialEntityTypeMetadata), IntoIter: Send>
        + Send,
        on_conflict: ConflictBehavior,
    ) -> Result<Vec<EntityTypeMetadata>, InsertionError> {
        let transaction = self.transaction().await.change_context(InsertionError)?;

        let (entity_type_schemas, metadatas): (Vec<_>, Vec<_>) = entity_types.into_iter().unzip();
        let insertions = transaction
            .resolve_entity_types(entity_type_schemas)
            .await
            .change_context(InsertionError)?;

        let provenance = ProvenanceMetadata {
            record_created_by_id: RecordCreatedById::new(actor_id),
            record_archived_by_id: None,
        };

        let mut relationships = Vec::new();

        let mut inserted_entity_types = Vec::new();
        let mut inserted_entity_type_metadata =
            Vec::with_capacity(inserted_entity_types.capacity());

        for (insertion, metadata) in insertions.into_iter().zip(metadatas) {
            if let PartialCustomOntologyMetadata::Owned { owned_by_id } = &metadata.custom {
                authorization_api
                    .check_web_permission(
                        actor_id,
                        WebPermission::CreateEntityType,
                        WebId::from(*owned_by_id),
                        Consistency::FullyConsistent,
                    )
                    .await
                    .change_context(InsertionError)?
                    .assert_permission()
                    .change_context(InsertionError)?;
            }

            let EntityTypeInsertion {
                schema,
                raw_schema,
                closed_schema,
            } = insertion;

            if let Some((ontology_id, transaction_time, owner)) = transaction
                .create_ontology_metadata(
                    provenance.record_created_by_id,
                    &metadata.record_id,
                    &metadata.custom,
                    on_conflict,
                )
                .await?
            {
                transaction
                    .insert_entity_type_with_id(
                        ontology_id,
                        raw_schema,
                        closed_schema,
                        metadata.label_property.as_ref(),
                    )
                    .await?;

                inserted_entity_types.push((ontology_id, schema));
                inserted_entity_type_metadata.push(EntityTypeMetadata::from_partial(
                    metadata,
                    provenance,
                    transaction_time,
                ));

                relationships.push((
                    EntityTypeId::from(ontology_id),
                    EntityTypeRelationAndSubject::Viewer {
                        subject: EntityTypeViewerSubject::Public,
                        level: 0,
                    },
                ));

                if let Some(owner) = owner {
                    match owner {
                        OntologyTypeSubject::Account { id } => relationships.push((
                            EntityTypeId::from(ontology_id),
                            EntityTypeRelationAndSubject::Owner {
                                subject: EntityTypeOwnerSubject::Account { id },
                                level: 0,
                            },
                        )),
                        OntologyTypeSubject::AccountGroup { id } => relationships.push((
                            EntityTypeId::from(ontology_id),
                            EntityTypeRelationAndSubject::Owner {
                                subject: EntityTypeOwnerSubject::AccountGroup {
                                    id,
                                    set: EntityTypeSubjectSet::Member,
                                },
                                level: 0,
                            },
                        )),
                    }
                } else {
                    relationships.push((
                        EntityTypeId::from(ontology_id),
                        EntityTypeRelationAndSubject::Instantiator {
                            subject: EntityTypeInstantiatorSubject::Public,
                        },
                    ));
                }
            }
        }

        for (ontology_id, schema) in inserted_entity_types {
            transaction
                .insert_entity_type_references(&schema, ontology_id)
                .await
                .change_context(InsertionError)
                .attach_printable_lazy(|| {
                    format!(
                        "could not insert references for entity type: {}",
                        schema.id()
                    )
                })
                .attach_lazy(|| schema.clone())?;
        }

        #[expect(clippy::needless_collect, reason = "Higher ranked lifetime error")]
        authorization_api
            .modify_entity_type_relations(
                relationships
                    .iter()
                    .map(|(resource, relation_and_subject)| {
                        (
                            ModifyRelationshipOperation::Create,
                            *resource,
                            *relation_and_subject,
                        )
                    })
                    .collect::<Vec<_>>(),
            )
            .await
            .change_context(InsertionError)?;

        if let Err(mut error) = transaction.commit().await.change_context(InsertionError) {
            if let Err(auth_error) = authorization_api
                .modify_entity_type_relations(relationships.into_iter().map(
                    |(resource, relation_and_subject)| {
                        (
                            ModifyRelationshipOperation::Delete,
                            resource,
                            relation_and_subject,
                        )
                    },
                ))
                .await
                .change_context(InsertionError)
            {
                // TODO: Use `add_child`
                //   see https://linear.app/hash/issue/GEN-105/add-ability-to-add-child-errors
                error.extend_one(auth_error);
            }

            Err(error)
        } else {
            Ok(inserted_entity_type_metadata)
        }
    }

    // #[tracing::instrument(level = "info", skip(self, authorization_api))]
    async fn get_entity_type<A: AuthorizationApi + Sync>(
        &self,
        actor_id: AccountId,
        authorization_api: &A,
        query: &StructuralQuery<EntityTypeWithMetadata>,
    ) -> Result<Subgraph, QueryError> {
        let StructuralQuery {
            ref filter,
            graph_resolve_depths,
            temporal_axes: ref unresolved_temporal_axes,
        } = *query;

        let temporal_axes = unresolved_temporal_axes.clone().resolve();
        let time_axis = temporal_axes.variable_time_axis();

        // TODO: Remove again when subgraph logic was revisited
        //   see https://linear.app/hash/issue/H-297
        let mut visited_ontology_ids = HashSet::new();

        let entity_types =
            Read::<EntityTypeWithMetadata>::read_vec(self, filter, Some(&temporal_axes))
                .await?
                .into_iter()
                .filter_map(|entity_type| {
                    let id = EntityTypeId::from_url(entity_type.schema.id());
                    let vertex_id = entity_type.vertex_id(time_axis);
                    // The records are already sorted by time, so we can just take the first one
                    visited_ontology_ids
                        .insert(id)
                        .then_some((id, (vertex_id, entity_type)))
                })
                .collect::<HashMap<_, _>>();

        let filtered_ids = entity_types.keys().copied().collect::<Vec<_>>();
        let (permissions, zookie) = authorization_api
            .check_entity_types_permission(
                actor_id,
                EntityTypePermission::View,
                filtered_ids,
                Consistency::FullyConsistent,
            )
            .await
            .change_context(QueryError)?;

        let mut subgraph = Subgraph::new(
            graph_resolve_depths,
            unresolved_temporal_axes.clone(),
            temporal_axes.clone(),
        );

        let (entity_type_ids, entity_type_vertices): (Vec<_>, _) = entity_types
            .into_iter()
            .filter(|(id, _)| permissions.get(id).copied().unwrap_or(false))
            .unzip();
        subgraph.vertices.entity_types = entity_type_vertices;

        for vertex_id in subgraph.vertices.entity_types.keys() {
            subgraph.roots.insert(vertex_id.clone().into());
        }

        let mut traversal_context = TraversalContext::default();

        // TODO: We currently pass in the subgraph as mutable reference, thus we cannot borrow the
        //       vertices and have to `.collect()` the keys.
        self.traverse_entity_types(
            entity_type_ids
                .into_iter()
                .map(|id| {
                    (
                        OntologyId::from(id),
                        subgraph.depths,
                        subgraph.temporal_axes.resolved.variable_interval(),
                    )
                })
                .collect(),
            &mut traversal_context,
            actor_id,
            authorization_api,
            &zookie,
            &mut subgraph,
        )
        .await?;

        traversal_context
            .read_traversed_vertices(self, &mut subgraph)
            .await?;

        Ok(subgraph)
    }

    #[tracing::instrument(level = "info", skip(self, entity_type, authorization_api))]
    async fn update_entity_type<A: AuthorizationApi + Send + Sync>(
        &mut self,
        actor_id: AccountId,
        authorization_api: &mut A,
        entity_type: EntityType,
        label_property: Option<BaseUrl>,
        icon: Option<String>,
    ) -> Result<EntityTypeMetadata, UpdateError> {
        let old_ontology_id = EntityTypeId::from_url(&VersionedUrl {
            base_url: entity_type.id().base_url.clone(),
            version: entity_type.id().version - 1,
        });
        authorization_api
            .check_entity_type_permission(
                actor_id,
                EntityTypePermission::Update,
                old_ontology_id,
                Consistency::FullyConsistent,
            )
            .await
            .change_context(UpdateError)?
            .assert_permission()
            .change_context(UpdateError)?;

        let transaction = self.transaction().await.change_context(UpdateError)?;

        let url = entity_type.id();
        let record_id = OntologyTypeRecordId::from(url.clone());

        let provenance = ProvenanceMetadata {
            record_created_by_id: RecordCreatedById::new(actor_id),
            record_archived_by_id: None,
        };

        let (ontology_id, owned_by_id, transaction_time, owner) = transaction
            .update_owned_ontology_id(url, provenance.record_created_by_id)
            .await?;

        let mut insertions = transaction
            .resolve_entity_types([entity_type])
            .await
            .change_context(UpdateError)?;
        let EntityTypeInsertion {
            schema,
            raw_schema,
            closed_schema,
        } = insertions
            .pop()
            .ok_or_else(|| Report::new(UpdateError).attach_printable("entity type not found"))?;

        transaction
            .insert_entity_type_with_id(
                ontology_id,
                raw_schema,
                closed_schema,
                label_property.as_ref(),
            )
            .await
            .change_context(UpdateError)?;

        let metadata = PartialEntityTypeMetadata {
            record_id,
            label_property,
            icon,
            custom: PartialCustomOntologyMetadata::Owned { owned_by_id },
        };

        transaction
            .insert_entity_type_references(&schema, ontology_id)
            .await
            .change_context(UpdateError)
            .attach_printable_lazy(|| {
                format!(
                    "could not insert references for entity type: {}",
                    schema.id()
                )
            })
            .attach_lazy(|| schema.clone())?;

        let owner = match owner {
            OntologyTypeSubject::Account { id } => EntityTypeOwnerSubject::Account { id },
            OntologyTypeSubject::AccountGroup { id } => EntityTypeOwnerSubject::AccountGroup {
                id,
                set: EntityTypeSubjectSet::Member,
            },
        };

        let relationships = [
            (
                EntityTypeId::from(ontology_id),
                EntityTypeRelationAndSubject::Owner {
                    subject: owner,
                    level: 0,
                },
            ),
            (
                EntityTypeId::from(ontology_id),
                EntityTypeRelationAndSubject::Viewer {
                    subject: EntityTypeViewerSubject::Public,
                    level: 0,
                },
            ),
        ];

        #[expect(clippy::needless_collect, reason = "Higher ranked lifetime error")]
        authorization_api
            .modify_entity_type_relations(
                relationships
                    .iter()
                    .map(|(resource, relation_and_subject)| {
                        (
                            ModifyRelationshipOperation::Create,
                            *resource,
                            *relation_and_subject,
                        )
                    })
                    .collect::<Vec<_>>(),
            )
            .await
            .change_context(UpdateError)?;

        if let Err(mut error) = transaction.commit().await.change_context(UpdateError) {
            #[expect(clippy::needless_collect, reason = "Higher ranked lifetime error")]
            if let Err(auth_error) = authorization_api
                .modify_entity_type_relations(
                    relationships
                        .iter()
                        .map(|(resource, relation_and_subject)| {
                            (
                                ModifyRelationshipOperation::Delete,
                                *resource,
                                *relation_and_subject,
                            )
                        })
                        .collect::<Vec<_>>(),
                )
                .await
                .change_context(UpdateError)
            {
                // TODO: Use `add_child`
                //   see https://linear.app/hash/issue/GEN-105/add-ability-to-add-child-errors
                error.extend_one(auth_error);
            }

            Err(error)
        } else {
            Ok(EntityTypeMetadata::from_partial(
                metadata,
                provenance,
                transaction_time,
            ))
        }
    }

    #[tracing::instrument(level = "info", skip(self, _authorization_api))]
    async fn archive_entity_type<A: AuthorizationApi + Sync>(
        &mut self,
        actor_id: AccountId,
        _authorization_api: &mut A,
        id: &VersionedUrl,
    ) -> Result<OntologyTemporalMetadata, UpdateError> {
        self.archive_ontology_type(id, RecordArchivedById::new(actor_id))
            .await
    }

    #[tracing::instrument(level = "info", skip(self, _authorization_api))]
    async fn unarchive_entity_type<A: AuthorizationApi + Sync>(
        &mut self,
        actor_id: AccountId,
        _authorization_api: &mut A,
        id: &VersionedUrl,
    ) -> Result<OntologyTemporalMetadata, UpdateError> {
        self.unarchive_ontology_type(id, RecordCreatedById::new(actor_id))
            .await
    }
}<|MERGE_RESOLUTION|>--- conflicted
+++ resolved
@@ -7,14 +7,8 @@
 use authorization::{
     backend::ModifyRelationshipOperation,
     schema::{
-<<<<<<< HEAD
-        EntityTypeGeneralViewerSubject, EntityTypeId, EntityTypeInstantiatorSubject,
-        EntityTypeOwnerSubject, EntityTypePermission, EntityTypeRelationAndSubject,
-        EntityTypeSubjectSet, WebPermission,
-=======
-        EntityTypeId, EntityTypeOwnerSubject, EntityTypePermission, EntityTypeRelationAndSubject,
-        EntityTypeSubjectSet, EntityTypeViewerSubject, WebPermission,
->>>>>>> f40b357a
+        EntityTypeId, EntityTypeInstantiatorSubject, EntityTypeOwnerSubject, EntityTypePermission,
+        EntityTypeRelationAndSubject, EntityTypeSubjectSet, EntityTypeViewerSubject, WebPermission,
     },
     zanzibar::{Consistency, Zookie},
     AuthorizationApi,
