mod knowledge;
mod ontology;

mod migration;
mod pool;
mod query;
mod traversal_context;

use async_trait::async_trait;
use error_stack::{IntoReport, Report, Result, ResultExt};
use time::OffsetDateTime;
#[cfg(hash_graph_test_environment)]
use tokio_postgres::{binary_copy::BinaryCopyInWriter, types::Type};
use tokio_postgres::{error::SqlState, GenericClient};
use type_system::{
    repr,
    url::{BaseUrl, VersionedUrl},
    DataTypeReference, EntityType, EntityTypeReference, PropertyType, PropertyTypeReference,
};

pub use self::{
    pool::{AsClient, PostgresStorePool},
    traversal_context::TraversalContext,
};
use crate::{
    identifier::{
        account::AccountId,
        ontology::{OntologyTypeRecordId, OntologyTypeVersion},
        time::{LeftClosedTemporalInterval, TransactionTime},
    },
    ontology::{
        CustomOntologyMetadata, OntologyElementMetadata, OntologyTemporalMetadata,
        PartialCustomOntologyMetadata,
    },
    provenance::{OwnedById, ProvenanceMetadata, RecordArchivedById, RecordCreatedById},
    store::{
        error::{OntologyTypeIsNotOwned, OntologyVersionDoesNotExist, VersionedUrlAlreadyExists},
        postgres::ontology::{OntologyDatabaseType, OntologyId},
        AccountStore, BaseUrlAlreadyExists, ConflictBehavior, InsertionError, QueryError,
        StoreError, UpdateError,
    },
};
#[cfg(hash_graph_test_environment)]
use crate::{
    identifier::{
        knowledge::{EntityEditionId, EntityId, EntityTemporalMetadata},
        time::{DecisionTime, Timestamp},
    },
    knowledge::{EntityProperties, LinkOrder},
    store::error::DeletionError,
};

/// A Postgres-backed store
pub struct PostgresStore<C> {
    client: C,
}

#[derive(Debug, Copy, Clone, PartialEq, Eq)]
enum OntologyLocation {
    Owned,
    External,
}

impl<C> PostgresStore<C>
where
    C: AsClient,
{
    /// Creates a new `PostgresDatabase` object.
    #[must_use]
    pub const fn new(client: C) -> Self {
        Self { client }
    }

    async fn create_base_url(
        &self,
        base_url: &BaseUrl,
        on_conflict: ConflictBehavior,
        location: OntologyLocation,
    ) -> Result<(), InsertionError> {
        match on_conflict {
            ConflictBehavior::Fail => {
                self.as_client()
                    .query("INSERT INTO base_urls (base_url) VALUES ($1);", &[
                        &base_url.as_str(),
                    ])
                    .await
                    .into_report()
                    .map_err(|report| match report.current_context().code() {
                        Some(&SqlState::UNIQUE_VIOLATION) => report
                            .change_context(BaseUrlAlreadyExists)
                            .attach_printable(base_url.clone())
                            .change_context(InsertionError),
                        _ => report
                            .change_context(InsertionError)
                            .attach_printable(base_url.clone()),
                    })?;
            }
            ConflictBehavior::Skip => {
                let created = self
                    .as_client()
                    .query_opt(
                        r#"
                            INSERT INTO base_urls (base_url) VALUES ($1)
                            ON CONFLICT DO NOTHING
                            RETURNING 1;
                        "#,
                        &[&base_url.as_str()],
                    )
                    .await
                    .into_report()
                    .change_context(InsertionError)?
                    .is_some();

                if !created {
                    let query = match location {
                        OntologyLocation::Owned => {
                            r#"
                                SELECT EXISTS (SELECT 1
                                FROM ontology_owned_metadata
                                NATURAL JOIN ontology_ids
                                WHERE base_url = $1);
                            "#
                        }
                        OntologyLocation::External => {
                            r#"
                                SELECT EXISTS (SELECT 1
                                FROM ontology_external_metadata
                                NATURAL JOIN ontology_ids
                                WHERE base_url = $1);
                            "#
                        }
                    };

                    let exists_in_specified_location: bool = self
                        .as_client()
                        .query_one(query, &[&base_url.as_str()])
                        .await
                        .into_report()
                        .change_context(InsertionError)
                        .map(|row| row.get(0))?;

                    if !exists_in_specified_location {
                        return Err(Report::new(BaseUrlAlreadyExists)
                            .attach_printable(base_url.clone())
                            .change_context(InsertionError));
                    }
                }
            }
        }

        Ok(())
    }

    async fn create_ontology_id(
        &self,
        record_id: &OntologyTypeRecordId,
        on_conflict: ConflictBehavior,
    ) -> Result<Option<OntologyId>, InsertionError> {
        let query: &str = match on_conflict {
            ConflictBehavior::Skip => {
                r#"
                  INSERT INTO ontology_ids (
                    ontology_id,
                    base_url,
                    version
                  ) VALUES (gen_random_uuid(), $1, $2)
                  ON CONFLICT DO NOTHING
                  RETURNING ontology_ids.ontology_id;
                "#
            }
            ConflictBehavior::Fail => {
                r#"
                  INSERT INTO ontology_ids (
                    ontology_id,
                    base_url,
                    version
                  ) VALUES (gen_random_uuid(), $1, $2)
                  RETURNING ontology_ids.ontology_id;
                "#
            }
        };
        self.as_client()
            .query_opt(query, &[&record_id.base_url.as_str(), &record_id.version])
            .await
            .into_report()
            .map_err(|report| match report.current_context().code() {
                Some(&SqlState::UNIQUE_VIOLATION) => report
                    .change_context(VersionedUrlAlreadyExists)
                    .attach_printable(VersionedUrl::from(record_id.clone()))
                    .change_context(InsertionError),
                _ => report
                    .change_context(InsertionError)
                    .attach_printable(VersionedUrl::from(record_id.clone())),
            })
            .map(|optional| optional.map(|row| row.get(0)))
    }

    async fn create_ontology_temporal_metadata(
        &self,
        ontology_id: OntologyId,
        record_created_by_id: RecordCreatedById,
    ) -> Result<LeftClosedTemporalInterval<TransactionTime>, InsertionError> {
        let query: &str = r#"
              INSERT INTO ontology_temporal_metadata (
                ontology_id,
                transaction_time,
                record_created_by_id
              ) VALUES ($1, tstzrange(now(), NULL, '[)'), $2)
              RETURNING transaction_time;
            "#;

        self.as_client()
            .query_one(query, &[&ontology_id, &record_created_by_id])
            .await
            .into_report()
            .change_context(InsertionError)
            .map(|row| row.get(0))
    }

    async fn archive_ontology_type(
        &self,
        id: &VersionedUrl,
        record_archived_by_id: RecordArchivedById,
    ) -> Result<OntologyTemporalMetadata, UpdateError> {
        let query: &str = r#"
          UPDATE ontology_temporal_metadata
          SET
            transaction_time = tstzrange(lower(transaction_time), now(), '[)'),
            record_archived_by_id = $3
          WHERE ontology_id = (
            SELECT ontology_id
            FROM ontology_ids
            WHERE base_url = $1 AND version = $2
          ) AND transaction_time @> now()
          RETURNING transaction_time;
        "#;

        let optional = self
            .as_client()
            .query_opt(query, &[
                &id.base_url.as_str(),
                &OntologyTypeVersion::new(id.version),
                &record_archived_by_id,
            ])
            .await
            .into_report()
            .change_context(UpdateError)?;
        if let Some(row) = optional {
            Ok(OntologyTemporalMetadata {
                transaction_time: row.get(0),
            })
        } else {
            let exists = self
                .as_client()
                .query_one(
                    r#"
                        SELECT EXISTS (
                            SELECT 1
                            FROM ontology_ids
                            WHERE base_url = $1 AND version = $2
                        );
                    "#,
                    &[&id.base_url.as_str(), &OntologyTypeVersion::new(id.version)],
                )
                .await
                .into_report()
                .change_context(UpdateError)?
                .get(0);

            Err(if exists {
                Report::new(VersionedUrlAlreadyExists)
                    .attach_printable(id.clone())
                    .change_context(UpdateError)
            } else {
                Report::new(OntologyVersionDoesNotExist)
                    .attach_printable(id.clone())
                    .change_context(UpdateError)
            })
        }
    }

    async fn unarchive_ontology_type(
        &self,
        id: &VersionedUrl,
        record_created_by_id: RecordCreatedById,
    ) -> Result<OntologyTemporalMetadata, UpdateError> {
        let query: &str = r#"
          INSERT INTO ontology_temporal_metadata (
            ontology_id,
            transaction_time,
            record_created_by_id
          ) VALUES (
            (SELECT ontology_id FROM ontology_ids WHERE base_url = $1 AND version = $2),
            tstzrange(now(), NULL, '[)'),
            $3
          )
          RETURNING transaction_time;
        "#;

        Ok(OntologyTemporalMetadata {
            transaction_time: self
                .as_client()
                .query_one(query, &[
                    &id.base_url.as_str(),
                    &OntologyTypeVersion::new(id.version),
                    &record_created_by_id,
                ])
                .await
                .into_report()
                .map_err(|report| match report.current_context().code() {
                    Some(&SqlState::EXCLUSION_VIOLATION) => report
                        .change_context(VersionedUrlAlreadyExists)
                        .attach_printable(id.clone())
                        .change_context(UpdateError),
                    Some(&SqlState::NOT_NULL_VIOLATION) => report
                        .change_context(OntologyVersionDoesNotExist)
                        .attach_printable(id.clone())
                        .change_context(UpdateError),
                    _ => report
                        .change_context(UpdateError)
                        .attach_printable(id.clone()),
                })
                .change_context(UpdateError)?
                .get(0),
        })
    }

    async fn create_ontology_owned_metadata(
        &self,
        ontology_id: OntologyId,
        owned_by_id: OwnedById,
    ) -> Result<(), InsertionError> {
        let query: &str = r#"
              INSERT INTO ontology_owned_metadata (
                ontology_id,
                owned_by_id
              ) VALUES ($1, $2);
            "#;

        self.as_client()
            .query(query, &[&ontology_id, &owned_by_id])
            .await
            .into_report()
            .change_context(InsertionError)?;

        Ok(())
    }

    async fn create_ontology_external_metadata(
        &self,
        ontology_id: OntologyId,
        fetched_at: OffsetDateTime,
    ) -> Result<(), InsertionError> {
        let query: &str = r#"
              INSERT INTO ontology_external_metadata (
                ontology_id,
                fetched_at
              ) VALUES ($1, $2);
            "#;

        self.as_client()
            .query(query, &[&ontology_id, &fetched_at])
            .await
            .into_report()
            .change_context(InsertionError)?;

        Ok(())
    }

    /// Inserts an [`OntologyDatabaseType`] identified by [`OntologyId`], and associated with an
    /// [`OwnedById`] and [`RecordCreatedById`], into the database.
    ///
    /// # Errors
    ///
    /// - if inserting failed.
    #[tracing::instrument(level = "debug", skip(self, database_type))]
    async fn insert_with_id<T>(
        &self,
        ontology_id: OntologyId,
        database_type: T,
    ) -> Result<Option<OntologyId>, InsertionError>
    where
        T: OntologyDatabaseType + Send,
        T::Representation: Send,
    {
        let value_repr = T::Representation::from(database_type);
        let value = serde_json::to_value(value_repr)
            .into_report()
            .change_context(InsertionError)?;
        // Generally bad practice to construct a query without preparation, but it's not possible to
        // pass a table name as a parameter and `T::table()` is well-defined, so this is a safe
        // usage.
        Ok(self
            .as_client()
            .query_opt(
                &format!(
                    r#"
                        INSERT INTO {} (ontology_id, schema)
                        VALUES ($1, $2)
                        ON CONFLICT DO NOTHING
                        RETURNING ontology_id;
                    "#,
                    T::table()
                ),
                &[&ontology_id, &value],
            )
            .await
            .into_report()
            .change_context(InsertionError)?
            .map(|row| row.get(0)))
    }

    /// Inserts a [`EntityType`] identified by [`OntologyId`], and associated with an
    /// [`OwnedById`], [`RecordCreatedById`], and the optional label property, into the database.
    ///
    /// # Errors
    ///
    /// - if inserting failed.
    #[tracing::instrument(level = "debug", skip(self, entity_type))]
    async fn insert_entity_type_with_id(
        &self,
        ontology_id: OntologyId,
        entity_type: EntityType,
        label_property: Option<&BaseUrl>,
    ) -> Result<Option<OntologyId>, InsertionError> {
        let value_repr = repr::EntityType::from(entity_type);
        let value = serde_json::to_value(value_repr)
            .into_report()
            .change_context(InsertionError)?;

        let label_property = label_property.map(BaseUrl::as_str);

        Ok(self
            .as_client()
            .query_opt(
                r#"
                    INSERT INTO entity_types (ontology_id, schema, label_property)
                    VALUES ($1, $2, $3)
                    ON CONFLICT DO NOTHING
                    RETURNING ontology_id;
                "#,
                &[&ontology_id, &value, &label_property],
            )
            .await
            .into_report()
            .change_context(InsertionError)?
            .map(|row| row.get(0)))
    }

    #[tracing::instrument(level = "debug", skip(self, property_type))]
    async fn insert_property_type_references(
        &self,
        property_type: &PropertyType,
        ontology_id: OntologyId,
    ) -> Result<(), InsertionError> {
        for property_type in property_type.property_type_references() {
            self.as_client()
                .query_one(
                r#"
                        INSERT INTO property_type_constrains_properties_on (
                            source_property_type_ontology_id,
                            target_property_type_ontology_id
                        ) VALUES (
                            $1,
                            (SELECT ontology_id FROM ontology_ids WHERE base_url = $2 AND version = $3)
                        ) RETURNING target_property_type_ontology_id;
                    "#,
                    &[
                        &ontology_id,
                        &property_type.url().base_url.as_str(),
                        &OntologyTypeVersion::new(property_type.url().version),
                    ],
            )
                .await
                .into_report()
                .change_context(InsertionError)?;
        }

        for data_type in property_type.data_type_references() {
            self.as_client()
                .query_one(
                r#"
                        INSERT INTO property_type_constrains_values_on (
                            source_property_type_ontology_id,
                            target_data_type_ontology_id
                        ) VALUES (
                            $1,
                            (SELECT ontology_id FROM ontology_ids WHERE base_url = $2 AND version = $3)
                        ) RETURNING target_data_type_ontology_id;
                    "#,
                    &[
                        &ontology_id,
                        &data_type.url().base_url.as_str(),
                        &OntologyTypeVersion::new(data_type.url().version),
                    ],
            )
                .await
                .into_report()
                .change_context(InsertionError)?;
        }

        Ok(())
    }

    #[tracing::instrument(level = "debug", skip(self, entity_type))]
    async fn insert_entity_type_references(
        &self,
        entity_type: &EntityType,
        ontology_id: OntologyId,
    ) -> Result<(), InsertionError> {
        for property_type in entity_type.property_type_references() {
            self.as_client()
                .query_one(
                    r#"
                        INSERT INTO entity_type_constrains_properties_on (
                            source_entity_type_ontology_id,
                            target_property_type_ontology_id
                        ) VALUES (
                            $1,
                            (SELECT ontology_id FROM ontology_ids WHERE base_url = $2 AND version = $3)
                        ) RETURNING source_entity_type_ontology_id;
                    "#,
                    &[
                        &ontology_id,
                        &property_type.url().base_url.as_str(),
                        &OntologyTypeVersion::new(property_type.url().version),
                    ],
                )
            .await
                .into_report()
                .change_context(InsertionError)?;
        }

        for inherits_from in entity_type.inherits_from().all_of() {
            self.as_client()
                .query_one(
                r#"
                        INSERT INTO entity_type_inherits_from (
                            source_entity_type_ontology_id,
                            target_entity_type_ontology_id
                        ) VALUES (
                            $1,
                            (SELECT ontology_id FROM ontology_ids WHERE base_url = $2 AND version = $3)
                        ) RETURNING target_entity_type_ontology_id;
                    "#,
                    &[
                        &ontology_id,
                        &inherits_from.url().base_url.as_str(),
                        &OntologyTypeVersion::new(inherits_from.url().version),
                    ],
            )
                .await
                .into_report()
                .change_context(InsertionError)?;
        }

        // TODO: should we check that the `link_entity_type_ref` is a link entity type?
        //   see https://app.asana.com/0/0/1203277018227719/f
        for (link_reference, destinations) in entity_type.link_mappings() {
            self.as_client()
                .query_one(
                    r#"
                        INSERT INTO entity_type_constrains_links_on (
                            source_entity_type_ontology_id,
                            target_entity_type_ontology_id
                        ) VALUES (
                            $1,
                            (SELECT ontology_id FROM ontology_ids WHERE base_url = $2 AND version = $3)
                        ) RETURNING target_entity_type_ontology_id;
                    "#,
                    &[
                        &ontology_id,
                        &link_reference.url().base_url.as_str(),
                        &OntologyTypeVersion::new(link_reference.url().version),
                    ],
            )
            .await
                .into_report()
                .change_context(InsertionError)?;

            if let Some(destinations) = destinations {
                for destination in destinations {
                    self.as_client()
                .query_one(
                    r#"
                        INSERT INTO entity_type_constrains_link_destinations_on (
<<<<<<< HEAD
                            source_entity_type_ontology_id,
                            target_entity_type_ontology_id,
                            inheritance_depth
                        ) VALUES (
                            $1,
                            (SELECT ontology_id FROM ontology_ids WHERE base_url = $2 AND version = $3),
                            0
                        ) RETURNING target_entity_type_ontology_id;
                    "#,
=======
                        source_entity_type_ontology_id,
                        target_entity_type_ontology_id
                            ) VALUES (
                                $1,
                                (SELECT ontology_id FROM ontology_ids WHERE base_url = $2 AND version = $3)
                            ) RETURNING target_entity_type_ontology_id;
                        "#,
>>>>>>> ba1329a0
                        &[
                            &ontology_id,
                            &destination.url().base_url.as_str(),
                            &OntologyTypeVersion::new(destination.url().version),
                        ],
                )
                .await
                .into_report()
                .change_context(InsertionError)?;
                }
            }
        }

        Ok(())
    }

    // TODO: Tidy these up by having an `Into<VersionedUrl>` method or something for the references
    #[tracing::instrument(level = "debug", skip(self, referenced_entity_types))]
    async fn entity_type_reference_ids<'p, I>(
        &self,
        referenced_entity_types: I,
    ) -> Result<Vec<OntologyId>, QueryError>
    where
        I: IntoIterator<Item = &'p EntityTypeReference> + Send,
        I::IntoIter: Send,
    {
        let referenced_entity_types = referenced_entity_types.into_iter();
        let mut ids = Vec::with_capacity(referenced_entity_types.size_hint().0);
        for reference in referenced_entity_types {
            ids.push(self.ontology_id_by_url(reference.url()).await?);
        }
        Ok(ids)
    }

    #[tracing::instrument(level = "debug", skip(self, referenced_property_types))]
    async fn property_type_reference_ids<'p, I>(
        &self,
        referenced_property_types: I,
    ) -> Result<Vec<OntologyId>, QueryError>
    where
        I: IntoIterator<Item = &'p PropertyTypeReference> + Send,
        I::IntoIter: Send,
    {
        let referenced_property_types = referenced_property_types.into_iter();
        let mut ids = Vec::with_capacity(referenced_property_types.size_hint().0);
        for reference in referenced_property_types {
            ids.push(self.ontology_id_by_url(reference.url()).await?);
        }
        Ok(ids)
    }

    #[tracing::instrument(level = "debug", skip(self, referenced_data_types))]
    async fn data_type_reference_ids<'p, I>(
        &self,
        referenced_data_types: I,
    ) -> Result<Vec<OntologyId>, QueryError>
    where
        I: IntoIterator<Item = &'p DataTypeReference> + Send,
        I::IntoIter: Send,
    {
        let referenced_data_types = referenced_data_types.into_iter();
        let mut ids = Vec::with_capacity(referenced_data_types.size_hint().0);
        for reference in referenced_data_types {
            ids.push(self.ontology_id_by_url(reference.url()).await?);
        }
        Ok(ids)
    }

    /// Fetches the [`OntologyId`] of the specified [`VersionedUrl`].
    ///
    /// # Errors:
    ///
    /// - if the entry referred to by `url` does not exist.
    #[tracing::instrument(level = "debug", skip(self))]
    async fn ontology_id_by_url(&self, url: &VersionedUrl) -> Result<OntologyId, QueryError> {
        let version = i64::from(url.version);
        Ok(self
            .client
            .as_client()
            .query_one(
                r#"
                SELECT ontology_id
                FROM ontology_ids
                WHERE base_url = $1 AND version = $2;
                "#,
                &[&url.base_url.as_str(), &version],
            )
            .await
            .into_report()
            .change_context(QueryError)
            .attach_printable_lazy(|| url.clone())?
            .get(0))
    }

    /// # Errors
    ///
    /// - if the underlying client cannot start a transaction
    pub async fn transaction(
        &mut self,
    ) -> Result<PostgresStore<tokio_postgres::Transaction<'_>>, StoreError> {
        Ok(PostgresStore::new(
            self.as_mut_client()
                .transaction()
                .await
                .into_report()
                .change_context(StoreError)?,
        ))
    }
}

impl PostgresStore<tokio_postgres::Transaction<'_>> {
    /// Inserts the specified [`OntologyDatabaseType`].
    ///
    /// This first extracts the [`BaseUrl`] from the [`VersionedUrl`] and attempts to insert it into
    /// the database. It will create a new [`OntologyId`] for this [`VersionedUrl`] and then finally
    /// inserts the entry.
    ///
    /// # Errors
    ///
    /// - If the [`BaseUrl`] already exists and `on_conflict` is [`ConflictBehavior::Fail`]
    /// - If the [`VersionedUrl`] already exists and `on_conflict` is [`ConflictBehavior::Fail`]
    ///
    /// [`BaseUrl`]: type_system::url::BaseUrl
    #[tracing::instrument(level = "info", skip(self))]
    async fn create_ontology_metadata(
        &self,
        record_id: &OntologyTypeRecordId,
        custom_metadata: &PartialCustomOntologyMetadata,
        on_conflict: ConflictBehavior,
    ) -> Result<Option<(OntologyId, LeftClosedTemporalInterval<TransactionTime>)>, InsertionError>
    {
        match custom_metadata {
            PartialCustomOntologyMetadata::Owned {
                provenance,
                owned_by_id,
            } => {
                self.create_base_url(&record_id.base_url, on_conflict, OntologyLocation::Owned)
                    .await?;
                let ontology_id = self.create_ontology_id(record_id, on_conflict).await?;
                if let Some(ontology_id) = ontology_id {
                    let transaction_time = self
                        .create_ontology_temporal_metadata(
                            ontology_id,
                            provenance.record_created_by_id,
                        )
                        .await?;
                    self.create_ontology_owned_metadata(ontology_id, *owned_by_id)
                        .await?;
                    Ok(Some((ontology_id, transaction_time)))
                } else {
                    Ok(None)
                }
            }
            PartialCustomOntologyMetadata::External {
                provenance,
                fetched_at,
            } => {
                self.create_base_url(
                    &record_id.base_url,
                    ConflictBehavior::Skip,
                    OntologyLocation::External,
                )
                .await?;
                let ontology_id = self.create_ontology_id(record_id, on_conflict).await?;
                if let Some(ontology_id) = ontology_id {
                    let transaction_time = self
                        .create_ontology_temporal_metadata(
                            ontology_id,
                            provenance.record_created_by_id,
                        )
                        .await?;
                    self.create_ontology_external_metadata(ontology_id, *fetched_at)
                        .await?;
                    Ok(Some((ontology_id, transaction_time)))
                } else {
                    Ok(None)
                }
            }
        }
    }

    /// Updates the specified [`OntologyDatabaseType`].
    ///
    /// First this ensures the [`BaseUrl`] of the type already exists. It then creates a
    /// new [`OntologyId`] from the contained [`VersionedUrl`] and inserts the type.
    ///
    /// # Errors
    ///
    /// - If the [`BaseUrl`] does not already exist
    ///
    /// [`BaseUrl`]: type_system::url::BaseUrl
    #[tracing::instrument(level = "info", skip(self, database_type))]
    async fn update<T>(
        &self,
        database_type: T,
        record_created_by_id: RecordCreatedById,
    ) -> Result<(OntologyId, OntologyElementMetadata), UpdateError>
    where
        T: OntologyDatabaseType + Send,
        T::Representation: Send,
    {
        let url = database_type.id();
        let record_id = OntologyTypeRecordId::from(url.clone());

        let (ontology_id, owned_by_id, transaction_time) = self
            .update_owned_ontology_id(url, record_created_by_id)
            .await?;
        self.insert_with_id(ontology_id, database_type)
            .await
            .change_context(UpdateError)?;

        Ok((ontology_id, OntologyElementMetadata {
            record_id,
            custom: CustomOntologyMetadata::Owned {
                provenance: ProvenanceMetadata {
                    record_created_by_id,
                    record_archived_by_id: None,
                },
                owned_by_id,
                temporal_versioning: OntologyTemporalMetadata { transaction_time },
            },
        }))
    }

    /// Updates the latest version of [`VersionedUrl::base_url`] and creates a new [`OntologyId`]
    /// for it.
    ///
    /// # Errors
    ///
    /// - [`VersionedUrlAlreadyExists`] if [`VersionedUrl`] does already exist in the database
    /// - [`OntologyVersionDoesNotExist`] if the previous version does not exist
    /// - [`OntologyTypeIsNotOwned`] if ontology type is an external ontology type
    #[tracing::instrument(level = "debug", skip(self))]
    async fn update_owned_ontology_id(
        &self,
        url: &VersionedUrl,
        record_created_by_id: RecordCreatedById,
    ) -> Result<
        (
            OntologyId,
            OwnedById,
            LeftClosedTemporalInterval<TransactionTime>,
        ),
        UpdateError,
    > {
        let Some(owned_by_id) = self
            .as_client()
            .query_opt(
                r#"
                  SELECT owned_by_id
                  FROM ontology_owned_metadata
                  NATURAL JOIN ontology_ids
                  WHERE base_url = $1
                    AND version = $2
                  LIMIT 1 -- There might be multiple versions of the same ontology, but we only
                          -- care about the `owned_by_id` which does not change when (un-)archiving.
                ;"#,
                &[&url.base_url.as_str(), &i64::from(url.version - 1)],
            )
            .await
            .into_report()
            .change_context(UpdateError)?
            .map(|row| row.get(0))
        else {
            let exists: bool = self
                .as_client()
                .query_one(
                    r#"
                  SELECT EXISTS (
                    SELECT 1
                    FROM ontology_ids
                    WHERE base_url = $1
                      AND version = $2
                  );"#,
                    &[&url.base_url.as_str(), &i64::from(url.version - 1)],
                )
                .await
                .into_report()
                .change_context(UpdateError)
                .map(|row| row.get(0))?;
            return Err(if exists {
                Report::new(OntologyTypeIsNotOwned)
                    .attach_printable(url.clone())
                    .change_context(UpdateError)
            } else {
                Report::new(OntologyVersionDoesNotExist)
                    .attach_printable(url.clone())
                    .change_context(UpdateError)
            });
        };

        let ontology_id = self
            .create_ontology_id(
                &OntologyTypeRecordId::from(url.clone()),
                ConflictBehavior::Fail,
            )
            .await
            .change_context(UpdateError)?
            .expect("ontology id should have been created");

        let transaction_time = self
            .create_ontology_temporal_metadata(ontology_id, record_created_by_id)
            .await
            .change_context(UpdateError)?;
        self.create_ontology_owned_metadata(ontology_id, owned_by_id)
            .await
            .change_context(UpdateError)?;

        Ok((ontology_id, owned_by_id, transaction_time))
    }

    /// # Errors
    ///
    /// - if the underlying client cannot commit the transaction
    pub async fn commit(self) -> Result<(), StoreError> {
        self.client
            .commit()
            .await
            .into_report()
            .change_context(StoreError)
    }

    /// # Errors
    ///
    /// - if the underlying client cannot rollback the transaction
    pub async fn rollback(self) -> Result<(), StoreError> {
        self.client
            .rollback()
            .await
            .into_report()
            .change_context(StoreError)
    }

    #[doc(hidden)]
    #[cfg(hash_graph_test_environment)]
    async fn insert_entity_ids(
        &self,
        entity_uuids: impl IntoIterator<Item = EntityId, IntoIter: Send> + Send,
    ) -> Result<u64, InsertionError> {
        let sink = self
            .client
            .copy_in(
                "COPY entity_ids (
                    owned_by_id,
                    entity_uuid
                ) FROM STDIN BINARY",
            )
            .await
            .into_report()
            .change_context(InsertionError)?;
        let writer = BinaryCopyInWriter::new(sink, &[Type::UUID, Type::UUID]);

        futures::pin_mut!(writer);
        for entity_id in entity_uuids {
            writer
                .as_mut()
                .write(&[&entity_id.owned_by_id, &entity_id.entity_uuid])
                .await
                .into_report()
                .change_context(InsertionError)
                .attach_printable(entity_id.entity_uuid)?;
        }

        writer
            .finish()
            .await
            .into_report()
            .change_context(InsertionError)
    }

    #[doc(hidden)]
    #[cfg(hash_graph_test_environment)]
    async fn insert_entity_is_of_type(
        &self,
        entity_edition_ids: impl IntoIterator<Item = EntityEditionId, IntoIter: Send> + Send,
        entity_type_ontology_id: OntologyId,
    ) -> Result<u64, InsertionError> {
        let sink = self
            .client
            .copy_in(
                "COPY entity_is_of_type (
                    entity_edition_id,
                    entity_type_ontology_id
                ) FROM STDIN BINARY",
            )
            .await
            .into_report()
            .change_context(InsertionError)?;
        let writer = BinaryCopyInWriter::new(sink, &[Type::UUID, Type::UUID]);

        futures::pin_mut!(writer);
        for entity_edition_id in entity_edition_ids {
            writer
                .as_mut()
                .write(&[&entity_edition_id, &entity_type_ontology_id])
                .await
                .into_report()
                .change_context(InsertionError)?;
        }

        writer
            .finish()
            .await
            .into_report()
            .change_context(InsertionError)
    }

    #[doc(hidden)]
    #[cfg(hash_graph_test_environment)]
    async fn insert_entity_links(
        &self,
        left_right: &'static str,
        entity_ids: impl IntoIterator<Item = (EntityId, EntityId), IntoIter: Send> + Send,
    ) -> Result<u64, InsertionError> {
        let sink = self
            .client
            .copy_in(&format!(
                "COPY entity_has_{left_right}_entity (
                    owned_by_id,
                    entity_uuid,
                    {left_right}_owned_by_id,
                    {left_right}_entity_uuid
                ) FROM STDIN BINARY",
            ))
            .await
            .into_report()
            .change_context(InsertionError)?;
        let writer =
            BinaryCopyInWriter::new(sink, &[Type::UUID, Type::UUID, Type::UUID, Type::UUID]);

        futures::pin_mut!(writer);
        for (entity_id, link_entity_id) in entity_ids {
            writer
                .as_mut()
                .write(&[
                    &entity_id.owned_by_id,
                    &entity_id.entity_uuid,
                    &link_entity_id.owned_by_id,
                    &link_entity_id.entity_uuid,
                ])
                .await
                .into_report()
                .change_context(InsertionError)
                .attach_printable(entity_id.entity_uuid)?;
        }

        writer
            .finish()
            .await
            .into_report()
            .change_context(InsertionError)
    }

    #[doc(hidden)]
    #[cfg(hash_graph_test_environment)]
    async fn insert_entity_records(
        &self,
        entities: impl IntoIterator<
            Item = (EntityProperties, Option<LinkOrder>, Option<LinkOrder>),
            IntoIter: Send,
        > + Send,
        actor_id: RecordCreatedById,
    ) -> Result<Vec<EntityEditionId>, InsertionError> {
        self.client
            .simple_query(
                "CREATE TEMPORARY TABLE entity_editions_temp (
                    properties JSONB NOT NULL,
                    left_to_right_order INT,
                    right_to_left_order INT,
                    record_created_by_id UUID NOT NULL,
                    archived BOOLEAN NOT NULL
                );",
            )
            .await
            .into_report()
            .change_context(InsertionError)?;

        let sink = self
            .client
            .copy_in(
                "COPY entity_editions_temp (
                    properties,
                    left_to_right_order,
                    right_to_left_order,
                    record_created_by_id,
                    archived
                ) FROM STDIN BINARY",
            )
            .await
            .into_report()
            .change_context(InsertionError)?;
        let writer = BinaryCopyInWriter::new(sink, &[
            Type::JSONB,
            Type::INT4,
            Type::INT4,
            Type::UUID,
            Type::BOOL,
        ]);
        futures::pin_mut!(writer);
        for (properties, left_to_right_order, right_to_left_order) in entities {
            let properties = serde_json::to_value(properties)
                .into_report()
                .change_context(InsertionError)?;

            writer
                .as_mut()
                .write(&[
                    &properties,
                    &left_to_right_order,
                    &right_to_left_order,
                    &actor_id,
                    &false,
                ])
                .await
                .into_report()
                .change_context(InsertionError)?;
        }

        writer
            .finish()
            .await
            .into_report()
            .change_context(InsertionError)?;

        let entity_edition_ids = self
            .client
            .query(
                "INSERT INTO entity_editions (
                    entity_edition_id,
                    properties,
                    left_to_right_order,
                    right_to_left_order,
                    record_created_by_id,
                    archived
                )
                SELECT
                    gen_random_uuid(),
                    properties,
                    left_to_right_order,
                    right_to_left_order,
                    record_created_by_id,
                    archived
                FROM entity_editions_temp
                RETURNING entity_edition_id;",
                &[],
            )
            .await
            .into_report()
            .change_context(InsertionError)?
            .into_iter()
            .map(|row| EntityEditionId::new(row.get(0)))
            .collect();

        self.client
            .simple_query("DROP TABLE entity_editions_temp;")
            .await
            .into_report()
            .change_context(InsertionError)?;

        Ok(entity_edition_ids)
    }

    #[doc(hidden)]
    #[cfg(hash_graph_test_environment)]
    async fn insert_entity_versions(
        &self,
        entities: impl IntoIterator<
            Item = (EntityId, EntityEditionId, Option<Timestamp<DecisionTime>>),
            IntoIter: Send,
        > + Send,
    ) -> Result<Vec<EntityTemporalMetadata>, InsertionError> {
        self.client
            .simple_query(
                "CREATE TEMPORARY TABLE entity_temporal_metadata_temp (
                    owned_by_id UUID NOT NULL,
                    entity_uuid UUID NOT NULL,
                    entity_edition_id UUID NOT NULL,
                    decision_time TIMESTAMP WITH TIME ZONE
                );",
            )
            .await
            .into_report()
            .change_context(InsertionError)?;

        let sink = self
            .client
            .copy_in(
                "COPY entity_temporal_metadata_temp (
                    owned_by_id,
                    entity_uuid,
                    entity_edition_id,
                    decision_time
                ) FROM STDIN BINARY",
            )
            .await
            .into_report()
            .change_context(InsertionError)?;
        let writer = BinaryCopyInWriter::new(sink, &[
            Type::UUID,
            Type::UUID,
            Type::UUID,
            Type::TIMESTAMPTZ,
        ]);
        futures::pin_mut!(writer);
        for (entity_id, entity_edition_id, decision_time) in entities {
            writer
                .as_mut()
                .write(&[
                    &entity_id.owned_by_id,
                    &entity_id.entity_uuid,
                    &entity_edition_id,
                    &decision_time,
                ])
                .await
                .into_report()
                .change_context(InsertionError)?;
        }

        writer
            .finish()
            .await
            .into_report()
            .change_context(InsertionError)?;

        let entity_versions = self
            .client
            .query(
                "INSERT INTO entity_temporal_metadata (
                    owned_by_id,
                    entity_uuid,
                    entity_edition_id,
                    decision_time,
                    transaction_time
                ) SELECT
                    owned_by_id,
                    entity_uuid,
                    entity_edition_id,
                    tstzrange(
                        CASE WHEN decision_time IS NULL THEN now() ELSE decision_time END,
                        NULL,
                        '[)'
                    ),
                    tstzrange(now(), NULL, '[)')
                FROM entity_temporal_metadata_temp
                RETURNING decision_time, transaction_time;",
                &[],
            )
            .await
            .into_report()
            .change_context(InsertionError)?
            .into_iter()
            .map(|row| EntityTemporalMetadata {
                decision_time: row.get(0),
                transaction_time: row.get(1),
            })
            .collect();

        self.client
            .simple_query("DROP TABLE entity_temporal_metadata_temp;")
            .await
            .into_report()
            .change_context(InsertionError)?;

        Ok(entity_versions)
    }
}

#[async_trait]
impl<C: AsClient> AccountStore for PostgresStore<C> {
    #[tracing::instrument(level = "info", skip(self))]
    async fn insert_account_id(&mut self, account_id: AccountId) -> Result<(), InsertionError> {
        self.as_client()
            .query_one(
                r#"
                INSERT INTO accounts (account_id)
                VALUES ($1)
                RETURNING account_id;
                "#,
                &[&account_id],
            )
            .await
            .into_report()
            .change_context(InsertionError)
            .attach_printable(account_id)?;

        Ok(())
    }
}

impl<C: AsClient> PostgresStore<C> {
    #[tracing::instrument(level = "trace", skip(self))]
    #[cfg(hash_graph_test_environment)]
    pub async fn delete_accounts(&mut self) -> Result<(), DeletionError> {
        self.as_client()
            .client()
            .simple_query("DELETE FROM accounts;")
            .await
            .into_report()
            .change_context(DeletionError)?;

        Ok(())
    }
}<|MERGE_RESOLUTION|>--- conflicted
+++ resolved
@@ -584,25 +584,13 @@
                 .query_one(
                     r#"
                         INSERT INTO entity_type_constrains_link_destinations_on (
-<<<<<<< HEAD
-                            source_entity_type_ontology_id,
-                            target_entity_type_ontology_id,
-                            inheritance_depth
-                        ) VALUES (
-                            $1,
-                            (SELECT ontology_id FROM ontology_ids WHERE base_url = $2 AND version = $3),
-                            0
-                        ) RETURNING target_entity_type_ontology_id;
-                    "#,
-=======
                         source_entity_type_ontology_id,
                         target_entity_type_ontology_id
                             ) VALUES (
                                 $1,
                                 (SELECT ontology_id FROM ontology_ids WHERE base_url = $2 AND version = $3)
                             ) RETURNING target_entity_type_ontology_id;
-                        "#,
->>>>>>> ba1329a0
+                    "#,
                         &[
                             &ontology_id,
                             &destination.url().base_url.as_str(),
