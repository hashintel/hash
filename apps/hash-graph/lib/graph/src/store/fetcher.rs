use std::borrow::Borrow;

use async_trait::async_trait;
use error_stack::{IntoReport, Result, ResultExt};
use tokio::net::ToSocketAddrs;
#[cfg(feature = "type-fetcher")]
use tokio_serde::formats::MessagePack;
#[cfg(feature = "type-fetcher")]
use type_fetcher::fetcher::FetcherClient;
use type_system::{uri::VersionedUri, DataType, EntityType, PropertyType};

use crate::{
    identifier::{
        account::AccountId,
        knowledge::EntityId,
        time::{DecisionTime, TimeProjection, Timestamp},
    },
    knowledge::{Entity, EntityLinkOrder, EntityMetadata, EntityProperties, EntityUuid, LinkData},
    ontology::{
        domain_validator::DomainValidator, DataTypeWithMetadata, EntityTypeWithMetadata,
        OntologyElementMetadata, PropertyTypeWithMetadata,
    },
    provenance::{OwnedById, UpdatedById},
    store::{
        crud::Read, query::Filter, AccountStore, DataTypeStore, EntityStore, EntityTypeStore,
        InsertionError, PropertyTypeStore, QueryError, Record, StoreError, StorePool, UpdateError,
    },
    subgraph::{query::StructuralQuery, Subgraph},
};

pub struct FetchingPool<P, A> {
    pool: P,
    address: A,
    config: tarpc::client::Config,
    domain_validator: DomainValidator,
}

impl<P, A> FetchingPool<P, A>
where
    A: ToSocketAddrs,
{
    pub fn new(pool: P, address: A, domain_validator: DomainValidator) -> Self {
        Self {
            pool,
            address,
            config: tarpc::client::Config::default(),
            domain_validator,
        }
    }
}

#[async_trait]
impl<P, A> StorePool for FetchingPool<P, A>
where
    P: StorePool + Send + Sync,
    A: ToSocketAddrs + Send + Sync + Clone,
{
<<<<<<< HEAD
    /// # Errors
    ///
    /// - If the underlying pool fails to acquire a store.
    pub async fn acquire_fetching_store(&self) -> Result<FetchingStore<P::Store<'_>, A>, P::Error> {
=======
    type Error = P::Error;
    type Store<'pool> = FetchingStore<P::Store<'pool>, A>;

    async fn acquire(&self) -> Result<Self::Store<'_>, Self::Error> {
>>>>>>> 12a2ee55
        Ok(FetchingStore {
            store: self.pool.acquire().await?,
            address: self.address.clone(),
            config: self.config.clone(),
            domain_validator: self.domain_validator.clone(),
        })
    }

    async fn acquire_owned(&self) -> Result<Self::Store<'static>, Self::Error> {
        Ok(FetchingStore {
            store: self.pool.acquire_owned().await?,
            address: self.address.clone(),
            config: self.config.clone(),
            domain_validator: self.domain_validator.clone(),
        })
    }
}

pub struct FetchingStore<S, A> {
    store: S,
    address: A,
    config: tarpc::client::Config,
    #[expect(
        dead_code,
        reason = "This will be used when dynamically using the type fetcher on creation or \
                  updating of a type"
    )]
    domain_validator: DomainValidator,
}

impl<S, A> FetchingStore<S, A>
where
    S: Send + Sync,
    A: ToSocketAddrs + Send + Sync,
{
    pub async fn fetcher_client(&self) -> Result<FetcherClient, StoreError>
    where
        A: ToSocketAddrs,
    {
        let transport = tarpc::serde_transport::tcp::connect(&self.address, MessagePack::default)
            .await
            .into_report()
            .change_context(StoreError)
            .attach_printable("Could not connect to type fetcher")?;
        Ok(FetcherClient::new(self.config.clone(), transport).spawn())
    }

    pub fn store(&mut self) -> &mut S {
        &mut self.store
    }
}

#[async_trait]
impl<S, A, R: Record> Read<R> for FetchingStore<S, A>
where
    A: Send + Sync,
    S: Read<R> + Send,
{
    async fn read(
        &self,
        query: &Filter<R>,
        time_projection: &TimeProjection,
    ) -> Result<Vec<R>, QueryError> {
        self.store.read(query, time_projection).await
    }
}

#[async_trait]
impl<S, A> AccountStore for FetchingStore<S, A>
where
    S: AccountStore + Send,
    A: Send + Sync,
{
    async fn insert_account_id(&mut self, account_id: AccountId) -> Result<(), InsertionError> {
        self.store.insert_account_id(account_id).await
    }
}

#[async_trait]
impl<S, A> DataTypeStore for FetchingStore<S, A>
where
    S: DataTypeStore + Send,
    A: Send + Sync,
{
    async fn create_data_types(
        &mut self,
        data_types: impl IntoIterator<
            Item = (DataType, impl Borrow<OntologyElementMetadata> + Send + Sync),
            IntoIter: Send,
        > + Send,
    ) -> Result<(), InsertionError> {
        self.store.create_data_types(data_types).await
    }

    async fn get_data_type(
        &self,
        query: &StructuralQuery<DataTypeWithMetadata>,
    ) -> Result<Subgraph, QueryError> {
        self.store.get_data_type(query).await
    }

    async fn update_data_type(
        &mut self,
        data_type: DataType,
        actor_id: UpdatedById,
    ) -> Result<OntologyElementMetadata, UpdateError> {
        self.store.update_data_type(data_type, actor_id).await
    }
}

#[async_trait]
impl<S, A> PropertyTypeStore for FetchingStore<S, A>
where
    S: PropertyTypeStore + Send,
    A: Send + Sync,
{
    async fn create_property_types(
        &mut self,
        property_types: impl IntoIterator<
            Item = (
                PropertyType,
                impl Borrow<OntologyElementMetadata> + Send + Sync,
            ),
            IntoIter: Send,
        > + Send,
    ) -> Result<(), InsertionError> {
        self.store.create_property_types(property_types).await
    }

    async fn get_property_type(
        &self,
        query: &StructuralQuery<PropertyTypeWithMetadata>,
    ) -> Result<Subgraph, QueryError> {
        self.store.get_property_type(query).await
    }

    async fn update_property_type(
        &mut self,
        property_type: PropertyType,
        actor_id: UpdatedById,
    ) -> Result<OntologyElementMetadata, UpdateError> {
        self.store
            .update_property_type(property_type, actor_id)
            .await
    }
}

#[async_trait]
impl<S, A> EntityTypeStore for FetchingStore<S, A>
where
    S: EntityTypeStore + Send,
    A: Send + Sync,
{
    async fn create_entity_types(
        &mut self,
        entity_types: impl IntoIterator<
            Item = (
                EntityType,
                impl Borrow<OntologyElementMetadata> + Send + Sync,
            ),
            IntoIter: Send,
        > + Send,
    ) -> Result<(), InsertionError> {
        self.store.create_entity_types(entity_types).await
    }

    async fn get_entity_type(
        &self,
        query: &StructuralQuery<EntityTypeWithMetadata>,
    ) -> Result<Subgraph, QueryError> {
        self.store.get_entity_type(query).await
    }

    async fn update_entity_type(
        &mut self,
        entity_type: EntityType,
        actor_id: UpdatedById,
    ) -> Result<OntologyElementMetadata, UpdateError> {
        self.store.update_entity_type(entity_type, actor_id).await
    }
}

#[async_trait]
impl<S, A> EntityStore for FetchingStore<S, A>
where
    S: EntityStore + Send,
    A: Send + Sync,
{
    async fn create_entity(
        &mut self,
        owned_by_id: OwnedById,
        entity_uuid: Option<EntityUuid>,
        decision_time: Option<Timestamp<DecisionTime>>,
        updated_by_id: UpdatedById,
        archived: bool,
        entity_type_id: VersionedUri,
        properties: EntityProperties,
        link_data: Option<LinkData>,
    ) -> Result<EntityMetadata, InsertionError> {
        self.store
            .create_entity(
                owned_by_id,
                entity_uuid,
                decision_time,
                updated_by_id,
                archived,
                entity_type_id,
                properties,
                link_data,
            )
            .await
    }

    #[cfg(feature = "__internal_bench")]
    async fn insert_entities_batched_by_type(
        &mut self,
        entities: impl IntoIterator<
            Item = (
                OwnedById,
                Option<EntityUuid>,
                EntityProperties,
                Option<LinkData>,
                Option<Timestamp<DecisionTime>>,
            ),
            IntoIter: Send,
        > + Send,
        actor_id: UpdatedById,
        entity_type_id: &VersionedUri,
    ) -> Result<Vec<EntityMetadata>, InsertionError> {
        self.store
            .insert_entities_batched_by_type(entities, actor_id, entity_type_id)
            .await
    }

    async fn get_entity(&self, query: &StructuralQuery<Entity>) -> Result<Subgraph, QueryError> {
        self.store.get_entity(query).await
    }

    async fn update_entity(
        &mut self,
        entity_id: EntityId,
        decision_time: Option<Timestamp<DecisionTime>>,
        updated_by_id: UpdatedById,
        archived: bool,
        entity_type_id: VersionedUri,
        properties: EntityProperties,
        link_order: EntityLinkOrder,
    ) -> Result<EntityMetadata, UpdateError> {
        self.store
            .update_entity(
                entity_id,
                decision_time,
                updated_by_id,
                archived,
                entity_type_id,
                properties,
                link_order,
            )
            .await
    }
}<|MERGE_RESOLUTION|>--- conflicted
+++ resolved
@@ -55,17 +55,10 @@
     P: StorePool + Send + Sync,
     A: ToSocketAddrs + Send + Sync + Clone,
 {
-<<<<<<< HEAD
-    /// # Errors
-    ///
-    /// - If the underlying pool fails to acquire a store.
-    pub async fn acquire_fetching_store(&self) -> Result<FetchingStore<P::Store<'_>, A>, P::Error> {
-=======
     type Error = P::Error;
     type Store<'pool> = FetchingStore<P::Store<'pool>, A>;
 
     async fn acquire(&self) -> Result<Self::Store<'_>, Self::Error> {
->>>>>>> 12a2ee55
         Ok(FetchingStore {
             store: self.pool.acquire().await?,
             address: self.address.clone(),
