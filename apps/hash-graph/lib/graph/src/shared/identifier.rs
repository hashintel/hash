pub mod account;
pub mod knowledge;
pub mod ontology;
pub mod time;

<<<<<<< HEAD
use std::{
    collections::{HashMap, HashSet},
    hash::BuildHasher,
};

use serde::{Deserialize, Serialize};
use type_system::uri::{BaseUri, VersionedUri};
=======
use serde::Serialize;
use type_system::url::{BaseUrl, VersionedUrl};
>>>>>>> 203e4e50
use utoipa::ToSchema;

use crate::identifier::{
    knowledge::EntityId,
    ontology::OntologyTypeVersion,
    time::{LeftClosedTemporalInterval, Timestamp, VariableAxis},
};

#[derive(Debug, Clone, Copy, Hash, PartialEq, Eq, Serialize, ToSchema)]
#[serde(rename_all = "camelCase")]
pub struct EntityVertexId {
    pub base_id: EntityId,
    pub revision_id: Timestamp<VariableAxis>,
}

#[derive(Debug, Copy, Clone, PartialEq, Eq, Hash, Serialize, Deserialize, ToSchema)]
#[serde(rename_all = "camelCase")]
pub struct EntityIdWithInterval {
    pub entity_id: EntityId,
    pub interval: LeftClosedTemporalInterval<VariableAxis>,
}

#[derive(Debug, Clone, Hash, PartialEq, Eq, Serialize, ToSchema)]
#[serde(rename_all = "camelCase")]
pub struct OntologyTypeVertexId {
    pub base_id: BaseUrl,
    pub revision_id: OntologyTypeVersion,
}

impl From<VersionedUrl> for OntologyTypeVertexId {
    fn from(url: VersionedUrl) -> Self {
        Self {
            base_id: url.base_url,
            revision_id: OntologyTypeVersion::new(url.version),
        }
    }
}

#[derive(Debug, Clone, PartialEq, Eq, Hash, Serialize, ToSchema)]
#[serde(untagged)]
pub enum GraphElementVertexId {
    Ontology(OntologyTypeVertexId),
    KnowledgeGraph(EntityVertexId),
}

impl From<OntologyTypeVertexId> for GraphElementVertexId {
    fn from(id: OntologyTypeVertexId) -> Self {
        Self::Ontology(id)
    }
}

impl From<EntityVertexId> for GraphElementVertexId {
    fn from(id: EntityVertexId) -> Self {
        Self::KnowledgeGraph(id)
    }
}

pub trait VertexId {
    type BaseId;
    type RevisionId;

    fn new(base_id: Self::BaseId, revision_id: Self::RevisionId) -> Self;
    fn base_id(&self) -> &Self::BaseId;
    fn revision_id(&self) -> Self::RevisionId;
}

impl VertexId for OntologyTypeVertexId {
    type BaseId = BaseUri;
    type RevisionId = OntologyTypeVersion;

    fn new(base_id: Self::BaseId, revision_id: Self::RevisionId) -> Self {
        Self {
            base_id,
            revision_id,
        }
    }

    fn base_id(&self) -> &Self::BaseId {
        &self.base_id
    }

    fn revision_id(&self) -> Self::RevisionId {
        self.revision_id
    }
}

impl VertexId for EntityVertexId {
    type BaseId = EntityId;
    type RevisionId = Timestamp<VariableAxis>;

    fn new(base_id: Self::BaseId, revision_id: Self::RevisionId) -> Self {
        Self {
            base_id,
            revision_id,
        }
    }

    fn base_id(&self) -> &Self::BaseId {
        &self.base_id
    }

    fn revision_id(&self) -> Self::RevisionId {
        self.revision_id
    }
}

pub trait EdgeEndpoint {
    type BaseId;
    type RightEndpoint;

    fn base_id(&self) -> &Self::BaseId;
    fn revision_id(&self) -> Self::RightEndpoint;
}

impl EdgeEndpoint for OntologyTypeVertexId {
    type BaseId = BaseUri;
    type RightEndpoint = OntologyTypeVersion;

    fn base_id(&self) -> &Self::BaseId {
        &self.base_id
    }

    fn revision_id(&self) -> Self::RightEndpoint {
        self.revision_id
    }
}

impl EdgeEndpoint for EntityIdWithInterval {
    type BaseId = EntityId;
    type RightEndpoint = LeftClosedTemporalInterval<VariableAxis>;

    fn base_id(&self) -> &Self::BaseId {
        &self.entity_id
    }

    fn revision_id(&self) -> Self::RightEndpoint {
        self.interval
    }
}

pub trait EdgeEndpointSet: IntoIterator<Item = Self::EdgeEndpoint> {
    type EdgeEndpoint: EdgeEndpoint;

    fn insert(&mut self, target_id: Self::EdgeEndpoint) -> bool;
}

impl<S: BuildHasher> EdgeEndpointSet for HashSet<OntologyTypeVertexId, S> {
    type EdgeEndpoint = OntologyTypeVertexId;

    fn insert(&mut self, edge_target_id: Self::EdgeEndpoint) -> bool {
        self.insert(edge_target_id)
    }
}

#[derive(Debug, Default)]
pub struct EntityIdWithIntervalSet {
    inner: HashMap<EntityId, HashSet<LeftClosedTemporalInterval<VariableAxis>>>,
}

impl IntoIterator for EntityIdWithIntervalSet {
    type Item = EntityIdWithInterval;

    type IntoIter = impl Iterator<Item = Self::Item>;

    fn into_iter(self) -> Self::IntoIter {
        self.inner.into_iter().flat_map(|(entity_id, intervals)| {
            intervals
                .into_iter()
                .map(move |interval| EntityIdWithInterval {
                    entity_id,
                    interval,
                })
        })
    }
}

impl EdgeEndpointSet for EntityIdWithIntervalSet {
    type EdgeEndpoint = EntityIdWithInterval;

    fn insert(&mut self, edge_target_id: Self::EdgeEndpoint) -> bool {
        // TODO: Merge overlapping intervals
        //   see https://app.asana.com/0/0/1203399924452451/f
        self.inner
            .entry(edge_target_id.entity_id)
            .or_default()
            .insert(edge_target_id.interval)
    }
}<|MERGE_RESOLUTION|>--- conflicted
+++ resolved
@@ -3,18 +3,13 @@
 pub mod ontology;
 pub mod time;
 
-<<<<<<< HEAD
 use std::{
     collections::{HashMap, HashSet},
     hash::BuildHasher,
 };
 
 use serde::{Deserialize, Serialize};
-use type_system::uri::{BaseUri, VersionedUri};
-=======
-use serde::Serialize;
 use type_system::url::{BaseUrl, VersionedUrl};
->>>>>>> 203e4e50
 use utoipa::ToSchema;
 
 use crate::identifier::{
@@ -82,7 +77,7 @@
 }
 
 impl VertexId for OntologyTypeVertexId {
-    type BaseId = BaseUri;
+    type BaseId = BaseUrl;
     type RevisionId = OntologyTypeVersion;
 
     fn new(base_id: Self::BaseId, revision_id: Self::RevisionId) -> Self {
@@ -130,7 +125,7 @@
 }
 
 impl EdgeEndpoint for OntologyTypeVertexId {
-    type BaseId = BaseUri;
+    type BaseId = BaseUrl;
     type RightEndpoint = OntologyTypeVersion;
 
     fn base_id(&self) -> &Self::BaseId {
