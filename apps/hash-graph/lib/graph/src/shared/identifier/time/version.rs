--- conflicted
+++ resolved
@@ -14,7 +14,6 @@
     pub end: Option<Timestamp<A>>,
 }
 
-<<<<<<< HEAD
 impl<A> fmt::Debug for VersionInterval<A> {
     fn fmt(&self, fmt: &mut fmt::Formatter<'_>) -> fmt::Result {
         write!(fmt, "[{}, ", self.start)?;
@@ -26,16 +25,6 @@
     }
 }
 
-impl<A> ToSchema for VersionInterval<A> {
-    fn schema() -> openapi::RefOr<openapi::Schema> {
-        openapi::Schema::Object(
-            openapi::ObjectBuilder::new()
-                .property("start", Timestamp::<A>::schema())
-                .required("start")
-                .property("end", openapi::Ref::from_schema_name("NullableTimestamp"))
-                .required("end")
-                .build(),
-=======
 impl<A> ToSchema<'_> for VersionInterval<A> {
     fn schema() -> (&'static str, openapi::RefOr<openapi::Schema>) {
         (
@@ -49,7 +38,6 @@
                     .build(),
             )
             .into(),
->>>>>>> 89301d24
         )
     }
 }
