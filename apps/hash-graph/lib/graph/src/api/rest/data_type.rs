//! Web routes for CRU operations on Data Types.

use std::sync::Arc;

use axum::{http::StatusCode, routing::post, Extension, Router};
use error_stack::IntoReport;
use futures::TryFutureExt;
use serde::{Deserialize, Serialize};
use type_system::{url::VersionedUrl, DataType};
use utoipa::{OpenApi, ToSchema};

use super::api_resource::RoutedResource;
use crate::{
    api::rest::{
        json::Json,
        report_to_status_code,
        utoipa_typedef::{subgraph::Subgraph, ListOrValue, MaybeListOfDataType},
        RestApiStore,
    },
    ontology::{
        domain_validator::{DomainValidator, ValidateOntologyType},
        patch_id_and_parse, DataTypeQueryToken, DataTypeWithMetadata, OntologyElementMetadata,
        OntologyTypeReference, OwnedOntologyElementMetadata,
    },
    provenance::{OwnedById, ProvenanceMetadata, RecordCreatedById},
    store::{
        BaseUrlAlreadyExists, ConflictBehavior, DataTypeStore, OntologyVersionDoesNotExist,
        StorePool,
    },
    subgraph::query::{DataTypeStructuralQuery, StructuralQuery},
};

#[derive(OpenApi)]
#[openapi(
    paths(
        create_data_type,
        load_external_data_type,
        get_data_types_by_query,
        update_data_type
    ),
    components(
        schemas(
            DataTypeWithMetadata,

            CreateDataTypeRequest,
            LoadExternalDataTypeRequest,
            UpdateDataTypeRequest,
            DataTypeQueryToken,
            DataTypeStructuralQuery,
        )
    ),
    tags(
        (name = "DataType", description = "Data Type management API")
    )
)]
pub struct DataTypeResource;

impl RoutedResource for DataTypeResource {
    /// Create routes for interacting with data types.
    fn routes<P: StorePool + Send + 'static>() -> Router
    where
        for<'pool> P::Store<'pool>: RestApiStore,
    {
        // TODO: The URL format here is preliminary and will have to change.
        Router::new().nest(
            "/data-types",
            Router::new()
                .route("/", post(create_data_type::<P>).put(update_data_type::<P>))
                .route("/query", post(get_data_types_by_query::<P>))
                .route("/load", post(load_external_data_type::<P>)),
        )
    }
}

#[derive(Debug, Serialize, Deserialize, ToSchema)]
<<<<<<< HEAD
=======
#[serde(rename_all = "camelCase", untagged)]
enum CreateDataTypeRequest {
    Owned(CreateOwnedDataTypeRequest),
    External(CreateExternalDataTypeRequest),
}

#[derive(Debug, Serialize, Deserialize, ToSchema)]
>>>>>>> 232dca13
#[serde(rename_all = "camelCase")]
struct CreateDataTypeRequest {
    #[schema(inline)]
    schema: MaybeListOfDataType,
    owned_by_id: OwnedById,
    actor_id: RecordCreatedById,
}

#[utoipa::path(
    post,
    path = "/data-types",
    request_body = CreateDataTypeRequest,
    tag = "DataType",
    responses(
        (status = 200, content_type = "application/json", description = "The metadata of the created data type", body = MaybeListOfOntologyElementMetadata),
        (status = 422, content_type = "text/plain", description = "Provided request body is invalid"),

        (status = 409, description = "Unable to create data type in the store as the base data type URL already exists"),
        (status = 500, description = "Store error occurred"),
    ),
)]
#[tracing::instrument(level = "info", skip(pool, domain_validator))]
async fn create_data_type<P: StorePool + Send>(
    pool: Extension<Arc<P>>,
    domain_validator: Extension<DomainValidator>,
    body: Json<CreateDataTypeRequest>,
) -> Result<Json<ListOrValue<OntologyElementMetadata>>, StatusCode>
where
    for<'pool> P::Store<'pool>: RestApiStore,
{
    let mut store = pool.acquire().await.map_err(|report| {
        tracing::error!(error=?report, "Could not acquire store");
        StatusCode::INTERNAL_SERVER_ERROR
    })?;

    #[allow(clippy::infallible_destructuring_match)]
    let Json(CreateDataTypeRequest {
        schema,
        owned_by_id,
        actor_id,
<<<<<<< HEAD
    }) = body;
=======
    } = match body.0 {
        CreateDataTypeRequest::Owned(request) => request,
        CreateDataTypeRequest::External(request) => {
            return Ok(Json(ListOrValue::Value(
                store
                    .load_external_type(
                        &domain_validator,
                        OntologyTypeReference::DataTypeReference((&request.data_type_id).into()),
                        request.actor_id,
                    )
                    .await?,
            )));
        }
    };
>>>>>>> 232dca13

    let is_list = matches!(&schema, ListOrValue::List(_));

    let schema_iter = schema.into_iter();
    let mut data_types = Vec::with_capacity(schema_iter.size_hint().0);
    let mut metadata = Vec::with_capacity(schema_iter.size_hint().0);

    for schema in schema_iter {
        let data_type: DataType = schema.try_into().into_report().map_err(|report| {
            tracing::error!(error=?report, "Couldn't convert schema to Data Type");
            StatusCode::UNPROCESSABLE_ENTITY
            // TODO - We should probably return more information to the client
            //  https://app.asana.com/0/1201095311341924/1202574350052904/f
        })?;

        domain_validator.validate(&data_type).map_err(|report| {
            tracing::error!(error=?report, id=data_type.id().to_string(), "Data Type ID failed to validate");
            StatusCode::UNPROCESSABLE_ENTITY
        })?;

        metadata.push(OntologyElementMetadata::Owned(
            OwnedOntologyElementMetadata::new(
                data_type.id().clone().into(),
                ProvenanceMetadata::new(actor_id),
                owned_by_id,
            ),
        ));

        data_types.push(data_type);
    }

    store
        .create_data_types(
            data_types.into_iter().zip(metadata.iter()),
            ConflictBehavior::Fail,
        )
        .await
        .map_err(|report| {
            // TODO: consider adding the data type, or at least its URL in the trace
            tracing::error!(error=?report, "Could not create data types");

            if report.contains::<BaseUrlAlreadyExists>() {
                return StatusCode::CONFLICT;
            }

            // Insertion/update errors are considered internal server errors.
            StatusCode::INTERNAL_SERVER_ERROR
        })?;

    if is_list {
        Ok(Json(ListOrValue::List(metadata)))
    } else {
        Ok(Json(ListOrValue::Value(
            metadata.pop().expect("metadata does not contain a value"),
        )))
    }
}

#[derive(Debug, Serialize, Deserialize, ToSchema)]
#[serde(rename_all = "camelCase")]
struct LoadExternalDataTypeRequest {
    #[schema(value_type = String)]
    data_type_id: VersionedUrl,
    actor_id: RecordCreatedById,
}

#[utoipa::path(
    post,
    path = "/data-types/load",
    request_body = LoadExternalDataTypeRequest,
    tag = "DataType",
    responses(
        (status = 200, content_type = "application/json", description = "The metadata of the loaded data type", body = OntologyElementMetadata),
        (status = 422, content_type = "text/plain", description = "Provided request body is invalid"),

        (status = 409, description = "Unable to load data type in the store as the base data type ID already exists"),
        (status = 500, description = "Store error occurred"),
    ),
)]
#[tracing::instrument(level = "info", skip(pool, domain_validator))]
async fn load_external_data_type<P: StorePool + Send>(
    pool: Extension<Arc<P>>,
    domain_validator: Extension<DomainValidator>,
    body: Json<LoadExternalDataTypeRequest>,
) -> Result<Json<OntologyElementMetadata>, StatusCode>
where
    for<'pool> P::Store<'pool>: RestApiStore,
{
    let mut store = pool.acquire().await.map_err(|report| {
        tracing::error!(error=?report, "Could not acquire store");
        StatusCode::INTERNAL_SERVER_ERROR
    })?;

    #[allow(clippy::infallible_destructuring_match)]
    let Json(LoadExternalDataTypeRequest {
        data_type_id,
        actor_id,
    }) = body;

    Ok(Json(
        store
            .load_external_type(
                &domain_validator,
                OntologyTypeReference::DataTypeReference((&data_type_id).into()),
                actor_id,
            )
            .await?,
    ))
}

#[utoipa::path(
    post,
    path = "/data-types/query",
    request_body = DataTypeStructuralQuery,
    tag = "DataType",
    responses(
        (status = 200, content_type = "application/json", body = Subgraph, description = "Gets a subgraph rooted at all data types that satisfy the given query, each resolved to the requested depth."),

        (status = 422, content_type = "text/plain", description = "Provided query is invalid"),
        (status = 500, description = "Store error occurred"),
    )
)]
#[tracing::instrument(level = "info", skip(pool))]
async fn get_data_types_by_query<P: StorePool + Send>(
    pool: Extension<Arc<P>>,
    Json(query): Json<serde_json::Value>,
) -> Result<Json<Subgraph>, StatusCode> {
    pool.acquire()
        .map_err(|error| {
            tracing::error!(?error, "Could not acquire access to the store");
            StatusCode::INTERNAL_SERVER_ERROR
        })
        .and_then(|store| async move {
            let mut query = StructuralQuery::deserialize(&query).map_err(|error| {
                tracing::error!(?error, "Could not deserialize query");
                StatusCode::INTERNAL_SERVER_ERROR
            })?;
            query.filter.convert_parameters().map_err(|error| {
                tracing::error!(?error, "Could not validate query");
                StatusCode::INTERNAL_SERVER_ERROR
            })?;
            store.get_data_type(&query).await.map_err(|report| {
                tracing::error!(error=?report, ?query, "Could not read data types from the store");
                report_to_status_code(&report)
            })
        })
        .await
        .map(|subgraph| Json(subgraph.into()))
}

#[derive(Debug, Serialize, Deserialize, ToSchema)]
#[serde(rename_all = "camelCase")]
struct UpdateDataTypeRequest {
    #[schema(value_type = VAR_UPDATE_DATA_TYPE)]
    schema: serde_json::Value,
    #[schema(value_type = String)]
    type_to_update: VersionedUrl,
    actor_id: RecordCreatedById,
}

#[utoipa::path(
    put,
    path = "/data-types",
    tag = "DataType",
    responses(
        (status = 200, content_type = "application/json", description = "The metadata of the updated data type", body = OntologyElementMetadata),
        (status = 422, content_type = "text/plain", description = "Provided request body is invalid"),

        (status = 404, description = "Base data type ID was not found"),
        (status = 500, description = "Store error occurred"),
    ),
    request_body = UpdateDataTypeRequest,
)]
#[tracing::instrument(level = "info", skip(pool))]
async fn update_data_type<P: StorePool + Send>(
    pool: Extension<Arc<P>>,
    body: Json<UpdateDataTypeRequest>,
) -> Result<Json<OntologyElementMetadata>, StatusCode> {
    let Json(UpdateDataTypeRequest {
        schema,
        mut type_to_update,
        actor_id,
    }) = body;

    type_to_update.version += 1;

    let data_type = patch_id_and_parse(&type_to_update, schema).map_err(|report| {
        tracing::error!(error=?report, "Couldn't patch schema and convert to Data Type");
        StatusCode::UNPROCESSABLE_ENTITY
        // TODO - We should probably return more information to the client
        //  https://app.asana.com/0/1201095311341924/1202574350052904/f
    })?;

    let mut store = pool.acquire().await.map_err(|report| {
        tracing::error!(error=?report, "Could not acquire store");
        StatusCode::INTERNAL_SERVER_ERROR
    })?;

    store
        .update_data_type(data_type, actor_id)
        .await
        .map_err(|report| {
            tracing::error!(error=?report, "Could not update data type");

            if report.contains::<OntologyVersionDoesNotExist>() {
                return StatusCode::NOT_FOUND;
            }

            // Insertion/update errors are considered internal server errors.
            StatusCode::INTERNAL_SERVER_ERROR
        })
        .map(Json)
}<|MERGE_RESOLUTION|>--- conflicted
+++ resolved
@@ -73,16 +73,6 @@
 }
 
 #[derive(Debug, Serialize, Deserialize, ToSchema)]
-<<<<<<< HEAD
-=======
-#[serde(rename_all = "camelCase", untagged)]
-enum CreateDataTypeRequest {
-    Owned(CreateOwnedDataTypeRequest),
-    External(CreateExternalDataTypeRequest),
-}
-
-#[derive(Debug, Serialize, Deserialize, ToSchema)]
->>>>>>> 232dca13
 #[serde(rename_all = "camelCase")]
 struct CreateDataTypeRequest {
     #[schema(inline)]
@@ -123,24 +113,7 @@
         schema,
         owned_by_id,
         actor_id,
-<<<<<<< HEAD
     }) = body;
-=======
-    } = match body.0 {
-        CreateDataTypeRequest::Owned(request) => request,
-        CreateDataTypeRequest::External(request) => {
-            return Ok(Json(ListOrValue::Value(
-                store
-                    .load_external_type(
-                        &domain_validator,
-                        OntologyTypeReference::DataTypeReference((&request.data_type_id).into()),
-                        request.actor_id,
-                    )
-                    .await?,
-            )));
-        }
-    };
->>>>>>> 232dca13
 
     let is_list = matches!(&schema, ListOrValue::List(_));
 
