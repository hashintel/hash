--- conflicted
+++ resolved
@@ -11,14 +11,11 @@
 
 use super::api_resource::RoutedResource;
 use crate::{
-<<<<<<< HEAD
-    api::rest::{json::Json, report_to_status_code, utoipa_typedef::subgraph::Subgraph},
-=======
     api::rest::{
+        json::Json,
         report_to_status_code,
         utoipa_typedef::{subgraph::Subgraph, ListOrValue, MaybeListOfDataType},
     },
->>>>>>> 74521ecb
     ontology::{
         domain_validator::{DomainValidator, ValidateOntologyType},
         patch_id_and_parse, DataTypeQueryToken, DataTypeWithMetadata, OntologyElementMetadata,
