//! Web routes for CRU operations on Entity types.

use std::{collections::hash_map, sync::Arc};

use axum::{http::StatusCode, response::Response, routing::post, Extension, Router};
use futures::TryFutureExt;
use hash_map::HashMap;
use serde::{Deserialize, Serialize};
use type_system::{
    url::{BaseUrl, VersionedUrl},
    EntityType, ParseEntityTypeError,
};
use utoipa::{OpenApi, ToSchema};

use crate::{
    api::{
        error::{ErrorInfo, Status, StatusPayloads},
        rest::{
            api_resource::RoutedResource,
            json::Json,
            report_to_status_code,
            status::status_to_response,
            utoipa_typedef::{subgraph::Subgraph, ListOrValue, MaybeListOfEntityType},
            RestApiStore,
        },
    },
    ontology::{
        domain_validator::{DomainValidator, ValidateOntologyType},
        patch_id_and_parse, EntityTypeQueryToken, EntityTypeWithMetadata, OntologyElementMetadata,
        OntologyTypeReference, OwnedOntologyElementMetadata,
    },
    provenance::{OwnedById, ProvenanceMetadata, RecordCreatedById},
    store::{
        error::{BaseUrlAlreadyExists, OntologyVersionDoesNotExist},
        ConflictBehavior, EntityTypeStore, StorePool,
    },
    subgraph::query::{EntityTypeStructuralQuery, StructuralQuery},
};

#[derive(OpenApi)]
#[openapi(
    paths(
        create_entity_type,
        load_external_entity_type,
        get_entity_types_by_query,
        update_entity_type
    ),
    components(
        schemas(
            EntityTypeWithMetadata,

            CreateEntityTypeRequest,
            LoadExternalEntityTypeRequest,
            UpdateEntityTypeRequest,
            EntityTypeQueryToken,
            EntityTypeStructuralQuery,
        )
    ),
    tags(
        (name = "EntityType", description = "Entity type management API")
    )
)]
pub struct EntityTypeResource;

impl RoutedResource for EntityTypeResource {
    /// Create routes for interacting with entity types.
    fn routes<P: StorePool + Send + 'static>() -> Router
    where
        for<'pool> P::Store<'pool>: RestApiStore,
    {
        // TODO: The URL format here is preliminary and will have to change.
        Router::new().nest(
            "/entity-types",
            Router::new()
                .route(
                    "/",
                    post(create_entity_type::<P>).put(update_entity_type::<P>),
                )
                .route("/query", post(get_entity_types_by_query::<P>))
                .route("/load", post(load_external_entity_type::<P>)),
        )
    }
}

#[derive(Debug, Serialize, Deserialize, ToSchema)]
<<<<<<< HEAD
=======
#[serde(rename_all = "camelCase", untagged)]
enum CreateEntityTypeRequest {
    Owned(CreateOwnedEntityTypeRequest),
    External(CreateExternalEntityTypeRequest),
}

#[derive(Debug, Serialize, Deserialize, ToSchema)]
>>>>>>> 232dca13
#[serde(rename_all = "camelCase")]
struct CreateEntityTypeRequest {
    #[schema(inline)]
    schema: MaybeListOfEntityType,
    owned_by_id: OwnedById,
    actor_id: RecordCreatedById,
}

#[utoipa::path(
    post,
    path = "/entity-types",
    request_body = CreateEntityTypeRequest,
    tag = "EntityType",
    responses(
        (status = 200, content_type = "application/json", description = "The metadata of the created entity type", body = MaybeListOfOntologyElementMetadata),
        (status = 400, content_type = "application/json", description = "Provided request body is invalid", body = VAR_STATUS),

        (status = 409, content_type = "application/json", description = "Unable to create entity type in the datastore as the base entity type ID already exists", body = VAR_STATUS),
        (status = 500, content_type = "application/json", description = "Store error occurred", body = VAR_STATUS),
    ),
)]
#[tracing::instrument(level = "info", skip(pool, domain_validator))]
async fn create_entity_type<P: StorePool + Send>(
    pool: Extension<Arc<P>>,
    domain_validator: Extension<DomainValidator>,
    body: Json<CreateEntityTypeRequest>,
    // TODO: We want to be able to return `Status` here we should try and create a general way to
    //  call `status_to_response` for our routes that return Status
) -> Result<Json<ListOrValue<OntologyElementMetadata>>, Response>
where
    for<'pool> P::Store<'pool>: RestApiStore,
{
    let mut store = pool.acquire().await.map_err(|report| {
        tracing::error!(error=?report, "Could not acquire store");
        status_to_response(Status::new(
            hash_status::StatusCode::Internal,
            Some(
                "Could not acquire store. This is an internal error, please report to the \
                 developers of the HASH Graph with whatever information you can provide including \
                 request details and logs."
                    .to_owned(),
            ),
            vec![StatusPayloads::ErrorInfo(ErrorInfo::new(
                // TODO: add information from the report here
                //   https://app.asana.com/0/1203363157432094/1203639884730779/f
                HashMap::new(),
                // TODO: We should encapsulate these Reasons within the type system, perhaps
                //  requiring top level contexts to implement a trait `ErrorReason::to_reason`
                //  or perhaps as a big enum, or as an attachment
                "STORE_ACQUISITION_FAILURE".to_owned(),
            ))],
        ))
    })?;

    #[allow(clippy::infallible_destructuring_match)]
    let Json(CreateEntityTypeRequest {
        schema,
        owned_by_id,
        actor_id,
<<<<<<< HEAD
    }) = body;
=======
    } = match body.0 {
        CreateEntityTypeRequest::Owned(request) => request,
        CreateEntityTypeRequest::External(request) => {
            return Ok(Json(ListOrValue::Value(
                store
                    .load_external_type(
                        &domain_validator,
                        OntologyTypeReference::EntityTypeReference(
                            (&request.entity_type_id).into(),
                        ),
                        request.actor_id,
                    )
                    .await
                    .map_err(|error| {
                        if error == StatusCode::CONFLICT {
                            status_to_response(Status::new(
                                hash_status::StatusCode::AlreadyExists,
                                Some("Provided schema entity type does already exist.".to_owned()),
                                vec![],
                            ))
                        } else {
                            status_to_response(Status::new(
                                hash_status::StatusCode::AlreadyExists,
                                Some(
                                    "Unknown error occurred when loading external entity type."
                                        .to_owned(),
                                ),
                                vec![],
                            ))
                        }
                    })?,
            )));
        }
    };
>>>>>>> 232dca13

    let is_list = matches!(&schema, ListOrValue::List(_));

    let schema_iter = schema.into_iter();
    let mut entity_types = Vec::with_capacity(schema_iter.size_hint().0);
    let mut metadata = Vec::with_capacity(schema_iter.size_hint().0);

    for schema in schema_iter {
        let entity_type: EntityType = schema.try_into().map_err(|err: ParseEntityTypeError| {
            tracing::error!(error=?err, "Provided schema wasn't a valid entity type");
            status_to_response(Status::new(
                hash_status::StatusCode::InvalidArgument,
                Some("Provided schema wasn't a valid entity type.".to_owned()),
                vec![StatusPayloads::ErrorInfo(ErrorInfo::new(
                    HashMap::from([(
                        "validationError".to_owned(),
                        serde_json::to_value(err)
                            .expect("Could not serialize entity type validation error"),
                    )]),
                    // TODO: We should encapsulate these Reasons within the type system, perhaps
                    //  requiring top level contexts to implement a trait `ErrorReason::to_reason`
                    //  or perhaps as a big enum, or as an attachment
                    "INVALID_SCHEMA".to_owned(),
                ))],
            ))
        })?;

        domain_validator.validate(&entity_type).map_err(|report| {
            tracing::error!(error=?report, id=entity_type.id().to_string(), "Entity Type ID failed to validate");
            status_to_response(Status::new(
            hash_status::StatusCode::InvalidArgument,
            Some("Entity Type ID failed to validate against the given domain regex. Are you sure the service is able to host a type under the domain you supplied?".to_owned()),
            vec![StatusPayloads::ErrorInfo(ErrorInfo::new(
                HashMap::from([
                    (
                        "entityTypeId".to_owned(),
                        serde_json::to_value(entity_type.id().to_string())
                            .expect("Could not serialize entity type id"),
                    ),
                ]),
                // TODO: We should encapsulate these Reasons within the type system, perhaps
                //  requiring top level contexts to implement a trait `ErrorReason::to_reason`
                //  or perhaps as a big enum
                "INVALID_TYPE_ID".to_owned()
            ))],
        ))
        })?;

        metadata.push(OntologyElementMetadata::Owned(
            OwnedOntologyElementMetadata::new(
                entity_type.id().clone().into(),
                ProvenanceMetadata::new(actor_id),
                owned_by_id,
            ),
        ));

        entity_types.push(entity_type);
    }

    store
        .create_entity_types(
            entity_types.into_iter().zip(metadata.iter()),
            ConflictBehavior::Fail,
        )
        .await
        .map_err(|report| {
            tracing::error!(error=?report, "Could not create entity types");

            if report.contains::<BaseUrlAlreadyExists>() {
                let metadata =
                    report
                        .request_ref::<BaseUrl>()
                        .next()
                        .map_or_else(HashMap::new, |base_url| {
                            let base_url = base_url.to_string();
                            HashMap::from([(
                                "baseUrl".to_owned(),
                                serde_json::to_value(base_url)
                                    .expect("Could not serialize base url"),
                            )])
                        });

                return status_to_response(Status::new(
                    hash_status::StatusCode::AlreadyExists,
                    Some(
                        "Could not create entity type as the base URI already existed, perhaps \
                         you intended to call `updateEntityType` instead?"
                            .to_owned(),
                    ),
                    vec![StatusPayloads::ErrorInfo(ErrorInfo::new(
                        metadata,
                        // TODO: We should encapsulate these Reasons within the type system,
                        //  perhaps requiring top level contexts to implement a trait
                        //  `ErrorReason::to_reason` or perhaps as a big enum, or as an attachment
                        "BASE_URI_ALREADY_EXISTS".to_owned(),
                    ))],
                ));
            }

            // Insertion/update errors are considered internal server errors.
            status_to_response(Status::new(
                hash_status::StatusCode::Internal,
                Some(
                    "Internal error, please report to the developers of the HASH Graph with \
                     whatever information you can provide including request details and logs."
                        .to_owned(),
                ),
                vec![StatusPayloads::ErrorInfo(ErrorInfo::new(
                    HashMap::new(),
                    // TODO: We should encapsulate these Reasons within the type system, perhaps
                    //  requiring top level contexts to implement a trait
                    //  `ErrorReason::to_reason` or perhaps as a big enum, or as an attachment
                    "INTERNAL".to_owned(),
                ))],
            ))
        })?;

    if is_list {
        Ok(Json(ListOrValue::List(metadata)))
    } else {
        Ok(Json(ListOrValue::Value(
            metadata.pop().expect("metadata does not contain a value"),
        )))
    }
}

#[derive(Debug, Serialize, Deserialize, ToSchema)]
#[serde(rename_all = "camelCase")]
#[cfg(feature = "type-fetcher")]
struct LoadExternalEntityTypeRequest {
    #[schema(value_type = String)]
    entity_type_id: VersionedUrl,
    actor_id: RecordCreatedById,
}

#[utoipa::path(
    post,
    path = "/entity-types/load",
    request_body = LoadExternalEntityTypeRequest,
    tag = "EntityType",
    responses(
        (status = 200, content_type = "application/json", description = "The metadata of the created entity type", body = OntologyElementMetadata),
        (status = 400, content_type = "application/json", description = "Provided request body is invalid", body = VAR_STATUS),

        (status = 409, content_type = "application/json", description = "Unable to load entity type in the datastore as the entity type ID already exists", body = VAR_STATUS),
        (status = 500, content_type = "application/json", description = "Store error occurred", body = VAR_STATUS),
    ),
)]
#[tracing::instrument(level = "info", skip(pool, domain_validator))]
async fn load_external_entity_type<P: StorePool + Send>(
    pool: Extension<Arc<P>>,
    domain_validator: Extension<DomainValidator>,
    body: Json<LoadExternalEntityTypeRequest>,
    // TODO: We want to be able to return `Status` here we should try and create a general way to
    //  call `status_to_response` for our routes that return Status
) -> Result<Json<OntologyElementMetadata>, Response>
where
    for<'pool> P::Store<'pool>: RestApiStore,
{
    let Json(LoadExternalEntityTypeRequest {
        entity_type_id,
        actor_id,
    }) = body;

    let mut store = pool.acquire().await.map_err(|report| {
        tracing::error!(error=?report, "Could not acquire store");
        status_to_response(Status::new(
            hash_status::StatusCode::Internal,
            Some(
                "Could not acquire store. This is an internal error, please report to the \
                 developers of the HASH Graph with whatever information you can provide including \
                 request details and logs."
                    .to_owned(),
            ),
            vec![StatusPayloads::ErrorInfo(ErrorInfo::new(
                // TODO: add information from the report here
                //   https://app.asana.com/0/1203363157432094/1203639884730779/f
                HashMap::new(),
                // TODO: We should encapsulate these Reasons within the type system, perhaps
                //  requiring top level contexts to implement a trait `ErrorReason::to_reason`
                //  or perhaps as a big enum, or as an attachment
                "STORE_ACQUISITION_FAILURE".to_owned(),
            ))],
        ))
    })?;

    Ok(Json(
        store
            .load_external_type(
                &domain_validator,
                OntologyTypeReference::EntityTypeReference((&entity_type_id).into()),
                actor_id,
            )
            .await
            .map_err(|error| {
                if error == StatusCode::CONFLICT {
                    status_to_response(Status::new(
                        hash_status::StatusCode::AlreadyExists,
                        Some("Provided schema entity type does already exist.".to_owned()),
                        vec![],
                    ))
                } else {
                    status_to_response(Status::new(
                        hash_status::StatusCode::AlreadyExists,
                        Some(
                            "Unknown error occurred when loading external entity type.".to_owned(),
                        ),
                        vec![],
                    ))
                }
            })?,
    ))
}

#[utoipa::path(
    post,
    path = "/entity-types/query",
    request_body = EntityTypeStructuralQuery,
    tag = "EntityType",
    responses(
        (status = 200, content_type = "application/json", body = Subgraph, description = "A subgraph rooted at entity types that satisfy the given query, each resolved to the requested depth."),
        (status = 422, content_type = "text/plain", description = "Provided query is invalid"),
        (status = 500, description = "Store error occurred"),
    )
)]
#[tracing::instrument(level = "info", skip(pool))]
async fn get_entity_types_by_query<P: StorePool + Send>(
    pool: Extension<Arc<P>>,
    Json(query): Json<serde_json::Value>,
) -> Result<Json<Subgraph>, StatusCode> {
    pool.acquire()
        .map_err(|error| {
            tracing::error!(?error, "Could not acquire access to the store");
            StatusCode::INTERNAL_SERVER_ERROR
        })
        .and_then(|store| async move {
            let mut query = StructuralQuery::deserialize(&query).map_err(|error| {
                tracing::error!(?error, "Could not deserialize query");
                StatusCode::INTERNAL_SERVER_ERROR
            })?;
            query.filter.convert_parameters().map_err(|error| {
                tracing::error!(?error, "Could not validate query");
                StatusCode::INTERNAL_SERVER_ERROR
            })?;
            store
                .get_entity_type(&query)
                .await
                .map_err(|report| {
                    tracing::error!(error=?report, ?query, "Could not read entity types from the store");
                    report_to_status_code(&report)
                })
        })
        .await
        .map(|subgraph| Json(subgraph.into()))
}

#[derive(Debug, Serialize, Deserialize, ToSchema)]
#[serde(rename_all = "camelCase")]
struct UpdateEntityTypeRequest {
    #[schema(value_type = VAR_UPDATE_ENTITY_TYPE)]
    schema: serde_json::Value,
    #[schema(value_type = String)]
    type_to_update: VersionedUrl,
    actor_id: RecordCreatedById,
}

#[utoipa::path(
    put,
    path = "/entity-types",
    tag = "EntityType",
    responses(
        (status = 200, content_type = "application/json", description = "The metadata of the updated entity type", body = OntologyElementMetadata),
        (status = 422, content_type = "text/plain", description = "Provided request body is invalid"),

        (status = 404, description = "Base entity type ID was not found"),
        (status = 500, description = "Store error occurred"),
    ),
    request_body = UpdateEntityTypeRequest,
)]
#[tracing::instrument(level = "info", skip(pool))]
async fn update_entity_type<P: StorePool + Send>(
    pool: Extension<Arc<P>>,
    body: Json<UpdateEntityTypeRequest>,
) -> Result<Json<OntologyElementMetadata>, StatusCode> {
    let Json(UpdateEntityTypeRequest {
        schema,
        mut type_to_update,
        actor_id,
    }) = body;

    type_to_update.version += 1;

    let entity_type = patch_id_and_parse(&type_to_update, schema).map_err(|report| {
        tracing::error!(error=?report, "Couldn't convert schema to Entity Type");
        // Shame there isn't an UNPROCESSABLE_ENTITY_TYPE code :D
        StatusCode::UNPROCESSABLE_ENTITY
        // TODO - We should probably return more information to the client
        //  https://app.asana.com/0/1201095311341924/1202574350052904/f
    })?;

    let mut store = pool.acquire().await.map_err(|report| {
        tracing::error!(error=?report, "Could not acquire store");
        StatusCode::INTERNAL_SERVER_ERROR
    })?;

    store
        .update_entity_type(entity_type, actor_id)
        .await
        .map_err(|report| {
            tracing::error!(error=?report, "Could not update entity type");

            if report.contains::<OntologyVersionDoesNotExist>() {
                return StatusCode::NOT_FOUND;
            }

            // Insertion/update errors are considered internal server errors.
            StatusCode::INTERNAL_SERVER_ERROR
        })
        .map(Json)
}<|MERGE_RESOLUTION|>--- conflicted
+++ resolved
@@ -83,16 +83,6 @@
 }
 
 #[derive(Debug, Serialize, Deserialize, ToSchema)]
-<<<<<<< HEAD
-=======
-#[serde(rename_all = "camelCase", untagged)]
-enum CreateEntityTypeRequest {
-    Owned(CreateOwnedEntityTypeRequest),
-    External(CreateExternalEntityTypeRequest),
-}
-
-#[derive(Debug, Serialize, Deserialize, ToSchema)]
->>>>>>> 232dca13
 #[serde(rename_all = "camelCase")]
 struct CreateEntityTypeRequest {
     #[schema(inline)]
@@ -152,44 +142,7 @@
         schema,
         owned_by_id,
         actor_id,
-<<<<<<< HEAD
     }) = body;
-=======
-    } = match body.0 {
-        CreateEntityTypeRequest::Owned(request) => request,
-        CreateEntityTypeRequest::External(request) => {
-            return Ok(Json(ListOrValue::Value(
-                store
-                    .load_external_type(
-                        &domain_validator,
-                        OntologyTypeReference::EntityTypeReference(
-                            (&request.entity_type_id).into(),
-                        ),
-                        request.actor_id,
-                    )
-                    .await
-                    .map_err(|error| {
-                        if error == StatusCode::CONFLICT {
-                            status_to_response(Status::new(
-                                hash_status::StatusCode::AlreadyExists,
-                                Some("Provided schema entity type does already exist.".to_owned()),
-                                vec![],
-                            ))
-                        } else {
-                            status_to_response(Status::new(
-                                hash_status::StatusCode::AlreadyExists,
-                                Some(
-                                    "Unknown error occurred when loading external entity type."
-                                        .to_owned(),
-                                ),
-                                vec![],
-                            ))
-                        }
-                    })?,
-            )));
-        }
-    };
->>>>>>> 232dca13
 
     let is_list = matches!(&schema, ListOrValue::List(_));
 
@@ -318,7 +271,6 @@
 
 #[derive(Debug, Serialize, Deserialize, ToSchema)]
 #[serde(rename_all = "camelCase")]
-#[cfg(feature = "type-fetcher")]
 struct LoadExternalEntityTypeRequest {
     #[schema(value_type = String)]
     entity_type_id: VersionedUrl,
