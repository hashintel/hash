//! Web routes for CRU operations on Entity types.

use std::{collections::hash_map, sync::Arc};

use axum::{
    http::StatusCode,
    response::Response,
    routing::{post, put},
    Extension, Router,
};
use futures::TryFutureExt;
use hash_map::HashMap;
use serde::{Deserialize, Serialize};
use type_system::{
    url::{BaseUrl, VersionedUrl},
    EntityType, ParseEntityTypeError,
};
use utoipa::{OpenApi, ToSchema};

use crate::{
    api::{
        error::{ErrorInfo, Status, StatusPayloads},
        rest::{
            api_resource::RoutedResource,
            json::Json,
            report_to_status_code,
            status::status_to_response,
            utoipa_typedef::{
                base_url_schema, subgraph::Subgraph, ListOrValue, MaybeListOfEntityType,
            },
            RestApiStore,
        },
    },
    ontology::{
        domain_validator::{DomainValidator, ValidateOntologyType},
        patch_id_and_parse, EntityTypeMetadata, EntityTypeQueryToken, EntityTypeWithMetadata,
        OntologyElementMetadata, OntologyTemporalMetadata, OntologyTypeReference,
        PartialCustomEntityTypeMetadata, PartialCustomOntologyMetadata, PartialEntityTypeMetadata,
    },
    provenance::{OwnedById, ProvenanceMetadata, RecordArchivedById, RecordCreatedById},
    store::{
        error::{BaseUrlAlreadyExists, OntologyVersionDoesNotExist, VersionedUrlAlreadyExists},
        ConflictBehavior, EntityTypeStore, StorePool,
    },
    subgraph::query::{EntityTypeStructuralQuery, StructuralQuery},
};

#[derive(OpenApi)]
#[openapi(
    paths(
        create_entity_type,
        load_external_entity_type,
        get_entity_types_by_query,
        update_entity_type,
        archive_entity_type,
        unarchive_entity_type,
    ),
    components(
        schemas(
            EntityTypeWithMetadata,

            CreateEntityTypeRequest,
            LoadExternalEntityTypeRequest,
            UpdateEntityTypeRequest,
            EntityTypeQueryToken,
            EntityTypeStructuralQuery,
            ArchiveEntityTypeRequest,
            UnarchiveEntityTypeRequest,
        )
    ),
    tags(
        (name = "EntityType", description = "Entity type management API")
    )
)]
pub struct EntityTypeResource;

impl RoutedResource for EntityTypeResource {
    /// Create routes for interacting with entity types.
    fn routes<P: StorePool + Send + 'static>() -> Router
    where
        for<'pool> P::Store<'pool>: RestApiStore,
    {
        // TODO: The URL format here is preliminary and will have to change.
        Router::new().nest(
            "/entity-types",
            Router::new()
                .route(
                    "/",
                    post(create_entity_type::<P>).put(update_entity_type::<P>),
                )
                .route("/query", post(get_entity_types_by_query::<P>))
                .route("/load", post(load_external_entity_type::<P>))
                .route("/archive", put(archive_entity_type::<P>))
                .route("/unarchive", put(unarchive_entity_type::<P>)),
        )
    }
}

#[derive(Debug, Serialize, Deserialize, ToSchema)]
#[serde(rename_all = "camelCase")]
struct CreateEntityTypeRequest {
    #[schema(inline)]
    schema: MaybeListOfEntityType,
    owned_by_id: OwnedById,
    actor_id: RecordCreatedById,
    #[serde(default, skip_serializing_if = "Option::is_none")]
<<<<<<< HEAD
    #[schema(schema_with = base_url_schema)]
=======
    #[schema(value_type = SHARED_BaseUrl)]
>>>>>>> 04eb03ac
    label_property: Option<BaseUrl>,
}

#[utoipa::path(
    post,
    path = "/entity-types",
    request_body = CreateEntityTypeRequest,
    tag = "EntityType",
    responses(
        (status = 200, content_type = "application/json", description = "The metadata of the created entity type", body = MaybeListOfEntityTypeMetadata),
        (status = 400, content_type = "application/json", description = "Provided request body is invalid", body = VAR_STATUS),

        (status = 409, content_type = "application/json", description = "Unable to create entity type in the datastore as the base entity type ID already exists", body = VAR_STATUS),
        (status = 500, content_type = "application/json", description = "Store error occurred", body = VAR_STATUS),
    ),
)]
#[tracing::instrument(level = "info", skip(pool, domain_validator))]
async fn create_entity_type<P: StorePool + Send>(
    pool: Extension<Arc<P>>,
    domain_validator: Extension<DomainValidator>,
    body: Json<CreateEntityTypeRequest>,
    // TODO: We want to be able to return `Status` here we should try and create a general way to
    //  call `status_to_response` for our routes that return Status
) -> Result<Json<ListOrValue<EntityTypeMetadata>>, Response>
where
    for<'pool> P::Store<'pool>: RestApiStore,
{
    let mut store = pool.acquire().await.map_err(|report| {
        tracing::error!(error=?report, "Could not acquire store");
        status_to_response(Status::new(
            hash_status::StatusCode::Internal,
            Some(
                "Could not acquire store. This is an internal error, please report to the \
                 developers of the HASH Graph with whatever information you can provide including \
                 request details and logs."
                    .to_owned(),
            ),
            vec![StatusPayloads::ErrorInfo(ErrorInfo::new(
                // TODO: add information from the report here
                //   https://app.asana.com/0/1203363157432094/1203639884730779/f
                HashMap::new(),
                // TODO: We should encapsulate these Reasons within the type system, perhaps
                //  requiring top level contexts to implement a trait `ErrorReason::to_reason`
                //  or perhaps as a big enum, or as an attachment
                "STORE_ACQUISITION_FAILURE".to_owned(),
            ))],
        ))
    })?;

    let Json(CreateEntityTypeRequest {
        schema,
        owned_by_id,
        actor_id,
        label_property,
    }) = body;

    let is_list = matches!(&schema, ListOrValue::List(_));

    let schema_iter = schema.into_iter();
    let mut entity_types = Vec::with_capacity(schema_iter.size_hint().0);
    let mut partial_metadata = Vec::with_capacity(schema_iter.size_hint().0);

    for schema in schema_iter {
        let entity_type: EntityType = schema.try_into().map_err(|err: ParseEntityTypeError| {
            tracing::error!(error=?err, "Provided schema wasn't a valid entity type");
            status_to_response(Status::new(
                hash_status::StatusCode::InvalidArgument,
                Some("Provided schema wasn't a valid entity type.".to_owned()),
                vec![StatusPayloads::ErrorInfo(ErrorInfo::new(
                    HashMap::from([(
                        "validationError".to_owned(),
                        serde_json::to_value(err)
                            .expect("Could not serialize entity type validation error"),
                    )]),
                    // TODO: We should encapsulate these Reasons within the type system, perhaps
                    //  requiring top level contexts to implement a trait `ErrorReason::to_reason`
                    //  or perhaps as a big enum, or as an attachment
                    "INVALID_SCHEMA".to_owned(),
                ))],
            ))
        })?;

        domain_validator.validate(&entity_type).map_err(|report| {
            tracing::error!(error=?report, id=entity_type.id().to_string(), "Entity Type ID failed to validate");
            status_to_response(Status::new(
            hash_status::StatusCode::InvalidArgument,
            Some("Entity Type ID failed to validate against the given domain regex. Are you sure the service is able to host a type under the domain you supplied?".to_owned()),
            vec![StatusPayloads::ErrorInfo(ErrorInfo::new(
                HashMap::from([
                    (
                        "entityTypeId".to_owned(),
                        serde_json::to_value(entity_type.id().to_string())
                            .expect("Could not serialize entity type id"),
                    ),
                ]),
                // TODO: We should encapsulate these Reasons within the type system, perhaps
                //  requiring top level contexts to implement a trait `ErrorReason::to_reason`
                //  or perhaps as a big enum
                "INVALID_TYPE_ID".to_owned()
            ))],
        ))
        })?;

        partial_metadata.push(PartialEntityTypeMetadata {
            record_id: entity_type.id().clone().into(),
            custom: PartialCustomEntityTypeMetadata {
                common: PartialCustomOntologyMetadata::Owned {
                    provenance: ProvenanceMetadata {
                        record_created_by_id: actor_id,
                        record_archived_by_id: None,
                    },
                    owned_by_id,
                },
                label_property: label_property.clone(),
            },
        });

        entity_types.push(entity_type);
    }

    let mut metadata = store
        .create_entity_types(
            entity_types.into_iter().zip(partial_metadata),
            ConflictBehavior::Fail,
        )
        .await
        .map_err(|report| {
            tracing::error!(error=?report, "Could not create entity types");

            if report.contains::<BaseUrlAlreadyExists>() {
                let metadata =
                    report
                        .request_ref::<BaseUrl>()
                        .next()
                        .map_or_else(HashMap::new, |base_url| {
                            let base_url = base_url.to_string();
                            HashMap::from([(
                                "baseUrl".to_owned(),
                                serde_json::to_value(base_url)
                                    .expect("Could not serialize base url"),
                            )])
                        });

                return status_to_response(Status::new(
                    hash_status::StatusCode::AlreadyExists,
                    Some(
                        "Could not create entity type as the base URI already existed, perhaps \
                         you intended to call `updateEntityType` instead?"
                            .to_owned(),
                    ),
                    vec![StatusPayloads::ErrorInfo(ErrorInfo::new(
                        metadata,
                        // TODO: We should encapsulate these Reasons within the type system,
                        //  perhaps requiring top level contexts to implement a trait
                        //  `ErrorReason::to_reason` or perhaps as a big enum, or as an attachment
                        "BASE_URI_ALREADY_EXISTS".to_owned(),
                    ))],
                ));
            }

            // Insertion/update errors are considered internal server errors.
            status_to_response(Status::new(
                hash_status::StatusCode::Internal,
                Some(
                    "Internal error, please report to the developers of the HASH Graph with \
                     whatever information you can provide including request details and logs."
                        .to_owned(),
                ),
                vec![StatusPayloads::ErrorInfo(ErrorInfo::new(
                    HashMap::new(),
                    // TODO: We should encapsulate these Reasons within the type system, perhaps
                    //  requiring top level contexts to implement a trait
                    //  `ErrorReason::to_reason` or perhaps as a big enum, or as an attachment
                    "INTERNAL".to_owned(),
                ))],
            ))
        })?;

    if is_list {
        Ok(Json(ListOrValue::List(metadata)))
    } else {
        Ok(Json(ListOrValue::Value(
            metadata.pop().expect("metadata does not contain a value"),
        )))
    }
}

#[derive(Debug, Serialize, Deserialize, ToSchema)]
#[serde(rename_all = "camelCase")]
struct LoadExternalEntityTypeRequest {
    #[schema(value_type = SHARED_VersionedUrl)]
    entity_type_id: VersionedUrl,
    actor_id: RecordCreatedById,
}

#[utoipa::path(
    post,
    path = "/entity-types/load",
    request_body = LoadExternalEntityTypeRequest,
    tag = "EntityType",
    responses(
        (status = 200, content_type = "application/json", description = "The metadata of the created entity type", body = OntologyElementMetadata),
        (status = 400, content_type = "application/json", description = "Provided request body is invalid", body = VAR_STATUS),

        (status = 409, content_type = "application/json", description = "Unable to load entity type in the datastore as the entity type ID already exists", body = VAR_STATUS),
        (status = 500, content_type = "application/json", description = "Store error occurred", body = VAR_STATUS),
    ),
)]
#[tracing::instrument(level = "info", skip(pool, domain_validator))]
async fn load_external_entity_type<P: StorePool + Send>(
    pool: Extension<Arc<P>>,
    domain_validator: Extension<DomainValidator>,
    body: Json<LoadExternalEntityTypeRequest>,
    // TODO: We want to be able to return `Status` here we should try and create a general way to
    //  call `status_to_response` for our routes that return Status
) -> Result<Json<OntologyElementMetadata>, Response>
where
    for<'pool> P::Store<'pool>: RestApiStore,
{
    let Json(LoadExternalEntityTypeRequest {
        entity_type_id,
        actor_id,
    }) = body;

    let mut store = pool.acquire().await.map_err(|report| {
        tracing::error!(error=?report, "Could not acquire store");
        status_to_response(Status::new(
            hash_status::StatusCode::Internal,
            Some(
                "Could not acquire store. This is an internal error, please report to the \
                 developers of the HASH Graph with whatever information you can provide including \
                 request details and logs."
                    .to_owned(),
            ),
            vec![StatusPayloads::ErrorInfo(ErrorInfo::new(
                // TODO: add information from the report here
                //   https://app.asana.com/0/1203363157432094/1203639884730779/f
                HashMap::new(),
                // TODO: We should encapsulate these Reasons within the type system, perhaps
                //  requiring top level contexts to implement a trait `ErrorReason::to_reason`
                //  or perhaps as a big enum, or as an attachment
                "STORE_ACQUISITION_FAILURE".to_owned(),
            ))],
        ))
    })?;

    Ok(Json(
        store
            .load_external_type(
                &domain_validator,
                OntologyTypeReference::EntityTypeReference((&entity_type_id).into()),
                actor_id,
            )
            .await
            .map_err(|error| {
                if error == StatusCode::CONFLICT {
                    status_to_response(Status::new(
                        hash_status::StatusCode::AlreadyExists,
                        Some("Provided schema entity type does already exist.".to_owned()),
                        vec![],
                    ))
                } else {
                    status_to_response(Status::new(
                        hash_status::StatusCode::AlreadyExists,
                        Some(
                            "Unknown error occurred when loading external entity type.".to_owned(),
                        ),
                        vec![],
                    ))
                }
            })?,
    ))
}

#[utoipa::path(
    post,
    path = "/entity-types/query",
    request_body = EntityTypeStructuralQuery,
    tag = "EntityType",
    responses(
        (status = 200, content_type = "application/json", body = Subgraph, description = "A subgraph rooted at entity types that satisfy the given query, each resolved to the requested depth."),
        (status = 422, content_type = "text/plain", description = "Provided query is invalid"),
        (status = 500, description = "Store error occurred"),
    )
)]
#[tracing::instrument(level = "info", skip(pool))]
async fn get_entity_types_by_query<P: StorePool + Send>(
    pool: Extension<Arc<P>>,
    Json(query): Json<serde_json::Value>,
) -> Result<Json<Subgraph>, StatusCode> {
    pool.acquire()
        .map_err(|error| {
            tracing::error!(?error, "Could not acquire access to the store");
            StatusCode::INTERNAL_SERVER_ERROR
        })
        .and_then(|store| async move {
            let mut query = StructuralQuery::deserialize(&query).map_err(|error| {
                tracing::error!(?error, "Could not deserialize query");
                StatusCode::INTERNAL_SERVER_ERROR
            })?;
            query.filter.convert_parameters().map_err(|error| {
                tracing::error!(?error, "Could not validate query");
                StatusCode::INTERNAL_SERVER_ERROR
            })?;
            store
                .get_entity_type(&query)
                .await
                .map_err(|report| {
                    tracing::error!(error=?report, ?query, "Could not read entity types from the store");
                    report_to_status_code(&report)
                })
        })
        .await
        .map(|subgraph| Json(subgraph.into()))
}

#[derive(Debug, Serialize, Deserialize, ToSchema)]
#[serde(rename_all = "camelCase")]
struct UpdateEntityTypeRequest {
    #[schema(value_type = VAR_UPDATE_ENTITY_TYPE)]
    schema: serde_json::Value,
    #[schema(value_type = SHARED_VersionedUrl)]
    type_to_update: VersionedUrl,
    actor_id: RecordCreatedById,
    #[serde(default, skip_serializing_if = "Option::is_none")]
<<<<<<< HEAD
    #[schema(schema_with = base_url_schema)]
=======
    #[schema(value_type = SHARED_BaseUrl)]
>>>>>>> 04eb03ac
    label_property: Option<BaseUrl>,
}

#[utoipa::path(
    put,
    path = "/entity-types",
    tag = "EntityType",
    responses(
        (status = 200, content_type = "application/json", description = "The metadata of the updated entity type", body = OntologyElementMetadata),
        (status = 422, content_type = "text/plain", description = "Provided request body is invalid"),

        (status = 404, description = "Base entity type ID was not found"),
        (status = 500, description = "Store error occurred"),
    ),
    request_body = UpdateEntityTypeRequest,
)]
#[tracing::instrument(level = "info", skip(pool))]
async fn update_entity_type<P: StorePool + Send>(
    pool: Extension<Arc<P>>,
    body: Json<UpdateEntityTypeRequest>,
) -> Result<Json<EntityTypeMetadata>, StatusCode> {
    let Json(UpdateEntityTypeRequest {
        schema,
        mut type_to_update,
        actor_id,
        label_property,
    }) = body;

    type_to_update.version += 1;

    let entity_type = patch_id_and_parse(&type_to_update, schema).map_err(|report| {
        tracing::error!(error=?report, "Couldn't convert schema to Entity Type");
        // Shame there isn't an UNPROCESSABLE_ENTITY_TYPE code :D
        StatusCode::UNPROCESSABLE_ENTITY
        // TODO - We should probably return more information to the client
        //  https://app.asana.com/0/1201095311341924/1202574350052904/f
    })?;

    let mut store = pool.acquire().await.map_err(|report| {
        tracing::error!(error=?report, "Could not acquire store");
        StatusCode::INTERNAL_SERVER_ERROR
    })?;

    store
        .update_entity_type(entity_type, actor_id, label_property)
        .await
        .map_err(|report| {
            tracing::error!(error=?report, "Could not update entity type");

            if report.contains::<OntologyVersionDoesNotExist>() {
                return StatusCode::NOT_FOUND;
            }

            // Insertion/update errors are considered internal server errors.
            StatusCode::INTERNAL_SERVER_ERROR
        })
        .map(Json)
}

#[derive(Debug, Deserialize, ToSchema)]
#[serde(rename_all = "camelCase")]
struct ArchiveEntityTypeRequest {
    #[schema(value_type = SHARED_VersionedUrl)]
    type_to_archive: VersionedUrl,
    actor_id: RecordArchivedById,
}

#[utoipa::path(
    put,
    path = "/entity-types/archive",
    tag = "EntityType",
    responses(
        (status = 200, content_type = "application/json", description = "The metadata of the updated entity type", body = OntologyTemporalMetadata),
        (status = 422, content_type = "text/plain", description = "Provided request body is invalid"),

        (status = 404, description = "Entity type ID was not found"),
        (status = 409, description = "Entity type ID is already archived"),
        (status = 500, description = "Store error occurred"),
    ),
    request_body = ArchiveEntityTypeRequest,
)]
#[tracing::instrument(level = "info", skip(pool))]
async fn archive_entity_type<P: StorePool + Send>(
    pool: Extension<Arc<P>>,
    body: Json<ArchiveEntityTypeRequest>,
) -> Result<Json<OntologyTemporalMetadata>, StatusCode> {
    let Json(ArchiveEntityTypeRequest {
        type_to_archive,
        actor_id,
    }) = body;

    let mut store = pool.acquire().await.map_err(|report| {
        tracing::error!(error=?report, "Could not acquire store");
        StatusCode::INTERNAL_SERVER_ERROR
    })?;

    store
        .archive_entity_type(&type_to_archive, actor_id)
        .await
        .map_err(|report| {
            tracing::error!(error=?report, "Could not archive entity type");

            if report.contains::<OntologyVersionDoesNotExist>() {
                return StatusCode::NOT_FOUND;
            }
            if report.contains::<VersionedUrlAlreadyExists>() {
                return StatusCode::CONFLICT;
            }

            // Insertion/update errors are considered internal server errors.
            StatusCode::INTERNAL_SERVER_ERROR
        })
        .map(Json)
}

#[derive(Debug, Deserialize, ToSchema)]
#[serde(rename_all = "camelCase")]
struct UnarchiveEntityTypeRequest {
    #[schema(value_type = SHARED_VersionedUrl)]
    type_to_unarchive: VersionedUrl,
    actor_id: RecordCreatedById,
}

#[utoipa::path(
    put,
    path = "/entity-types/unarchive",
    tag = "DataType",
    responses(
        (status = 200, content_type = "application/json", description = "The temporal metadata of the updated entity type", body = OntologyTemporalMetadata),
        (status = 422, content_type = "text/plain", description = "Provided request body is invalid"),

        (status = 404, description = "Entity type ID was not found"),
        (status = 409, description = "Entity type ID already exists and is not archived"),
        (status = 500, description = "Store error occurred"),
    ),
    request_body = UnarchiveEntityTypeRequest,
)]
#[tracing::instrument(level = "info", skip(pool))]
async fn unarchive_entity_type<P: StorePool + Send>(
    pool: Extension<Arc<P>>,
    body: Json<UnarchiveEntityTypeRequest>,
) -> Result<Json<OntologyTemporalMetadata>, StatusCode> {
    let Json(UnarchiveEntityTypeRequest {
        type_to_unarchive,
        actor_id,
    }) = body;

    let mut store = pool.acquire().await.map_err(|report| {
        tracing::error!(error=?report, "Could not acquire store");
        StatusCode::INTERNAL_SERVER_ERROR
    })?;

    store
        .unarchive_entity_type(&type_to_unarchive, actor_id)
        .await
        .map_err(|report| {
            tracing::error!(error=?report, "Could not unarchive entity type");

            if report.contains::<OntologyVersionDoesNotExist>() {
                return StatusCode::NOT_FOUND;
            }
            if report.contains::<VersionedUrlAlreadyExists>() {
                return StatusCode::CONFLICT;
            }

            // Insertion/update errors are considered internal server errors.
            StatusCode::INTERNAL_SERVER_ERROR
        })
        .map(Json)
}<|MERGE_RESOLUTION|>--- conflicted
+++ resolved
@@ -104,11 +104,7 @@
     owned_by_id: OwnedById,
     actor_id: RecordCreatedById,
     #[serde(default, skip_serializing_if = "Option::is_none")]
-<<<<<<< HEAD
-    #[schema(schema_with = base_url_schema)]
-=======
     #[schema(value_type = SHARED_BaseUrl)]
->>>>>>> 04eb03ac
     label_property: Option<BaseUrl>,
 }
 
@@ -434,11 +430,7 @@
     type_to_update: VersionedUrl,
     actor_id: RecordCreatedById,
     #[serde(default, skip_serializing_if = "Option::is_none")]
-<<<<<<< HEAD
-    #[schema(schema_with = base_url_schema)]
-=======
     #[schema(value_type = SHARED_BaseUrl)]
->>>>>>> 04eb03ac
     label_property: Option<BaseUrl>,
 }
 
