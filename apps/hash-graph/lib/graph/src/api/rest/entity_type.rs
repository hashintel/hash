//! Web routes for CRU operations on Entity types.

use std::{collections::hash_map, sync::Arc};

use axum::{http::StatusCode, response::Response, routing::post, Extension, Router};
use futures::TryFutureExt;
use hash_map::HashMap;
use serde::{Deserialize, Serialize};
<<<<<<< HEAD
use type_system::{
    repr,
    url::{BaseUrl, VersionedUrl},
    EntityType, ParseEntityTypeError,
};
use utoipa::{OpenApi, ToSchema};

use crate::{
    api::{
        error::{Status, StatusPayloads},
        gen::status_payloads::ErrorInfo,
        rest::{
            api_resource::RoutedResource, json::Json, report_to_status_code,
            status::status_to_response, utoipa_typedef::subgraph::Subgraph,
        },
=======
use type_system::{url::VersionedUrl, EntityType};
use utoipa::{OpenApi, ToSchema};

use crate::{
    api::rest::{
        api_resource::RoutedResource,
        report_to_status_code,
        utoipa_typedef::{subgraph::Subgraph, ListOrValue, MaybeListOfEntityType},
>>>>>>> 74521ecb
    },
    ontology::{
        domain_validator::{DomainValidator, ValidateOntologyType},
        patch_id_and_parse, EntityTypeQueryToken, EntityTypeWithMetadata, OntologyElementMetadata,
        OwnedOntologyElementMetadata,
    },
    provenance::{OwnedById, ProvenanceMetadata, UpdatedById},
    store::{
        error::{BaseUrlAlreadyExists, OntologyVersionDoesNotExist},
        EntityTypeStore, StorePool,
    },
    subgraph::query::{EntityTypeStructuralQuery, StructuralQuery},
};

#[derive(OpenApi)]
#[openapi(
    paths(
        create_entity_type,
        get_entity_types_by_query,
        update_entity_type
    ),
    components(
        schemas(
            EntityTypeWithMetadata,

            CreateEntityTypeRequest,
            UpdateEntityTypeRequest,
            EntityTypeQueryToken,
            EntityTypeStructuralQuery,
        )
    ),
    tags(
        (name = "EntityType", description = "Entity type management API")
    )
)]
pub struct EntityTypeResource;

impl RoutedResource for EntityTypeResource {
    /// Create routes for interacting with entity types.
    fn routes<P: StorePool + Send + 'static>() -> Router {
        // TODO: The URL format here is preliminary and will have to change.
        Router::new().nest(
            "/entity-types",
            Router::new()
                .route(
                    "/",
                    post(create_entity_type::<P>).put(update_entity_type::<P>),
                )
                .route("/query", post(get_entity_types_by_query::<P>)),
        )
    }
}

#[derive(Debug, Serialize, Deserialize, ToSchema)]
#[serde(rename_all = "camelCase")]
struct CreateEntityTypeRequest {
    #[schema(inline)]
    schema: MaybeListOfEntityType,
    owned_by_id: OwnedById,
    actor_id: UpdatedById,
}

#[utoipa::path(
    post,
    path = "/entity-types",
    request_body = CreateEntityTypeRequest,
    tag = "EntityType",
    responses(
<<<<<<< HEAD
        (status = 201, content_type = "application/json", description = "The metadata of the created entity type", body = OntologyElementMetadata),
        (status = 400, content_type = "application/json", description = "Provided request body is invalid", body = VAR_STATUS),
=======
        (status = 201, content_type = "application/json", description = "The metadata of the created entity type", body = MaybeListOfOntologyElementMetadata),
        (status = 422, content_type = "text/plain", description = "Provided request body is invalid"),
>>>>>>> 74521ecb

        (status = 409, content_type = "application/json", description = "Unable to create entity type in the datastore as the base entity type ID already exists", body = VAR_STATUS),
        (status = 500, content_type = "application/json", description = "Store error occurred", body = VAR_STATUS),
    ),
    request_body = CreateEntityTypeRequest,
)]
#[tracing::instrument(level = "info", skip(pool, domain_validator))]
async fn create_entity_type<P: StorePool + Send>(
    pool: Extension<Arc<P>>,
    domain_validator: Extension<DomainValidator>,
    body: Json<CreateEntityTypeRequest>,
<<<<<<< HEAD
    // TODO: We want to be able to return `Status` here we should try and create a general way to
    //  call `status_to_response` for our routes that return Status
) -> Result<Json<OntologyElementMetadata>, Response> {
=======
) -> Result<Json<ListOrValue<OntologyElementMetadata>>, StatusCode> {
>>>>>>> 74521ecb
    let Json(CreateEntityTypeRequest {
        schema,
        owned_by_id,
        actor_id,
    }) = body;

<<<<<<< HEAD
    let entity_type: EntityType = schema.try_into().map_err(|err: ParseEntityTypeError| {
        tracing::error!(error=?err, "Provided schema wasn't a valid entity type");
        status_to_response(Status::new(
            hash_status::StatusCode::InvalidArgument,
            Some("Provided schema wasn't a valid entity type.".to_owned()),
            vec![StatusPayloads::ErrorInfo(ErrorInfo::new(
                HashMap::from([(
                    "validationError".to_owned(),
                    serde_json::to_value(err)
                        .expect("Could not serialize entity type validation error"),
                )]),
                // TODO: We should encapsulate these Reasons within the type system, perhaps
                //  requiring top level contexts to implement a trait `ErrorReason::to_reason`
                //  or perhaps as a big enum, or as an attachment
                "INVALID_SCHEMA".to_owned(),
            ))],
        ))
    })?;

    domain_validator.validate(&entity_type).map_err(|report| {
        tracing::error!(error=?report, id=entity_type.id().to_string(), "Entity Type ID failed to validate");
        status_to_response(Status::new(
            hash_status::StatusCode::InvalidArgument,
            Some("Entity Type ID failed to validate against the given domain regex. Are you sure the service is able to host a type under the domain you supplied?".to_owned()),
            vec![StatusPayloads::ErrorInfo(ErrorInfo::new(
                HashMap::from([
                    (
                        "entityTypeId".to_owned(),
                        serde_json::to_value(entity_type.id().to_string())
                            .expect("Could not serialize entity type id"),
                    ),
                ]),
                // TODO: We should encapsulate these Reasons within the type system, perhaps
                //  requiring top level contexts to implement a trait `ErrorReason::to_reason`
                //  or perhaps as a big enum
                "INVALID_TYPE_ID".to_owned()
            ))],
        ))
    })?;
=======
    let is_list = matches!(&schema, ListOrValue::List(_));

    let schema_iter = schema.into_iter();
    let mut entity_types = Vec::with_capacity(schema_iter.size_hint().0);
    let mut metadata = Vec::with_capacity(schema_iter.size_hint().0);

    for schema in schema_iter {
        let entity_type: EntityType = schema.try_into().into_report().map_err(|report| {
            tracing::error!(error=?report, "Couldn't convert schema to Entity Type");
            // Shame there isn't an UNPROCESSABLE_ENTITY_TYPE code :D
            StatusCode::UNPROCESSABLE_ENTITY
            // TODO - We should probably return more information to the client
            //  https://app.asana.com/0/1201095311341924/1202574350052904/f
        })?;

        domain_validator.validate(&entity_type).map_err(|report| {
            tracing::error!(error=?report, id=entity_type.id().to_string(), "Entity Type ID failed to validate");
            StatusCode::UNPROCESSABLE_ENTITY
        })?;

        metadata.push(OntologyElementMetadata::Owned(
            OwnedOntologyElementMetadata::new(
                entity_type.id().clone().into(),
                ProvenanceMetadata::new(actor_id),
                owned_by_id,
            ),
        ));

        entity_types.push(entity_type);
    }
>>>>>>> 74521ecb

    let mut store = pool.acquire().await.map_err(|report| {
        tracing::error!(error=?report, "Could not acquire store");
        status_to_response(Status::new(
            hash_status::StatusCode::Internal,
            Some(
                "Could not acquire store. This is an internal error, please report to the \
                 developers of the HASH Graph with whatever information you can provide including \
                 request details and logs."
                    .to_owned(),
            ),
            vec![StatusPayloads::ErrorInfo(ErrorInfo::new(
                // TODO: add information from the report here
                //   https://app.asana.com/0/1203363157432094/1203639884730779/f
                HashMap::new(),
                // TODO: We should encapsulate these Reasons within the type system, perhaps
                //  requiring top level contexts to implement a trait `ErrorReason::to_reason`
                //  or perhaps as a big enum, or as an attachment
                "STORE_ACQUISITION_FAILURE".to_owned(),
            ))],
        ))
    })?;

    store
        .create_entity_types(entity_types.into_iter().zip(metadata.iter()))
        .await
        .map_err(|report| {
            tracing::error!(error=?report, "Could not create entity types");

            if report.contains::<BaseUrlAlreadyExists>() {
                let metadata =
                    report
                        .request_ref::<BaseUrl>()
                        .next()
                        .map_or_else(HashMap::new, |base_url| {
                            let base_url = base_url.to_string();
                            HashMap::from([(
                                "baseUrl".to_owned(),
                                serde_json::to_value(base_url)
                                    .expect("Could not serialize base url"),
                            )])
                        });

                return status_to_response(Status::new(
                    hash_status::StatusCode::AlreadyExists,
                    Some(
                        "Could not create entity type as the base URI already existed, perhaps \
                         you intended to call `updateEntityType` instead?"
                            .to_owned(),
                    ),
                    vec![StatusPayloads::ErrorInfo(ErrorInfo::new(
                        metadata,
                        // TODO: We should encapsulate these Reasons within the type system,
                        //  perhaps requiring top level contexts to implement a trait
                        //  `ErrorReason::to_reason` or perhaps as a big enum, or as an attachment
                        "BASE_URI_ALREADY_EXISTS".to_owned(),
                    ))],
                ));
            }

            // Insertion/update errors are considered internal server errors.
            status_to_response(Status::new(
                hash_status::StatusCode::Internal,
                Some(
                    "Internal error, please report to the developers of the HASH Graph with \
                     whatever information you can provide including request details and logs."
                        .to_owned(),
                ),
                vec![StatusPayloads::ErrorInfo(ErrorInfo::new(
                    HashMap::new(),
                    // TODO: We should encapsulate these Reasons within the type system, perhaps
                    //  requiring top level contexts to implement a trait
                    //  `ErrorReason::to_reason` or perhaps as a big enum, or as an attachment
                    "INTERNAL".to_owned(),
                ))],
            ))
        })?;

    if is_list {
        Ok(Json(ListOrValue::List(metadata)))
    } else {
        Ok(Json(ListOrValue::Value(
            metadata.pop().expect("metadata does not contain a value"),
        )))
    }
}

#[utoipa::path(
    post,
    path = "/entity-types/query",
    request_body = EntityTypeStructuralQuery,
    tag = "EntityType",
    responses(
        (status = 200, content_type = "application/json", body = Subgraph, description = "A subgraph rooted at entity types that satisfy the given query, each resolved to the requested depth."),
        (status = 422, content_type = "text/plain", description = "Provided query is invalid"),
        (status = 500, description = "Store error occurred"),
    )
)]
#[tracing::instrument(level = "info", skip(pool))]
async fn get_entity_types_by_query<P: StorePool + Send>(
    pool: Extension<Arc<P>>,
    Json(query): Json<serde_json::Value>,
) -> Result<Json<Subgraph>, StatusCode> {
    pool.acquire()
        .map_err(|error| {
            tracing::error!(?error, "Could not acquire access to the store");
            StatusCode::INTERNAL_SERVER_ERROR
        })
        .and_then(|store| async move {
            let mut query = StructuralQuery::deserialize(&query).map_err(|error| {
                tracing::error!(?error, "Could not deserialize query");
                StatusCode::INTERNAL_SERVER_ERROR
            })?;
            query.filter.convert_parameters().map_err(|error| {
                tracing::error!(?error, "Could not validate query");
                StatusCode::INTERNAL_SERVER_ERROR
            })?;
            store
                .get_entity_type(&query)
                .await
                .map_err(|report| {
                    tracing::error!(error=?report, ?query, "Could not read entity types from the store");
                    report_to_status_code(&report)
                })
        })
        .await
        .map(|subgraph| Json(subgraph.into()))
}

#[derive(Debug, Serialize, Deserialize, ToSchema)]
#[serde(rename_all = "camelCase")]
struct UpdateEntityTypeRequest {
    #[schema(value_type = VAR_UPDATE_ENTITY_TYPE)]
    schema: serde_json::Value,
    #[schema(value_type = String)]
    type_to_update: VersionedUrl,
    actor_id: UpdatedById,
}

#[utoipa::path(
    put,
    path = "/entity-types",
    tag = "EntityType",
    responses(
        (status = 200, content_type = "application/json", description = "The metadata of the updated entity type", body = OntologyElementMetadata),
        (status = 422, content_type = "text/plain", description = "Provided request body is invalid"),

        (status = 404, description = "Base entity type ID was not found"),
        (status = 500, description = "Store error occurred"),
    ),
    request_body = UpdateEntityTypeRequest,
)]
#[tracing::instrument(level = "info", skip(pool))]
async fn update_entity_type<P: StorePool + Send>(
    pool: Extension<Arc<P>>,
    body: Json<UpdateEntityTypeRequest>,
) -> Result<Json<OntologyElementMetadata>, StatusCode> {
    let Json(UpdateEntityTypeRequest {
        schema,
        mut type_to_update,
        actor_id,
    }) = body;

    type_to_update.version += 1;

    let entity_type = patch_id_and_parse(&type_to_update, schema).map_err(|report| {
        tracing::error!(error=?report, "Couldn't convert schema to Entity Type");
        // Shame there isn't an UNPROCESSABLE_ENTITY_TYPE code :D
        StatusCode::UNPROCESSABLE_ENTITY
        // TODO - We should probably return more information to the client
        //  https://app.asana.com/0/1201095311341924/1202574350052904/f
    })?;

    let mut store = pool.acquire().await.map_err(|report| {
        tracing::error!(error=?report, "Could not acquire store");
        StatusCode::INTERNAL_SERVER_ERROR
    })?;

    store
        .update_entity_type(entity_type, actor_id)
        .await
        .map_err(|report| {
            tracing::error!(error=?report, "Could not update entity type");

            if report.contains::<OntologyVersionDoesNotExist>() {
                return StatusCode::NOT_FOUND;
            }

            // Insertion/update errors are considered internal server errors.
            StatusCode::INTERNAL_SERVER_ERROR
        })
        .map(Json)
}<|MERGE_RESOLUTION|>--- conflicted
+++ resolved
@@ -6,9 +6,7 @@
 use futures::TryFutureExt;
 use hash_map::HashMap;
 use serde::{Deserialize, Serialize};
-<<<<<<< HEAD
 use type_system::{
-    repr,
     url::{BaseUrl, VersionedUrl},
     EntityType, ParseEntityTypeError,
 };
@@ -16,22 +14,14 @@
 
 use crate::{
     api::{
-        error::{Status, StatusPayloads},
-        gen::status_payloads::ErrorInfo,
+        error::{ErrorInfo, Status, StatusPayloads},
         rest::{
-            api_resource::RoutedResource, json::Json, report_to_status_code,
-            status::status_to_response, utoipa_typedef::subgraph::Subgraph,
+            api_resource::RoutedResource,
+            json::Json,
+            report_to_status_code,
+            status::status_to_response,
+            utoipa_typedef::{subgraph::Subgraph, ListOrValue, MaybeListOfEntityType},
         },
-=======
-use type_system::{url::VersionedUrl, EntityType};
-use utoipa::{OpenApi, ToSchema};
-
-use crate::{
-    api::rest::{
-        api_resource::RoutedResource,
-        report_to_status_code,
-        utoipa_typedef::{subgraph::Subgraph, ListOrValue, MaybeListOfEntityType},
->>>>>>> 74521ecb
     },
     ontology::{
         domain_validator::{DomainValidator, ValidateOntologyType},
@@ -100,13 +90,8 @@
     request_body = CreateEntityTypeRequest,
     tag = "EntityType",
     responses(
-<<<<<<< HEAD
-        (status = 201, content_type = "application/json", description = "The metadata of the created entity type", body = OntologyElementMetadata),
+        (status = 201, content_type = "application/json", description = "The metadata of the created entity type", body = MaybeListOfOntologyElementMetadata),
         (status = 400, content_type = "application/json", description = "Provided request body is invalid", body = VAR_STATUS),
-=======
-        (status = 201, content_type = "application/json", description = "The metadata of the created entity type", body = MaybeListOfOntologyElementMetadata),
-        (status = 422, content_type = "text/plain", description = "Provided request body is invalid"),
->>>>>>> 74521ecb
 
         (status = 409, content_type = "application/json", description = "Unable to create entity type in the datastore as the base entity type ID already exists", body = VAR_STATUS),
         (status = 500, content_type = "application/json", description = "Store error occurred", body = VAR_STATUS),
@@ -118,42 +103,44 @@
     pool: Extension<Arc<P>>,
     domain_validator: Extension<DomainValidator>,
     body: Json<CreateEntityTypeRequest>,
-<<<<<<< HEAD
     // TODO: We want to be able to return `Status` here we should try and create a general way to
     //  call `status_to_response` for our routes that return Status
-) -> Result<Json<OntologyElementMetadata>, Response> {
-=======
-) -> Result<Json<ListOrValue<OntologyElementMetadata>>, StatusCode> {
->>>>>>> 74521ecb
+) -> Result<Json<ListOrValue<OntologyElementMetadata>>, Response> {
     let Json(CreateEntityTypeRequest {
         schema,
         owned_by_id,
         actor_id,
     }) = body;
 
-<<<<<<< HEAD
-    let entity_type: EntityType = schema.try_into().map_err(|err: ParseEntityTypeError| {
-        tracing::error!(error=?err, "Provided schema wasn't a valid entity type");
-        status_to_response(Status::new(
-            hash_status::StatusCode::InvalidArgument,
-            Some("Provided schema wasn't a valid entity type.".to_owned()),
-            vec![StatusPayloads::ErrorInfo(ErrorInfo::new(
-                HashMap::from([(
-                    "validationError".to_owned(),
-                    serde_json::to_value(err)
-                        .expect("Could not serialize entity type validation error"),
-                )]),
-                // TODO: We should encapsulate these Reasons within the type system, perhaps
-                //  requiring top level contexts to implement a trait `ErrorReason::to_reason`
-                //  or perhaps as a big enum, or as an attachment
-                "INVALID_SCHEMA".to_owned(),
-            ))],
-        ))
-    })?;
-
-    domain_validator.validate(&entity_type).map_err(|report| {
-        tracing::error!(error=?report, id=entity_type.id().to_string(), "Entity Type ID failed to validate");
-        status_to_response(Status::new(
+    let is_list = matches!(&schema, ListOrValue::List(_));
+
+    let schema_iter = schema.into_iter();
+    let mut entity_types = Vec::with_capacity(schema_iter.size_hint().0);
+    let mut metadata = Vec::with_capacity(schema_iter.size_hint().0);
+
+    for schema in schema_iter {
+        let entity_type: EntityType = schema.try_into().map_err(|err: ParseEntityTypeError| {
+            tracing::error!(error=?err, "Provided schema wasn't a valid entity type");
+            status_to_response(Status::new(
+                hash_status::StatusCode::InvalidArgument,
+                Some("Provided schema wasn't a valid entity type.".to_owned()),
+                vec![StatusPayloads::ErrorInfo(ErrorInfo::new(
+                    HashMap::from([(
+                        "validationError".to_owned(),
+                        serde_json::to_value(err)
+                            .expect("Could not serialize entity type validation error"),
+                    )]),
+                    // TODO: We should encapsulate these Reasons within the type system, perhaps
+                    //  requiring top level contexts to implement a trait `ErrorReason::to_reason`
+                    //  or perhaps as a big enum, or as an attachment
+                    "INVALID_SCHEMA".to_owned(),
+                ))],
+            ))
+        })?;
+
+        domain_validator.validate(&entity_type).map_err(|report| {
+            tracing::error!(error=?report, id=entity_type.id().to_string(), "Entity Type ID failed to validate");
+            status_to_response(Status::new(
             hash_status::StatusCode::InvalidArgument,
             Some("Entity Type ID failed to validate against the given domain regex. Are you sure the service is able to host a type under the domain you supplied?".to_owned()),
             vec![StatusPayloads::ErrorInfo(ErrorInfo::new(
@@ -170,26 +157,6 @@
                 "INVALID_TYPE_ID".to_owned()
             ))],
         ))
-    })?;
-=======
-    let is_list = matches!(&schema, ListOrValue::List(_));
-
-    let schema_iter = schema.into_iter();
-    let mut entity_types = Vec::with_capacity(schema_iter.size_hint().0);
-    let mut metadata = Vec::with_capacity(schema_iter.size_hint().0);
-
-    for schema in schema_iter {
-        let entity_type: EntityType = schema.try_into().into_report().map_err(|report| {
-            tracing::error!(error=?report, "Couldn't convert schema to Entity Type");
-            // Shame there isn't an UNPROCESSABLE_ENTITY_TYPE code :D
-            StatusCode::UNPROCESSABLE_ENTITY
-            // TODO - We should probably return more information to the client
-            //  https://app.asana.com/0/1201095311341924/1202574350052904/f
-        })?;
-
-        domain_validator.validate(&entity_type).map_err(|report| {
-            tracing::error!(error=?report, id=entity_type.id().to_string(), "Entity Type ID failed to validate");
-            StatusCode::UNPROCESSABLE_ENTITY
         })?;
 
         metadata.push(OntologyElementMetadata::Owned(
@@ -202,7 +169,6 @@
 
         entity_types.push(entity_type);
     }
->>>>>>> 74521ecb
 
     let mut store = pool.acquire().await.map_err(|report| {
         tracing::error!(error=?report, "Could not acquire store");
