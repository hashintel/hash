use std::fmt;

use serde::{
    de::{self, SeqAccess, Visitor},
    Deserialize, Deserializer,
};
use utoipa::ToSchema;

use crate::{
    ontology::{EntityTypeQueryPath, EntityTypeQueryPathVisitor},
    store::query::{JsonPath, ParameterType, PathToken, QueryPath},
    subgraph::edges::{KnowledgeGraphEdgeKind, SharedEdgeKind},
};

#[derive(Debug, PartialEq, Eq)]
pub enum EntityQueryPath<'p> {
    /// The [`EntityUuid`] of the [`EntityId`] belonging to the [`Entity`].
    ///
    /// ```rust
    /// # use serde::Deserialize;
    /// # use serde_json::json;
    /// # use graph::knowledge::EntityQueryPath;
    /// let path = EntityQueryPath::deserialize(json!(["uuid"]))?;
    /// assert_eq!(path, EntityQueryPath::Uuid);
    /// # Ok::<(), serde_json::Error>(())
    /// ```
    ///
    /// [`EntityUuid`]: crate::knowledge::EntityUuid
    /// [`EntityId`]: crate::identifier::knowledge::EntityId
    /// [`Entity`]: crate::knowledge::Entity
    Uuid,
    /// The [`OwnedById`] of the [`EntityId`] belonging to the [`Entity`].
    ///
    /// ```rust
    /// # use serde::Deserialize;
    /// # use serde_json::json;
    /// # use graph::knowledge::EntityQueryPath;
    /// let path = EntityQueryPath::deserialize(json!(["ownedById"]))?;
    /// assert_eq!(path, EntityQueryPath::OwnedById);
    /// # Ok::<(), serde_json::Error>(())
    /// ```
    ///
    /// [`OwnedById`]: crate::provenance::OwnedById
    /// [`EntityId`]: crate::identifier::knowledge::EntityId
    /// [`Entity`]: crate::knowledge::Entity
    OwnedById,
    /// The [`EntityEditionId`] of the [`EntityRecordId`] belonging to the [`Entity`].
    ///
    /// ```rust
    /// # use serde::Deserialize;
    /// # use serde_json::json;
    /// # use graph::knowledge::EntityQueryPath;
    /// let path = EntityQueryPath::deserialize(json!(["editionId"]))?;
    /// assert_eq!(path, EntityQueryPath::EditionId);
    /// # Ok::<(), serde_json::Error>(())
    /// ```
    ///
    /// [`EntityEditionId`]: crate::identifier::knowledge::EntityEditionId
    /// [`EntityRecordId`]: crate::identifier::knowledge::EntityRecordId
    /// [`Entity`]: crate::knowledge::Entity
    EditionId,
    /// The decision time axis of the [`EntityTemporalMetadata`] belonging to the [`Entity`].
    ///
    /// It's not possible to query for the temporal axis directly, this has to be done via the
    /// `temporalAxes` parameter on [`StructuralQuery`]. The decision time is returned as part of
    /// [`EntityTemporalMetadata`] of the [`EntityMetadata`].
    ///
    /// [`StructuralQuery`]: crate::subgraph::query::StructuralQuery
    /// [`EntityMetadata`]: crate::knowledge::EntityMetadata
    /// [`EntityTemporalMetadata`]: crate::identifier::knowledge::EntityTemporalMetadata
    /// [`Entity`]: crate::knowledge::Entity
    DecisionTime,
    /// The transaction time axis of the [`EntityTemporalMetadata`] belonging to the [`Entity`].
    ///
    /// It's not possible to query for the temporal axis directly, this has to be done via the
    /// `temporalAxes` parameter on [`StructuralQuery`]. The transaction time is returned as part
    /// of [`EntityTemporalMetadata`] of the [`EntityMetadata`].
    ///
    /// [`StructuralQuery`]: crate::subgraph::query::StructuralQuery
    /// [`EntityMetadata`]: crate::knowledge::EntityMetadata
    /// [`EntityTemporalMetadata`]: crate::identifier::knowledge::EntityTemporalMetadata
    /// [`Entity`]: crate::knowledge::Entity
    TransactionTime,
    /// Whether or not the [`Entity`] is archived.
    ///
    /// ```rust
    /// # use serde::Deserialize;
    /// # use serde_json::json;
    /// # use graph::knowledge::EntityQueryPath;
    /// let path = EntityQueryPath::deserialize(json!(["archived"]))?;
    /// assert_eq!(path, EntityQueryPath::Archived);
    /// # Ok::<(), serde_json::Error>(())
    /// ```
    ///
    /// [`Entity`]: crate::knowledge::Entity
    Archived,
    /// The [`RecordCreatedById`] of the [`ProvenanceMetadata`] belonging to the [`Entity`].
    ///
    /// ```rust
    /// # use serde::Deserialize;
    /// # use serde_json::json;
    /// # use graph::knowledge::EntityQueryPath;
    /// let path = EntityQueryPath::deserialize(json!(["recordCreatedById"]))?;
    /// assert_eq!(path, EntityQueryPath::RecordCreatedById);
    /// # Ok::<(), serde_json::Error>(())
    /// ```
    ///
    /// [`RecordCreatedById`]: crate::provenance::RecordCreatedById
    /// [`ProvenanceMetadata`]: crate::provenance::ProvenanceMetadata
    /// [`Entity`]: crate::knowledge::Entity
<<<<<<< HEAD
    RecordCreatedById,
    /// The [`EntityType`] of the [`EntityMetadata`] belonging to the [`Entity`].
=======
    UpdatedById,
    /// An edge from this [`Entity`] to it's [`EntityType`] using a [`SharedEdgeKind`].
    ///
    /// The corresponding reversed edge is [`EntityTypeQueryPath::EntityEdge`].
>>>>>>> f828815a
    ///
    /// Deserializes from `["type", ...]` where `...` is a path to a field of an [`EntityType`].
    ///
    /// ```rust
    /// # use serde::Deserialize;
    /// # use serde_json::json;
    /// # use graph::{knowledge::EntityQueryPath, ontology::EntityTypeQueryPath};
    /// # use graph::subgraph::edges::SharedEdgeKind;
    /// let path = EntityQueryPath::deserialize(json!(["type", "baseUrl"]))?;
    /// assert_eq!(path, EntityQueryPath::EntityTypeEdge {
    ///     edge_kind: SharedEdgeKind::IsOfType,
    ///     path: EntityTypeQueryPath::BaseUrl,
    /// });
    /// # Ok::<(), serde_json::Error>(())
    /// ```
    ///
    /// [`EntityType`]: type_system::PropertyType
    /// [`Entity`]: crate::knowledge::Entity
    EntityTypeEdge {
        edge_kind: SharedEdgeKind,
        path: EntityTypeQueryPath<'p>,
    },
    /// An edge between two [`Entities`][`Entity`] using a [`KnowledgeGraphEdgeKind`].
    ///
    /// [`Entity`]: crate::knowledge::Entity
    ///
    ///
    /// # Left entity
    ///
    /// Corresponds to the [`Entity`] specified by [`LinkData::left_entity_id()`].
    ///
    /// Deserializes from `["leftEntity", ...]` where `...` is the path of the left [`Entity`].
    ///
    /// ```rust
    /// # use serde::Deserialize;
    /// # use serde_json::json;
    /// # use graph::knowledge::EntityQueryPath;
    /// # use graph::subgraph::edges::KnowledgeGraphEdgeKind;
    /// let path = EntityQueryPath::deserialize(json!(["leftEntity", "uuid"]))?;
    /// assert_eq!(path, EntityQueryPath::EntityEdge {
    ///     edge_kind: KnowledgeGraphEdgeKind::HasLeftEntity,
    ///     path: Box::new(EntityQueryPath::Uuid),
    ///     reversed: false
    /// });
    /// # Ok::<(), serde_json::Error>(())
    /// ```
    ///
    /// [`LinkData::left_entity_id()`]: crate::knowledge::LinkData::left_entity_id
    ///
    ///
    /// # Right entity
    ///
    /// Corresponds to the [`Entity`] specified by [`LinkData::right_entity_id()`].
    ///
    /// Deserializes from `["rightEntity", ...]` where `...` is the path of the left [`Entity`].
    ///
    /// ```rust
    /// # use serde::Deserialize;
    /// # use serde_json::json;
    /// # use graph::knowledge::EntityQueryPath;
    /// # use graph::subgraph::edges::KnowledgeGraphEdgeKind;
    /// let path = EntityQueryPath::deserialize(json!(["rightEntity", "uuid"]))?;
    /// assert_eq!(path, EntityQueryPath::EntityEdge {
    ///     edge_kind: KnowledgeGraphEdgeKind::HasRightEntity,
    ///     path: Box::new(EntityQueryPath::Uuid),
    ///     reversed: false
    /// });
    /// # Ok::<(), serde_json::Error>(())
    /// ```
    ///
    /// [`LinkData::right_entity_id()`]: crate::knowledge::LinkData::right_entity_id
    ///
    ///
    /// # Incoming links
    ///
    /// Represents an [`Entity`] linked from this [`Entity`].
    ///
    /// Deserializes from `["incomingLinks", ...]` where `...` is the path of the target
    /// [`Entity`].
    ///
    /// ```rust
    /// # use serde::Deserialize;
    /// # use serde_json::json;
    /// # use graph::knowledge::EntityQueryPath;
    /// # use graph::subgraph::edges::KnowledgeGraphEdgeKind;
    /// let path = EntityQueryPath::deserialize(json!(["incomingLinks", "uuid"]))?;
    /// assert_eq!(path, EntityQueryPath::EntityEdge {
    ///     edge_kind: KnowledgeGraphEdgeKind::HasRightEntity,
    ///     path: Box::new(EntityQueryPath::Uuid),
    ///     reversed: true
    /// });
    /// # Ok::<(), serde_json::Error>(())
    /// ```
    ///
    ///
    /// # Outgoing links
    ///
    /// Represents an [`Entity`] linked from this [`Entity`].
    ///
    /// Deserializes from `["outgoingLinks", ...]` where `...` is the path of the target
    /// [`Entity`].
    ///
    /// ```rust
    /// # use serde::Deserialize;
    /// # use serde_json::json;
    /// # use graph::knowledge::EntityQueryPath;
    /// # use graph::subgraph::edges::KnowledgeGraphEdgeKind;
    /// let path = EntityQueryPath::deserialize(json!(["outgoingLinks", "uuid"]))?;
    /// assert_eq!(path, EntityQueryPath::EntityEdge {
    ///     edge_kind: KnowledgeGraphEdgeKind::HasLeftEntity,
    ///     path: Box::new(EntityQueryPath::Uuid),
    ///     reversed: true
    /// });
    /// # Ok::<(), serde_json::Error>(())
    /// ```
    EntityEdge {
        edge_kind: KnowledgeGraphEdgeKind,
        path: Box<Self>,
        reversed: bool,
    },
    /// Corresponds to [`EntityLinkOrder::left_to_right`].
    ///
    /// ```rust
    /// # use serde::Deserialize;
    /// # use serde_json::json;
    /// # use graph::knowledge::EntityQueryPath;
    /// let path = EntityQueryPath::deserialize(json!(["leftToRightOrder"]))?;
    /// assert_eq!(path, EntityQueryPath::LeftToRightOrder);
    /// # Ok::<(), serde_json::Error>(())
    /// ```
    ///
    /// [`EntityLinkOrder::left_to_right`]: crate::knowledge::EntityLinkOrder::left_to_right
    LeftToRightOrder,
    /// Corresponds to [`EntityLinkOrder::right_to_left`].
    ///
    /// ```rust
    /// # use serde::Deserialize;
    /// # use serde_json::json;
    /// # use graph::knowledge::EntityQueryPath;
    /// let path = EntityQueryPath::deserialize(json!(["rightToLeftOrder"]))?;
    /// assert_eq!(path, EntityQueryPath::RightToLeftOrder);
    /// # Ok::<(), serde_json::Error>(())
    /// ```
    ///
    /// [`EntityLinkOrder::right_to_left`]: crate::knowledge::EntityLinkOrder::right_to_left
    RightToLeftOrder,
    /// Corresponds to [`Entity::properties`].
    ///
    /// Deserializes from `["properties", ...]` where `...` is a path to a property URL of an
    /// [`Entity`].
    ///
    /// ```rust
    /// # use serde::Deserialize;
    /// # use serde_json::json;
    /// # use graph::knowledge::EntityQueryPath;
    /// let path = EntityQueryPath::deserialize(json!([
    ///     "properties",
    ///     "https://blockprotocol.org/@blockprotocol/types/property-type/address/",
    ///     0,
    ///     "street"
    /// ]))?;
    /// assert_eq!(
    ///     path.to_string(),
    ///     r#"properties.$."https://blockprotocol.org/@blockprotocol/types/property-type/address/"[0]."street""#
    /// );
    /// # Ok::<(), serde_json::Error>(())
    /// ```
    ///
    /// [`Entity`]: crate::knowledge::Entity
    /// [`Entity::properties`]: crate::knowledge::Entity::properties
    Properties(Option<JsonPath<'p>>),
}

impl fmt::Display for EntityQueryPath<'_> {
    fn fmt(&self, fmt: &mut fmt::Formatter<'_>) -> fmt::Result {
        match self {
            Self::Uuid => fmt.write_str("uuid"),
            Self::OwnedById => fmt.write_str("ownedById"),
            Self::RecordCreatedById => fmt.write_str("recordCreatedById"),
            Self::EditionId => fmt.write_str("editionId"),
            Self::DecisionTime => fmt.write_str("decisionTime"),
            Self::TransactionTime => fmt.write_str("transactionTime"),
            Self::Archived => fmt.write_str("archived"),
            Self::Properties(Some(property)) => write!(fmt, "properties.{property}"),
            Self::Properties(None) => fmt.write_str("properties"),
            Self::EntityTypeEdge {
                edge_kind: SharedEdgeKind::IsOfType,
                path,
            } => write!(fmt, "type.{path}"),
            Self::EntityEdge {
                edge_kind: KnowledgeGraphEdgeKind::HasLeftEntity,
                path,
                reversed: false,
            } => write!(fmt, "leftEntity.{path}"),
            Self::EntityEdge {
                edge_kind: KnowledgeGraphEdgeKind::HasRightEntity,
                path,
                reversed: false,
            } => write!(fmt, "rightEntity.{path}"),
            Self::EntityEdge {
                edge_kind: KnowledgeGraphEdgeKind::HasLeftEntity,
                path,
                reversed: true,
            } => write!(fmt, "outgoingLinks.{path}"),
            Self::EntityEdge {
                edge_kind: KnowledgeGraphEdgeKind::HasRightEntity,
                path,
                reversed: true,
            } => write!(fmt, "incomingLinks.{path}"),
            Self::LeftToRightOrder => fmt.write_str("leftToRightOrder"),
            Self::RightToLeftOrder => fmt.write_str("rightToLeftOrder"),
        }
    }
}

impl QueryPath for EntityQueryPath<'_> {
    fn expected_type(&self) -> ParameterType {
        match self {
            Self::EditionId | Self::Uuid | Self::OwnedById | Self::RecordCreatedById => {
                ParameterType::Uuid
            }
            Self::DecisionTime | Self::TransactionTime => ParameterType::TimeInterval,
            Self::Properties(_) => ParameterType::Any,
            Self::LeftToRightOrder | Self::RightToLeftOrder => ParameterType::Number,
            Self::Archived => ParameterType::Boolean,
            Self::EntityTypeEdge { path, .. } => path.expected_type(),
            Self::EntityEdge { path, .. } => path.expected_type(),
        }
    }
}

/// A single token in an [`EntityQueryPath`].
#[derive(Deserialize, ToSchema)]
#[serde(rename_all = "camelCase")]
pub enum EntityQueryToken {
    // TODO: we want to expose `EntityId` here instead
    Uuid,
    EditionId,
    Archived,
    OwnedById,
    RecordCreatedById,
    Type,
    Properties,
    IncomingLinks,
    OutgoingLinks,
    LeftEntity,
    RightEntity,
    LeftToRightOrder,
    RightToLeftOrder,
}

/// Deserializes an [`EntityQueryPath`] from a string sequence.
pub struct EntityQueryPathVisitor {
    /// The current position in the sequence when deserializing.
    position: usize,
}

impl EntityQueryPathVisitor {
    pub const EXPECTING: &'static str = "one of `uuid`, `editionId`, `archived`, `ownedById`, \
                                         `recordCreatedById`, `type`, `properties`, \
                                         `incomingLinks`, `outgoingLinks`, `leftEntity`, \
                                         `rightEntity`, `leftToRightOrder`, `rightToLeftOrder`";

    #[must_use]
    pub const fn new(position: usize) -> Self {
        Self { position }
    }
}

impl<'de> Visitor<'de> for EntityQueryPathVisitor {
    type Value = EntityQueryPath<'de>;

    fn expecting(&self, formatter: &mut fmt::Formatter) -> fmt::Result {
        formatter.write_str(Self::EXPECTING)
    }

    fn visit_seq<A>(mut self, mut seq: A) -> Result<Self::Value, A::Error>
    where
        A: SeqAccess<'de>,
    {
        let token = seq
            .next_element()?
            .ok_or_else(|| de::Error::invalid_length(self.position, &self))?;
        self.position += 1;

        Ok(match token {
            EntityQueryToken::Uuid => EntityQueryPath::Uuid,
            EntityQueryToken::EditionId => EntityQueryPath::EditionId,
            EntityQueryToken::OwnedById => EntityQueryPath::OwnedById,
            EntityQueryToken::RecordCreatedById => EntityQueryPath::RecordCreatedById,
            EntityQueryToken::Archived => EntityQueryPath::Archived,
            EntityQueryToken::Type => EntityQueryPath::EntityTypeEdge {
                edge_kind: SharedEdgeKind::IsOfType,
                path: EntityTypeQueryPathVisitor::new(self.position).visit_seq(seq)?,
            },
            EntityQueryToken::Properties => {
                let mut path_tokens = Vec::new();
                while let Some(property) = seq.next_element::<PathToken<'de>>()? {
                    path_tokens.push(property);
                    self.position += 1;
                }

                if path_tokens.is_empty() {
                    EntityQueryPath::Properties(None)
                } else {
                    EntityQueryPath::Properties(Some(JsonPath::from_path_tokens(path_tokens)))
                }
            }
            EntityQueryToken::LeftEntity => EntityQueryPath::EntityEdge {
                edge_kind: KnowledgeGraphEdgeKind::HasLeftEntity,
                path: Box::new(Self::new(self.position).visit_seq(seq)?),
                reversed: false,
            },
            EntityQueryToken::RightEntity => EntityQueryPath::EntityEdge {
                edge_kind: KnowledgeGraphEdgeKind::HasRightEntity,
                path: Box::new(Self::new(self.position).visit_seq(seq)?),
                reversed: false,
            },
            EntityQueryToken::OutgoingLinks => EntityQueryPath::EntityEdge {
                edge_kind: KnowledgeGraphEdgeKind::HasLeftEntity,
                path: Box::new(Self::new(self.position).visit_seq(seq)?),
                reversed: true,
            },
            EntityQueryToken::IncomingLinks => EntityQueryPath::EntityEdge {
                edge_kind: KnowledgeGraphEdgeKind::HasRightEntity,
                path: Box::new(Self::new(self.position).visit_seq(seq)?),
                reversed: true,
            },
            EntityQueryToken::LeftToRightOrder => EntityQueryPath::LeftToRightOrder,
            EntityQueryToken::RightToLeftOrder => EntityQueryPath::RightToLeftOrder,
        })
    }
}

impl<'de: 'p, 'p> Deserialize<'de> for EntityQueryPath<'p> {
    fn deserialize<D>(deserializer: D) -> Result<Self, D::Error>
    where
        D: Deserializer<'de>,
    {
        deserializer.deserialize_seq(EntityQueryPathVisitor::new(0))
    }
}

#[cfg(test)]
mod tests {
    use std::{borrow::Cow, iter::once};

    use super::*;

    fn deserialize<'p>(segments: impl IntoIterator<Item = &'p str>) -> EntityQueryPath<'p> {
        EntityQueryPath::deserialize(de::value::SeqDeserializer::<_, de::value::Error>::new(
            segments.into_iter(),
        ))
        .expect("could not deserialize path")
    }

    #[test]
    fn deserialization() {
        assert_eq!(deserialize(["ownedById"]), EntityQueryPath::OwnedById);
        assert_eq!(
            deserialize(["type", "version"]),
            EntityQueryPath::EntityTypeEdge {
                edge_kind: SharedEdgeKind::IsOfType,
                path: EntityTypeQueryPath::Version
            }
        );
        assert_eq!(
            deserialize([
                "properties",
                "https://blockprotocol.org/@alice/types/property-type/name/"
            ]),
            EntityQueryPath::Properties(Some(JsonPath::from_path_tokens(vec![PathToken::Field(
                Cow::Borrowed("https://blockprotocol.org/@alice/types/property-type/name/")
            )])))
        );
        assert_eq!(
            deserialize(["leftEntity", "uuid"]),
            EntityQueryPath::EntityEdge {
                edge_kind: KnowledgeGraphEdgeKind::HasLeftEntity,
                path: Box::new(EntityQueryPath::Uuid),
                reversed: false
            }
        );

        assert_eq!(
            EntityQueryPath::deserialize(de::value::SeqDeserializer::<_, de::value::Error>::new(
                once("invalid")
            ))
            .expect_err(
                "managed to convert entity query path with hidden token when it should have \
                 errored"
            )
            .to_string(),
            format!(
                "unknown variant `invalid`, expected {}",
                EntityQueryPathVisitor::EXPECTING
            )
        );

        assert_eq!(
            EntityQueryPath::deserialize(de::value::SeqDeserializer::<_, de::value::Error>::new(
                ["editionId", "test"].into_iter()
            ))
            .expect_err(
                "managed to convert entity query path with multiple tokens when it should have \
                 errored"
            )
            .to_string(),
            "invalid length 2, expected 1 element in sequence"
        );
    }
}<|MERGE_RESOLUTION|>--- conflicted
+++ resolved
@@ -108,15 +108,10 @@
     /// [`RecordCreatedById`]: crate::provenance::RecordCreatedById
     /// [`ProvenanceMetadata`]: crate::provenance::ProvenanceMetadata
     /// [`Entity`]: crate::knowledge::Entity
-<<<<<<< HEAD
     RecordCreatedById,
-    /// The [`EntityType`] of the [`EntityMetadata`] belonging to the [`Entity`].
-=======
-    UpdatedById,
     /// An edge from this [`Entity`] to it's [`EntityType`] using a [`SharedEdgeKind`].
     ///
     /// The corresponding reversed edge is [`EntityTypeQueryPath::EntityEdge`].
->>>>>>> f828815a
     ///
     /// Deserializes from `["type", ...]` where `...` is a path to a field of an [`EntityType`].
     ///
