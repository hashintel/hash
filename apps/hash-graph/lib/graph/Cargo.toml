--- conflicted
+++ resolved
@@ -24,12 +24,8 @@
 
 async-trait = "0.1.74"
 async-scoped = { version = "0.8.0", features = ["use-tokio"] }
-<<<<<<< HEAD
-axum = "0.6.20"
+axum = "0.7.1"
 base64 = "0.21.5"
-=======
-axum = "0.7.1"
->>>>>>> 884a9aca
 bb8-postgres = "0.8.1"
 bytes = { workspace = true }
 clap = { version = "4.4.10", features = ["derive", "env"], optional = true }
