--- conflicted
+++ resolved
@@ -38,13 +38,8 @@
 tonic = "0.8.3"
 opentelemetry = { version = "0.18.0", features = ["rt-tokio"] }
 opentelemetry-otlp = "0.11.0"
-<<<<<<< HEAD
-tracing-subscriber = { version = "0.3.16", features = ["env-filter", "json"] }
+tracing-subscriber = { version = "0.3.17", features = ["env-filter", "json"] }
 type-system = { git = "https://github.com/blockprotocol/blockprotocol", rev = "808753" }
-=======
-tracing-subscriber = { version = "0.3.17", features = ["env-filter", "json"] }
-type-system = { git = "https://github.com/blockprotocol/blockprotocol", rev = "542836" }
->>>>>>> eb66cc43
 uuid = { version = "1.3.2", features = ["v4", "serde"] }
 utoipa = { version = "3.3.0", features = ["uuid"] }
 include_dir = "0.7.3"
