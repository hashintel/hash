--- conflicted
+++ resolved
@@ -36,15 +36,9 @@
 const createOrUpdateHashEntity = async (params: {
   graphApiClient: GraphApi;
   entity: PartialEntity;
-<<<<<<< HEAD
-  actorId: string;
-  workspaceAccountId?: string;
-}): Promise<string | undefined> => {
-=======
   actorId: AccountId;
   workspaceAccountId?: AccountId;
-}): Promise<void> => {
->>>>>>> 063e5918
+}): Promise<string | undefined> => {
   const idBaseUrl = extractBaseUrl(linearTypes.propertyType.id.propertyTypeId);
   const updatedAtBaseUrl = extractBaseUrl(
     linearTypes.propertyType.updatedAt.propertyTypeId,
@@ -191,19 +185,11 @@
 
   async createHashUser(params: {
     user: User;
-<<<<<<< HEAD
-    actorId: string;
-    workspaceAccountId: string;
+    actorId: AccountId;
+    workspaceAccountId: AccountId;
   }): Promise<string | undefined> {
     const entity = userToEntity(params.user);
-    return await createOrUpdateEntity({
-=======
-    actorId: AccountId;
-    workspaceAccountId: AccountId;
-  }): Promise<void> {
-    const entity = userToEntity(params.user);
-    await createOrUpdateHashEntity({
->>>>>>> 063e5918
+    return await createOrUpdateHashEntity({
       graphApiClient,
       actorId: params.actorId,
       workspaceAccountId: params.workspaceAccountId,
@@ -211,19 +197,11 @@
     });
   },
 
-<<<<<<< HEAD
-  async updateUser(params: {
-    user: User;
-    actorId: string;
-  }): Promise<string | undefined> {
-    return await createOrUpdateEntity({
-=======
   async updateHashUser(params: {
     user: User;
     actorId: AccountId;
-  }): Promise<void> {
-    await createOrUpdateHashEntity({
->>>>>>> 063e5918
+  }): Promise<string | undefined> {
+    return await createOrUpdateHashEntity({
       graphApiClient,
       entity: userToEntity(params.user),
       actorId: params.actorId,
@@ -241,19 +219,11 @@
 
   async createHashIssue(params: {
     issue: Issue;
-<<<<<<< HEAD
-    actorId: string;
-    workspaceAccountId: string;
+    actorId: AccountId;
+    workspaceAccountId: AccountId;
   }): Promise<string | undefined> {
     const entity = issueToEntity(params.issue);
-    return await createOrUpdateEntity({
-=======
-    actorId: AccountId;
-    workspaceAccountId: AccountId;
-  }): Promise<void> {
-    const entity = issueToEntity(params.issue);
-    await createOrUpdateHashEntity({
->>>>>>> 063e5918
+    return await createOrUpdateHashEntity({
       graphApiClient,
       actorId: params.actorId,
       workspaceAccountId: params.workspaceAccountId,
@@ -279,19 +249,11 @@
       .then((issues) => issues.map(issueToEntity));
   },
 
-<<<<<<< HEAD
-  async updateIssue(params: {
-    issue: Issue;
-    actorId: string;
-  }): Promise<string | undefined> {
-    return createOrUpdateEntity({
-=======
   async updateHashIssue(params: {
     issue: Issue;
     actorId: AccountId;
-  }): Promise<void> {
-    await createOrUpdateHashEntity({
->>>>>>> 063e5918
+  }): Promise<string | undefined> {
+    return await createOrUpdateHashEntity({
       graphApiClient,
       entity: issueToEntity(params.issue),
       actorId: params.actorId,
