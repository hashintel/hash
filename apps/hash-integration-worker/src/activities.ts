<<<<<<< HEAD
import { Connection, Issue, LinearClient, LinearDocument } from "@linear/sdk";
=======
import {
  Connection,
  Issue,
  LinearClient,
  LinearDocument,
  Team,
  User,
} from "@linear/sdk";
>>>>>>> f2c96604
import { GraphApi } from "@local/hash-graph-client";

import {
  attachmentToEntity,
  commentToEntity,
  customViewToEntity,
  cycleToEntity,
  documentToEntity,
  issueLabelToEntity,
  issueToEntity,
  organizationToEntity,
  PartialEntity,
  projectMilestoneToEntity,
  projectToEntity,
  userToEntity,
} from "./mappings";

const readNodes = async <T>(connection: Connection<T>): Promise<T[]> => {
  const nodes = connection.nodes;
  while (connection.pageInfo.hasNextPage) {
    // eslint-disable-next-line no-param-reassign
    connection = await connection.fetchNext();
    nodes.push(...connection.nodes);
  }
  return nodes;
};

export const createLinearIntegrationActivities = ({
  linearClient,
  graphApiClient,
}: {
  linearClient: LinearClient;
  graphApiClient: GraphApi;
}) => ({
  async createPartialEntities(params: {
    entities: PartialEntity[];
    actorId: string;
    ownedById: string;
  }): Promise<void> {
    await Promise.all(
      params.entities.map(({ properties, entityTypeId }) =>
        graphApiClient.createEntity({
          actorId: params.actorId,
          entityTypeId,
          ownedById: params.ownedById,
          properties,
        }),
      ),
    );
  },

  async readOrganization(): Promise<PartialEntity> {
    return linearClient.organization.then(organizationToEntity);
  },

  async createUsers(params: {
    users: User[];
    actorId: string;
    ownedById: string;
  }): Promise<void> {
    await this.createPartialEntities({
      entities: params.users.map(userToEntity),
      actorId: params.actorId,
      ownedById: params.ownedById,
    });
  },

  async readUsers(): Promise<PartialEntity[]> {
    return linearClient
      .users()
      .then(readNodes)
      .then((users) => users.map(userToEntity));
  },

  async createIssues(params: {
    issues: Issue[];
    actorId: string;
    ownedById: string;
  }): Promise<void> {
    await this.createPartialEntities({
      entities: params.issues.map(issueToEntity),
      actorId: params.actorId,
      ownedById: params.ownedById,
    });
  },

  async readIssues(filter?: { teamId?: string }): Promise<PartialEntity[]> {
    const issuesQueryVariables: LinearDocument.IssuesQueryVariables = {
      filter: {},
    };
    if (filter?.teamId) {
      issuesQueryVariables.filter!.team = { id: { eq: filter.teamId } };
    }
    return linearClient
      .issues(issuesQueryVariables)
      .then(readNodes)
      .then((issues) => issues.map(issueToEntity));
  },

  async readTeams(): Promise<Team[]> {
    return linearClient.teams().then(readNodes);
  },

  async readCycles(filter?: { teamId?: string }): Promise<object[]> {
    const cyclesQueryVariables: LinearDocument.CyclesQueryVariables = {
      filter: {},
    };
    if (filter?.teamId) {
      cyclesQueryVariables.filter!.team = { id: { eq: filter.teamId } };
    }
    return linearClient
      .cycles(cyclesQueryVariables)
      .then(readNodes)
      .then((cycles) => cycles.map(cycleToEntity));
  },

  async readCustomViews(): Promise<object[]> {
    return linearClient
      .customViews()
      .then(readNodes)
      .then((customViews) => customViews.map(customViewToEntity));
  },

  async readProjects(): Promise<object[]> {
    return linearClient
      .projects()
      .then(readNodes)
      .then((projects) => projects.map(projectToEntity));
  },

  async readComments(filter?: { teamId?: string }): Promise<object[]> {
    const commentsQueryVariables: LinearDocument.CommentsQueryVariables = {
      filter: {},
    };
    if (filter?.teamId) {
      commentsQueryVariables.filter!.issue = {
        team: { id: { eq: filter.teamId } },
      };
    }
    return linearClient
      .comments(commentsQueryVariables)
      .then(readNodes)
      .then((comments) => comments.map(commentToEntity));
  },

  async readProjectMilestones(): Promise<object[]> {
    return (
      await Promise.all(
        (
          await linearClient.projects().then(readNodes)
        ).map(
          async (project) =>
            await project
              .projectMilestones()
              .then(readNodes)
              .then((projectMilestones) =>
                projectMilestones.map(projectMilestoneToEntity),
              ),
        ),
      )
    ).flat();
  },

  async readDocuments(): Promise<object[]> {
    return linearClient
      .documents()
      .then(readNodes)
      .then((documents) => documents.map(documentToEntity));
  },

  async readIssueLabels(filter?: { teamId?: string }): Promise<object[]> {
    const issueLabelsQueryVariables: LinearDocument.IssueLabelsQueryVariables =
      { filter: {} };
    if (filter?.teamId) {
      issueLabelsQueryVariables.filter = {
        team: { id: { eq: filter.teamId } },
      };
    }
    return linearClient
      .issueLabels()
      .then(readNodes)
      .then((issueLabels) => issueLabels.map(issueLabelToEntity));
  },

  async readAttachments(): Promise<object[]> {
    return linearClient
      .attachments()
      .then(readNodes)
      .then((attachments) => attachments.map(attachmentToEntity));
  },

  async updateIssue(
    apiKey: string,
    id: Issue["id"],
    update: LinearDocument.IssueUpdateInput,
  ): Promise<Issue | undefined> {
    const client = new LinearClient({ apiKey });

    const updatedIssue = await client
      .updateIssue(id, update)
      .then((data) => data.issue);

    console.log({ updatedIssue });

    return updatedIssue;
  },
});<|MERGE_RESOLUTION|>--- conflicted
+++ resolved
@@ -1,6 +1,3 @@
-<<<<<<< HEAD
-import { Connection, Issue, LinearClient, LinearDocument } from "@linear/sdk";
-=======
 import {
   Connection,
   Issue,
@@ -9,7 +6,6 @@
   Team,
   User,
 } from "@linear/sdk";
->>>>>>> f2c96604
 import { GraphApi } from "@local/hash-graph-client";
 
 import {
