--- conflicted
+++ resolved
@@ -1,7 +1,6 @@
 import { Connection, LinearClient, LinearDocument } from "@linear/sdk";
 
 import {
-<<<<<<< HEAD
   attachmentToEntity,
   commentToEntity,
   customViewToEntity,
@@ -15,25 +14,7 @@
   teamToEntity,
   userToEntity,
 } from "./mappings";
-=======
-  Attachment,
-  Comment,
-  Connection,
-  CustomView,
-  Cycle,
-  Document,
-  Issue,
-  IssueLabel,
-  LinearClient,
-  LinearDocument,
-  Organization,
-  Project,
-  ProjectMilestone,
-  Team,
-  User,
-} from "@linear/sdk";
 import { GraphApi } from "@local/hash-graph-client";
->>>>>>> d1b1f20f
 
 const readNodes = async <T>(connection: Connection<T>): Promise<T[]> => {
   const nodes = connection.nodes;
