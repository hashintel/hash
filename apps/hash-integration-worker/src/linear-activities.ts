--- conflicted
+++ resolved
@@ -105,33 +105,9 @@
     {
       webId,
       draft: false,
-<<<<<<< HEAD
-      relationships: [
-        {
-          relation: "administrator",
-          subject: {
-            kind: "account",
-            subjectId: params.authentication.actorId,
-          },
-        },
-        {
-          relation: "setting",
-          subject: { kind: "setting", subjectId: "administratorFromWeb" },
-        },
-        {
-          relation: "setting",
-          subject: { kind: "setting", subjectId: "updateFromWeb" },
-        },
-        // {
-        //   relation: "setting",
-        //   subject: { kind: "setting", subjectId: "viewFromWeb" },
-        // },
-      ],
-=======
       relationships: createLinearHashEntityAuthRelationships({
         machineActorId: params.authentication.actorId,
       }),
->>>>>>> fe59ff60
       properties: mergePropertyObjectAndMetadata(
         (params.partialEntity.properties as
           | HashEntity["properties"]
@@ -161,44 +137,6 @@
     },
   });
 
-<<<<<<< HEAD
-  const linkEntities = await HashEntity.createMultiple(
-    graphApiClient,
-    { actorId: params.authentication.actorId },
-    params.outgoingLinks.map(({ linkEntityTypeId, destinationEntityId }) => ({
-      webId,
-      linkData: {
-        leftEntityId: entity.metadata.recordId.entityId,
-        rightEntityId: destinationEntityId,
-      },
-      entityTypeIds: [linkEntityTypeId],
-      properties: { value: {} },
-      provenance,
-      draft: false,
-      relationships: [
-        {
-          relation: "administrator",
-          subject: {
-            kind: "account",
-            subjectId: params.authentication.actorId,
-          },
-        },
-        {
-          relation: "setting",
-          subject: { kind: "setting", subjectId: "administratorFromWeb" },
-        },
-        {
-          relation: "setting",
-          subject: { kind: "setting", subjectId: "updateFromWeb" },
-        },
-        // {
-        //   relation: "setting",
-        //   subject: { kind: "setting", subjectId: "viewFromWeb" },
-        // },
-      ],
-    })),
-  );
-=======
   const linkEntities =
     params.outgoingLinks.length > 0
       ? await HashEntity.createMultiple(
@@ -222,7 +160,6 @@
           ),
         )
       : [];
->>>>>>> fe59ff60
 
   // TODO: allow creating policies alongside entity creation
   //   see https://linear.app/hash/issue/H-4622/allow-creating-policies-alongside-entity-creation
@@ -352,14 +289,6 @@
               actorType: "machine",
               id: params.authentication.actorId,
             },
-<<<<<<< HEAD
-            // {
-            //   relation: "setting",
-            //   subject: { kind: "setting", subjectId: "viewFromWeb" },
-            // },
-          ],
-        }),
-=======
             actions: ["viewEntity"],
             resource: {
               type: "entity",
@@ -367,7 +296,6 @@
             },
           });
         },
->>>>>>> fe59ff60
       ),
     ]);
 
