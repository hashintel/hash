<<<<<<< HEAD
import { Issue, User } from "@linear/sdk";
=======
import {
  CreateHashIssueWorkflow,
  CreateHashUserWorkflow,
  ReadLinearTeamsWorkflow,
  SyncWorkspaceWorkflow,
  UpdateHashIssueWorkflow,
  UpdateHashUserWorkflow,
  UpdateLinearIssueWorkflow,
} from "@local/hash-backend-utils/temporal-workflow-types";
>>>>>>> 063e5918
import { proxyActivities } from "@temporalio/workflow";

import { createLinearIntegrationActivities } from "./activities";

const linear = proxyActivities<
  ReturnType<typeof createLinearIntegrationActivities>
>({
  startToCloseTimeout: "180 second",
  retry: {
    maximumAttempts: 3,
  },
});

<<<<<<< HEAD
export const syncWorkspace = async (params: {
  apiKey: string;
  workspaceAccountId: string;
  actorId: string;
  teamIds: string[];
}): Promise<string | undefined> => {
=======
export const syncWorkspace: SyncWorkspaceWorkflow = async (params) => {
>>>>>>> 063e5918
  const { apiKey, workspaceAccountId, actorId, teamIds } = params;

  const organization = linear
    .readLinearOrganization({ apiKey })
    .then((organizationEntity) =>
      linear.createPartialEntities({
        workspaceAccountId,
        actorId,
        entities: [organizationEntity],
      }),
    );

  const users = linear.readLinearUsers({ apiKey }).then((userEntities) =>
    linear.createPartialEntities({
      workspaceAccountId,
      actorId,
      entities: userEntities,
    }),
  );

  const issues = teamIds.map((teamId) =>
    linear
      .readLinearIssues({ apiKey, filter: { teamId } })
      .then((issueEntities) =>
        linear.createPartialEntities({
          workspaceAccountId,
          actorId,
          entities: issueEntities,
        }),
      ),
  );

  try {
    await Promise.all([organization, users, ...issues]);
  } catch (error) {
    return error instanceof Error ? error.message : "Unknown error";
  }
  return undefined;
};

<<<<<<< HEAD
export const createUser = async (params: {
  payload: User;
  ownedById: string;
  actorId: string;
}): Promise<string | undefined> => {
  return linear.createUser({
=======
export const createHashUser: CreateHashUserWorkflow = async (params) => {
  await linear.createHashUser({
>>>>>>> 063e5918
    user: params.payload,
    workspaceAccountId: params.ownedById,
    actorId: params.actorId,
  });
};

<<<<<<< HEAD
export const updateUser = async (params: {
  payload: User;
  actorId: string;
}): Promise<string | undefined> =>
  linear.updateUser({
=======
export const updateHashUser: UpdateHashUserWorkflow = async (params) =>
  linear.updateHashUser({
>>>>>>> 063e5918
    user: params.payload,
    actorId: params.actorId,
  });

<<<<<<< HEAD
export const createIssue = async (params: {
  payload: Issue;
  ownedById: string;
  actorId: string;
}): Promise<string | undefined> =>
  linear.createIssue({
=======
export const createHashIssue: CreateHashIssueWorkflow = async (params) => {
  await linear.createHashIssue({
>>>>>>> 063e5918
    issue: params.payload,
    workspaceAccountId: params.ownedById,
    actorId: params.actorId,
  });

<<<<<<< HEAD
export const updateIssue = async (params: {
  payload: Issue;
  actorId: string;
}): Promise<string | undefined> =>
  linear.updateIssue({
=======
export const updateHashIssue: UpdateHashIssueWorkflow = async (params) =>
  linear.updateHashIssue({
>>>>>>> 063e5918
    issue: params.payload,
    actorId: params.actorId,
  });

<<<<<<< HEAD
export const updateLinearIssue = async (
  ...args: Parameters<typeof linear.updateIssue>
): Promise<string | undefined> => linear.updateIssue(...args);
=======
export const readLinearTeams: ReadLinearTeamsWorkflow = async ({ apiKey }) =>
  linear.readLinearTeams({ apiKey });

export const updateLinearIssue: UpdateLinearIssueWorkflow = async (params) => {
  await linear.updateLinearIssue(params);
};
>>>>>>> 063e5918
<|MERGE_RESOLUTION|>--- conflicted
+++ resolved
@@ -1,6 +1,3 @@
-<<<<<<< HEAD
-import { Issue, User } from "@linear/sdk";
-=======
 import {
   CreateHashIssueWorkflow,
   CreateHashUserWorkflow,
@@ -10,7 +7,6 @@
   UpdateHashUserWorkflow,
   UpdateLinearIssueWorkflow,
 } from "@local/hash-backend-utils/temporal-workflow-types";
->>>>>>> 063e5918
 import { proxyActivities } from "@temporalio/workflow";
 
 import { createLinearIntegrationActivities } from "./activities";
@@ -24,16 +20,7 @@
   },
 });
 
-<<<<<<< HEAD
-export const syncWorkspace = async (params: {
-  apiKey: string;
-  workspaceAccountId: string;
-  actorId: string;
-  teamIds: string[];
-}): Promise<string | undefined> => {
-=======
 export const syncWorkspace: SyncWorkspaceWorkflow = async (params) => {
->>>>>>> 063e5918
   const { apiKey, workspaceAccountId, actorId, teamIds } = params;
 
   const organization = linear
@@ -74,76 +61,35 @@
   return undefined;
 };
 
-<<<<<<< HEAD
-export const createUser = async (params: {
-  payload: User;
-  ownedById: string;
-  actorId: string;
-}): Promise<string | undefined> => {
-  return linear.createUser({
-=======
-export const createHashUser: CreateHashUserWorkflow = async (params) => {
-  await linear.createHashUser({
->>>>>>> 063e5918
+export const createHashUser: CreateHashUserWorkflow = async (params) =>
+  linear.createHashUser({
     user: params.payload,
     workspaceAccountId: params.ownedById,
     actorId: params.actorId,
   });
-};
 
-<<<<<<< HEAD
-export const updateUser = async (params: {
-  payload: User;
-  actorId: string;
-}): Promise<string | undefined> =>
-  linear.updateUser({
-=======
 export const updateHashUser: UpdateHashUserWorkflow = async (params) =>
   linear.updateHashUser({
->>>>>>> 063e5918
     user: params.payload,
     actorId: params.actorId,
   });
 
-<<<<<<< HEAD
-export const createIssue = async (params: {
-  payload: Issue;
-  ownedById: string;
-  actorId: string;
-}): Promise<string | undefined> =>
-  linear.createIssue({
-=======
-export const createHashIssue: CreateHashIssueWorkflow = async (params) => {
-  await linear.createHashIssue({
->>>>>>> 063e5918
+export const createHashIssue: CreateHashIssueWorkflow = async (params) =>
+  linear.createHashIssue({
     issue: params.payload,
     workspaceAccountId: params.ownedById,
     actorId: params.actorId,
   });
 
-<<<<<<< HEAD
-export const updateIssue = async (params: {
-  payload: Issue;
-  actorId: string;
-}): Promise<string | undefined> =>
-  linear.updateIssue({
-=======
 export const updateHashIssue: UpdateHashIssueWorkflow = async (params) =>
   linear.updateHashIssue({
->>>>>>> 063e5918
     issue: params.payload,
     actorId: params.actorId,
   });
 
-<<<<<<< HEAD
-export const updateLinearIssue = async (
-  ...args: Parameters<typeof linear.updateIssue>
-): Promise<string | undefined> => linear.updateIssue(...args);
-=======
 export const readLinearTeams: ReadLinearTeamsWorkflow = async ({ apiKey }) =>
   linear.readLinearTeams({ apiKey });
 
 export const updateLinearIssue: UpdateLinearIssueWorkflow = async (params) => {
   await linear.updateLinearIssue(params);
-};
->>>>>>> 063e5918
+};