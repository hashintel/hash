import { Issue, Team, User } from "@linear/sdk";
import { proxyActivities } from "@temporalio/workflow";

import { createLinearIntegrationActivities } from "./activities";

const linear = proxyActivities<
  ReturnType<typeof createLinearIntegrationActivities>
>({
  startToCloseTimeout: "180 second",
  retry: {
    maximumAttempts: 3,
  },
});

export const linearImport = async (params: {
  apiKey: string;
  ownedById: string;
  actorId: string;
  teamIds: string[];
}): Promise<void> => {
  const { apiKey, ownedById, actorId, teamIds } = params;

  const organization = linear
    .readOrganization({ apiKey })
    .then((organizationEntity) =>
      linear.createPartialEntities({
        ownedById,
        actorId,
        entities: [organizationEntity],
      }),
    );

  const users = linear.readUsers({ apiKey }).then((userEntities) =>
    linear.createPartialEntities({
      ownedById,
      actorId,
      entities: userEntities,
    }),
  );

  const issues = teamIds.map((teamId) =>
    linear.readIssues({ apiKey, filter: { teamId } }).then((issueEntities) =>
      linear.createPartialEntities({
        ownedById,
        actorId,
        entities: issueEntities,
      }),
    ),
  );

  await Promise.all([organization, users, ...issues]);
};

export const createUser = async (params: {
  payload: User;
  ownedById: string;
  actorId: string;
}): Promise<void> => {
  await linear.createUser({
    user: params.payload,
    ownedById: params.ownedById,
    actorId: params.actorId,
  });
};

export const updateUser = async (params: {
  payload: User;
  actorId: string;
}): Promise<void> =>
  linear.updateUser({
    user: params.payload,
    actorId: params.actorId,
  });

export const createIssue = async (params: {
  payload: Issue;
  ownedById: string;
  actorId: string;
}): Promise<void> => {
  await linear.createIssue({
    issue: params.payload,
    ownedById: params.ownedById,
    actorId: params.actorId,
  });
};

<<<<<<< HEAD
export const linearTeams = async ({
  apiKey,
}: {
  apiKey: string;
}): Promise<Team[]> => linear.readTeams({ apiKey });

export const updateLinearIssue = async (
  ...args: Parameters<typeof linear.updateIssue>
) => {
  await linear.updateIssue(...args);
};
=======
export const updateIssue = async (params: {
  payload: Issue;
  actorId: string;
}): Promise<void> =>
  linear.updateIssue({
    issue: params.payload,
    actorId: params.actorId,
  });

export const linearTeams = async (): Promise<Team[]> => linear.readTeams();
>>>>>>> 1d18c89d
<|MERGE_RESOLUTION|>--- conflicted
+++ resolved
@@ -84,7 +84,15 @@
   });
 };
 
-<<<<<<< HEAD
+export const updateIssue = async (params: {
+  payload: Issue;
+  actorId: string;
+}): Promise<void> =>
+  linear.updateIssue({
+    issue: params.payload,
+    actorId: params.actorId,
+  });
+
 export const linearTeams = async ({
   apiKey,
 }: {
@@ -95,16 +103,4 @@
   ...args: Parameters<typeof linear.updateIssue>
 ) => {
   await linear.updateIssue(...args);
-};
-=======
-export const updateIssue = async (params: {
-  payload: Issue;
-  actorId: string;
-}): Promise<void> =>
-  linear.updateIssue({
-    issue: params.payload,
-    actorId: params.actorId,
-  });
-
-export const linearTeams = async (): Promise<Team[]> => linear.readTeams();
->>>>>>> 1d18c89d
+};