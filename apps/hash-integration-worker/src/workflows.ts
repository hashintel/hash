import { Issue, Team, User } from "@linear/sdk";
import { proxyActivities } from "@temporalio/workflow";

import { createLinearIntegrationActivities } from "./activities";

const linear = proxyActivities<
  ReturnType<typeof createLinearIntegrationActivities>
>({
  startToCloseTimeout: "180 second",
  retry: {
    maximumAttempts: 3,
  },
});

<<<<<<< HEAD
export const linearMe = async (): Promise<object> => linear.me();
export const linearUsers = async (): Promise<object[]> => linear.users();

export const linearOrganization = async (): Promise<object> =>
  linear.organization();
export const linearTeams = async (): Promise<object[]> => linear.teams();
export const linearIssues = async (filter?: {
  teamId?: string;
}): Promise<object[]> => linear.issues(filter);
export const linearIssueLabels = async (filter?: {
  teamId?: string;
}): Promise<object[]> => linear.issueLabels(filter);
export const linearCycles = async (filter?: {
  teamId?: string;
}): Promise<object[]> => linear.cycles(filter);
export const linearCustomViews = async (): Promise<object[]> =>
  linear.customViews();
export const linearProjects = async (): Promise<object[]> => linear.projects();
export const linearComments = async (filter?: {
  teamId?: string;
}): Promise<object[]> => linear.comments(filter);
export const linearProjectMilestones = async (): Promise<object[]> =>
  linear.projectMilestones();
export const linearDocuments = async (): Promise<object[]> =>
  linear.documents();
export const linearAttachments = async (): Promise<object[]> =>
  linear.attachments();

export const updateLinearIssue = async (
  ...args: Parameters<typeof linear.updateIssue>
) => {
  await linear.updateIssue(...args);
};
=======
export const linearImport = async (params: {
  ownedById: string;
  actorId: string;
  teamIds: string[];
}): Promise<void> => {
  const organization = linear.readOrganization().then((organizationEntity) =>
    linear.createPartialEntities({
      ownedById: params.ownedById,
      actorId: params.actorId,
      entities: [organizationEntity],
    }),
  );

  const users = linear.readUsers().then((userEntities) =>
    linear.createPartialEntities({
      ownedById: params.ownedById,
      actorId: params.actorId,
      entities: userEntities,
    }),
  );

  const issues = params.teamIds.map((teamId) =>
    linear.readIssues({ teamId }).then((issueEntities) =>
      linear.createPartialEntities({
        ownedById: params.ownedById,
        actorId: params.actorId,
        entities: issueEntities,
      }),
    ),
  );

  await Promise.all([organization, users, ...issues]);
};

export const createUser = async (params: {
  user: User;
  ownedById: string;
  actorId: string;
}): Promise<void> => {
  await linear.createUsers({
    users: [params.user],
    ownedById: params.ownedById,
    actorId: params.actorId,
  });
};

export const createIssue = async (params: {
  issue: Issue;
  ownedById: string;
  actorId: string;
}): Promise<void> => {
  await linear.createIssues({
    issues: [params.issue],
    ownedById: params.ownedById,
    actorId: params.actorId,
  });
};

export const linearTeams = async (): Promise<Team[]> => linear.readTeams();
>>>>>>> f2c96604
<|MERGE_RESOLUTION|>--- conflicted
+++ resolved
@@ -12,41 +12,6 @@
   },
 });
 
-<<<<<<< HEAD
-export const linearMe = async (): Promise<object> => linear.me();
-export const linearUsers = async (): Promise<object[]> => linear.users();
-
-export const linearOrganization = async (): Promise<object> =>
-  linear.organization();
-export const linearTeams = async (): Promise<object[]> => linear.teams();
-export const linearIssues = async (filter?: {
-  teamId?: string;
-}): Promise<object[]> => linear.issues(filter);
-export const linearIssueLabels = async (filter?: {
-  teamId?: string;
-}): Promise<object[]> => linear.issueLabels(filter);
-export const linearCycles = async (filter?: {
-  teamId?: string;
-}): Promise<object[]> => linear.cycles(filter);
-export const linearCustomViews = async (): Promise<object[]> =>
-  linear.customViews();
-export const linearProjects = async (): Promise<object[]> => linear.projects();
-export const linearComments = async (filter?: {
-  teamId?: string;
-}): Promise<object[]> => linear.comments(filter);
-export const linearProjectMilestones = async (): Promise<object[]> =>
-  linear.projectMilestones();
-export const linearDocuments = async (): Promise<object[]> =>
-  linear.documents();
-export const linearAttachments = async (): Promise<object[]> =>
-  linear.attachments();
-
-export const updateLinearIssue = async (
-  ...args: Parameters<typeof linear.updateIssue>
-) => {
-  await linear.updateIssue(...args);
-};
-=======
 export const linearImport = async (params: {
   ownedById: string;
   actorId: string;
@@ -106,4 +71,9 @@
 };
 
 export const linearTeams = async (): Promise<Team[]> => linear.readTeams();
->>>>>>> f2c96604
+
+export const updateLinearIssue = async (
+  ...args: Parameters<typeof linear.updateIssue>
+) => {
+  await linear.updateIssue(...args);
+};