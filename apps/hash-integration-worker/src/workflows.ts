--- conflicted
+++ resolved
@@ -1,12 +1,8 @@
-<<<<<<< HEAD
 import {
   createGoogleOAuth2Client,
   getTokensForGoogleAccount,
 } from "@local/hash-backend-utils/google";
-import {
-=======
 import type {
->>>>>>> 2156f18b
   CreateHashEntityFromLinearData,
   ReadLinearTeamsWorkflow,
   SyncQueryToGoogleSheetWorkflow,
@@ -17,13 +13,9 @@
 import { createVaultClient } from "@local/hash-backend-utils/vault";
 import { ActivityOptions, proxyActivities } from "@temporalio/workflow";
 
-<<<<<<< HEAD
 import * as googleActivityFunctions from "./google-activities";
-import { createGraphActivities } from "./graph-activities";
-import { createLinearIntegrationActivities } from "./linear-activities";
-=======
-import type { createLinearIntegrationActivities } from "./activities";
->>>>>>> 2156f18b
+import type { createGraphActivities } from "./graph-activities";
+import type { createLinearIntegrationActivities } from "./linear-activities";
 
 const commonConfig: ActivityOptions = {
   startToCloseTimeout: "180 second",
