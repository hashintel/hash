/** @type {import('next').NextConfig} */
const nextConfig = {
  reactStrictMode: true,
  pageExtensions: ["page.tsx", "page.ts", "page.jsx", "page.jsx"],
  poweredByHeader: false,

  // We call linters in GitHub Actions for all pull requests. By not linting
  // again during `next build`, we save CI minutes and unlock more feedback.
  // Thus, we can get Playwright test results and Preview releases for WIP
  // PRs.
  eslint: { ignoreDuringBuilds: true },
  typescript: { ignoreBuildErrors: true },
  images: {
    domains: ["hash.ai"],
  },

  async redirects() {
    return [
      {
        source: "/labs",
        destination: "/blog?label=labs",
        permanent: false,
      },
      {
        source: "/license",
        destination: "https://hash.ai/legal/developers/license",
        permanent: true,
      },
      {
        source: "/licence",
        destination: "https://hash.ai/legal/developers/license",
        permanent: true,
      },
<<<<<<< HEAD
=======
      /**
       * Temporarily redirect the `/docs` home page to the first tab of the
       * `/docs` pages.
       */
      {
        source: "/docs",
        destination: "/docs/get-started",
        permanent: false,
      },
>>>>>>> 0712da8d
    ];
  },

  experimental: {
    // These are introduced in the monorepo by the Temporal packages, and despite them not being part of the
    // frontend dependency tree, they are not shaken and are included in the generated lambdas
    // https://github.com/orgs/vercel/discussions/103#discussioncomment-5427097
    outputFileTracingExcludes: {
      "*": [
        "node_modules/@swc/core-linux-x64-gnu",
        "node_modules/@swc/core-linux-x64-musl",
        "node_modules/@esbuild/linux-x64",
      ],
    },
  },
};

// eslint-disable-next-line import/no-default-export
export default nextConfig;<|MERGE_RESOLUTION|>--- conflicted
+++ resolved
@@ -31,8 +31,6 @@
         destination: "https://hash.ai/legal/developers/license",
         permanent: true,
       },
-<<<<<<< HEAD
-=======
       /**
        * Temporarily redirect the `/docs` home page to the first tab of the
        * `/docs` pages.
@@ -42,7 +40,6 @@
         destination: "/docs/get-started",
         permanent: false,
       },
->>>>>>> 0712da8d
     ];
   },
 
