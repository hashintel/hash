--- conflicted
+++ resolved
@@ -1,14 +1,9 @@
 import { NextPage } from "next";
 import { ReactElement, ReactNode } from "react";
 
-<<<<<<< HEAD
-export type NextPageWithLayout<P = {}, IP = P> = NextPage<P, IP> & {
-  getLayout?: (page: ReactElement, asPath: string) => ReactNode;
-=======
 export type NextPageWithLayout<P = Record<string, unknown>, IP = P> = NextPage<
   P,
   IP
 > & {
-  getLayout?: (page: ReactElement) => ReactNode;
->>>>>>> 51da6802
+  getLayout?: (page: ReactElement, asPath: string) => ReactNode;
 };