--- conflicted
+++ resolved
@@ -45,10 +45,7 @@
   MuiListItemText: MuiListItemTextThemeOptions,
   MuiListItemIcon: MuiListItemIconThemeOptions,
   MuiCheckbox: MuiCheckboxThemeOptions,
-<<<<<<< HEAD
   MuiTabs: MuiTabsItemThemeOptions,
   MuiTab: MuiTabItemThemeOptions,
-=======
   MuiSvgIcon: MuiSvgIconThemeOptions,
->>>>>>> a6775816
 };