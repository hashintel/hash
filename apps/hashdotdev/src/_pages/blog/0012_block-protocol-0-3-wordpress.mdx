---
authors:
  - name: Ciaran Morinan
    jobTitle: Head of Engineering, HASH
    photo: blog/authors/ciaran-morinan.jpg
<<<<<<< HEAD
  - name: Joel Spolsky
    jobTitle: Co-founder, HASH
    photo: blog/authors/joel-spolsky.jpg
  - name: David Wilkinson
    jobTitle: Founder, HASH
    photo: blog/authors/david-wilkinson.jpg
postPhoto: blog/0012_block-protocol-0-3-wordpress/12_0-3-wordpress_70.webp
=======
  - name: David Wilkinson
    jobTitle: CEO & Founder, HASH
    photo: blog/authors/david-wilkinson.jpg
  - name: Joel Spolsky
    jobTitle: Co-founder, HASH
    photo: blog/authors/joel-spolsky.jpg
postPhoto: blog/0012_block-protocol-0-3-wordpress/0012_bp_wordpress.webp
>>>>>>> bef194a0
title: "Block Protocol 0.3 and WordPress support"
subtitle: "A new type system, link metadata, updated Core and Graph modules, and an ability to use Þ blocks in WordPress"
date: "2023-02-28"
categories:
  - Block Protocol
---

## Block Protocol 0.3 Release

The Block Protocol 0.3 release represents the specification’s biggest evolution yet, building on a wealth of developer feedback and our own experiences integrating the protocol into a wide array of apps and frameworks.

### Data structure and type system

This release primarily focuses on the way data is structured, resulting in major updates to the Core and Graph modules [introduced in version 0.2](https://hash.dev/blog/block-protocol-v02), making them significantly more robust, and expanding the modelling capabilities of links between entities. We'll be writing more about what this means shortly. In the meantime, [jump over to the docs](https://blockprotocol.org/docs) to get the technical details.

### Support for external service providers

Þ 0.3 is accompanied by a new [_Service_ module](https://blockprotocol.org/docs/spec/service-module), which defines an interface for accessing external services (aka. APIs) consistently and reliably from within blocks, irrespective of the integrations that an embedding application natively supports.

This allows embedders to implement their own integrations as they already might, while utilizing the [Þ Hub](https://blockprotocol.org/hub) as a fallback to support blocks integrating with external services and applications they don't yet (or may never!) themselves support.

## The Block Protocol expands to WordPress

In addition to the version 0.3 release, we're excited to announce that Þ blocks can now be used within WordPress, as we launch the [Block Protocol for WordPress](https://blockprotocol.org/wordpress) plugin in public beta.

**WordPress admins** who install the Block Protocol plugin can provide their users with access to the entire catalogue of high-quality blocks and services on the [Þ Hub](https://blockprotocol.org/hub), and **block developers** can create and publish new blocks instantly — with no more writing PHP, wrangling with Subversion, or setting up a WordPress plugin to simply add a new block.

## How does the Block Protocol in WordPress actually work?

The Block Protocol for WordPress plugin works by effectively turning WordPress into an embedding application for the Block Protocol. It introduces no breaking changes to WordPress sites, and you can continue to use and update WordPress as normal.

The plugin sets up a table in the WordPress database of any site using it. In this table, **entities** and **links** are stored. API routes are then added that allow Block Protocol blocks to use that table.

Block Protocol blocks are dynamically fetched from the [Þ Hub](https://blockprotocol.org/wordpress) and registered in WordPress, appearing like native blocks in WordPress’s normal block editor (known as “Gutenberg”).

When a Block Protocol block is selected, the plugin loads that block and stores its data in the new `entity` table in the database. With that data stored, the block will load in edit mode when opened from post/page editor, and in read-only mode when viewed on the live website, or in preview.

WordPress admins can choose to allow users to insert any Block Protocol block on their site, or limit the selection to pre-approved (Þ team reviewed) blocks only.

## What WordPress support means

**For users:** Making the entire catalogue of Þ blocks available in WordPress means that, in just a few clicks, blocks developed for the Block Protocol can be used by the 43% of websites on the internet powered by WordPress.

**For developers:** The WordPress plugin also demonstrates the interoperability of Block Protocol blocks. Existing and new blocks on the [Þ Hub](https://blockprotocol.org/wordpress) now work in both [HASH](https://blockprotocol.org/docs/using-blocks#hash) and WordPress, without any application-specific logic, and next-up we’ll be working on both [Figma & FigJam](https://blockprotocol.org/docs/using-blocks#figma) plugins, as well as integration with [GitHub Blocks](https://blockprotocol.org/docs/using-blocks#github-blocks), providing even more environments for Þ blocks to be used in. If you’re thinking about developing a new block for WordPress, we’d strongly encourage you to consider [building a Þ block](https://blockprotocol.org/docs/developing-blocks) instead, allowing your block to be used not only within WordPress, but all of these environments (as well as future ones TBC).

## External services & APIs in blocks

Following the introduction of the _Services_ module in Block Protocol 0.3, blocks that utilize third-party APIs are now supported. This includes external services that have their own authentication and billing requirements, allowing a wide range of powerful blocks to be developed.

<img
  width="1280px"
  height="871px"
  src="https://hash.ai/cdn-cgi/imagedelivery/EipKtqu98OotgfhvKf6Eew/7ee8e354-02d1-4912-aa3e-5c2aacc11d00/public"
/>

### OpenAI blocks

A new [AI Text](https://blockprotocol.org/@hash/blocks/ai-text) block is powered by OpenAI **GPT-3** and **GPT-3.5 Turbo**. This allows you to quickly generate content outlines, as well as actual prose, and can assist in rewriting chunks of existing text to match a particular style or level of quality.

An [AI Image](https://blockprotocol.org/@hash/blocks/ai-image) block, powered by OpenAI **DALL-E**, meanwhile takes a simple sentence as an input, and converts it into a high-resolution image in line with your description - outputting at the maximum resolution available.

<img
  width="1280px"
  height="871px"
  src="https://hash.ai/cdn-cgi/imagedelivery/EipKtqu98OotgfhvKf6Eew/c4ac329a-53c8-4153-6f56-f6d5698e6700/public"
/>

### Mapbox blocks

An [Address](https://blockprotocol.org/@hash/blocks/address) block is meanwhile powered by Mapbox, utilizing a number of their different APIs. This block employs smart search suggestions and autocomplete to assist in quickly filling addresses which it then stores as structured data, before rendering a nicely styled map side-by-side the address. It also provides room for a custom label, description, or instructions to be provided alongside the address.

### Using these new blocks

All of these blocks can be [used in WordPress](https://blockprotocol.org/wordpress) today, alongside the existing catalog of Þ blocks.

## Join the Þ project

If you have ideas or want to get involved, we’d love to [hear from you on our Discord](https://hash.ai/discord).<|MERGE_RESOLUTION|>--- conflicted
+++ resolved
@@ -3,15 +3,6 @@
   - name: Ciaran Morinan
     jobTitle: Head of Engineering, HASH
     photo: blog/authors/ciaran-morinan.jpg
-<<<<<<< HEAD
-  - name: Joel Spolsky
-    jobTitle: Co-founder, HASH
-    photo: blog/authors/joel-spolsky.jpg
-  - name: David Wilkinson
-    jobTitle: Founder, HASH
-    photo: blog/authors/david-wilkinson.jpg
-postPhoto: blog/0012_block-protocol-0-3-wordpress/12_0-3-wordpress_70.webp
-=======
   - name: David Wilkinson
     jobTitle: CEO & Founder, HASH
     photo: blog/authors/david-wilkinson.jpg
@@ -19,7 +10,6 @@
     jobTitle: Co-founder, HASH
     photo: blog/authors/joel-spolsky.jpg
 postPhoto: blog/0012_block-protocol-0-3-wordpress/0012_bp_wordpress.webp
->>>>>>> bef194a0
 title: "Block Protocol 0.3 and WordPress support"
 subtitle: "A new type system, link metadata, updated Core and Graph modules, and an ability to use Þ blocks in WordPress"
 date: "2023-02-28"
