--- conflicted
+++ resolved
@@ -48,11 +48,6 @@
     "@types/gtag.js": "0.0.12",
     "@types/node": "18.11.9",
     "@types/react": "18.0.25",
-<<<<<<< HEAD
-=======
-    "@typescript-eslint/eslint-plugin": "5.46.0",
-    "@typescript-eslint/parser": "5.46.0",
->>>>>>> 0e9bf07e
     "babel-loader": "^9.1.0",
     "eslint": "8.29.0",
     "typescript": "4.9.4"
