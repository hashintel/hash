--- conflicted
+++ resolved
@@ -1,10 +1,7 @@
 {
   "default": true,
   "first-line-heading": false,
-<<<<<<< HEAD
-=======
   "line-length": false,
->>>>>>> bec689e0
   "list-marker-space": {
     "ol_multi": 1,
     "ol_single": 1,
