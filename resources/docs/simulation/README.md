---
description: Getting started with simulations in HASH
---

# Overview

[HASH](/) is an end-to-end solution for quickly creating massive, rich, real-time simulations.

You can use HASH's tools to build rich, detailed, agent-based simulations of [factory floors](/@hash/warehouse-conveyor1), [business processes](/@hash/interconnected-call-center), [public policy decisions](/@b/sir-infection-network-w-rapid-tests), or any other type of complex system you can imagine.

## Getting Started

<Hint style="success">
  
As a new user, the best way to learn HASH is to [read up on the basics of agent-based modeling](/docs/simulation/creating-simulations/agent-based-modeling-basics-1) and [agents](/docs/simulation/creating-simulations/anatomy-of-an-agent), and try your hand at the [Tutorials](/docs/simulation/tutorials/hello-hash). You can also browse [our own models](/models?sort=popularity&query=%40hash) to find simulations with interesting dynamics you can tinker with and adapt for your own models.
  
</Hint>

If you've used simulation modeling software before, you might find that models in HASH are a little different to those you're used to seeing. We leverage composable [agents](/docs/simulation/creating-simulations/anatomy-of-an-agent/) and [behaviors](/docs/simulation/creating-simulations/behaviors/) to make it faster and easier for you to create realistic, well-calibrated simulations.

If you're new to agent-based modeling, or want to better understand how these concepts translate into HASH, read up on [the basics of agent-based modeling](/docs/simulation/creating-simulations/agent-based-modeling-basics-1).

If you want to experiment with pre-built models, check out our examples on the [hIndex](/models?sort=popularity&query=%40hash) - or carry on reading to learn how to build your own.

## Community & Support

<<<<<<< HEAD
If you need help or support, check out the [community forum](https://community.hash.ai/) or [join our Discord](https://discord.gg/S3GfQaDbrM) \(this tends to be the fastest means of getting help\). You can also reach out to us directly via our [contact page](/contact).
=======
If you need help or support, check out the [community forum](https://community.hash.ai/) or [join our Discord](https://hash.ai/discord) \(this tends to be the fastest means of getting help\). You can also reach out to us directly via our [contact page](https://hash.ai/contact).
>>>>>>> e8d32b8f

## Upcoming Features

Check out our [changelog](/updates) to learn more about recent updates to HASH, or visit our [roadmap](/roadmap) for a look at what's next.
<|MERGE_RESOLUTION|>--- conflicted
+++ resolved
@@ -24,11 +24,7 @@
 
 ## Community & Support
 
-<<<<<<< HEAD
-If you need help or support, check out the [community forum](https://community.hash.ai/) or [join our Discord](https://discord.gg/S3GfQaDbrM) \(this tends to be the fastest means of getting help\). You can also reach out to us directly via our [contact page](/contact).
-=======
-If you need help or support, check out the [community forum](https://community.hash.ai/) or [join our Discord](https://hash.ai/discord) \(this tends to be the fastest means of getting help\). You can also reach out to us directly via our [contact page](https://hash.ai/contact).
->>>>>>> e8d32b8f
+If you need help or support, check out the [community forum](https://community.hash.ai/) or [join our Discord](/discord) \(this tends to be the fastest means of getting help\). You can also reach out to us directly via our [contact page](https://hash.ai/contact).
 
 ## Upcoming Features
 
