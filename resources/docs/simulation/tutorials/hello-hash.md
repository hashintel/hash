---
title: Hello, HASH!
slug: simulation/tutorials/hello-hash
objectId: 96392257-39b5-46e2-b655-6a4a78ab1450
description: "Get started creating agents in our Hello, HASH tutorial!"
---

# Hello, HASH

## Getting started with HASH

We're going to create a basic agent-based model where two agents will exchange pleasantries.

To start, create a new simulation file from scratch by using the _File_ menu and clicking _New Project_ > _Empty Simulation_.

In your new simulation workspace, open the **init.json** file in the **src** folder of the left-hand side panel. You'll see an empty pair of square brackets.

The **init.json** file defines the 'initial state' of the simulation as a collection of objects in a JSON array.

We'll begin by adding two agents into the array, and give them names.

```json
[
  {
<<<<<<< HEAD
    "agent_name": "Alice",
  },
  {
    "agent_name": "Bob",
  }
]
=======
    "agent_name": "Alice"
  },
  {
    "agent_name": "Bob"
  }
];
>>>>>>> ea9a68a4
```

<Hint style="info">
`agent_name` is a [reserved keyword on agents](/docs/simulation/creating-simulations/anatomy-of-an-agent) - you can reference and send messages through `agent_name`
</Hint>

Beneath the workspace's right-hand view-pane, you'll find the simulation control buttons. Click the **Reset** button \(circular arrow\) and then select the [Raw Output](/docs/simulation/creating-simulations/views/raw-data#raw-output) tab in the viewer. Congratulations! You've given life to Alice and Bob.

However, if you toggle back from the raw output view to the 3D viewer, you may notice... nothing at all. Alice and Bob haven't been rendered, because they haven't been given a position in space. Let's go ahead and fix that.

```javascript
[
  {
    agent_name: "Alice",
    position: [0, 0],
  },
  {
    agent_name: "Bob",
    position: [2, 0],
  },
];
```

When you've finished adding positions to your agents, reset the simulation. You should now see two blocks in the 3D viewer representing our agents.

### Saying Hello

Alice and Bob aren't very interesting right now. Let's teach them some manners. We can give the agents [behaviors](/docs/simulation/creating-simulations/behaviors) that enable them to act and respond to each other. In **init.json** let's add some file names into each of the behavior arrays.

<Hint style="info">
You can build Python behaviors instead of JavaScript behaviors if you prefer. Just make sure to name your files with a ".py" ending.
</Hint>

<Tabs>
<Tab title="JavaScript" >

```javascript
[
  {
    agent_name: "Alice",
    behaviors: ["hello_bob.js"],
    position: [0, 0],
  },
  {
    agent_name: "Bob",
    behaviors: ["hello_alice.js"],
    position: [2, 0],
  },
];
```

</Tab>

<Tab title="Python" >

```python
[
  {
    "agent_name": "Alice",
    "behaviors": ["hello_bob.py"],
    "position": [0,0]
  },
  {
    "agent_name": "Bob",
    "behaviors": ["hello_alice.py"],
    "position": [2,0]
  }
]
```

</Tab>
</Tabs>

We can then create the corresponding behavior files by clicking the **New File** button at the top of the left hand files sidebar. Create two new files, `hello_alice.js` and`hello_bob.js`

![To create a new behavior file click the button in the top left corner](https://cdn-us1.hash.ai/site/docs/image%20%2833%29.png)

In **hello_alice**, we want to send a message **from** Bob **to** Alice.

HASH has built in support for [message](/docs/simulation/creating-simulations/agent-messages/) passing. Push a message object to an agent's message array, and it will deliver the message to the target agent in the next time step. The message array attached to an agent's state is like its outbox.

A message has three parts:

- `to`: the `agent_id` or an `agent_name`
- `type`: a string that identifies the type of message that is being sent
- `data`: a JSON object containing the message data

Since we're only sending a message to one agent, Alice, we can use her `agent_name` in the `to` field. Let's call this type of message a "greeting", and add a friendly greeting in the data payload.

<Tabs>
<Tab title="JavaScript" >

```javascript
// hello_alice.js
const behavior = (state, context) => {
  state.addMessage("Alice", "greeting", {
    msg: "Hello, Alice.",
  });
};
```

</Tab>

<Tab title="Python" >

```python
# hello_alice.py

def behavior(state, context):
  state.add_message(
      "Alice",
      "greeting",
      {
        "msg": "Hello, Alice."
      }
  )
```

</Tab>
</Tabs>

<Hint style="info">
[_state.addMessage is a helper function_](/docs/simulation/creating-simulations/agent-messages/) _for pushing_ [_messages_](/docs/simulation/creating-simulations/agent-messages/) _to the outgoing messages array._
</Hint>

Now click **Run Simulation**.

![The Run Simulation is the 'Running Person' Icon in the bottom left of the editor.](https://cdn-us1.hash.ai/site/docs/image%20%2831%29.png)

You won't see anything happen in the 3D viewer, but if you click Raw Output you'll see our Bob agent now has an array of messages with one message to Alice. _**Bob is sending this same message every time step to Alice.**_

In our **hello_bob** function, we want Alice to handle messages she receives. When an agent receives a message addressed to them, it's stored in their [Context](/docs/simulation/creating-simulations/anatomy-of-an-agent/context), in `context.messages()`. `context.messages()` functions as an agent's inbox. Agents can iterate through their messages array and act on specific messages.

Let's find all of the messages that are greetings:

<Tabs>
<Tab title="JavaScript" >

```javascript
// hello_bob.js

const behavior = (state, context) => {
  const greetings = context.messages().filter((msg) => msg.type === "greeting");

  if (greetings.length > 0) {
    // do something
  }
};
```

</Tab>

<Tab title="Python" >

```python
# hello_bob.py
def behavior(state, context):
    greetings = list(filter(lambda m: m['type'] == "greeting", context.messages()))

    if (len(greetings) > 0):
        # do something
```

</Tab>
</Tabs>

Adding visual indicators of state changes is an easy way to communicate what's happening in your simulation. We're going to change Alice's color when receiving a greeting:

<Tabs>
<Tab title="JavaScript" >

```javascript
// hello_bob.js

const behavior = (state, context) => {
  const greetings = context.messages().filter((msg) => msg.type === "greeting");
  if (greetings.length > 0) {
    state.color = "blue";
  }
};
```

</Tab>

<Tab title="Python" >

```python
# hello_bob.py

def behavior(state, context):
    greetings = list(filter(lambda m: m['type'] == "greeting", context.messages()))

    if (len(greetings) > 0):
        state["color"] = "blue"
```

</Tab>
</Tabs>

Now **reset** your simulation and **run** it. On the second time step you should notice that Alice's agent changes color to blue. Neat!

To respond to Bob's greeting, we can send a message back addressed to the first message sender, with an appropriate response.

<Tabs>
<Tab title="JavaScript" >

```javascript
// hello_bob.js

const behavior = (state, context) => {
  const greetings = context.messages().filter((msg) => msg.type === "greeting");
  if (greetings.length > 0) {
    state.color = "blue";

    greetings.forEach((m) =>
      state.addMessage(m.from, "greeting", {
        msg: "Go away, I’m social-distancing!",
      }),
    );
  }
};
```

</Tab>

<Tab title="Python" >

```python
# hello_bob.py

def behavior(state, context):
    greetings = list(filter(lambda m: m['type'] == "greeting", context.messages()))

    if (len(greetings) > 0):
        state["color"] = "blue"

        for greeting in greetings:
            state.add_message(greeting['from'], "greeting", {
                "msg": "Go away, I’m social-distancing!"
            })
```

</Tab>
</Tabs>

Here we're iterating through filtered messages and pushing a new message to Alice's message array, addressed to whichever agent sent the message, 'greeting' them back.

Over in **hello_alice**, we can add a similar message handler for Bob, too.

<Tabs>
<Tab title="JavaScript" >

```javascript
// hello_alice.js

const behavior = (state, context) => {
  const greetings = context.messages().filter((msg) => msg.type === "greeting");
  if (greetings.length > 0) {
    state.color = "red";
  }
  state.addMessage("Alice", "greeting", {
    msg: "Hello, Alice.",
  });
};
```

</Tab>

<Tab title="Python" >

```python
# hello_alice.py

def behavior(state, context):
    greetings = list(filter(lambda m: m['type'] == "greeting", context.messages()))

    if (len(greetings) > 0):
        state["color"] = "red"

    state.add_message(
      "Alice",
      "greeting",
      {
        "msg": "Hello, Alice."
      }
  )
```

</Tab>
</Tabs>

**Reset** and **run** your simulation once again. Alice and Bob turn blue and red, respectively, after they receive the others greeting.

It's a little boring to just have them stay red and blue throughout the rest of the simulation. We can help visualize better what's going on in the simulation by having both agents flip colors whenever they receive a new message. The logic we want is:

<Tabs>
<Tab title="JavaScript" >

```javascript
state.color = state.color === "blue" ? "green" : "blue";
```

</Tab>

<Tab title="Python" >

```python
    state['color'] = 'blue' if state['color'] == 'green' else 'blue'
```

</Tab>
</Tabs>

or:

<Tabs>
<Tab title="JavaScript" >

```javascript
state.color = state.color === "purple" ? "red" : "purple";
```

</Tab>

<Tab title="Python" >

```python
    state['color'] = 'purple' if state['color'] == 'red' else 'red'
```

</Tab>
</Tabs>

We can refactor our code slightly to implement this.

<Tabs>
<Tab title="JavaScript" >

```javascript
// hello_alice.js

const behavior = (state, context) => {
  const greetings = context.messages().filter((msg) => msg.type === "greeting");

  if (greetings.length > 0) {
    state.color = state.color === "purple" ? "red" : "purple";
  }

  state.addMessage("Alice", "greeting", {
    msg: "Hello, Alice.",
  });
};
```

</Tab>

<Tab title="Python" >

```python
# hello_alice.py

def behavior(state, context):
    greetings = list(filter(lambda m: m['type'] == "greeting", context.messages()))

    if (len(greetings) > 0):
        state["color"] = "red" if state["color"] == "purple" else "purple"

    state.add_message(
      "Alice",
      "greeting",
      {
        "msg": "Hello, Alice."
      }
  )
```

</Tab>
</Tabs>

<Tabs>
<Tab title="JavaScript" >

```javascript
// hello_bob.js

const behavior = (state, context) => {
  const greetings = context.messages().filter((msg) => msg.type === "greeting");
  if (greetings.length > 0) {
    state.color = state.color === "blue" ? "green" : "blue";

    greetings.forEach((m) =>
      state.addMessage(m.from, "greeting", {
        msg: "Go away, I’m social-distancing!",
      }),
    );
  }
};
```

</Tab>

<Tab title="Python" >

```python
# hello_bob.py

def behavior(state, context):
    greetings = list(filter(lambda m: m['type'] == "greeting", context.messages()))

    if (len(greetings) > 0):
        state["color"] = "blue" if state["color"] == "green" else "green"

        for greeting in greetings:
            state.add_message(greeting['from'], "greeting", {
                "msg": "Go away, I’m social-distancing!"
            })
```

</Tab>
</Tabs>

![Hello HASH!](https://cdn-us1.hash.ai/site/docs/blocks_flipping.gif)

Finally, since Alice clearly would like some socially-responsible distance from Bob, we can add movement to the agents. I'm going to use a shared behavior `@hash/random_movement/random_movement.rs` , to cause each agent move about the environment at random. I'll import the behavior from the hIndex, and then add the file name to each agent.

![](https://cdn-us1.hash.ai/site/docs/movement.gif)

<Tabs>
<Tab title="JavaScript" >

```javascript
[
  {
    agent_name: "Alice",
    behaviors: ["hello_bob.js", "@hash/random-movement/random_movement.rs"],
    position: [0, 0],
  },
  {
    agent_name: "Bob",
    behaviors: ["hello_alice.js", "@hash/random-movement/random_movement.rs"],
    position: [2, 0],
  },
];
```

</Tab>

<Tab title="Python" >

```python
[
  {
    "agent_name": "Alice",
    "behaviors": ["hello_bob.py", "@hash/random-movement/random_movement.rs"],
    "position": [0,0]
  },
  {
    "agent_name": "Bob",
    "behaviors": ["hello_alice.py", "@hash/random-movement/random_movement.rs"],
    "position": [2,0]
  }
]
```

</Tab>
</Tabs>

To prevent our agents from straying too far, we can set [bounds](/docs/simulation/configuration/topology/bounds-and-wrapping) on their environment in the `globals.json` file as follows:

```javascript
{
    "topology": {
        "x_bounds": [0, 20],
        "y_bounds": [0, 20]
    }
}
```

![Random Movement](https://cdn-us1.hash.ai/site/docs/apr-17-2020-14-40-53.gif)<|MERGE_RESOLUTION|>--- conflicted
+++ resolved
@@ -22,21 +22,12 @@
 ```json
 [
   {
-<<<<<<< HEAD
-    "agent_name": "Alice",
-  },
-  {
-    "agent_name": "Bob",
+    "agent_name": "Alice"
+  },
+  {
+    "agent_name": "Bob"
   }
 ]
-=======
-    "agent_name": "Alice"
-  },
-  {
-    "agent_name": "Bob"
-  }
-];
->>>>>>> ea9a68a4
 ```
 
 <Hint style="info">
