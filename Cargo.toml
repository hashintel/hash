--- conflicted
+++ resolved
@@ -94,11 +94,7 @@
 axum               = { version = "=0.7.5" }
 axum-core          = { version = "=0.5.0" }
 bumpalo            = { version = "=3.16.0", default-features = false }
-<<<<<<< HEAD
 bytes              = { version = "=1.9.0" }
-=======
-bytes              = { version = "1.9.0" }
->>>>>>> 597db7a6
 clap_builder       = { version = "=4.5.24", default-features = false, features = ["std"] }
 criterion          = { version = "=0.5.1" }
 deadpool           = { version = "=0.12.1", default-features = false }
@@ -116,7 +112,7 @@
 futures-util       = { version = "=0.3.31", default-features = false }
 hashbrown          = { version = "=0.15.2", default-features = false, features = ["inline-more", "nightly"] }
 http               = { version = "=1.2.0", default-features = false }
-image              = { version = "0.25.5", default-features = false }
+image              = { version = "=0.25.5", default-features = false }
 inferno            = { version = "=0.12.1", default-features = false }
 iso8601-duration   = { version = "=0.2.0", default-features = false }
 json-number        = { version = "=0.4.9", default-features = false }
@@ -179,7 +175,7 @@
 hyper                    = { version = "=1.5.2", default-features = false }
 include_dir              = { version = "=0.7.4", default-features = false }
 insta                    = { version = "=1.42.0", default-features = false }
-itertools                = { version = "0.14.0", default-features = false }
+itertools                = { version = "=0.14.0", default-features = false }
 jsonschema               = { version = "=0.28.1", default-features = false }
 justjson                 = { version = "=0.3.0", default-features = false }
 lexical                  = { version = "=7.0.4", default-features = false }
