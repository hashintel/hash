--- conflicted
+++ resolved
@@ -207,11 +207,10 @@
 tarpc                       = { version = "=0.35.0", default-features = false }
 temporal-io-client          = { package = "temporal-client", git = "https://github.com/temporalio/sdk-core", rev = "7e3c23f" }
 temporal-io-sdk-core-protos = { package = "temporal-sdk-core-protos", git = "https://github.com/temporalio/sdk-core", rev = "7e3c23f" }
-<<<<<<< HEAD
 test-fuzz                   = { version = "=6.0.0", default-features = false }
 test-log                    = { version = "=0.2.16", default-features = false }
 test-strategy               = { version = "=0.4.0", default-features = false }
-thiserror                   = { version = "=1.0.69", default-features = false }
+thiserror                   = { version = "=2.0.3", default-features = false }
 tokio-stream                = { version = "=0.1.16", default-features = false }
 tokio-test                  = { version = "=0.4.4", default-features = false }
 tower                       = { version = "=0.5.1", default-features = false }
@@ -227,27 +226,6 @@
 virtue                      = { version = "=0.0.18", default-features = false }
 walkdir                     = { version = "=2.5.0", default-features = false }
 winnow                      = { version = "=0.6.20", default-features = false }
-=======
-test-fuzz = { version = "=6.0.0", default-features = false }
-test-log = { version = "=0.2.16", default-features = false }
-test-strategy = { version = "=0.4.0", default-features = false }
-thiserror = { version = "=2.0.3", default-features = false }
-tokio-stream = { version = "=0.1.16", default-features = false }
-tokio-test = { version = "=0.4.4", default-features = false }
-tower = { version = "=0.5.1", default-features = false }
-tower-test = { version = "=0.4.0", default-features = false }
-tracing = { version = "=0.1.40", default-features = false }
-tracing-error = { version = "=0.2.0", default-features = false }
-tracing-flame = { version = "=0.2.0", default-features = false }
-tracing-opentelemetry = { version = "=0.27.0", default-features = false }
-trait-variant = { version = "=0.1.2", default-features = false }
-trybuild = { version = "=1.0.101", default-features = false }
-tsify = { version = "=0.4.5", default-features = false }
-unicode-ident = { version = "=1.0.13", default-features = false }
-virtue = { version = "=0.0.18", default-features = false }
-walkdir = { version = "=2.5.0", default-features = false }
-winnow = { version = "=0.6.20", default-features = false }
->>>>>>> 50319368
 
 [profile.dev]
 codegen-backend = "cranelift"
