[workspace]
default-members = [
    "apps/hash-graph",
]
members = [
    "apps/hash-graph",
    "libs/@blockprotocol/type-system/rust",
    "libs/@local/codec",
    "libs/@local/graph/api",
    "libs/@local/graph/authorization",
    "libs/@local/graph/migrations",
    "libs/@local/graph/migrations-macros",
    "libs/@local/graph/postgres-store",
    "libs/@local/graph/store",
    "libs/@local/graph/temporal-versioning",
    "libs/@local/graph/test-server",
    "libs/@local/graph/type-defs",
    "libs/@local/graph/type-fetcher",
    "libs/@local/graph/types/rust",
    "libs/@local/graph/validation",
    "libs/@local/harpc/client/rust",
    "libs/@local/harpc/codec",
    "libs/@local/harpc/net",
    "libs/@local/harpc/server",
    "libs/@local/harpc/system",
    "libs/@local/harpc/tower",
    "libs/@local/harpc/types",
    "libs/@local/harpc/wire-protocol",
    "libs/@local/hql/*",
    "libs/@local/repo-chores/rust",
    "libs/@local/status/rust",
    "libs/@local/temporal-client",
    "libs/@local/tracing",
    "libs/antsi",
    "libs/chonky",
    "libs/deer",
    "libs/deer/desert",
    "libs/deer/json",
    "libs/deer/macros",
    "libs/error-stack",
    "libs/error-stack/macros",
    "libs/sarif",
    "tests/graph/benches",
    "tests/graph/integration",
    "tests/graph/test-data/rust",
]
resolver = "3"

[workspace.package]
authors = ["HASH"]
edition = "2024"
license = "AGPL-3"
publish = false
version = "0.0.0"

[workspace.dependencies]
# Workspace members
error-stack                         = { path = "./libs/error-stack", default-features = false }
harpc-client.path                   = "libs/@local/harpc/client/rust"
harpc-codec.path                    = "libs/@local/harpc/codec"
harpc-net.path                      = "libs/@local/harpc/net"
harpc-server.path                   = "libs/@local/harpc/server"
harpc-system.path                   = "libs/@local/harpc/system"
harpc-tower.path                    = "libs/@local/harpc/tower"
harpc-types.path                    = "libs/@local/harpc/types"
harpc-wire-protocol.path            = "libs/@local/harpc/wire-protocol"
hash-codec.path                     = "libs/@local/codec"
hash-graph-api.path                 = "libs/@local/graph/api"
hash-graph-authorization.path       = "libs/@local/graph/authorization"
hash-graph-migrations.path          = "libs/@local/graph/migrations"
hash-graph-migrations-macros.path   = "libs/@local/graph/migrations-macros"
hash-graph-postgres-store.path      = "libs/@local/graph/postgres-store"
hash-graph-store.path               = "libs/@local/graph/store"
hash-graph-temporal-versioning.path = "libs/@local/graph/temporal-versioning"
hash-graph-test-data.path           = "tests/graph/test-data/rust"
hash-graph-test-server.path         = "libs/@local/graph/test-server"
hash-graph-type-defs.path           = "libs/@local/graph/type-defs"
hash-graph-type-fetcher.path        = "libs/@local/graph/type-fetcher"
hash-graph-types.path               = "libs/@local/graph/types/rust"
hash-graph-validation.path          = "libs/@local/graph/validation"
hash-repo-chores.path               = "libs/@local/repo-chores/rust"
hash-status.path                    = "libs/@local/status/rust"
hash-temporal-client.path           = "libs/@local/temporal-client"
hash-tracing.path                   = "libs/@local/tracing"
hql-cst.path                        = "libs/@local/hql/cst"
hql-diagnostics.path                = "libs/@local/hql/diagnostics"
hql-span.path                       = "libs/@local/hql/span"
type-system.path                    = "libs/@blockprotocol/type-system/rust"

# Public dependencies
ahash              = { version = "=0.8.11", default-features = false }
ariadne            = { version = "=0.5.0", default-features = false }
aws-types          = { version = "=1.3.3", default-features = false }
axum               = { version = "0.7.5" }
<<<<<<< HEAD
axum-core          = { version = "0.4.3" }
base64             = { version = "=0.22.1" }
=======
axum-core          = { version = "0.4.5" }
>>>>>>> 0d6a77db
bumpalo            = { version = "=3.16.0", default-features = false }
bytes              = { version = "1.9.0" }
clap_builder       = { version = "=4.5.23", default-features = false, features = ["std"] }
criterion          = { version = "=0.5.1" }
deadpool           = { version = "=0.12.1", default-features = false }
deadpool-postgres  = { version = "=0.14.0", default-features = false }
ecow               = { version = "=0.2.3", default-features = false }
email_address      = { version = "=0.2.9", default-features = false }
enumflags2         = { version = "=0.7.10", default-features = false }
erased-serde       = { version = "=0.4.5", default-features = false }
foldhash           = { version = "=0.1.3", default-features = false }
frunk              = { version = "0.4.3", default-features = false }
futures-core       = { version = "=0.3.31", default-features = false }
futures-io         = { version = "=0.3.31", default-features = false }
futures-sink       = { version = "=0.3.31", default-features = false }
futures-util       = { version = "=0.3.31", default-features = false }
hashbrown          = { version = "=0.15.2", default-features = false, features = ["inline-more", "nightly"] }
http               = { version = "=1.2.0", default-features = false }
image              = { version = "0.25.0", default-features = false }
inferno            = { version = "=0.12.0", default-features = false }
iso8601-duration   = { version = "=0.2.0", default-features = false }
json-number        = { version = "=0.4.9", default-features = false }
jsonptr            = { version = "=0.6.3", default-features = false }
libp2p-core        = { version = "=0.42.0", default-features = false }
libp2p-identity    = { version = "=0.2.10", default-features = false }
libp2p-ping        = { version = "=0.45.0", default-features = false }
libp2p-swarm       = { version = "=0.45.1", default-features = false }
libp2p-yamux       = { version = "=0.46.0", default-features = false }
multiaddr          = { version = "=0.18.2", default-features = false }
multistream-select = { version = "=0.13.0", default-features = false }
pdfium-render      = { version = "0.8.26" }
postgres-types     = { version = "=0.2.8", default-features = false }
prometheus-client  = { version = "=0.22.3", default-features = false }
regex              = { version = "=1.11.1", default-features = false, features = ["perf", "unicode"] }
reqwest            = { version = "=0.12.9", default-features = false, features = ["rustls-tls"] }
semver             = { version = "=1.0.23", default-features = false }
sentry-types       = { version = "=0.35.0", default-features = false }
serde              = { version = "=1.0.216", default-features = false }
serde_json         = { version = "=1.0.133" }
text-size          = { version = "=1.1.1", default-features = false }
time               = { version = "=0.3.37", default-features = false }
tokio              = { version = "=1.42.0", default-features = false }
tokio-postgres     = { version = "=0.7.12", default-features = false }
tokio-util         = { version = "=0.7.13", default-features = false }
tower-http         = { version = "=0.6.2", features = ["trace"] }
tower-layer        = { version = "=0.3.3", default-features = false }
tower-service      = { version = "=0.3.3", default-features = false }
tracing-appender   = { version = "=0.2.3", default-features = false }
tracing-core       = { version = "=0.1.33", default-features = false }
tracing-subscriber = { version = "=0.3.19", default-features = false }
url                = { version = "=2.5.4", default-features = false }
utoipa             = { version = "=4.2.3", default-features = false }
uuid               = { version = "=1.11.0", default-features = false }

# Shared third-party dependencies
ansi-to-html             = { version = "=0.2.2", default-features = false }
anstyle                  = { version = "=1.0.10", default-features = false }
anstyle-yansi            = { version = "=2.0.2", default-features = false }
approx                   = { version = "=0.5.1", default-features = false }
async-scoped             = { version = "=0.9.0", default-features = false }
async-trait              = { version = "=0.1.83", default-features = false }
aws-config               = { version = "=1.5.10" }
aws-sdk-s3               = { version = "=1.65.0", default-features = false }
bitvec                   = { version = "=1.0.1", default-features = false }
bytes-utils              = { version = "=0.1.4", default-features = false }
clap                     = { version = "=4.5.23", features = ["color", "error-context", "help", "std", "suggestions", "usage"] }
clap_complete            = { version = "=4.5.38", default-features = false }
convert_case             = { version = "=0.6.0", default-features = false }
criterion-macro          = { version = "=0.4.0", default-features = false }
derive-where             = { version = "=1.2.7", default-features = false, features = ["nightly"] }
derive_more              = { version = "=1.0.0", default-features = false }
dotenv-flow              = { version = "=0.16.2", default-features = false }
expect-test              = { version = "=1.5.0", default-features = false }
frunk_core               = { version = "0.4.3", default-features = false }
futures                  = { version = "=0.3.31", default-features = false }
hifijson                 = { version = "=0.2.2", default-features = false }
humansize                = { version = "=2.1.3", default-features = false }
hyper                    = { version = "=1.5.1", default-features = false }
include_dir              = { version = "=0.7.4", default-features = false }
insta                    = { version = "=1.41.1", default-features = false }
itertools                = { version = "0.13.0", default-features = false }
jsonschema               = { version = "=0.26.1", default-features = false }
justjson                 = { version = "=0.3.0", default-features = false }
lexical                  = { version = "=7.0.4", default-features = false }
libp2p                   = { version = "=0.54.1", default-features = false }
libp2p-stream            = { version = "=0.2.0-alpha", default-features = false }
logos                    = { version = "=0.15.0", default-features = false }
memchr                   = { version = "=2.7.4", default-features = false }
mimalloc                 = { version = "=0.1.43", default-features = false }
mime                     = { version = "=0.3.17", default-features = false }
num-traits               = { version = "=0.2.19", default-features = false }
once_cell                = { version = "=1.20.2", default-features = false }
opentelemetry            = { version = "=0.27.1", default-features = false }
opentelemetry-otlp       = { version = "=0.27.0", default-features = false }
opentelemetry_sdk        = { version = "=0.27.1", default-features = false }
orx-concurrent-vec       = { version = "=3.0.2", default-features = false }
owo-colors               = { version = "=4.1.0", default-features = false }
paste                    = { version = "=1.0.15", default-features = false }
pin-project              = { version = "=1.1.7", default-features = false }
pin-project-lite         = { version = "=0.2.15", default-features = false }
postgres-protocol        = { version = "=0.6.7", default-features = false }
pretty_assertions        = { version = "=1.4.1", default-features = false, features = ["alloc"] }
proc-macro-error2        = { version = "=2.0.1", default-features = false }
proc-macro2              = { version = "=1.0.92", default-features = false }
proptest                 = { version = "=1.5.0", default-features = false, features = ["alloc"] }
quote                    = { version = "=1.0.37", default-features = false }
rand                     = { version = "=0.8.5", default-features = false }
refinery                 = { version = "=0.8.14", default-features = false }
rustc_version            = { version = "=0.4.1", default-features = false }
scc                      = { version = "=2.2.5", default-features = false }
sentry                   = { version = "=0.35.0", default-features = false, features = ["backtrace", "contexts", "debug-images", "panic", "reqwest", "rustls", "tower-http", "tracing"] }
seq-macro                = { version = "=0.3.5", default-features = false }
serde_plain              = { version = "=1.0.2", default-features = false }
serde_with               = { version = "=3.11.0", default-features = false }
sha2                     = { version = "=0.10.8", default-features = false }
similar-asserts          = { version = "=1.6.0", default-features = false }
supports-color           = { version = "=3.0.2", default-features = false }
supports-unicode         = { version = "=3.0.0", default-features = false }
syn                      = { version = "=2.0.90", default-features = false }
tachyonix                = { version = "=0.3.1", default-features = false }
tarpc                    = { version = "=0.35.0", default-features = false }
temporal-client          = { git = "https://github.com/temporalio/sdk-core", rev = "4a2368d" }
temporal-sdk-core-protos = { git = "https://github.com/temporalio/sdk-core", rev = "4a2368d" }
test-fuzz                = { version = "=7.0.1", default-features = false }
test-log                 = { version = "=0.2.16", default-features = false }
test-strategy            = { version = "=0.4.0", default-features = false }
thiserror                = { version = "=2.0.6", default-features = false }
tokio-stream             = { version = "=0.1.17", default-features = false }
tokio-test               = { version = "=0.4.4", default-features = false }
tower                    = { version = "=0.5.2", default-features = false }
tower-test               = { version = "=0.4.0", default-features = false }
tracing                  = { version = "=0.1.41", default-features = false }
tracing-error            = { version = "=0.2.1", default-features = false }
tracing-flame            = { version = "=0.2.0", default-features = false }
tracing-opentelemetry    = { version = "=0.28.0", default-features = false }
trait-variant            = { version = "=0.1.2", default-features = false }
trybuild                 = { version = "=1.0.101", default-features = false }
tsify                    = { version = "=0.4.5", default-features = false }
unicode-ident            = { version = "=1.0.14", default-features = false }
virtue                   = { version = "=0.0.18", default-features = false }
walkdir                  = { version = "=2.5.0", default-features = false }
winnow                   = { version = "=0.6.20", default-features = false }

[profile.dev]
codegen-backend = "cranelift"

# We use LLVM for non-workspace crates, mainly due to the lack of AVX2 support in Cranelift
[profile.dev.package."*"]
codegen-backend = "llvm"

[profile.test]
codegen-backend = "llvm"

# We use LLVM for non-workspace crates, mainly due to the lack of AVX2 support in Cranelift
[profile.test.package."*"]
codegen-backend = "llvm"

# We use `llvm-cov` which requires LLVM`
[profile.coverage]
codegen-backend = "llvm"
inherits        = "test"

[profile.production]
inherits = "release"
lto      = "fat"
strip    = "none"

[workspace.lints.rust]
future_incompatible = { level = "warn", priority = -1 }
nonstandard_style   = { level = "warn", priority = -1 }

unreachable_pub = "warn"
unsafe_code     = "deny"

[workspace.lints.cargo]

[workspace.lints.clippy]
all         = { level = "warn", priority = -1 }
nursery     = { level = "warn", priority = -1 }
pedantic    = { level = "warn", priority = -1 }
restriction = { level = "warn", priority = -1 }

# Should be enabled:
absolute_paths                  = "allow"
allow_attributes_without_reason = "allow"
# With the current configuration option it's pretty much unusable. We'd like to
# use it for grouping in particular, but this comes with sorting by name as well.
# Needs to be further tested in a smaller scope.
arbitrary_source_item_ordering = "allow"
arithmetic_side_effects        = "allow"
as_conversions                 = "allow"
else_if_without_else           = "allow"
enum_variant_names             = "allow"
expect_used                    = "allow"
indexing_slicing               = "allow"
let_underscore_must_use        = "allow"
missing_assert_message         = "allow"
multiple_inherent_impl         = "allow"
panic                          = "allow"
partial_pub_fields             = "allow"
unwrap_in_result               = "allow"
wildcard_enum_match_arm        = "allow"

# Consider enabling:
default_numeric_fallback      = "allow"
impl_trait_in_params          = "allow"
iter_over_hash_type           = "allow"
multiple_unsafe_ops_per_block = "allow"
pattern_type_mismatch         = "allow"
shadow_unrelated              = "allow"
single_call_fn                = "allow"
single_char_lifetime_names    = "allow"
tests_outside_test_module     = "allow"
unimplemented                 = "allow"
unreachable                   = "allow"

# Does not apply to us:
blanket_clippy_restriction_lints = "allow"
exhaustive_enums                 = "allow"
exhaustive_structs               = "allow"
implicit_return                  = "allow"
missing_docs_in_private_items    = "allow"
missing_inline_in_public_items   = "allow"
missing_trait_methods            = "allow" # Should be enabled per `impl` instead of globally
mod_module_files                 = "allow" # Opposite of `clippy::self_named_module_files`
module_name_repetitions          = "allow"
pub_use                          = "allow"
pub_with_shorthand               = "allow" # Opposite of `clippy::pub_without_shorthand`
question_mark_used               = "allow"
redundant_pub_crate              = "allow" # Opposite of `unreachable_pub`
ref_patterns                     = "allow"
semicolon_outside_block          = "allow" # Opposite of `clippy::semicolon_inside_block`
separated_literal_suffix         = "allow" # Opposite of `clippy::unseparated_literal_suffix`
shadow_reuse                     = "allow"
shadow_same                      = "allow"
unneeded_field_pattern           = "allow" # Actually, the opposite would be a great lint

[workspace.metadata.cargo-shear]
# We use the `futures` crate but the dependencies are required for public dependencies
ignored = ["futures-core", "futures-io", "futures-sink"]<|MERGE_RESOLUTION|>--- conflicted
+++ resolved
@@ -92,12 +92,8 @@
 ariadne            = { version = "=0.5.0", default-features = false }
 aws-types          = { version = "=1.3.3", default-features = false }
 axum               = { version = "0.7.5" }
-<<<<<<< HEAD
 axum-core          = { version = "0.4.3" }
 base64             = { version = "=0.22.1" }
-=======
-axum-core          = { version = "0.4.5" }
->>>>>>> 0d6a77db
 bumpalo            = { version = "=3.16.0", default-features = false }
 bytes              = { version = "1.9.0" }
 clap_builder       = { version = "=4.5.23", default-features = false, features = ["std"] }
