--- conflicted
+++ resolved
@@ -86,58 +86,6 @@
 type-system.path                    = "libs/@blockprotocol/type-system/rust"
 
 # Public dependencies
-<<<<<<< HEAD
-ahash = { version = "=0.8.11", default-features = false }
-ariadne = { version = "=0.5.0", default-features = false }
-aws-types = { version = "=1.3.3", default-features = false }
-axum = "0.7.5"
-axum-core = "0.4.3"
-bumpalo = { version = "=3.16.0", default-features = false }
-bytes = "1.6.0"
-clap_builder = { version = "=4.5.20", default-features = false, features = ["std"] }
-criterion = { version = "=0.5.1" }
-deadpool = { version = "=0.12.1", default-features = false }
-deadpool-postgres = { version = "=0.14.0", default-features = false }
-ecow = { version = "=0.2.3", default-features = false }
-email_address = { version = "=0.2.9", default-features = false }
-enumflags2 = { version = "=0.7.10", default-features = false }
-erased-serde = { version = "=0.4.5", default-features = false }
-foldhash = { version = "=0.1.3", default-features = false }
-futures-core = { version = "=0.3.31", default-features = false }
-futures-io = { version = "=0.3.31", default-features = false }
-futures-sink = { version = "=0.3.31", default-features = false }
-futures-util = { version = "=0.3.31", default-features = false }
-hashbrown = { version = "=0.15.1", default-features = false, features = ["nightly", "inline-more"] }
-http = { version = "=1.1.0", default-features = false }
-image = { version = "0.24.9", default-features = false }
-inferno = { version = "=0.11.21", default-features = false }
-iso8601-duration = { version = "=0.2.0", default-features = false }
-json-number = { version = "=0.4.9", default-features = false }
-jsonptr = { version = "=0.6.3", default-features = false }
-multiaddr = { version = "=0.18.2", default-features = false }
-multistream-select = { version = "=0.13.0", default-features = false }
-libp2p-core = { version = "=0.42.0", default-features = false }
-libp2p-identity = { version = "=0.2.9", default-features = false }
-libp2p-ping = { version = "=0.45.0", default-features = false }
-libp2p-swarm = { version = "=0.45.1", default-features = false }
-libp2p-yamux = { version = "=0.46.0", default-features = false }
-pdfium-render = { version = "0.8.26" }
-prometheus-client = { version = "=0.22.3", default-features = false }
-postgres-types = { version = "=0.2.8", default-features = false }
-reqwest = { version = "=0.12.9", default-features = false, features = ["rustls-tls"] }
-regex = { version = "=1.11.1", default-features = false, features = ["perf", "unicode"] }
-semver = { version = "=1.0.23", default-features = false }
-sentry-types = { version = "=0.34.0", default-features = false }
-serde = { version = "=1.0.214", default-features = false }
-serde_json = { version = "=1.0.132" }
-text-size = { version = "=1.1.1", default-features = false }
-tokio = { version = "=1.41.1", default-features = false }
-tokio-util = { version = "=0.7.12", default-features = false }
-tower-layer = { version = "=0.3.3", default-features = false }
-tower-service = { version = "=0.3.3", default-features = false }
-tracing-appender = { version = "=0.2.3", default-features = false }
-tracing-core = { version = "=0.1.32", default-features = false }
-=======
 ahash              = { version = "=0.8.11", default-features = false }
 ariadne            = { version = "=0.5.0", default-features = false }
 aws-types          = { version = "=1.3.3", default-features = false }
@@ -161,6 +109,7 @@
 futures-util       = { version = "=0.3.31", default-features = false }
 hashbrown          = { version = "=0.15.1", default-features = false, features = ["inline-more", "nightly"] }
 http               = { version = "=1.1.0", default-features = false }
+image              = { version = "0.24.9", default-features = false }
 inferno            = { version = "=0.11.21", default-features = false }
 iso8601-duration   = { version = "=0.2.0", default-features = false }
 json-number        = { version = "=0.4.9", default-features = false }
@@ -172,25 +121,22 @@
 libp2p-yamux       = { version = "=0.46.0", default-features = false }
 multiaddr          = { version = "=0.18.2", default-features = false }
 multistream-select = { version = "=0.13.0", default-features = false }
-postgres-types     = { version = "=0.2.8", default-features = false }
-prometheus-client  = { version = "=0.22.3", default-features = false }
-regex              = { version = "=1.11.1", default-features = false, features = ["perf", "unicode"] }
-reqwest            = { version = "=0.12.9", default-features = false, features = ["rustls-tls"] }
-semver             = { version = "=1.0.23", default-features = false }
-sentry-types       = { version = "=0.34.0", default-features = false }
-serde              = { version = "=1.0.215", default-features = false }
-serde_json         = { version = "=1.0.132" }
-text-size          = { version = "=1.1.1", default-features = false }
-time               = { version = "=0.3.36", default-features = false }
-tokio              = { version = "=1.41.1", default-features = false }
-tokio-postgres     = { version = "=0.7.12", default-features = false }
-tokio-util         = { version = "=0.7.12", default-features = false }
-tower-http         = { version = "=0.6.1", features = ["trace"] }
-tower-layer        = { version = "=0.3.3", default-features = false }
-tower-service      = { version = "=0.3.3", default-features = false }
-tracing-appender   = { version = "=0.2.3", default-features = false }
-tracing-core       = { version = "=0.1.32", default-features = false }
->>>>>>> 5bb70ba1
+pdfium-render = { version = "0.8.26" }
+prometheus-client = { version = "=0.22.3", default-features = false }
+postgres-types = { version = "=0.2.8", default-features = false }
+reqwest = { version = "=0.12.9", default-features = false, features = ["rustls-tls"] }
+regex = { version = "=1.11.1", default-features = false, features = ["perf", "unicode"] }
+semver = { version = "=1.0.23", default-features = false }
+sentry-types = { version = "=0.34.0", default-features = false }
+serde = { version = "=1.0.214", default-features = false }
+serde_json = { version = "=1.0.132" }
+text-size = { version = "=1.1.1", default-features = false }
+tokio = { version = "=1.41.1", default-features = false }
+tokio-util = { version = "=0.7.12", default-features = false }
+tower-layer = { version = "=0.3.3", default-features = false }
+tower-service = { version = "=0.3.3", default-features = false }
+tracing-appender = { version = "=0.2.3", default-features = false }
+tracing-core = { version = "=0.1.32", default-features = false }
 tracing-subscriber = { version = "=0.3.18", default-features = false }
 url                = { version = "=2.5.3", default-features = false }
 utoipa             = { version = "=4.2.3", default-features = false }
