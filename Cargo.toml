[workspace]
default-members = [
    "apps/hash-graph",
]
members = [
    "apps/hash-graph",
    "libs/@blockprotocol/type-system/rust",
    "libs/@local/codec",
    "libs/@local/graph/api",
    "libs/@local/graph/authorization",
    "libs/@local/graph/migrations",
    "libs/@local/graph/migrations-macros",
    "libs/@local/graph/postgres-store",
    "libs/@local/graph/store",
    "libs/@local/graph/temporal-versioning",
    "libs/@local/graph/test-server",
    "libs/@local/graph/type-defs",
    "libs/@local/graph/type-fetcher",
    "libs/@local/graph/types/rust",
    "libs/@local/graph/validation",
    "libs/@local/harpc/client/rust",
    "libs/@local/harpc/codec",
    "libs/@local/harpc/net",
    "libs/@local/harpc/server",
    "libs/@local/harpc/system",
    "libs/@local/harpc/tower",
    "libs/@local/harpc/types",
    "libs/@local/harpc/wire-protocol",
    "libs/@local/hql/*",
    "libs/@local/repo-chores/rust",
    "libs/@local/status/rust",
    "libs/@local/temporal-client",
    "libs/@local/tracing",
    "libs/antsi",
    "libs/chonky",
    "libs/deer",
    "libs/deer/desert",
    "libs/deer/json",
    "libs/deer/macros",
    "libs/error-stack",
    "libs/error-stack/macros",
    "libs/sarif",
    "tests/graph/benches",
    "tests/graph/integration",
    "tests/graph/test-data/rust",
]
resolver = "3"

[workspace.package]
authors = ["HASH"]
edition = "2024"
license = "AGPL-3"
publish = false
version = "0.0.0"

[workspace.dependencies]
# Workspace members
error-stack                         = { path = "./libs/error-stack", default-features = false }
harpc-client.path                   = "libs/@local/harpc/client/rust"
harpc-codec.path                    = "libs/@local/harpc/codec"
harpc-net.path                      = "libs/@local/harpc/net"
harpc-server.path                   = "libs/@local/harpc/server"
harpc-system.path                   = "libs/@local/harpc/system"
harpc-tower.path                    = "libs/@local/harpc/tower"
harpc-types.path                    = "libs/@local/harpc/types"
harpc-wire-protocol.path            = "libs/@local/harpc/wire-protocol"
hash-codec.path                     = "libs/@local/codec"
hash-graph-api.path                 = "libs/@local/graph/api"
hash-graph-authorization.path       = "libs/@local/graph/authorization"
hash-graph-migrations.path          = "libs/@local/graph/migrations"
hash-graph-migrations-macros.path   = "libs/@local/graph/migrations-macros"
hash-graph-postgres-store.path      = "libs/@local/graph/postgres-store"
hash-graph-store.path               = "libs/@local/graph/store"
hash-graph-temporal-versioning.path = "libs/@local/graph/temporal-versioning"
hash-graph-test-data.path           = "tests/graph/test-data/rust"
hash-graph-test-server.path         = "libs/@local/graph/test-server"
hash-graph-type-defs.path           = "libs/@local/graph/type-defs"
hash-graph-type-fetcher.path        = "libs/@local/graph/type-fetcher"
hash-graph-types.path               = "libs/@local/graph/types/rust"
hash-graph-validation.path          = "libs/@local/graph/validation"
hash-repo-chores.path               = "libs/@local/repo-chores/rust"
hash-status.path                    = "libs/@local/status/rust"
hash-temporal-client.path           = "libs/@local/temporal-client"
hash-tracing.path                   = "libs/@local/tracing"
hql-cst.path                        = "libs/@local/hql/cst"
hql-diagnostics.path                = "libs/@local/hql/diagnostics"
hql-span.path                       = "libs/@local/hql/span"
type-system.path                    = "libs/@blockprotocol/type-system/rust"

# Public dependencies
ahash              = { version = "=0.8.11", default-features = false }
ariadne            = { version = "=0.5.0", default-features = false }
aws-types          = { version = "=1.3.4", default-features = false }
axum               = { version = "=0.7.5" }
axum-core          = { version = "=0.5.0" }
bumpalo            = { version = "=3.17.0", default-features = false }
bytes              = { version = "=1.9.0" }
clap_builder       = { version = "=4.5.27", default-features = false, features = ["std"] }
criterion          = { version = "=0.5.1" }
<<<<<<< HEAD
dashu-base         = { version = "=0.4.1", default-features = false }
dashu-float        = { version = "=0.4.3", default-features = false }
deadpool           = { version = "=0.12.1", default-features = false }
=======
deadpool           = { version = "=0.12.2", default-features = false }
>>>>>>> f0fc9e8a
deadpool-postgres  = { version = "=0.14.1", default-features = false }
ecow               = { version = "=0.2.3", default-features = false }
email_address      = { version = "=0.2.9", default-features = false }
enumflags2         = { version = "=0.7.11", default-features = false }
erased-serde       = { version = "=0.4.5", default-features = false }
foldhash           = { version = "=0.1.4", default-features = false }
frunk              = { version = "=0.4.3", default-features = false }
futures-channel    = { version = "=0.3.31", default-features = false }
futures-core       = { version = "=0.3.31", default-features = false }
futures-io         = { version = "=0.3.31", default-features = false }
futures-sink       = { version = "=0.3.31", default-features = false }
futures-util       = { version = "=0.3.31", default-features = false }
hashbrown          = { version = "=0.15.2", default-features = false, features = ["inline-more", "nightly"] }
http               = { version = "=1.2.0", default-features = false }
image              = { version = "=0.25.5", default-features = false }
inferno            = { version = "=0.12.1", default-features = false }
iso8601-duration   = { version = "=0.2.0", default-features = false }
json-number        = { version = "=0.4.9", default-features = false }
jsonptr            = { version = "=0.6.3", default-features = false }
libp2p-core        = { version = "=0.43.0", default-features = false }
libp2p-identity    = { version = "=0.2.10", default-features = false }
libp2p-ping        = { version = "=0.46.0", default-features = false }
libp2p-swarm       = { version = "=0.46.0", default-features = false }
libp2p-yamux       = { version = "=0.47.0", default-features = false }
multiaddr          = { version = "=0.18.2", default-features = false }
multistream-select = { version = "=0.13.0", default-features = false }
pdfium-render      = { version = "=0.8.26" }
postgres-types     = { version = "=0.2.9", default-features = false }
prometheus-client  = { version = "=0.23.1", default-features = false }
regex              = { version = "=1.11.1", default-features = false, features = ["perf", "unicode"] }
reqwest            = { version = "=0.12.12", default-features = false, features = ["rustls-tls"] }
semver             = { version = "=1.0.25", default-features = false }
sentry-types       = { version = "=0.36.0", default-features = false }
serde              = { version = "=1.0.217", default-features = false }
serde_json         = { version = "=1.0.138" }
text-size          = { version = "=1.1.1", default-features = false }
time               = { version = "=0.3.37", default-features = false }
tokio              = { version = "=1.43.0", default-features = false }
tokio-postgres     = { version = "=0.7.13", default-features = false }
tokio-util         = { version = "=0.7.13", default-features = false }
tower-http         = { version = "=0.6.2", features = ["trace"] }
tower-layer        = { version = "=0.3.3", default-features = false }
tower-service      = { version = "=0.3.3", default-features = false }
tracing-appender   = { version = "=0.2.3", default-features = false }
tracing-core       = { version = "=0.1.33", default-features = false }
tracing-subscriber = { version = "=0.3.19", default-features = false }
url                = { version = "=2.5.4", default-features = false }
utoipa             = { version = "=4.2.3", default-features = false }
uuid               = { version = "=1.12.1", default-features = false }

# Shared third-party dependencies
ansi-to-html             = { version = "=0.2.2", default-features = false }
anstyle                  = { version = "=1.0.10", default-features = false }
anstyle-yansi            = { version = "=2.0.2", default-features = false }
approx                   = { version = "=0.5.1", default-features = false }
async-scoped             = { version = "=0.9.0", default-features = false }
async-trait              = { version = "=0.1.86", default-features = false }
aws-config               = { version = "=1.5.15" }
aws-sdk-s3               = { version = "=1.72.0", default-features = false }
bitvec                   = { version = "=1.0.1", default-features = false }
bytes-utils              = { version = "=0.1.4", default-features = false }
clap                     = { version = "=4.5.27", features = ["color", "error-context", "help", "std", "suggestions", "usage"] }
clap_complete            = { version = "=4.5.44", default-features = false }
convert_case             = { version = "=0.7.1", default-features = false }
criterion-macro          = { version = "=0.4.0", default-features = false }
derive-where             = { version = "=1.2.7", default-features = false, features = ["nightly"] }
derive_more              = { version = "=1.0.0", default-features = false }
dotenv-flow              = { version = "=0.16.2", default-features = false }
either                   = { version = "=1.13.0", default-features = false }
expect-test              = { version = "=1.5.1", default-features = false }
frunk_core               = { version = "=0.4.3", default-features = false }
futures                  = { version = "=0.3.31", default-features = false }
hifijson                 = { version = "=0.2.2", default-features = false }
humansize                = { version = "=2.1.3", default-features = false }
hyper                    = { version = "=1.6.0", default-features = false }
include_dir              = { version = "=0.7.4", default-features = false }
insta                    = { version = "=1.42.1", default-features = false }
itertools                = { version = "=0.14.0", default-features = false }
jsonschema               = { version = "=0.28.3", default-features = false }
justjson                 = { version = "=0.3.0", default-features = false }
lexical                  = { version = "=7.0.4", default-features = false }
libp2p                   = { version = "=0.55.0", default-features = false }
libp2p-stream            = { version = "=0.3.0-alpha", default-features = false }
logos                    = { version = "=0.15.0", default-features = false }
memchr                   = { version = "=2.7.4", default-features = false }
mimalloc                 = { version = "=0.1.43", default-features = false }
mime                     = { version = "=0.3.17", default-features = false }
num-traits               = { version = "=0.2.19", default-features = false }
once_cell                = { version = "=1.20.2", default-features = false }
opentelemetry            = { version = "=0.27.1", default-features = false }
opentelemetry-otlp       = { version = "=0.27.0", default-features = false }
opentelemetry_sdk        = { version = "=0.27.1", default-features = false }
orx-concurrent-vec       = { version = "=3.3.0", default-features = false }
owo-colors               = { version = "=4.1.0", default-features = false }
paste                    = { version = "=1.0.15", default-features = false }
pin-project              = { version = "=1.1.8", default-features = false }
pin-project-lite         = { version = "=0.2.16", default-features = false }
postgres-protocol        = { version = "=0.6.8", default-features = false }
pretty_assertions        = { version = "=1.4.1", default-features = false, features = ["alloc"] }
proc-macro-error2        = { version = "=2.0.1", default-features = false }
proc-macro2              = { version = "=1.0.93", default-features = false }
proptest                 = { version = "=1.6.0", default-features = false, features = ["alloc", "std"] }                                                                                  # `std` or `no_std` are required, `no_std` pulls in `libm`
quote                    = { version = "=1.0.38", default-features = false }
rand                     = { version = "=0.9.0", default-features = false }
refinery                 = { version = "=0.8.14", default-features = false }
rustc_version            = { version = "=0.4.1", default-features = false }
scc                      = { version = "=2.3.0", default-features = false }
sentry                   = { version = "=0.36.0", default-features = false, features = ["backtrace", "contexts", "debug-images", "panic", "reqwest", "rustls", "tower-http", "tracing"] }
seq-macro                = { version = "=0.3.5", default-features = false }
serde_plain              = { version = "=1.0.2", default-features = false }
serde_with               = { version = "=3.12.0", default-features = false }
sha2                     = { version = "=0.10.8", default-features = false }
similar-asserts          = { version = "=1.6.1", default-features = false }
supports-color           = { version = "=3.0.2", default-features = false }
supports-unicode         = { version = "=3.0.0", default-features = false }
syn                      = { version = "=2.0.98", default-features = false }
tachyonix                = { version = "=0.3.1", default-features = false }
tarpc                    = { version = "=0.35.0", default-features = false }
temporal-client          = { git = "https://github.com/temporalio/sdk-core", rev = "4a2368d" }
temporal-sdk-core-protos = { git = "https://github.com/temporalio/sdk-core", rev = "4a2368d" }
test-fuzz                = { version = "=7.0.3", default-features = false }
test-log                 = { version = "=0.2.17", default-features = false }
test-strategy            = { version = "=0.4.0", default-features = false }
thiserror                = { version = "=2.0.11", default-features = false }
tokio-stream             = { version = "=0.1.17", default-features = false }
tokio-test               = { version = "=0.4.4", default-features = false }
tower                    = { version = "=0.5.2", default-features = false }
tower-test               = { version = "=0.4.0", default-features = false }
tracing                  = { version = "=0.1.41", default-features = false }
tracing-error            = { version = "=0.2.1", default-features = false }
tracing-flame            = { version = "=0.2.0", default-features = false }
tracing-opentelemetry    = { version = "=0.28.0", default-features = false }
trait-variant            = { version = "=0.1.2", default-features = false }
trybuild                 = { version = "=1.0.103", default-features = false }
tsify                    = { version = "=0.4.5", default-features = false }
unicode-ident            = { version = "=1.0.16", default-features = false }
virtue                   = { version = "=0.0.18", default-features = false }
walkdir                  = { version = "=2.5.0", default-features = false }
winnow                   = { version = "=0.6.25", default-features = false }

[profile.dev]
codegen-backend = "cranelift"

[profile.dev-llvm]
codegen-backend = "llvm"
inherits        = "dev"

# We use LLVM for non-workspace crates, mainly due to the lack of AVX2 support in Cranelift
[profile.dev.package."*"]
codegen-backend = "llvm"

[profile.test]
codegen-backend = "llvm"

# We use LLVM for non-workspace crates, mainly due to the lack of AVX2 support in Cranelift
[profile.test.package."*"]
codegen-backend = "llvm"

# We use `llvm-cov` which requires LLVM
[profile.coverage]
codegen-backend = "llvm"
inherits        = "test"

[profile.production]
inherits = "release"
lto      = "fat"
strip    = "none"

[workspace.lints.rust]
future_incompatible = { level = "warn", priority = -1 }
nonstandard_style   = { level = "warn", priority = -1 }

unreachable_pub = "warn"
unsafe_code     = "deny"

[workspace.lints.cargo]

[workspace.lints.clippy]
all         = { level = "warn", priority = -1 }
nursery     = { level = "warn", priority = -1 }
pedantic    = { level = "warn", priority = -1 }
restriction = { level = "warn", priority = -1 }

# Should be enabled:
absolute_paths                  = "allow"
allow_attributes_without_reason = "allow"
# With the current configuration option it's pretty much unusable. We'd like to
# use it for grouping in particular, but this comes with sorting by name as well.
# Needs to be further tested in a smaller scope.
arbitrary_source_item_ordering = "allow"
arithmetic_side_effects        = "allow"
as_conversions                 = "allow"
else_if_without_else           = "allow"
enum_variant_names             = "allow"
expect_used                    = "allow"
indexing_slicing               = "allow"
let_underscore_must_use        = "allow"
missing_assert_message         = "allow"
multiple_inherent_impl         = "allow"
panic                          = "allow"
partial_pub_fields             = "allow"
unwrap_in_result               = "allow"
wildcard_enum_match_arm        = "allow"

# Consider enabling:
default_numeric_fallback      = "allow"
impl_trait_in_params          = "allow"
iter_over_hash_type           = "allow"
multiple_unsafe_ops_per_block = "allow"
pattern_type_mismatch         = "allow"
shadow_unrelated              = "allow"
single_call_fn                = "allow"
single_char_lifetime_names    = "allow"
tests_outside_test_module     = "allow"
unimplemented                 = "allow"
unreachable                   = "allow"

# Does not apply to us:
blanket_clippy_restriction_lints = "allow"
exhaustive_enums                 = "allow"
exhaustive_structs               = "allow"
implicit_return                  = "allow"
missing_docs_in_private_items    = "allow"
missing_inline_in_public_items   = "allow"
missing_trait_methods            = "allow" # Should be enabled per `impl` instead of globally
mod_module_files                 = "allow" # Opposite of `clippy::self_named_module_files`
module_name_repetitions          = "allow"
pub_use                          = "allow"
pub_with_shorthand               = "allow" # Opposite of `clippy::pub_without_shorthand`
question_mark_used               = "allow"
redundant_pub_crate              = "allow" # Opposite of `unreachable_pub`
ref_patterns                     = "allow"
semicolon_outside_block          = "allow" # Opposite of `clippy::semicolon_inside_block`
separated_literal_suffix         = "allow" # Opposite of `clippy::unseparated_literal_suffix`
shadow_reuse                     = "allow"
shadow_same                      = "allow"
unneeded_field_pattern           = "allow" # Actually, the opposite would be a great lint

[workspace.metadata.cargo-shear]
# We use the `futures` crate but the dependencies are required for public dependencies
ignored = ["futures-core", "futures-io", "futures-sink"]<|MERGE_RESOLUTION|>--- conflicted
+++ resolved
@@ -97,13 +97,9 @@
 bytes              = { version = "=1.9.0" }
 clap_builder       = { version = "=4.5.27", default-features = false, features = ["std"] }
 criterion          = { version = "=0.5.1" }
-<<<<<<< HEAD
 dashu-base         = { version = "=0.4.1", default-features = false }
 dashu-float        = { version = "=0.4.3", default-features = false }
-deadpool           = { version = "=0.12.1", default-features = false }
-=======
 deadpool           = { version = "=0.12.2", default-features = false }
->>>>>>> f0fc9e8a
 deadpool-postgres  = { version = "=0.14.1", default-features = false }
 ecow               = { version = "=0.2.3", default-features = false }
 email_address      = { version = "=0.2.9", default-features = false }
