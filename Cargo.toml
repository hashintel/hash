cargo-features = ["edition2024"]

[workspace]
members = [
    "apps/hash-graph/bins/cli",
    "apps/hash-graph/libs/*",
    "libs/@blockprotocol/type-system/rust",
    "libs/@local/codec",
    "libs/@local/harpc/client",
    "libs/@local/harpc/codec",
    "libs/@local/harpc/net",
    "libs/@local/harpc/server",
    "libs/@local/harpc/service",
    "libs/@local/harpc/tower",
    "libs/@local/harpc/types",
    "libs/@local/harpc/wire-protocol",
    "libs/@local/hash-authorization",
    "libs/@local/hash-graph-types/rust",
    "libs/@local/hash-validation",
    "libs/@local/hql/*",
    "libs/@local/repo-chores/rust",
    "libs/@local/status/rust",
    "libs/@local/temporal-client",
    "libs/@local/temporal-versioning",
    "libs/@local/tracing",
    "libs/antsi",
    "libs/chonky",
    "libs/deer",
    "libs/deer/desert",
    "libs/deer/json",
    "libs/deer/macros",
    "libs/error-stack",
    "libs/error-stack/macros",
    "libs/sarif",
    "tests/hash-graph-benches",
    "tests/hash-graph-integration",
    "tests/hash-graph-test-data/rust",
]
default-members = [
    "apps/hash-graph/bins/*",
]
resolver = "3"

[workspace.package]
authors = ["HASH"]
version = "0.0.0"
edition = "2024"
license = "AGPL-3"
publish = false

[workspace.dependencies]
# Workspace members
authorization.path = "libs/@local/hash-authorization"
codec.path = "libs/@local/codec"
graph-api.path = "apps/hash-graph/libs/api"
graph-test-data.path = "tests/hash-graph-test-data/rust"
graph-types.path = "libs/@local/hash-graph-types/rust"
graph-type-defs.path = "apps/hash-graph/libs/type-defs"
graph.path = "apps/hash-graph/libs/graph"
harpc-net.path = "libs/@local/harpc/net"
harpc-types.path = "libs/@local/harpc/types"
harpc-wire-protocol.path = "libs/@local/harpc/wire-protocol"
harpc-tower.path = "libs/@local/harpc/tower"
harpc-service.path = "libs/@local/harpc/service"
harpc-codec.path = "libs/@local/harpc/codec"
harpc-server.path = "libs/@local/harpc/server"
harpc-client.path = "libs/@local/harpc/client"
hash-graph-store.path = "apps/hash-graph/libs/store"
hash-status.path = "libs/@local/status/rust"
hash-tracing.path = "libs/@local/tracing"
hql-cst.path = "libs/@local/hql/cst"
hql-diagnostics.path = "libs/@local/hql/diagnostics"
hql-span.path = "libs/@local/hql/span"
repo-chores.path = "libs/@local/repo-chores/rust"
temporal-client.path = "libs/@local/temporal-client"
temporal-versioning.path = "libs/@local/temporal-versioning"
test-server.path = "apps/hash-graph/libs/test-server"
type-fetcher.path = "apps/hash-graph/libs/type-fetcher"
type-system.path = "libs/@blockprotocol/type-system/rust"
validation.path = "libs/@local/hash-validation"

# Pinned workspace members
error-stack = { path = "./libs/error-stack", default-features = false }

# Public dependencies
ahash = { version = "=0.8.11", default-features = false }
ariadne = { version = "=0.5.0", default-features = false }
aws-types = { version = "=1.3.3", default-features = false }
axum = "0.7.5"
axum-core = "0.4.3"
bumpalo = { version = "=3.16.0", default-features = false }
bytes = "1.6.0"
clap_builder = { version = "=4.5.20", default-features = false, features = ["std"] }
criterion = { version = "=0.5.1" }
deadpool = { version = "=0.12.1", default-features = false }
deadpool-postgres = { version = "=0.14.0", default-features = false }
ecow = { version = "=0.2.3", default-features = false }
email_address = { version = "=0.2.9", default-features = false }
enumflags2 = { version = "=0.7.10", default-features = false }
erased-serde = { version = "=0.4.5", default-features = false }
foldhash = { version = "=0.1.3", default-features = false }
futures-core = { version = "=0.3.31", default-features = false }
futures-io = { version = "=0.3.31", default-features = false }
futures-sink = { version = "=0.3.31", default-features = false }
futures-util = { version = "=0.3.31", default-features = false }
hashbrown = { version = "=0.15.0", default-features = false, features = ["nightly", "inline-more"] }
http = { version = "=1.1.0", default-features = false }
image = { version = "0.24.9", default-features = false }
inferno = { version = "=0.11.21", default-features = false }
iso8601-duration = { version = "=0.2.0", default-features = false }
json-number = { version = "=0.4.9", default-features = false }
jsonptr = { version = "=0.6.3", default-features = false }
multiaddr = { version = "=0.18.2", default-features = false }
multistream-select = { version = "=0.13.0", default-features = false }
libp2p-core = { version = "=0.42.0", default-features = false }
libp2p-identity = { version = "=0.2.9", default-features = false }
libp2p-ping = { version = "=0.45.0", default-features = false }
libp2p-swarm = { version = "=0.45.1", default-features = false }
libp2p-yamux = { version = "=0.46.0", default-features = false }
pdfium-render = { version = "0.8.25" }
prometheus-client = { version = "=0.22.3", default-features = false }
postgres-types = { version = "=0.2.8", default-features = false }
reqwest = { version = "=0.12.9", default-features = false, features = ["rustls-tls"] }
regex = { version = "=1.11.1", default-features = false, features = ["perf", "unicode"] }
semver = { version = "=1.0.23", default-features = false }
sentry-types = { version = "=0.34.0", default-features = false }
serde = { version = "=1.0.214", default-features = false }
serde_json = { version = "=1.0.132" }
text-size = { version = "=1.1.1", default-features = false }
tokio = { version = "=1.41.0", default-features = false }
tokio-util = { version = "=0.7.12", default-features = false }
tower-layer = { version = "=0.3.3", default-features = false }
tower-service = { version = "=0.3.3", default-features = false }
tracing-appender = { version = "=0.2.3", default-features = false }
tracing-core = { version = "=0.1.32", default-features = false }
tracing-subscriber = { version = "=0.3.18", default-features = false }
url = { version = "=2.5.3", default-features = false }
utoipa = { version = "=4.2.3", default-features = false }
uuid = { version = "=1.11.0", default-features = false }
time = { version = "=0.3.36", default-features = false }
tokio-postgres = { version = "=0.7.12", default-features = false }
tower-http = { version = "=0.6.1", features = ["trace"] }

# Shared third-party dependencies
ansi-to-html = { version = "=0.2.1", default-features = false }
anstyle = { version = "=1.0.10", default-features = false }
anstyle-yansi = { version = "=2.0.2", default-features = false }
approx = { version = "=0.5.1", default-features = false }
async-scoped = { version = "=0.9.0", default-features = false }
async-trait = { version = "=0.1.83", default-features = false }
aws-config = { version = "=1.5.9" }
aws-sdk-s3 = { version = "=1.59.0", default-features = false }
bitvec = { version = "=1.0.1", default-features = false }
bytes-utils = { version = "=0.1.4", default-features = false }
clap = { version = "=4.5.20", features = ["std", "color", "help", "usage", "error-context", "suggestions"] }
clap_complete = { version = "=4.5.36", default-features = false }
coverage-helper = { version = "=0.2.2", default-features = false }
criterion-macro = { version = "=0.4.0", default-features = false }
derive-where = { version = "=1.2.7", default-features = false, features = ["nightly"] }
dotenv-flow = { version = "=0.16.2", default-features = false }
expect-test = { version = "=1.5.0", default-features = false }
futures = { version = "=0.3.31", default-features = false }
hifijson = { version = "=0.2.2", default-features = false }
humansize = { version = "=2.1.3", default-features = false }
hyper = { version = "=1.5.0", default-features = false }
include_dir = { version = "=0.7.4", default-features = false }
<<<<<<< HEAD
insta = { version = "=1.41.0", default-features = false }
=======
insta = { version = "=1.41.1", default-features = false }
>>>>>>> c76851c1
itertools = { version = "0.13.0", default-features = false }
jsonschema = { version = "=0.26.1", default-features = false }
justjson = { version = "=0.3.0", default-features = false }
lexical = { version = "=7.0.2", default-features = false }
libp2p = { version = "=0.54.1", default-features = false }
libp2p-stream = { version = "=0.2.0-alpha", default-features = false }
logos = { version = "=0.14.2", default-features = false }
memchr = { version = "=2.7.4", default-features = false }
mimalloc = { version = "=0.1.43", default-features = false }
mime = { version = "=0.3.17", default-features = false }
num-traits = { version = "=0.2.19", default-features = false }
once_cell = { version = "=1.20.2", default-features = false }
opentelemetry = { version = "=0.26.0", default-features = false }
opentelemetry-otlp = { version = "=0.26.0", default-features = false }
opentelemetry_sdk = { version = "=0.26.0", default-features = false }
orx-concurrent-vec = { version = "=3.0.2", default-features = false }
owo-colors = { version = "=4.1.0", default-features = false }
paste = { version = "=1.0.15", default-features = false }
pin-project = { version = "=1.1.7", default-features = false }
pin-project-lite = { version = "=0.2.15", default-features = false }
postgres-protocol = { version = "=0.6.7", default-features = false }
pretty_assertions = { version = "=1.4.1", default-features = false, features = ["alloc"] }
proptest = { version = "=1.5.0", default-features = false, features = ["alloc"] }
rand = { version = "=0.8.5", default-features = false }
refinery = { version = "=0.8.14", default-features = false }
rustc_version = { version = "=0.4.1", default-features = false }
scc = { version = "=2.2.4", default-features = false }
sentry = { version = "=0.34.0", default-features = false, features = ["backtrace", "contexts", "debug-images", "panic", "reqwest", "rustls", "tracing", "tower-http"] }
seq-macro = { version = "=0.3.5", default-features = false }
serde_plain = { version = "=1.0.2", default-features = false }
serde_with = { version = "=3.11.0", default-features = false }
similar-asserts = { version = "=1.6.0", default-features = false }
supports-color = { version = "=3.0.1", default-features = false }
supports-unicode = { version = "=3.0.0", default-features = false }
tachyonix = { version = "=0.3.1", default-features = false }
tarpc = { version = "=0.35.0", default-features = false }
temporal-io-client = { package = "temporal-client", git = "https://github.com/temporalio/sdk-core", rev = "7e3c23f" }
temporal-io-sdk-core-protos = { package = "temporal-sdk-core-protos", git = "https://github.com/temporalio/sdk-core", rev = "7e3c23f" }
test-fuzz = { version = "=6.0.0", default-features = false }
test-log = { version = "=0.2.16", default-features = false }
test-strategy = { version = "=0.4.0", default-features = false }
thiserror = { version = "=1.0.67", default-features = false }
tokio-stream = { version = "=0.1.16", default-features = false }
tokio-test = { version = "=0.4.4", default-features = false }
tower = { version = "=0.5.1", default-features = false }
tower-test = { version = "=0.4.0", default-features = false }
trait-variant = { version = "=0.1.2", default-features = false }
tracing = { version = "=0.1.40", default-features = false }
tracing-error = { version = "=0.2.0", default-features = false }
tracing-flame = { version = "=0.2.0", default-features = false }
tracing-opentelemetry = { version = "=0.27.0", default-features = false }
trybuild = { version = "=1.0.101", default-features = false }
tsify = { version = "=0.4.5", default-features = false }
unicode-ident = { version = "=1.0.13", default-features = false }
virtue = { version = "=0.0.17", default-features = false }
walkdir = { version = "=2.5.0", default-features = false }
winnow = { version = "=0.6.20", default-features = false }

[profile.dev]
codegen-backend = "cranelift"

# We use LLVM for non-workspace crates, mainly due to the lack of AVX2 support in Cranelift
[profile.dev.package."*"]
codegen-backend = "llvm"

[profile.test]
codegen-backend = "llvm"

# We use LLVM for non-workspace crates, mainly due to the lack of AVX2 support in Cranelift
[profile.test.package."*"]
codegen-backend = "llvm"

# We use `llvm-cov` which requires LLVM`
[profile.coverage]
inherits = "test"
codegen-backend = "llvm"

[profile.production]
inherits = "release"
lto = "fat"
strip = "none"

[workspace.lints.rust]
nonstandard_style = { level = "warn", priority = -1 }
future_incompatible = { level = "warn", priority = -1 }

unsafe_code = "deny"
unreachable_pub = "warn"

[workspace.lints.cargo]

[workspace.lints.clippy]
all = { level = "warn", priority = -1 }
nursery = { level = "warn", priority = -1 }
pedantic = { level = "warn", priority = -1 }
restriction = { level = "warn", priority = -1 }

# Should be enabled:
absolute_paths = "allow"
allow_attributes_without_reason = "allow"
arithmetic_side_effects = "allow"
as_conversions = "allow"
else_if_without_else = "allow"
enum_variant_names = "allow"
expect_used = "allow"
indexing_slicing = "allow"
let_underscore_must_use = "allow"
missing_assert_message = "allow"
multiple_inherent_impl = "allow"
panic = "allow"
partial_pub_fields = "allow"
unwrap_in_result = "allow"
wildcard_enum_match_arm = "allow"

# Consider enabling:
default_numeric_fallback = "allow"
impl_trait_in_params = "allow"
iter_over_hash_type = "allow"
multiple_unsafe_ops_per_block = "allow"
pattern_type_mismatch = "allow"
shadow_unrelated = "allow"
single_call_fn = "allow"
single_char_lifetime_names = "allow"
tests_outside_test_module = "allow"
unimplemented = "allow"
unreachable = "allow"

# Does not apply to us:
blanket_clippy_restriction_lints = "allow"
exhaustive_enums = "allow"
exhaustive_structs = "allow"
implicit_return = "allow"
missing_docs_in_private_items = "allow"
missing_inline_in_public_items = "allow"
missing_trait_methods = "allow" # Should be enabled per `impl` instead of globally
mod_module_files = "allow" # Opposite of `clippy::self_named_module_files`
module_name_repetitions = "allow"
pub_use = "allow"
pub_with_shorthand = "allow" # Opposite of `clippy::pub_without_shorthand`
question_mark_used = "allow"
ref_patterns = "allow"
redundant_pub_crate = "allow" # Opposite of `unreachable_pub`
semicolon_outside_block = "allow" # Opposite of `clippy::semicolon_inside_block`
separated_literal_suffix = "allow" # Opposite of `clippy::unseparated_literal_suffix`
shadow_reuse = "allow"
shadow_same = "allow"
unneeded_field_pattern = "allow" # Actually, the opposite would be a great lint

[workspace.metadata.cargo-shear]
# We use the `futures` crate but the dependencies are required for public dependencies
ignored = ["futures-core", "futures-io", "futures-sink"]<|MERGE_RESOLUTION|>--- conflicted
+++ resolved
@@ -164,11 +164,7 @@
 humansize = { version = "=2.1.3", default-features = false }
 hyper = { version = "=1.5.0", default-features = false }
 include_dir = { version = "=0.7.4", default-features = false }
-<<<<<<< HEAD
-insta = { version = "=1.41.0", default-features = false }
-=======
 insta = { version = "=1.41.1", default-features = false }
->>>>>>> c76851c1
 itertools = { version = "0.13.0", default-features = false }
 jsonschema = { version = "=0.26.1", default-features = false }
 justjson = { version = "=0.3.0", default-features = false }
