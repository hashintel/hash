[package]
name = "graph-integration"
version = "0.0.0"
edition = "2021"
publish = false

[dev-dependencies]
graph = { workspace = true }
graph-test-data = { workspace = true }
graph-types = { workspace = true }
temporal-versioning = { workspace = true }
authorization = { workspace = true }

error-stack = { workspace = true, features = ["spantrace"] }
type-system = { workspace = true }

futures = { version = "0.3.30", default-features = false }
pretty_assertions = "1.4.0"
rand = "0.8.5"
serde = { version = "1.0.197", features = ["derive"] }
serde_json = "1.0.114"
time = "0.3.34"
tokio = { version = "1.36.0", default-features = false, features = ["macros"] }
tokio-postgres = { version = "0.7.10", default-features = false }
<<<<<<< HEAD
uuid = { version = "1.7.0", features = ["v4", "serde"] }
json-patch = { version = "1.2.0", default-features = false }
=======
uuid = { version = "1.8.0", features = ["v4", "serde"] }
>>>>>>> 7a5d38b1

[[test]]
name = "postgres"
path = "postgres/lib.rs"<|MERGE_RESOLUTION|>--- conflicted
+++ resolved
@@ -22,12 +22,8 @@
 time = "0.3.34"
 tokio = { version = "1.36.0", default-features = false, features = ["macros"] }
 tokio-postgres = { version = "0.7.10", default-features = false }
-<<<<<<< HEAD
-uuid = { version = "1.7.0", features = ["v4", "serde"] }
 json-patch = { version = "1.2.0", default-features = false }
-=======
 uuid = { version = "1.8.0", features = ["v4", "serde"] }
->>>>>>> 7a5d38b1
 
 [[test]]
 name = "postgres"
