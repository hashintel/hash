--- conflicted
+++ resolved
@@ -29,11 +29,7 @@
   "devDependencies": {
     "@babel/preset-env": "7.23.9",
     "@babel/preset-typescript": "7.23.3",
-<<<<<<< HEAD
-    "@blockprotocol/graph": "0.3.4-canary-20240314113521",
-=======
     "@blockprotocol/graph": "0.3.4-canary-20240313191438",
->>>>>>> 932ecc42
     "@graphql-codegen/cli": "5.0.0",
     "@graphql-codegen/introspection": "2.2.3",
     "@graphql-codegen/typescript": "2.8.7",
