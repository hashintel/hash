{
  "name": "@tests/hash-backend-integration",
  "version": "0.0.0-private",
  "private": true,
  "description": "Integration tests for HASH",
  "license": "AGPL-3.0",
  "scripts": {
    "codegen": "rimraf './src/**/*.gen.*'; graphql-codegen --config codegen.config.ts",
    "fix:eslint": "eslint --fix .",
    "lint:eslint": "eslint --report-unused-disable-directives .",
    "lint:tsc": "tsc --noEmit",
    "test": "jest --runInBand"
  },
  "dependencies": {
    "@apps/hash-api": "0.0.0-private",
<<<<<<< HEAD
    "@blockprotocol/type-system": "0.0.4-canary-20230130231944",
=======
    "@blockprotocol/type-system": "0.1.0-canary-20230227152050",
>>>>>>> 666bb5ee
    "@local/hash-backend-utils": "0.0.0-private",
    "@local/hash-graph-client": "0.0.0-private",
    "@local/hash-graphql-shared": "0.0.0-private",
    "@local/hash-isomorphic-utils": "0.0.0-private",
    "@local/hash-subgraph": "0.0.0-private",
    "execa": "5.1.1",
    "graphql": "15.5.1",
    "graphql-request": "3.4.0"
  },
  "devDependencies": {
    "@babel/preset-env": "7.20.2",
    "@babel/preset-typescript": "7.18.6",
    "@graphql-codegen/cli": "2.16.4",
    "@graphql-codegen/introspection": "2.2.3",
    "@graphql-codegen/typescript": "2.8.7",
    "@graphql-codegen/typescript-graphql-request": "4.5.8",
    "@graphql-codegen/typescript-resolvers": "2.7.12",
    "@local/eslint-config": "0.0.0-private",
    "@local/tsconfig": "0.0.0-private",
    "@types/jest": "29.4.0",
    "eslint": "8.33.0",
    "jest": "29.4.1",
    "rimraf": "^3.0.2",
    "typescript": "4.9.4"
  }
}<|MERGE_RESOLUTION|>--- conflicted
+++ resolved
@@ -13,11 +13,7 @@
   },
   "dependencies": {
     "@apps/hash-api": "0.0.0-private",
-<<<<<<< HEAD
-    "@blockprotocol/type-system": "0.0.4-canary-20230130231944",
-=======
     "@blockprotocol/type-system": "0.1.0-canary-20230227152050",
->>>>>>> 666bb5ee
     "@local/hash-backend-utils": "0.0.0-private",
     "@local/hash-graph-client": "0.0.0-private",
     "@local/hash-graphql-shared": "0.0.0-private",
