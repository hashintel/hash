--- conflicted
+++ resolved
@@ -28,13 +28,7 @@
     "node-fetch": "2.7.0"
   },
   "devDependencies": {
-<<<<<<< HEAD
-    "@blockprotocol/graph": "0.3.4-canary-20240312191227",
-=======
-    "@babel/preset-env": "7.23.9",
-    "@babel/preset-typescript": "7.23.3",
     "@blockprotocol/graph": "0.3.4-canary-20240313191438",
->>>>>>> a69d5e50
     "@graphql-codegen/cli": "5.0.0",
     "@graphql-codegen/introspection": "2.2.3",
     "@graphql-codegen/typescript": "2.8.7",
@@ -47,10 +41,6 @@
     "eslint": "8.57.0",
     "rimraf": "5.0.5",
     "typescript": "5.1.6",
-<<<<<<< HEAD
-    "vitest": "1.3.1"
-=======
     "vitest": "1.4.0"
->>>>>>> a69d5e50
   }
 }