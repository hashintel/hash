import path from "node:path";

import type { ImpureGraphContext } from "@apps/hash-api/src/graph/context-types";
import {
  getEntities,
  getEntitySubgraphResponse,
} from "@apps/hash-api/src/graph/knowledge/primitive/entity";
import type {
  EntityRootType,
  KnowledgeGraphEdgeKind,
  KnowledgeGraphRootedEdges,
  Subgraph,
} from "@blockprotocol/graph";
import {
  getEntities as getEntitiesSubgraph,
  getRoots,
} from "@blockprotocol/graph/stdlib";
import type {
  ActorEntityUuid,
  Entity,
  Timestamp,
} from "@blockprotocol/type-system";
import { ENTITY_ID_DELIMITER } from "@blockprotocol/type-system";
import type { GetEntitySubgraphRequest } from "@local/hash-graph-sdk/entity";
import { currentTimeInstantTemporalAxes } from "@local/hash-isomorphic-utils/graph-queries";
import type { TraversalPath } from "@rust/hash-graph-store/types";
import { afterAll, beforeAll, describe, expect, it } from "vitest";

import { resetGraph, restoreSnapshot } from "../test-server";
import { createTestImpureGraphContext } from "../util";

const createRequest = ({
  traversalPaths,
  timestamp,
}: {
  traversalPaths: TraversalPath[];
  timestamp: Timestamp;
}): GetEntitySubgraphRequest => {
  return {
    filter: {
      equal: [
        {
          path: ["uuid"],
        },
        {
          parameter: "0000000A-0001-8000-8000-000000000000",
        },
      ],
    },
    traversalPaths,
    conversions: [],
    temporalAxes: {
      pinned: {
        axis: "transactionTime",
        timestamp: null,
      },
      variable: {
        axis: "decisionTime",
        interval: {
          start: {
            kind: "inclusive",
            limit: timestamp,
          },
          end: {
            kind: "inclusive",
            limit: timestamp,
          },
        },
      },
    },
    includeDrafts: false,
  };
};
let graphContext: ImpureGraphContext;

let entity_a: Entity;
let entity_b: Entity;
let entity_c: Entity;
let entity_d: Entity;
let link_ab: Entity;
let link_bc: Entity;
let link_cd: Entity;
let link_da: Entity;
let link_ba: Entity;
let link_cb: Entity;
let link_dc: Entity;
let link_ad: Entity;

const authentication = {
  actorId: "00000000-0001-8000-8000-000000000000" as ActorEntityUuid,
};

beforeAll(async () => {
  await resetGraph();
  await restoreSnapshot(path.join(__dirname, "pass", "circular.jsonl"));

  graphContext = createTestImpureGraphContext();

<<<<<<< HEAD
  const entities = await getEntitySubgraphResponse(
    graphContext,
    authentication,
    {
      filter: {
        all: [],
      },
      traversalPaths: [],
      temporalAxes: currentTimeInstantTemporalAxes,
      includeDrafts: false,
=======
  const entities = await getEntities(graphContext, authentication, {
    filter: {
      all: [],
>>>>>>> 924c867e
    },
    temporalAxes: currentTimeInstantTemporalAxes,
    includeDrafts: false,
  });

  expect(entities.length).toBe(12);

  const findEntity = (name: string): Entity => {
    return entities.find((entity) => {
      return (
        (entity.metadata.recordId.entityId as string).toLowerCase() ===
        `00000000-0001-8000-8000-000000000000${ENTITY_ID_DELIMITER}${name
          .toLowerCase()
          .padStart(8, "0")}-0001-8000-8000-000000000000`
      );
    })!;
  };

  entity_a = findEntity("A");
  entity_b = findEntity("B");
  entity_c = findEntity("C");
  entity_d = findEntity("D");
  link_ab = findEntity("AB");
  link_bc = findEntity("BC");
  link_cd = findEntity("CD");
  link_da = findEntity("DA");
  link_ba = findEntity("BA");
  link_cb = findEntity("CB");
  link_dc = findEntity("DC");
  link_ad = findEntity("AD");
});

afterAll(async () => {
  await resetGraph();
});

const verticesEquals = (
  subgraph: Subgraph<EntityRootType>,
  entities: Entity[],
): boolean => {
  const vertexIds = getEntitiesSubgraph(subgraph, true)
    .map((vertex) => vertex.metadata.recordId.entityId)
    .sort();
  const entityIds = entities
    .map((entity) => entity.metadata.recordId.entityId)
    .sort();

  return (
    vertexIds.length === entityIds.length &&
    vertexIds.every((value, index) => value === entityIds[index])
  );
};

const edgesEquals = (
  subgraph: Subgraph<EntityRootType>,
  edges: {
    source: Entity;
    edges: {
      kind: KnowledgeGraphEdgeKind;
      target: Entity;
      direction: "forward" | "backward";
    }[];
  }[],
): boolean => {
  if (Object.values(subgraph.edges).length !== edges.length) {
    return false;
  }

  return edges.every(({ source, edges: outwardEdges }) => {
    const subgraphEdge = (subgraph.edges as KnowledgeGraphRootedEdges)[
      source.metadata.recordId.entityId
    ]![source.metadata.temporalVersioning.decisionTime.start.limit]!;

    if (outwardEdges.length !== subgraphEdge.length) {
      return false;
    }

    return outwardEdges.every(({ kind, target, direction }) => {
      return subgraphEdge.some((edge) => {
        return (
          kind === edge.kind &&
          target.metadata.recordId.entityId === edge.rightEndpoint.entityId &&
          ((direction === "forward" && !edge.reversed) ||
            (direction === "backward" && edge.reversed))
        );
      });
    });
  });
};

describe("Single linked list", () => {
  // ┌──────────┐    ┌─────────┐    ┌──────────┐
  // │ Entity A ├───►│ Link AB ├───►│ Entity B │
  // └──────────┘    └─────────┘    └────┬─────┘
  //      ▲                              │
  //      │                              ▼
  // ┌────┴────┐                    ┌─────────┐
  // │ Link DA │                    │ Link BC │
  // └─────────┘                    └────┬────┘
  //      ▲                              │
  //      │                              ▼
  // ┌────┴─────┐     ┌─────────┐   ┌──────────┐
  // │ Entity D │◄────┤ Link CD │◄──┤ Entity C │
  // └──────────┘     └─────────┘   └──────────┘
  it("finds AB", async () => {
    const { subgraph } = await getEntitySubgraphResponse(
      graphContext,
      authentication,
      createRequest({
        traversalPaths: [
          {
            edges: [
              {
                kind: "has-left-entity",
                direction: "incoming",
              },
            ],
          },
        ],
        timestamp: "2002-05-01T00:00:00.000Z" as Timestamp,
      }),
    );

    expect(getRoots(subgraph)).toStrictEqual([entity_a]);
    expect(verticesEquals(subgraph, [entity_a, link_ab])).toBe(true);
    expect(
      edgesEquals(subgraph, [
        {
          source: entity_a,
          edges: [
            { kind: "HAS_LEFT_ENTITY", target: link_ab, direction: "backward" },
          ],
        },
      ]),
    ).toBe(true);
  });

  it("finds AB and travels back", async () => {
    const { subgraph } = await getEntitySubgraphResponse(
      graphContext,
      authentication,
      createRequest({
        traversalPaths: [
          {
            edges: [
              {
                kind: "has-left-entity",
                direction: "incoming",
              },
              {
                kind: "has-left-entity",
                direction: "outgoing",
              },
            ],
          },
        ],
        timestamp: "2002-05-01T00:00:00.000Z" as Timestamp,
      }),
    );

    expect(getRoots(subgraph)).toStrictEqual([entity_a]);
    expect(verticesEquals(subgraph, [entity_a, link_ab])).toBe(true);
    expect(
      edgesEquals(subgraph, [
        {
          source: entity_a,
          edges: [
            { kind: "HAS_LEFT_ENTITY", target: link_ab, direction: "backward" },
          ],
        },
        {
          source: link_ab,
          edges: [
            {
              kind: "HAS_LEFT_ENTITY",
              target: entity_a,
              direction: "forward",
            },
          ],
        },
      ]),
    ).toBe(true);
  });

  it("finds B", async () => {
    const { subgraph } = await getEntitySubgraphResponse(
      graphContext,
      authentication,
      createRequest({
        traversalPaths: [
          {
            edges: [
              {
                kind: "has-left-entity",
                direction: "incoming",
              },
              {
                kind: "has-right-entity",
                direction: "outgoing",
              },
            ],
          },
        ],
        timestamp: "2002-05-01T00:00:00.000Z" as Timestamp,
      }),
    );

    expect(getRoots(subgraph)).toStrictEqual([entity_a]);
    expect(verticesEquals(subgraph, [entity_a, link_ab, entity_b])).toBe(true);
    expect(
      edgesEquals(subgraph, [
        {
          source: entity_a,
          edges: [
            { kind: "HAS_LEFT_ENTITY", target: link_ab, direction: "backward" },
          ],
        },
        {
          source: link_ab,
          edges: [
            {
              kind: "HAS_RIGHT_ENTITY",
              target: entity_b,
              direction: "forward",
            },
          ],
        },
      ]),
    ).toBe(true);
  });

  it("finds B and travels back", async () => {
    const { subgraph } = await getEntitySubgraphResponse(
      graphContext,
      authentication,
      createRequest({
        traversalPaths: [
          {
            edges: [
              {
                kind: "has-left-entity",
                direction: "incoming",
              },
              {
                kind: "has-right-entity",
                direction: "outgoing",
              },
              {
                kind: "has-right-entity",
                direction: "incoming",
              },
              {
                kind: "has-left-entity",
                direction: "outgoing",
              },
            ],
          },
        ],
        timestamp: "2002-05-01T00:00:00.000Z" as Timestamp,
      }),
    );

    expect(getRoots(subgraph)).toStrictEqual([entity_a]);
    expect(verticesEquals(subgraph, [entity_a, link_ab, entity_b])).toBe(true);
    expect(
      edgesEquals(subgraph, [
        {
          source: entity_a,
          edges: [
            {
              kind: "HAS_LEFT_ENTITY",
              target: link_ab,
              direction: "backward",
            },
          ],
        },
        {
          source: link_ab,
          edges: [
            {
              kind: "HAS_LEFT_ENTITY",
              target: entity_a,
              direction: "forward",
            },
            {
              kind: "HAS_RIGHT_ENTITY",
              target: entity_b,
              direction: "forward",
            },
          ],
        },
        {
          source: entity_b,
          edges: [
            {
              kind: "HAS_RIGHT_ENTITY",
              target: link_ab,
              direction: "backward",
            },
          ],
        },
      ]),
    ).toBe(true);
  });

  it("finds D", async () => {
    const { subgraph } = await getEntitySubgraphResponse(
      graphContext,
      authentication,
      createRequest({
        traversalPaths: [
          {
            edges: [
              {
                kind: "has-left-entity",
                direction: "incoming",
              },
              {
                kind: "has-right-entity",
                direction: "outgoing",
              },
              {
                kind: "has-left-entity",
                direction: "incoming",
              },
              {
                kind: "has-right-entity",
                direction: "outgoing",
              },
              {
                kind: "has-left-entity",
                direction: "incoming",
              },
              {
                kind: "has-right-entity",
                direction: "outgoing",
              },
            ],
          },
        ],
        timestamp: "2002-05-01T00:00:00.000Z" as Timestamp,
      }),
    );

    expect(getRoots(subgraph)).toStrictEqual([entity_a]);
    expect(
      verticesEquals(subgraph, [
        entity_a,
        link_ab,
        entity_b,
        link_bc,
        entity_c,
        link_cd,
        entity_d,
      ]),
    ).toBe(true);
    expect(
      edgesEquals(subgraph, [
        {
          source: entity_a,
          edges: [
            {
              kind: "HAS_LEFT_ENTITY",
              target: link_ab,
              direction: "backward",
            },
          ],
        },
        {
          source: link_ab,
          edges: [
            {
              kind: "HAS_RIGHT_ENTITY",
              target: entity_b,
              direction: "forward",
            },
          ],
        },
        {
          source: entity_b,
          edges: [
            {
              kind: "HAS_LEFT_ENTITY",
              target: link_bc,
              direction: "backward",
            },
          ],
        },
        {
          source: link_bc,
          edges: [
            {
              kind: "HAS_RIGHT_ENTITY",
              target: entity_c,
              direction: "forward",
            },
          ],
        },
        {
          source: entity_c,
          edges: [
            {
              kind: "HAS_LEFT_ENTITY",
              target: link_cd,
              direction: "backward",
            },
          ],
        },
        {
          source: link_cd,
          edges: [
            {
              kind: "HAS_RIGHT_ENTITY",
              target: entity_d,
              direction: "forward",
            },
          ],
        },
      ]),
    ).toBe(true);
  });
});

describe("Double linked list", () => {
  //                      ┌─────────┐
  //                 ┌───►│ Link AB ├─────┐
  //                 │    └─────────┘     ▼
  //       ┌─────────┴┐                 ┌──────────┐
  //       │ Entity A │                 │ Entity B │
  //       └──────┬───┘                 └─┬─┬──────┘
  //          ▲   │  ▲    ┌─────────┐     │ │   ▲
  //          │   │  └────┤ Link BA │◄────┘ │   │
  //          │   ▼       └─────────┘       ▼   │
  // ┌────────┴┐ ┌─────────┐       ┌─────────┐ ┌┴────────┐
  // │ Link DA │ │ Link AD │       │ Link BC │ │ Link CB │
  // └─────────┘ └┬────────┘       └────────┬┘ └─────────┘
  //          ▲   │       ┌─────────┐       │   ▲
  //          │   │  ┌────┤ Link CD │◄───┐  │   │
  //          │   ▼  ▼    └─────────┘    │  ▼   │
  //       ┌──┴───────┐                 ┌┴──────┴──┐
  //       │ Entity D │                 │ Entity C │
  //       └────────┬─┘                 └──────────┘
  //                │     ┌─────────┐    ▲
  //                └────►│ Link DC ├────┘
  //                      └─────────┘
  it("finds AB/AD", async () => {
    const { subgraph } = await getEntitySubgraphResponse(
      graphContext,
      authentication,
      createRequest({
        traversalPaths: [
          {
            edges: [
              {
                kind: "has-left-entity",
                direction: "incoming",
              },
            ],
          },
        ],
        timestamp: "2010-01-01T00:00:00.000Z" as Timestamp,
      }),
    );

    expect(getRoots(subgraph)).toStrictEqual([entity_a]);
    expect(verticesEquals(subgraph, [entity_a, link_ab, link_ad])).toBe(true);
    expect(
      edgesEquals(subgraph, [
        {
          source: entity_a,
          edges: [
            { kind: "HAS_LEFT_ENTITY", target: link_ab, direction: "backward" },
            { kind: "HAS_LEFT_ENTITY", target: link_ad, direction: "backward" },
          ],
        },
      ]),
    ).toBe(true);
  });

  it("finds AD/DA and travels back", async () => {
    const { subgraph } = await getEntitySubgraphResponse(
      graphContext,
      authentication,
      createRequest({
        traversalPaths: [
          {
            edges: [
              {
                kind: "has-left-entity",
                direction: "incoming",
              },
              {
                kind: "has-left-entity",
                direction: "outgoing",
              },
            ],
          },
        ],
        timestamp: "2010-01-01T00:00:00.000Z" as Timestamp,
      }),
    );

    expect(getRoots(subgraph)).toStrictEqual([entity_a]);
    expect(verticesEquals(subgraph, [entity_a, link_ab, link_ad])).toBe(true);
    expect(
      edgesEquals(subgraph, [
        {
          source: entity_a,
          edges: [
            { kind: "HAS_LEFT_ENTITY", target: link_ab, direction: "backward" },
            { kind: "HAS_LEFT_ENTITY", target: link_ad, direction: "backward" },
          ],
        },
        {
          source: link_ab,
          edges: [
            {
              kind: "HAS_LEFT_ENTITY",
              target: entity_a,
              direction: "forward",
            },
          ],
        },
        {
          source: link_ad,
          edges: [
            {
              kind: "HAS_LEFT_ENTITY",
              target: entity_a,
              direction: "forward",
            },
          ],
        },
      ]),
    ).toBe(true);
  });

  it("finds B/D", async () => {
    const { subgraph } = await getEntitySubgraphResponse(
      graphContext,
      authentication,
      createRequest({
        traversalPaths: [
          {
            edges: [
              {
                kind: "has-left-entity",
                direction: "incoming",
              },
              {
                kind: "has-right-entity",
                direction: "outgoing",
              },
            ],
          },
        ],
        timestamp: "2010-01-01T00:00:00.000Z" as Timestamp,
      }),
    );

    expect(getRoots(subgraph)).toStrictEqual([entity_a]);
    expect(
      verticesEquals(subgraph, [
        entity_a,
        link_ab,
        entity_b,
        link_ad,
        entity_d,
      ]),
    ).toBe(true);
    expect(
      edgesEquals(subgraph, [
        {
          source: entity_a,
          edges: [
            { kind: "HAS_LEFT_ENTITY", target: link_ab, direction: "backward" },
            { kind: "HAS_LEFT_ENTITY", target: link_ad, direction: "backward" },
          ],
        },
        {
          source: link_ab,
          edges: [
            {
              kind: "HAS_RIGHT_ENTITY",
              target: entity_b,
              direction: "forward",
            },
          ],
        },
        {
          source: link_ad,
          edges: [
            {
              kind: "HAS_RIGHT_ENTITY",
              target: entity_d,
              direction: "forward",
            },
          ],
        },
      ]),
    ).toBe(true);
  });

  it("finds B/D and travels back", async () => {
    const { subgraph } = await getEntitySubgraphResponse(
      graphContext,
      authentication,
      createRequest({
        traversalPaths: [
          {
            edges: [
              {
                kind: "has-left-entity",
                direction: "incoming",
              },
              {
                kind: "has-right-entity",
                direction: "outgoing",
              },
              {
                kind: "has-right-entity",
                direction: "incoming",
              },
              {
                kind: "has-left-entity",
                direction: "outgoing",
              },
            ],
          },
        ],
        timestamp: "2010-01-01T00:00:00.000Z" as Timestamp,
      }),
    );

    expect(getRoots(subgraph)).toStrictEqual([entity_a]);
    expect(
      verticesEquals(subgraph, [
        entity_a,
        entity_b,
        entity_c,
        entity_d,
        link_ab,
        link_ad,
        link_cb,
        link_cd,
      ]),
    ).toBe(true);

    expect(
      edgesEquals(subgraph, [
        {
          source: entity_a,
          edges: [
            {
              kind: "HAS_LEFT_ENTITY",
              target: link_ad,
              direction: "backward",
            },
            {
              kind: "HAS_LEFT_ENTITY",
              target: link_ab,
              direction: "backward",
            },
          ],
        },
        {
          source: entity_b,
          edges: [
            {
              kind: "HAS_RIGHT_ENTITY",
              target: link_ab,
              direction: "backward",
            },
            {
              kind: "HAS_RIGHT_ENTITY",
              target: link_cb,
              direction: "backward",
            },
          ],
        },
        {
          source: entity_d,
          edges: [
            {
              kind: "HAS_RIGHT_ENTITY",
              target: link_ad,
              direction: "backward",
            },
            {
              kind: "HAS_RIGHT_ENTITY",
              target: link_cd,
              direction: "backward",
            },
          ],
        },
        {
          source: link_ab,
          edges: [
            {
              kind: "HAS_LEFT_ENTITY",
              target: entity_a,
              direction: "forward",
            },
            {
              kind: "HAS_RIGHT_ENTITY",
              target: entity_b,
              direction: "forward",
            },
          ],
        },
        {
          source: link_ad,
          edges: [
            {
              kind: "HAS_LEFT_ENTITY",
              target: entity_a,
              direction: "forward",
            },
            {
              kind: "HAS_RIGHT_ENTITY",
              target: entity_d,
              direction: "forward",
            },
          ],
        },
        {
          source: link_cb,
          edges: [
            {
              kind: "HAS_LEFT_ENTITY",
              target: entity_c,
              direction: "forward",
            },
          ],
        },
        {
          source: link_cd,
          edges: [
            {
              kind: "HAS_LEFT_ENTITY",
              target: entity_c,
              direction: "forward",
            },
          ],
        },
      ]),
    ).toBe(true);
  });

  it("finds D/A", async () => {
    const { subgraph } = await getEntitySubgraphResponse(
      graphContext,
      authentication,
      createRequest({
        traversalPaths: [
          {
            edges: [
              {
                kind: "has-left-entity",
                direction: "incoming",
              },
              {
                kind: "has-right-entity",
                direction: "outgoing",
              },
              {
                kind: "has-left-entity",
                direction: "incoming",
              },
              {
                kind: "has-right-entity",
                direction: "outgoing",
              },
              {
                kind: "has-left-entity",
                direction: "incoming",
              },
              {
                kind: "has-right-entity",
                direction: "outgoing",
              },
            ],
          },
        ],
        timestamp: "2010-01-01T00:00:00.000Z" as Timestamp,
      }),
    );

    expect(getRoots(subgraph)).toStrictEqual([entity_a]);
    expect(
      verticesEquals(subgraph, [
        entity_a,
        entity_b,
        entity_c,
        entity_d,
        link_ab,
        link_ad,
        link_ba,
        link_bc,
        link_cb,
        link_cd,
        link_da,
        link_dc,
      ]),
    ).toBe(true);

    expect(
      edgesEquals(subgraph, [
        {
          source: entity_a,
          edges: [
            {
              kind: "HAS_LEFT_ENTITY",
              target: link_ad,
              direction: "backward",
            },
            {
              kind: "HAS_LEFT_ENTITY",
              target: link_ab,
              direction: "backward",
            },
          ],
        },
        {
          source: entity_b,
          edges: [
            {
              kind: "HAS_LEFT_ENTITY",
              target: link_ba,
              direction: "backward",
            },
            {
              kind: "HAS_LEFT_ENTITY",
              target: link_bc,
              direction: "backward",
            },
          ],
        },
        {
          source: entity_c,
          edges: [
            {
              kind: "HAS_LEFT_ENTITY",
              target: link_cb,
              direction: "backward",
            },
            {
              kind: "HAS_LEFT_ENTITY",
              target: link_cd,
              direction: "backward",
            },
          ],
        },
        {
          source: entity_d,
          edges: [
            {
              kind: "HAS_LEFT_ENTITY",
              target: link_da,
              direction: "backward",
            },
            {
              kind: "HAS_LEFT_ENTITY",
              target: link_dc,
              direction: "backward",
            },
          ],
        },
        {
          source: link_ab,
          edges: [
            {
              kind: "HAS_RIGHT_ENTITY",
              target: entity_b,
              direction: "forward",
            },
          ],
        },
        {
          source: link_ba,
          edges: [
            {
              kind: "HAS_RIGHT_ENTITY",
              target: entity_a,
              direction: "forward",
            },
          ],
        },
        {
          source: link_ad,
          edges: [
            {
              kind: "HAS_RIGHT_ENTITY",
              target: entity_d,
              direction: "forward",
            },
          ],
        },
        {
          source: link_da,
          edges: [
            {
              kind: "HAS_RIGHT_ENTITY",
              target: entity_a,
              direction: "forward",
            },
          ],
        },
        {
          source: link_bc,
          edges: [
            {
              kind: "HAS_RIGHT_ENTITY",
              target: entity_c,
              direction: "forward",
            },
          ],
        },
        {
          source: link_cb,
          edges: [
            {
              kind: "HAS_RIGHT_ENTITY",
              target: entity_b,
              direction: "forward",
            },
          ],
        },
        {
          source: link_cd,
          edges: [
            {
              kind: "HAS_RIGHT_ENTITY",
              target: entity_d,
              direction: "forward",
            },
          ],
        },
        {
          source: link_dc,
          edges: [
            {
              kind: "HAS_RIGHT_ENTITY",
              target: entity_c,
              direction: "forward",
            },
          ],
        },
      ]),
    ).toBe(true);
  });
});<|MERGE_RESOLUTION|>--- conflicted
+++ resolved
@@ -96,22 +96,9 @@
 
   graphContext = createTestImpureGraphContext();
 
-<<<<<<< HEAD
-  const entities = await getEntitySubgraphResponse(
-    graphContext,
-    authentication,
-    {
-      filter: {
-        all: [],
-      },
-      traversalPaths: [],
-      temporalAxes: currentTimeInstantTemporalAxes,
-      includeDrafts: false,
-=======
   const entities = await getEntities(graphContext, authentication, {
     filter: {
       all: [],
->>>>>>> 924c867e
     },
     temporalAxes: currentTimeInstantTemporalAxes,
     includeDrafts: false,
