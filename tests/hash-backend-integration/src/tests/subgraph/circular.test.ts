--- conflicted
+++ resolved
@@ -2,19 +2,6 @@
 
 import type { ImpureGraphContext } from "@apps/hash-api/src/graph/context-types";
 import { getEntitySubgraphResponse } from "@apps/hash-api/src/graph/knowledge/primitive/entity";
-<<<<<<< HEAD
-=======
-import {
-  type ActorEntityUuid,
-  ENTITY_ID_DELIMITER,
-} from "@blockprotocol/type-system";
-import type { Entity } from "@local/hash-graph-sdk/entity";
-import {
-  currentTimeInstantTemporalAxes,
-  zeroedGraphResolveDepths,
-} from "@local/hash-isomorphic-utils/graph-queries";
-import type { GetEntitySubgraphRequest } from "@local/hash-isomorphic-utils/types";
->>>>>>> fec03152
 import type {
   EntityRootType,
   GraphResolveDepths,
@@ -27,7 +14,7 @@
   getRoots,
 } from "@blockprotocol/graph/stdlib";
 import {
-  type ActorId,
+  type ActorEntityUuid,
   type Entity,
   ENTITY_ID_DELIMITER,
 } from "@blockprotocol/type-system";
