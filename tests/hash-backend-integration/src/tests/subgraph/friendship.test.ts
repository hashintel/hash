--- conflicted
+++ resolved
@@ -22,7 +22,6 @@
   unarchivePropertyType,
 } from "@apps/hash-api/src/graph/ontology/primitive/property-type";
 import type {
-<<<<<<< HEAD
   KnowledgeGraphRootedEdges,
   OntologyVertices,
 } from "@blockprotocol/graph";
@@ -36,10 +35,7 @@
   getRoots,
 } from "@blockprotocol/graph/stdlib";
 import type {
-  ActorId,
-=======
   ActorEntityUuid,
->>>>>>> fec03152
   BaseUrl,
   Entity,
   EntityTypeWithMetadata,
