import { deleteKratosIdentity } from "@apps/hash-api/src/auth/ory-kratos";
import { ensureSystemGraphIsInitialized } from "@apps/hash-api/src/graph/ensure-system-graph-is-initialized";
import {
  createFileFromExternalUrl,
  createFileFromUploadRequest,
} from "@apps/hash-api/src/graph/knowledge/system-types/file";
import type { User } from "@apps/hash-api/src/graph/knowledge/system-types/user";
import { TypeSystemInitializer } from "@blockprotocol/type-system";
import { Logger } from "@local/hash-backend-utils/logger";
import type { EntityId, OwnedById, Timestamp } from "@local/hash-subgraph";
<<<<<<< HEAD
import { beforeAll, describe, expect, it } from "vitest";
=======
import { afterAll, beforeAll, describe, expect, it, vi } from "vitest";
>>>>>>> a69d5e50

import { resetGraph } from "../../../test-server";
import { createTestImpureGraphContext, createTestUser } from "../../../util";

const logger = new Logger({
  mode: "dev",
  level: "debug",
  serviceName: "integration-tests",
});

describe("File", () => {
  let testUser: User;

  beforeAll(async () => {
    const graphContext = createTestImpureGraphContext();
    await TypeSystemInitializer.initialize();
    await ensureSystemGraphIsInitialized({ logger, context: graphContext });

    testUser = await createTestUser(graphContext, "fileTest", logger);

    return async () => {
      await deleteKratosIdentity({
        kratosIdentityId: testUser.kratosIdentityId,
      });

      await resetGraph();
    };
  });

  it("createFileFromUploadRequest can create a file entity from a file", async () => {
    const graphContext = createTestImpureGraphContext();
    const authentication = { actorId: testUser.accountId };

    const entityId = "abc~123" as EntityId;
    const editionIdentifier = "ed123" as Timestamp;
    const fileKey = `${entityId}/${editionIdentifier}/mock-test-key` as const;
    const downloadUrl = "mock-download-url";
    const uploadUrl = "mock-upload-url";

    graphContext.uploadProvider = {
      getFileEntityStorageKey: vi.fn(() => fileKey),
      presignDownload: vi.fn(() => Promise.resolve(downloadUrl)),
      presignUpload: vi.fn(() =>
        Promise.resolve({
          fileStorageProperties: {
            key: fileKey,
            provider: "LOCAL_FILE_SYSTEM" as const,
          },
          presignedPut: { url: uploadUrl },
        }),
      ),
      storageType: "LOCAL_FILE_SYSTEM",
    };

    const file = await createFileFromUploadRequest(
      graphContext,
      authentication,
      {
        name: "test-file",
        fileEntityCreationInput: { ownedById: testUser.accountId as OwnedById },
        size: 100,
      },
    );

    expect(file.presignedPut.url).toEqual(uploadUrl);

    expect(
      file.entity.properties[
        "https://blockprotocol.org/@blockprotocol/types/property-type/file-url/"
      ].endsWith(fileKey),
    ).toBeTruthy();

    expect(graphContext.uploadProvider.getFileEntityStorageKey).toBeCalledTimes(
      1,
    );
    expect(graphContext.uploadProvider.presignUpload).toBeCalledTimes(1);
  });

  const externalUrl = "https://placekitten.com/200/300";

  it("createFileFromExternalUrl can create a file entity from an external link", async () => {
    const graphContext = createTestImpureGraphContext();
    const authentication = { actorId: testUser.accountId };

    const file = await createFileFromExternalUrl(graphContext, authentication, {
      fileEntityCreationInput: { ownedById: testUser.accountId as OwnedById },
      url: externalUrl,
    });

    expect(
      file.properties[
        "https://blockprotocol.org/@blockprotocol/types/property-type/file-url/"
      ],
    ).toEqual(externalUrl);
  });
});<|MERGE_RESOLUTION|>--- conflicted
+++ resolved
@@ -8,11 +8,7 @@
 import { TypeSystemInitializer } from "@blockprotocol/type-system";
 import { Logger } from "@local/hash-backend-utils/logger";
 import type { EntityId, OwnedById, Timestamp } from "@local/hash-subgraph";
-<<<<<<< HEAD
 import { beforeAll, describe, expect, it } from "vitest";
-=======
-import { afterAll, beforeAll, describe, expect, it, vi } from "vitest";
->>>>>>> a69d5e50
 
 import { resetGraph } from "../../../test-server";
 import { createTestImpureGraphContext, createTestUser } from "../../../util";
