--- conflicted
+++ resolved
@@ -12,16 +12,10 @@
   unarchivePropertyType,
   updatePropertyType,
 } from "@apps/hash-api/src/graph/ontology/primitive/property-type";
-<<<<<<< HEAD
 import {
   isOwnedOntologyElementMetadata,
-  type OwnedById,
   type PropertyTypeWithMetadata,
-=======
-import type {
-  PropertyTypeWithMetadata,
-  WebId,
->>>>>>> fec03152
+  type WebId,
 } from "@blockprotocol/type-system";
 import { Logger } from "@local/hash-backend-utils/logger";
 import { publicUserAccountId } from "@local/hash-backend-utils/public-user-account-id";
