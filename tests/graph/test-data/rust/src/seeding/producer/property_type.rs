--- conflicted
+++ resolved
@@ -200,7 +200,6 @@
 
         let schema = PropertyType {
             id: VersionedUrl {
-<<<<<<< HEAD
                 base_url: BaseUrl::new(format!(
                     "{}/@{}/types/property-type/{:x}-{:x}-{}/",
                     &*domain,
@@ -209,18 +208,6 @@
                     title_gid.local_id,
                     slug_from_title(&title)
                 ))?,
-=======
-                base_url: {
-                    let slug = slug_from_title(&title);
-                    let url_string = format!(
-                        "{}/@{}/types/property-type/{:x}-{:x}-{}/",
-                        &*domain, &*web_shortname, title_gid.shard_id, title_gid.local_id, slug
-                    );
-                    BaseUrl::new(url_string).attach_with(|| {
-                        format!("Failed to create URL for property type: {title}")
-                    })?
-                },
->>>>>>> 54feaad2
                 version: OntologyTypeVersion::new(1),
             },
             title,
