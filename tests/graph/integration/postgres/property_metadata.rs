use alloc::borrow::Cow;
use core::{iter::once, str::FromStr as _};
use std::collections::{HashMap, HashSet};

use hash_codec::numeric::Real;
use hash_graph_authorization::AuthorizationApi;
use hash_graph_store::entity::{CreateEntityParams, EntityStore as _, PatchEntityParams};
use hash_graph_test_data::{data_type, entity, entity_type, property_type};
use hash_graph_types::{
    knowledge::{
        Confidence,
        entity::{Location, ProvidedEntityEditionProvenance, SourceProvenance, SourceType},
        property::{
            ObjectMetadata, PropertyMetadata, PropertyMetadataObject, PropertyObject,
            PropertyPatchOperation, PropertyPath, PropertyPathElement, PropertyProvenance,
            PropertyWithMetadata, PropertyWithMetadataObject, PropertyWithMetadataValue,
            ValueMetadata,
        },
    },
    owned_by_id::OwnedById,
};
use pretty_assertions::assert_eq;
use serde_json::json;
use type_system::{
    Value,
    url::{BaseUrl, VersionedUrl},
};

use crate::{DatabaseApi, DatabaseTestWrapper};

async fn seed<A: AuthorizationApi>(
    database: &mut DatabaseTestWrapper<A>,
) -> DatabaseApi<'_, &mut A> {
    database
        .seed(
            [
                data_type::VALUE_V1,
                data_type::TEXT_V1,
                data_type::NUMBER_V1,
            ],
            [
                property_type::NAME_V1,
                property_type::AGE_V1,
                property_type::FAVORITE_SONG_V1,
                property_type::FAVORITE_FILM_V1,
                property_type::HOBBY_V1,
                property_type::INTERESTS_V1,
            ],
            [
                entity_type::PERSON_V1,
                entity_type::ORGANIZATION_V1,
                entity_type::LINK_V1,
                entity_type::link::FRIEND_OF_V1,
                entity_type::link::ACQUAINTANCE_OF_V1,
            ],
        )
        .await
        .expect("could not seed database")
}

fn person_entity_type_id() -> VersionedUrl {
    VersionedUrl::from_str("https://blockprotocol.org/@alice/types/entity-type/person/v/1")
        .expect("couldn't construct entity type id")
}

fn name_property_type_id() -> BaseUrl {
    BaseUrl::new("https://blockprotocol.org/@alice/types/property-type/name/".to_owned())
        .expect("couldn't construct Base URL")
}
fn age_property_type_id() -> BaseUrl {
    BaseUrl::new("https://blockprotocol.org/@alice/types/property-type/age/".to_owned())
        .expect("couldn't construct Base URL")
}
fn interests_property_type_id() -> BaseUrl {
    BaseUrl::new("https://blockprotocol.org/@alice/types/property-type/interests/".to_owned())
        .expect("couldn't construct Base URL")
}
fn film_property_type_id() -> BaseUrl {
    BaseUrl::new("https://blockprotocol.org/@alice/types/property-type/favorite-film/".to_owned())
        .expect("couldn't construct Base URL")
}
fn text_data_type_id() -> VersionedUrl {
    VersionedUrl::from_str("https://blockprotocol.org/@blockprotocol/types/data-type/text/v/1")
        .expect("couldn't construct data type id")
}
fn number_data_type_id() -> VersionedUrl {
    VersionedUrl::from_str("https://blockprotocol.org/@blockprotocol/types/data-type/number/v/1")
        .expect("couldn't construct data type id")
}

fn property_provenance_a() -> PropertyProvenance {
    PropertyProvenance {
        sources: vec![SourceProvenance {
            ty: SourceType::Webpage,
            authors: vec!["Alice".to_owned()],
            entity_id: None,
            location: Some(Location {
                name: Some("Alice's blog".to_owned()),
                uri: Some("https://alice.com".try_into().expect("could not parse URI")),
                description: Some("Alice's blog".to_owned()),
            }),
            first_published: None,
            last_updated: None,
            loaded_at: None,
        }],
    }
}

fn property_provenance_b() -> PropertyProvenance {
    serde_json::from_value(json!({
        "sources": [
            {
                "type": "webpage",
                "authors": ["Bob"],
                "location": {
                    "name": "Bob's blog",
                    "uri": "https://bob.com",
                    "description": "Bob's blog"
                }
            }
        ]
    }))
    .expect("could not parse provenance")
}

fn edition_provenance() -> ProvidedEntityEditionProvenance {
    serde_json::from_value(json!({
        "origin": {
            "type": "web-app",
            "id": "HASH",
        },
        "actorType": "human",
        "sources": [
            {
                "type": "webpage",
                "authors": ["Charles"],
                "location": {
                    "name": "Charles' blog",
                    "uri": "https://charles.com",
                    "description": "Charles' blog"
                }
            }
        ]
    }))
    .expect("could not parse provenance")
}

fn alice() -> PropertyObject {
    serde_json::from_str(entity::PERSON_ALICE_V1).expect("could not parse entity")
}

#[tokio::test]
#[expect(clippy::too_many_lines)]
async fn initial_metadata() {
    let mut database = DatabaseTestWrapper::new().await;
    let mut api = seed(&mut database).await;

    let entity_property_metadata = PropertyMetadataObject {
        value: HashMap::from([(
            name_property_type_id(),
            PropertyMetadata::Value {
                metadata: ValueMetadata {
                    provenance: property_provenance_a(),
                    confidence: Confidence::new(0.5),
                    data_type_id: None,
                    original_data_type_id: None,
                    canonical: HashMap::default(),
                },
            },
        )]),
        metadata: ObjectMetadata {
            provenance: PropertyProvenance::default(),
            confidence: Confidence::new(0.8),
        },
    };

    let entity = api
        .create_entity(
            api.account_id,
            CreateEntityParams {
                owned_by_id: OwnedById::new(api.account_id.into_uuid()),
                entity_uuid: None,
                decision_time: None,
                entity_type_ids: HashSet::from([person_entity_type_id()]),
                properties: PropertyWithMetadataObject::from_parts(
                    alice(),
                    Some(entity_property_metadata.clone()),
                )
                .expect("could not create property with metadata object"),
                confidence: Confidence::new(0.5),
                link_data: None,
                draft: true,
                relationships: [],
                provenance: ProvidedEntityEditionProvenance::default(),
            },
        )
        .await
        .expect("could not create entity");

    assert_eq!(entity.metadata.confidence, Confidence::new(0.5));
<<<<<<< HEAD
    assert_eq!(entity.metadata.properties, PropertyMetadataObject {
        value: HashMap::from([(name_property_type_id(), PropertyMetadata::Value {
            metadata: ValueMetadata {
                provenance: property_provenance_a(),
                confidence: Confidence::new(0.5),
                data_type_id: Some(text_data_type_id()),
                original_data_type_id: Some(text_data_type_id()),
                canonical: HashMap::from([(
                    text_data_type_id().base_url,
                    Value::String("Alice".to_owned())
                )]),
            },
        },)]),
        metadata: ObjectMetadata {
            provenance: PropertyProvenance::default(),
            confidence: Confidence::new(0.8),
        },
    });

    let updated_entity = api
        .patch_entity(api.account_id, PatchEntityParams {
            entity_id: entity.metadata.record_id.entity_id,
            properties: vec![PropertyPatchOperation::Replace {
                path: once(PropertyPathElement::Property(Cow::Owned(
                    name_property_type_id(),
                )))
                .collect(),
                property: PropertyWithMetadata::Value(PropertyWithMetadataValue {
                    value: Value::String("Bob".to_owned()),
=======
    assert_eq!(
        entity.metadata.properties,
        PropertyMetadataObject {
            value: HashMap::from([(
                name_property_type_id(),
                PropertyMetadata::Value {
>>>>>>> f0fc9e8a
                    metadata: ValueMetadata {
                        provenance: property_provenance_a(),
                        confidence: Confidence::new(0.5),
                        data_type_id: Some(text_data_type_id()),
                        original_data_type_id: Some(text_data_type_id()),
                        canonical: HashMap::from([(text_data_type_id().base_url, json!("Alice"))]),
                    },
                },
            )]),
            metadata: ObjectMetadata {
                provenance: PropertyProvenance::default(),
                confidence: Confidence::new(0.8),
            },
        }
    );

    let updated_entity = api
        .patch_entity(
            api.account_id,
            PatchEntityParams {
                entity_id: entity.metadata.record_id.entity_id,
                properties: vec![PropertyPatchOperation::Replace {
                    path: once(PropertyPathElement::Property(Cow::Owned(
                        name_property_type_id(),
                    )))
                    .collect(),
                    property: PropertyWithMetadata::Value(PropertyWithMetadataValue {
                        value: json!("Bob"),
                        metadata: ValueMetadata {
                            provenance: property_provenance_a(),
                            confidence: Confidence::new(0.6),
                            data_type_id: None,
                            original_data_type_id: None,
                            canonical: HashMap::new(),
                        },
                    }),
                }],
                entity_type_ids: HashSet::new(),
                archived: None,
                draft: None,
                decision_time: None,
                confidence: Confidence::new(0.5),
                provenance: edition_provenance(),
            },
        )
        .await
        .expect("could not update entity");

<<<<<<< HEAD
    assert_eq!(updated_entity.metadata.properties, PropertyMetadataObject {
        value: HashMap::from([(name_property_type_id(), PropertyMetadata::Value {
            metadata: ValueMetadata {
                provenance: property_provenance_a(),
                confidence: Confidence::new(0.6),
                data_type_id: Some(text_data_type_id()),
                original_data_type_id: Some(text_data_type_id()),
                canonical: HashMap::from([(
                    text_data_type_id().base_url,
                    Value::String("Bob".to_owned())
                )]),
            }
        })]),
        metadata: ObjectMetadata {
            provenance: PropertyProvenance::default(),
            confidence: Confidence::new(0.8),
        },
    });
=======
    assert_eq!(
        updated_entity.metadata.properties,
        PropertyMetadataObject {
            value: HashMap::from([(
                name_property_type_id(),
                PropertyMetadata::Value {
                    metadata: ValueMetadata {
                        provenance: property_provenance_a(),
                        confidence: Confidence::new(0.6),
                        data_type_id: Some(text_data_type_id()),
                        original_data_type_id: Some(text_data_type_id()),
                        canonical: HashMap::from([(text_data_type_id().base_url, json!("Bob"))]),
                    }
                }
            )]),
            metadata: ObjectMetadata {
                provenance: PropertyProvenance::default(),
                confidence: Confidence::new(0.8),
            },
        }
    );
>>>>>>> f0fc9e8a

    let new_updated_entity = api
        .patch_entity(
            api.account_id,
            PatchEntityParams {
                entity_id: entity.metadata.record_id.entity_id,
                properties: Vec::new(),
                entity_type_ids: HashSet::new(),
                archived: None,
                draft: None,
                decision_time: None,
                confidence: None,
                provenance: edition_provenance(),
            },
        )
        .await
        .expect("could not update entity");

    assert!(new_updated_entity.metadata.confidence.is_none());
    assert_eq!(
        new_updated_entity.metadata.properties,
        updated_entity.metadata.properties
    );
}

#[tokio::test]
#[expect(clippy::too_many_lines)]
async fn no_initial_metadata() {
    let mut database = DatabaseTestWrapper::new().await;
    let mut api = seed(&mut database).await;

    let entity = api
        .create_entity(
            api.account_id,
            CreateEntityParams {
                owned_by_id: OwnedById::new(api.account_id.into_uuid()),
                entity_uuid: None,
                decision_time: None,
                entity_type_ids: HashSet::from([person_entity_type_id()]),
                properties: PropertyWithMetadataObject::from_parts(alice(), None)
                    .expect("could not create property with metadata object"),
                confidence: None,
                link_data: None,
                draft: false,
                relationships: [],
                provenance: ProvidedEntityEditionProvenance::default(),
            },
        )
        .await
        .expect("could not create entity");

    assert!(entity.metadata.confidence.is_none());
<<<<<<< HEAD
    assert_eq!(entity.metadata.properties, PropertyMetadataObject {
        value: HashMap::from([(name_property_type_id(), PropertyMetadata::Value {
            metadata: ValueMetadata {
                provenance: PropertyProvenance::default(),
                confidence: None,
                data_type_id: Some(text_data_type_id()),
                original_data_type_id: Some(text_data_type_id()),
                canonical: HashMap::from([(
                    text_data_type_id().base_url,
                    Value::String("Alice".to_owned())
                )]),
            },
        },)]),
        metadata: ObjectMetadata::default(),
    });
=======
    assert_eq!(
        entity.metadata.properties,
        PropertyMetadataObject {
            value: HashMap::from([(
                name_property_type_id(),
                PropertyMetadata::Value {
                    metadata: ValueMetadata {
                        provenance: PropertyProvenance::default(),
                        confidence: None,
                        data_type_id: Some(text_data_type_id()),
                        original_data_type_id: Some(text_data_type_id()),
                        canonical: HashMap::from([(text_data_type_id().base_url, json!("Alice"))]),
                    },
                },
            )]),
            metadata: ObjectMetadata::default(),
        }
    );
>>>>>>> f0fc9e8a

    let updated_entity = api
        .patch_entity(
            api.account_id,
            PatchEntityParams {
                entity_id: entity.metadata.record_id.entity_id,
                properties: Vec::new(),
                entity_type_ids: HashSet::new(),
                archived: None,
                draft: None,
                decision_time: None,
                confidence: None,
                provenance: ProvidedEntityEditionProvenance::default(),
            },
        )
        .await
        .expect("could not update entity");

    assert_eq!(entity, updated_entity);

    let updated_entity = api
        .patch_entity(
            api.account_id,
            PatchEntityParams {
                entity_id: entity.metadata.record_id.entity_id,
                properties: Vec::new(),
                entity_type_ids: HashSet::new(),
                archived: None,
                draft: None,
                decision_time: None,
                confidence: Confidence::new(0.5),
                provenance: ProvidedEntityEditionProvenance::default(),
            },
        )
        .await
        .expect("could not update entity");

    assert_eq!(updated_entity.metadata.confidence, Confidence::new(0.5));
<<<<<<< HEAD
    assert_eq!(entity.metadata.properties, PropertyMetadataObject {
        value: HashMap::from([(name_property_type_id(), PropertyMetadata::Value {
            metadata: ValueMetadata {
                provenance: PropertyProvenance::default(),
                confidence: None,
                data_type_id: Some(text_data_type_id()),
                original_data_type_id: Some(text_data_type_id()),
                canonical: HashMap::from([(
                    text_data_type_id().base_url,
                    Value::String("Alice".to_owned())
                )]),
            },
        },)]),
        metadata: ObjectMetadata::default(),
    });

    let updated_entity = api
        .patch_entity(api.account_id, PatchEntityParams {
            entity_id: entity.metadata.record_id.entity_id,
            properties: vec![PropertyPatchOperation::Replace {
                path: once(PropertyPathElement::from(name_property_type_id())).collect(),
                property: PropertyWithMetadata::Value(PropertyWithMetadataValue {
                    value: Value::String("Alice".to_owned()),
=======
    assert_eq!(
        entity.metadata.properties,
        PropertyMetadataObject {
            value: HashMap::from([(
                name_property_type_id(),
                PropertyMetadata::Value {
>>>>>>> f0fc9e8a
                    metadata: ValueMetadata {
                        provenance: PropertyProvenance::default(),
                        confidence: None,
                        data_type_id: Some(text_data_type_id()),
                        original_data_type_id: Some(text_data_type_id()),
                        canonical: HashMap::from([(text_data_type_id().base_url, json!("Alice"))]),
                    },
                },
            )]),
            metadata: ObjectMetadata::default(),
        }
    );

    let updated_entity = api
        .patch_entity(
            api.account_id,
            PatchEntityParams {
                entity_id: entity.metadata.record_id.entity_id,
                properties: vec![PropertyPatchOperation::Replace {
                    path: once(PropertyPathElement::from(name_property_type_id())).collect(),
                    property: PropertyWithMetadata::Value(PropertyWithMetadataValue {
                        value: json!("Alice"),
                        metadata: ValueMetadata {
                            confidence: Confidence::new(0.5),
                            data_type_id: None,
                            original_data_type_id: None,
                            provenance: PropertyProvenance::default(),
                            canonical: HashMap::default(),
                        },
                    }),
                }],
                entity_type_ids: HashSet::new(),
                archived: None,
                draft: None,
                decision_time: None,
                confidence: None,
                provenance: ProvidedEntityEditionProvenance::default(),
            },
        )
        .await
        .expect("could not update entity");

    assert!(updated_entity.metadata.confidence.is_none());
<<<<<<< HEAD
    assert_eq!(updated_entity.metadata.properties, PropertyMetadataObject {
        value: HashMap::from([(name_property_type_id(), PropertyMetadata::Value {
            metadata: ValueMetadata {
                provenance: PropertyProvenance::default(),
                confidence: Confidence::new(0.5),
                data_type_id: Some(text_data_type_id()),
                original_data_type_id: Some(text_data_type_id()),
                canonical: HashMap::from([(
                    text_data_type_id().base_url,
                    Value::String("Alice".to_owned())
                )]),
            },
        },)]),
        metadata: ObjectMetadata::default(),
    });
=======
    assert_eq!(
        updated_entity.metadata.properties,
        PropertyMetadataObject {
            value: HashMap::from([(
                name_property_type_id(),
                PropertyMetadata::Value {
                    metadata: ValueMetadata {
                        provenance: PropertyProvenance::default(),
                        confidence: Confidence::new(0.5),
                        data_type_id: Some(text_data_type_id()),
                        original_data_type_id: Some(text_data_type_id()),
                        canonical: HashMap::from([(text_data_type_id().base_url, json!("Alice"))]),
                    },
                },
            )]),
            metadata: ObjectMetadata::default(),
        }
    );
>>>>>>> f0fc9e8a

    let updated_entity = api
        .patch_entity(
            api.account_id,
            PatchEntityParams {
                entity_id: entity.metadata.record_id.entity_id,
                properties: Vec::new(),
                entity_type_ids: HashSet::new(),
                archived: None,
                draft: None,
                decision_time: None,
                confidence: Confidence::new(0.5),
                provenance: edition_provenance(),
            },
        )
        .await
        .expect("could not update entity");

    assert_eq!(updated_entity.metadata.confidence, Confidence::new(0.5));
<<<<<<< HEAD
    assert_eq!(updated_entity.metadata.properties, PropertyMetadataObject {
        value: HashMap::from([(name_property_type_id(), PropertyMetadata::Value {
            metadata: ValueMetadata {
                provenance: PropertyProvenance::default(),
                confidence: Confidence::new(0.5),
                data_type_id: Some(text_data_type_id()),
                original_data_type_id: Some(text_data_type_id()),
                canonical: HashMap::from([(
                    text_data_type_id().base_url,
                    Value::String("Alice".to_owned())
                )]),
            },
        },)]),
        metadata: ObjectMetadata::default(),
    });
=======
    assert_eq!(
        updated_entity.metadata.properties,
        PropertyMetadataObject {
            value: HashMap::from([(
                name_property_type_id(),
                PropertyMetadata::Value {
                    metadata: ValueMetadata {
                        provenance: PropertyProvenance::default(),
                        confidence: Confidence::new(0.5),
                        data_type_id: Some(text_data_type_id()),
                        original_data_type_id: Some(text_data_type_id()),
                        canonical: HashMap::from([(text_data_type_id().base_url, json!("Alice"))]),
                    },
                },
            )]),
            metadata: ObjectMetadata::default(),
        }
    );
>>>>>>> f0fc9e8a
    assert_eq!(
        updated_entity.metadata.provenance.edition.provided,
        edition_provenance()
    );
}

#[tokio::test]
async fn properties_add() {
    let mut database = DatabaseTestWrapper::new().await;
    let mut api = seed(&mut database).await;

    let entity = api
        .create_entity(
            api.account_id,
            CreateEntityParams {
                owned_by_id: OwnedById::new(api.account_id.into_uuid()),
                entity_uuid: None,
                decision_time: None,
                entity_type_ids: HashSet::from([person_entity_type_id()]),
                properties: PropertyWithMetadataObject::from_parts(alice(), None)
                    .expect("could not create property with metadata object"),
                confidence: None,
                link_data: None,
                draft: false,
                relationships: [],
                provenance: ProvidedEntityEditionProvenance::default(),
            },
        )
        .await
        .expect("could not create entity");
    let entity_id = entity.metadata.record_id.entity_id;

    let path: PropertyPath = once(PropertyPathElement::from(age_property_type_id())).collect();
    let updated_entity = api
<<<<<<< HEAD
        .patch_entity(api.account_id, PatchEntityParams {
            entity_id,
            decision_time: None,
            entity_type_ids: HashSet::new(),
            properties: vec![PropertyPatchOperation::Add {
                path: path.clone(),
                property: PropertyWithMetadata::Value(PropertyWithMetadataValue {
                    value: Value::Number(Real::from(30)),
                    metadata: ValueMetadata {
                        confidence: Confidence::new(0.5),
                        data_type_id: None,
                        original_data_type_id: None,
                        provenance: PropertyProvenance::default(),
                        canonical: HashMap::default(),
                    },
                }),
            }],
            draft: None,
            archived: None,
            confidence: None,
            provenance: ProvidedEntityEditionProvenance::default(),
        })
        .await
        .expect("could not patch entity");

    assert_eq!(updated_entity.metadata.properties, PropertyMetadataObject {
        value: HashMap::from([
            (name_property_type_id(), PropertyMetadata::Value {
                metadata: ValueMetadata {
                    provenance: PropertyProvenance::default(),
                    confidence: None,
                    data_type_id: Some(text_data_type_id()),
                    original_data_type_id: Some(text_data_type_id()),
                    canonical: HashMap::from([(
                        text_data_type_id().base_url,
                        Value::String("Alice".to_owned())
                    )]),
                },
            },),
            (age_property_type_id(), PropertyMetadata::Value {
                metadata: ValueMetadata {
                    provenance: PropertyProvenance::default(),
                    confidence: Confidence::new(0.5),
                    data_type_id: Some(number_data_type_id()),
                    original_data_type_id: Some(number_data_type_id()),
                    canonical: HashMap::from([(
                        number_data_type_id().base_url,
                        Value::Number(Real::from(30))
                    )]),
                },
            },)
        ]),
        metadata: ObjectMetadata::default(),
    });
=======
        .patch_entity(
            api.account_id,
            PatchEntityParams {
                entity_id,
                decision_time: None,
                entity_type_ids: HashSet::new(),
                properties: vec![PropertyPatchOperation::Add {
                    path: path.clone(),
                    property: PropertyWithMetadata::Value(PropertyWithMetadataValue {
                        value: json!(30),
                        metadata: ValueMetadata {
                            confidence: Confidence::new(0.5),
                            data_type_id: None,
                            original_data_type_id: None,
                            provenance: PropertyProvenance::default(),
                            canonical: HashMap::default(),
                        },
                    }),
                }],
                draft: None,
                archived: None,
                confidence: None,
                provenance: ProvidedEntityEditionProvenance::default(),
            },
        )
        .await
        .expect("could not patch entity");

    assert_eq!(
        updated_entity.metadata.properties,
        PropertyMetadataObject {
            value: HashMap::from([
                (
                    name_property_type_id(),
                    PropertyMetadata::Value {
                        metadata: ValueMetadata {
                            provenance: PropertyProvenance::default(),
                            confidence: None,
                            data_type_id: Some(text_data_type_id()),
                            original_data_type_id: Some(text_data_type_id()),
                            canonical: HashMap::from([(
                                text_data_type_id().base_url,
                                json!("Alice")
                            )]),
                        },
                    },
                ),
                (
                    age_property_type_id(),
                    PropertyMetadata::Value {
                        metadata: ValueMetadata {
                            provenance: PropertyProvenance::default(),
                            confidence: Confidence::new(0.5),
                            data_type_id: Some(number_data_type_id()),
                            original_data_type_id: Some(number_data_type_id()),
                            canonical: HashMap::from([(number_data_type_id().base_url, json!(30))]),
                        },
                    },
                )
            ]),
            metadata: ObjectMetadata::default(),
        }
    );
>>>>>>> f0fc9e8a
}

#[tokio::test]
#[expect(clippy::too_many_lines)]
async fn properties_remove() {
    let mut database = DatabaseTestWrapper::new().await;
    let mut api = seed(&mut database).await;

    let entity = api
        .create_entity(
            api.account_id,
            CreateEntityParams {
                owned_by_id: OwnedById::new(api.account_id.into_uuid()),
                entity_uuid: None,
                decision_time: None,
                entity_type_ids: HashSet::from([person_entity_type_id()]),
                properties: PropertyWithMetadataObject::from_parts(alice(), None)
                    .expect("could not create property with metadata object"),
                confidence: None,
                link_data: None,
                draft: false,
                relationships: [],
                provenance: ProvidedEntityEditionProvenance::default(),
            },
        )
        .await
        .expect("could not create entity");
    let entity_id = entity.metadata.record_id.entity_id;

    let interests_path: PropertyPath =
        once(PropertyPathElement::from(interests_property_type_id())).collect();
    let film_path = [
        PropertyPathElement::Property(Cow::Owned(interests_property_type_id())),
        PropertyPathElement::Property(Cow::Owned(film_property_type_id())),
    ]
    .into_iter()
    .collect::<PropertyPath>();

    let updated_entity = api
        .patch_entity(
            api.account_id,
            PatchEntityParams {
                entity_id,
                decision_time: None,
                entity_type_ids: HashSet::new(),
                properties: vec![
                    PropertyPatchOperation::Add {
                        path: once(PropertyPathElement::from(interests_property_type_id()))
                            .collect(),
                        property: PropertyWithMetadata::Object(PropertyWithMetadataObject {
                            value: HashMap::new(),
                            metadata: ObjectMetadata {
                                confidence: Confidence::new(0.4),
                                provenance: property_provenance_a(),
                            },
                        }),
                    },
                    PropertyPatchOperation::Add {
                        path: film_path.clone(),
                        property: PropertyWithMetadata::Value(PropertyWithMetadataValue {
                            value: json!("Fight Club"),
                            metadata: ValueMetadata {
                                confidence: Confidence::new(0.5),
                                data_type_id: None,
                                original_data_type_id: None,
                                provenance: property_provenance_b(),
                                canonical: HashMap::default(),
                            },
                        }),
                    },
                ],
                draft: None,
                archived: None,
                confidence: None,
                provenance: ProvidedEntityEditionProvenance::default(),
            },
        )
        .await
        .expect("could not patch entity");

    assert_eq!(
        updated_entity.metadata.properties,
        PropertyMetadataObject {
            value: HashMap::from([
                (
                    name_property_type_id(),
                    PropertyMetadata::Value {
                        metadata: ValueMetadata {
                            provenance: PropertyProvenance::default(),
                            confidence: None,
                            data_type_id: Some(text_data_type_id()),
                            original_data_type_id: Some(text_data_type_id()),
                            canonical: HashMap::from([(
                                text_data_type_id().base_url,
                                json!("Alice")
                            )]),
                        },
                    },
                ),
                (
                    interests_property_type_id(),
                    PropertyMetadata::Object {
                        value: HashMap::from([(
                            film_property_type_id(),
                            PropertyMetadata::Value {
                                metadata: ValueMetadata {
                                    provenance: property_provenance_b(),
                                    confidence: Confidence::new(0.5),
                                    data_type_id: Some(text_data_type_id()),
                                    original_data_type_id: Some(text_data_type_id()),
                                    canonical: HashMap::from([(
                                        text_data_type_id().base_url,
                                        json!("Fight Club")
                                    )]),
                                },
                            },
                        )]),
                        metadata: ObjectMetadata {
                            provenance: property_provenance_a(),
                            confidence: Confidence::new(0.4),
                        },
<<<<<<< HEAD
                    }),
                },
                PropertyPatchOperation::Add {
                    path: film_path.clone(),
                    property: PropertyWithMetadata::Value(PropertyWithMetadataValue {
                        value: Value::String("Fight Club".to_owned()),
                        metadata: ValueMetadata {
                            confidence: Confidence::new(0.5),
                            data_type_id: None,
                            original_data_type_id: None,
                            provenance: property_provenance_b(),
                            canonical: HashMap::default(),
                        },
                    }),
                },
            ],
            draft: None,
            archived: None,
            confidence: None,
            provenance: ProvidedEntityEditionProvenance::default(),
        })
        .await
        .expect("could not patch entity");

    assert_eq!(updated_entity.metadata.properties, PropertyMetadataObject {
        value: HashMap::from([
            (name_property_type_id(), PropertyMetadata::Value {
                metadata: ValueMetadata {
                    provenance: PropertyProvenance::default(),
                    confidence: None,
                    data_type_id: Some(text_data_type_id()),
                    original_data_type_id: Some(text_data_type_id()),
                    canonical: HashMap::from([(
                        text_data_type_id().base_url,
                        Value::String("Alice".to_owned())
                    )]),
                },
            },),
            (interests_property_type_id(), PropertyMetadata::Object {
                value: HashMap::from([(film_property_type_id(), PropertyMetadata::Value {
=======
                    }
                ),
            ]),
            metadata: ObjectMetadata::default(),
        }
    );

    let updated_entity = api
        .patch_entity(
            api.account_id,
            PatchEntityParams {
                entity_id,
                decision_time: None,
                entity_type_ids: HashSet::new(),
                properties: vec![PropertyPatchOperation::Remove {
                    path: interests_path,
                }],
                draft: None,
                archived: None,
                confidence: None,
                provenance: ProvidedEntityEditionProvenance::default(),
            },
        )
        .await
        .expect("could not patch entity");

    assert_eq!(
        updated_entity.metadata.properties,
        PropertyMetadataObject {
            value: HashMap::from([(
                name_property_type_id(),
                PropertyMetadata::Value {
>>>>>>> f0fc9e8a
                    metadata: ValueMetadata {
                        provenance: PropertyProvenance::default(),
                        confidence: None,
                        data_type_id: Some(text_data_type_id()),
                        original_data_type_id: Some(text_data_type_id()),
<<<<<<< HEAD
                        canonical: HashMap::from([(
                            text_data_type_id().base_url,
                            Value::String("Fight Club".to_owned())
                        )]),
=======
                        canonical: HashMap::from([(text_data_type_id().base_url, json!("Alice"))]),
>>>>>>> f0fc9e8a
                    },
                },
<<<<<<< HEAD
            }),
        ]),
        metadata: ObjectMetadata::default(),
    });

    let updated_entity = api
        .patch_entity(api.account_id, PatchEntityParams {
            entity_id,
            decision_time: None,
            entity_type_ids: HashSet::new(),
            properties: vec![PropertyPatchOperation::Remove {
                path: interests_path,
            }],
            draft: None,
            archived: None,
            confidence: None,
            provenance: ProvidedEntityEditionProvenance::default(),
        })
        .await
        .expect("could not patch entity");

    assert_eq!(updated_entity.metadata.properties, PropertyMetadataObject {
        value: HashMap::from([(name_property_type_id(), PropertyMetadata::Value {
            metadata: ValueMetadata {
                provenance: PropertyProvenance::default(),
                confidence: None,
                data_type_id: Some(text_data_type_id()),
                original_data_type_id: Some(text_data_type_id()),
                canonical: HashMap::from([(
                    text_data_type_id().base_url,
                    Value::String("Alice".to_owned())
                )]),
            },
        },)]),
        metadata: ObjectMetadata::default(),
    });
=======
            )]),
            metadata: ObjectMetadata::default(),
        }
    );
>>>>>>> f0fc9e8a
}<|MERGE_RESOLUTION|>--- conflicted
+++ resolved
@@ -198,50 +198,21 @@
         .expect("could not create entity");
 
     assert_eq!(entity.metadata.confidence, Confidence::new(0.5));
-<<<<<<< HEAD
-    assert_eq!(entity.metadata.properties, PropertyMetadataObject {
-        value: HashMap::from([(name_property_type_id(), PropertyMetadata::Value {
-            metadata: ValueMetadata {
-                provenance: property_provenance_a(),
-                confidence: Confidence::new(0.5),
-                data_type_id: Some(text_data_type_id()),
-                original_data_type_id: Some(text_data_type_id()),
-                canonical: HashMap::from([(
-                    text_data_type_id().base_url,
-                    Value::String("Alice".to_owned())
-                )]),
-            },
-        },)]),
-        metadata: ObjectMetadata {
-            provenance: PropertyProvenance::default(),
-            confidence: Confidence::new(0.8),
-        },
-    });
-
-    let updated_entity = api
-        .patch_entity(api.account_id, PatchEntityParams {
-            entity_id: entity.metadata.record_id.entity_id,
-            properties: vec![PropertyPatchOperation::Replace {
-                path: once(PropertyPathElement::Property(Cow::Owned(
-                    name_property_type_id(),
-                )))
-                .collect(),
-                property: PropertyWithMetadata::Value(PropertyWithMetadataValue {
-                    value: Value::String("Bob".to_owned()),
-=======
     assert_eq!(
         entity.metadata.properties,
         PropertyMetadataObject {
             value: HashMap::from([(
                 name_property_type_id(),
                 PropertyMetadata::Value {
->>>>>>> f0fc9e8a
                     metadata: ValueMetadata {
                         provenance: property_provenance_a(),
                         confidence: Confidence::new(0.5),
                         data_type_id: Some(text_data_type_id()),
                         original_data_type_id: Some(text_data_type_id()),
-                        canonical: HashMap::from([(text_data_type_id().base_url, json!("Alice"))]),
+                        canonical: HashMap::from([(
+                            text_data_type_id().base_url,
+                            Value::String("Alice".to_owned())
+                        )]),
                     },
                 },
             )]),
@@ -263,7 +234,7 @@
                     )))
                     .collect(),
                     property: PropertyWithMetadata::Value(PropertyWithMetadataValue {
-                        value: json!("Bob"),
+                        value: Value::String("Bob".to_owned()),
                         metadata: ValueMetadata {
                             provenance: property_provenance_a(),
                             confidence: Confidence::new(0.6),
@@ -284,26 +255,6 @@
         .await
         .expect("could not update entity");
 
-<<<<<<< HEAD
-    assert_eq!(updated_entity.metadata.properties, PropertyMetadataObject {
-        value: HashMap::from([(name_property_type_id(), PropertyMetadata::Value {
-            metadata: ValueMetadata {
-                provenance: property_provenance_a(),
-                confidence: Confidence::new(0.6),
-                data_type_id: Some(text_data_type_id()),
-                original_data_type_id: Some(text_data_type_id()),
-                canonical: HashMap::from([(
-                    text_data_type_id().base_url,
-                    Value::String("Bob".to_owned())
-                )]),
-            }
-        })]),
-        metadata: ObjectMetadata {
-            provenance: PropertyProvenance::default(),
-            confidence: Confidence::new(0.8),
-        },
-    });
-=======
     assert_eq!(
         updated_entity.metadata.properties,
         PropertyMetadataObject {
@@ -315,7 +266,10 @@
                         confidence: Confidence::new(0.6),
                         data_type_id: Some(text_data_type_id()),
                         original_data_type_id: Some(text_data_type_id()),
-                        canonical: HashMap::from([(text_data_type_id().base_url, json!("Bob"))]),
+                        canonical: HashMap::from([(
+                            text_data_type_id().base_url,
+                            Value::String("Bob".to_owned())
+                        )]),
                     }
                 }
             )]),
@@ -325,7 +279,6 @@
             },
         }
     );
->>>>>>> f0fc9e8a
 
     let new_updated_entity = api
         .patch_entity(
@@ -378,23 +331,6 @@
         .expect("could not create entity");
 
     assert!(entity.metadata.confidence.is_none());
-<<<<<<< HEAD
-    assert_eq!(entity.metadata.properties, PropertyMetadataObject {
-        value: HashMap::from([(name_property_type_id(), PropertyMetadata::Value {
-            metadata: ValueMetadata {
-                provenance: PropertyProvenance::default(),
-                confidence: None,
-                data_type_id: Some(text_data_type_id()),
-                original_data_type_id: Some(text_data_type_id()),
-                canonical: HashMap::from([(
-                    text_data_type_id().base_url,
-                    Value::String("Alice".to_owned())
-                )]),
-            },
-        },)]),
-        metadata: ObjectMetadata::default(),
-    });
-=======
     assert_eq!(
         entity.metadata.properties,
         PropertyMetadataObject {
@@ -406,14 +342,16 @@
                         confidence: None,
                         data_type_id: Some(text_data_type_id()),
                         original_data_type_id: Some(text_data_type_id()),
-                        canonical: HashMap::from([(text_data_type_id().base_url, json!("Alice"))]),
+                        canonical: HashMap::from([(
+                            text_data_type_id().base_url,
+                            Value::String("Alice".to_owned())
+                        )]),
                     },
                 },
             )]),
             metadata: ObjectMetadata::default(),
         }
     );
->>>>>>> f0fc9e8a
 
     let updated_entity = api
         .patch_entity(
@@ -452,44 +390,21 @@
         .expect("could not update entity");
 
     assert_eq!(updated_entity.metadata.confidence, Confidence::new(0.5));
-<<<<<<< HEAD
-    assert_eq!(entity.metadata.properties, PropertyMetadataObject {
-        value: HashMap::from([(name_property_type_id(), PropertyMetadata::Value {
-            metadata: ValueMetadata {
-                provenance: PropertyProvenance::default(),
-                confidence: None,
-                data_type_id: Some(text_data_type_id()),
-                original_data_type_id: Some(text_data_type_id()),
-                canonical: HashMap::from([(
-                    text_data_type_id().base_url,
-                    Value::String("Alice".to_owned())
-                )]),
-            },
-        },)]),
-        metadata: ObjectMetadata::default(),
-    });
-
-    let updated_entity = api
-        .patch_entity(api.account_id, PatchEntityParams {
-            entity_id: entity.metadata.record_id.entity_id,
-            properties: vec![PropertyPatchOperation::Replace {
-                path: once(PropertyPathElement::from(name_property_type_id())).collect(),
-                property: PropertyWithMetadata::Value(PropertyWithMetadataValue {
-                    value: Value::String("Alice".to_owned()),
-=======
     assert_eq!(
         entity.metadata.properties,
         PropertyMetadataObject {
             value: HashMap::from([(
                 name_property_type_id(),
                 PropertyMetadata::Value {
->>>>>>> f0fc9e8a
                     metadata: ValueMetadata {
                         provenance: PropertyProvenance::default(),
                         confidence: None,
                         data_type_id: Some(text_data_type_id()),
                         original_data_type_id: Some(text_data_type_id()),
-                        canonical: HashMap::from([(text_data_type_id().base_url, json!("Alice"))]),
+                        canonical: HashMap::from([(
+                            text_data_type_id().base_url,
+                            Value::String("Alice".to_owned())
+                        )]),
                     },
                 },
             )]),
@@ -505,7 +420,7 @@
                 properties: vec![PropertyPatchOperation::Replace {
                     path: once(PropertyPathElement::from(name_property_type_id())).collect(),
                     property: PropertyWithMetadata::Value(PropertyWithMetadataValue {
-                        value: json!("Alice"),
+                        value: Value::String("Alice".to_owned()),
                         metadata: ValueMetadata {
                             confidence: Confidence::new(0.5),
                             data_type_id: None,
@@ -527,23 +442,6 @@
         .expect("could not update entity");
 
     assert!(updated_entity.metadata.confidence.is_none());
-<<<<<<< HEAD
-    assert_eq!(updated_entity.metadata.properties, PropertyMetadataObject {
-        value: HashMap::from([(name_property_type_id(), PropertyMetadata::Value {
-            metadata: ValueMetadata {
-                provenance: PropertyProvenance::default(),
-                confidence: Confidence::new(0.5),
-                data_type_id: Some(text_data_type_id()),
-                original_data_type_id: Some(text_data_type_id()),
-                canonical: HashMap::from([(
-                    text_data_type_id().base_url,
-                    Value::String("Alice".to_owned())
-                )]),
-            },
-        },)]),
-        metadata: ObjectMetadata::default(),
-    });
-=======
     assert_eq!(
         updated_entity.metadata.properties,
         PropertyMetadataObject {
@@ -555,14 +453,16 @@
                         confidence: Confidence::new(0.5),
                         data_type_id: Some(text_data_type_id()),
                         original_data_type_id: Some(text_data_type_id()),
-                        canonical: HashMap::from([(text_data_type_id().base_url, json!("Alice"))]),
+                        canonical: HashMap::from([(
+                            text_data_type_id().base_url,
+                            Value::String("Alice".to_owned())
+                        )]),
                     },
                 },
             )]),
             metadata: ObjectMetadata::default(),
         }
     );
->>>>>>> f0fc9e8a
 
     let updated_entity = api
         .patch_entity(
@@ -582,23 +482,6 @@
         .expect("could not update entity");
 
     assert_eq!(updated_entity.metadata.confidence, Confidence::new(0.5));
-<<<<<<< HEAD
-    assert_eq!(updated_entity.metadata.properties, PropertyMetadataObject {
-        value: HashMap::from([(name_property_type_id(), PropertyMetadata::Value {
-            metadata: ValueMetadata {
-                provenance: PropertyProvenance::default(),
-                confidence: Confidence::new(0.5),
-                data_type_id: Some(text_data_type_id()),
-                original_data_type_id: Some(text_data_type_id()),
-                canonical: HashMap::from([(
-                    text_data_type_id().base_url,
-                    Value::String("Alice".to_owned())
-                )]),
-            },
-        },)]),
-        metadata: ObjectMetadata::default(),
-    });
-=======
     assert_eq!(
         updated_entity.metadata.properties,
         PropertyMetadataObject {
@@ -610,14 +493,16 @@
                         confidence: Confidence::new(0.5),
                         data_type_id: Some(text_data_type_id()),
                         original_data_type_id: Some(text_data_type_id()),
-                        canonical: HashMap::from([(text_data_type_id().base_url, json!("Alice"))]),
+                        canonical: HashMap::from([(
+                            text_data_type_id().base_url,
+                            Value::String("Alice".to_owned())
+                        )]),
                     },
                 },
             )]),
             metadata: ObjectMetadata::default(),
         }
     );
->>>>>>> f0fc9e8a
     assert_eq!(
         updated_entity.metadata.provenance.edition.provided,
         edition_provenance()
@@ -652,62 +537,6 @@
 
     let path: PropertyPath = once(PropertyPathElement::from(age_property_type_id())).collect();
     let updated_entity = api
-<<<<<<< HEAD
-        .patch_entity(api.account_id, PatchEntityParams {
-            entity_id,
-            decision_time: None,
-            entity_type_ids: HashSet::new(),
-            properties: vec![PropertyPatchOperation::Add {
-                path: path.clone(),
-                property: PropertyWithMetadata::Value(PropertyWithMetadataValue {
-                    value: Value::Number(Real::from(30)),
-                    metadata: ValueMetadata {
-                        confidence: Confidence::new(0.5),
-                        data_type_id: None,
-                        original_data_type_id: None,
-                        provenance: PropertyProvenance::default(),
-                        canonical: HashMap::default(),
-                    },
-                }),
-            }],
-            draft: None,
-            archived: None,
-            confidence: None,
-            provenance: ProvidedEntityEditionProvenance::default(),
-        })
-        .await
-        .expect("could not patch entity");
-
-    assert_eq!(updated_entity.metadata.properties, PropertyMetadataObject {
-        value: HashMap::from([
-            (name_property_type_id(), PropertyMetadata::Value {
-                metadata: ValueMetadata {
-                    provenance: PropertyProvenance::default(),
-                    confidence: None,
-                    data_type_id: Some(text_data_type_id()),
-                    original_data_type_id: Some(text_data_type_id()),
-                    canonical: HashMap::from([(
-                        text_data_type_id().base_url,
-                        Value::String("Alice".to_owned())
-                    )]),
-                },
-            },),
-            (age_property_type_id(), PropertyMetadata::Value {
-                metadata: ValueMetadata {
-                    provenance: PropertyProvenance::default(),
-                    confidence: Confidence::new(0.5),
-                    data_type_id: Some(number_data_type_id()),
-                    original_data_type_id: Some(number_data_type_id()),
-                    canonical: HashMap::from([(
-                        number_data_type_id().base_url,
-                        Value::Number(Real::from(30))
-                    )]),
-                },
-            },)
-        ]),
-        metadata: ObjectMetadata::default(),
-    });
-=======
         .patch_entity(
             api.account_id,
             PatchEntityParams {
@@ -717,7 +546,7 @@
                 properties: vec![PropertyPatchOperation::Add {
                     path: path.clone(),
                     property: PropertyWithMetadata::Value(PropertyWithMetadataValue {
-                        value: json!(30),
+                        value: Value::Number(Real::from(30)),
                         metadata: ValueMetadata {
                             confidence: Confidence::new(0.5),
                             data_type_id: None,
@@ -750,7 +579,7 @@
                             original_data_type_id: Some(text_data_type_id()),
                             canonical: HashMap::from([(
                                 text_data_type_id().base_url,
-                                json!("Alice")
+                                Value::String("Alice".to_owned())
                             )]),
                         },
                     },
@@ -763,7 +592,10 @@
                             confidence: Confidence::new(0.5),
                             data_type_id: Some(number_data_type_id()),
                             original_data_type_id: Some(number_data_type_id()),
-                            canonical: HashMap::from([(number_data_type_id().base_url, json!(30))]),
+                            canonical: HashMap::from([(
+                                number_data_type_id().base_url,
+                                Value::Number(Real::from(30))
+                            )]),
                         },
                     },
                 )
@@ -771,7 +603,6 @@
             metadata: ObjectMetadata::default(),
         }
     );
->>>>>>> f0fc9e8a
 }
 
 #[tokio::test]
@@ -832,7 +663,7 @@
                     PropertyPatchOperation::Add {
                         path: film_path.clone(),
                         property: PropertyWithMetadata::Value(PropertyWithMetadataValue {
-                            value: json!("Fight Club"),
+                            value: Value::String("Fight Club".to_owned()),
                             metadata: ValueMetadata {
                                 confidence: Confidence::new(0.5),
                                 data_type_id: None,
@@ -866,7 +697,7 @@
                             original_data_type_id: Some(text_data_type_id()),
                             canonical: HashMap::from([(
                                 text_data_type_id().base_url,
-                                json!("Alice")
+                                Value::String("Alice".to_owned())
                             )]),
                         },
                     },
@@ -884,7 +715,7 @@
                                     original_data_type_id: Some(text_data_type_id()),
                                     canonical: HashMap::from([(
                                         text_data_type_id().base_url,
-                                        json!("Fight Club")
+                                        Value::String("Fight Club".to_owned())
                                     )]),
                                 },
                             },
@@ -893,48 +724,6 @@
                             provenance: property_provenance_a(),
                             confidence: Confidence::new(0.4),
                         },
-<<<<<<< HEAD
-                    }),
-                },
-                PropertyPatchOperation::Add {
-                    path: film_path.clone(),
-                    property: PropertyWithMetadata::Value(PropertyWithMetadataValue {
-                        value: Value::String("Fight Club".to_owned()),
-                        metadata: ValueMetadata {
-                            confidence: Confidence::new(0.5),
-                            data_type_id: None,
-                            original_data_type_id: None,
-                            provenance: property_provenance_b(),
-                            canonical: HashMap::default(),
-                        },
-                    }),
-                },
-            ],
-            draft: None,
-            archived: None,
-            confidence: None,
-            provenance: ProvidedEntityEditionProvenance::default(),
-        })
-        .await
-        .expect("could not patch entity");
-
-    assert_eq!(updated_entity.metadata.properties, PropertyMetadataObject {
-        value: HashMap::from([
-            (name_property_type_id(), PropertyMetadata::Value {
-                metadata: ValueMetadata {
-                    provenance: PropertyProvenance::default(),
-                    confidence: None,
-                    data_type_id: Some(text_data_type_id()),
-                    original_data_type_id: Some(text_data_type_id()),
-                    canonical: HashMap::from([(
-                        text_data_type_id().base_url,
-                        Value::String("Alice".to_owned())
-                    )]),
-                },
-            },),
-            (interests_property_type_id(), PropertyMetadata::Object {
-                value: HashMap::from([(film_property_type_id(), PropertyMetadata::Value {
-=======
                     }
                 ),
             ]),
@@ -967,63 +756,19 @@
             value: HashMap::from([(
                 name_property_type_id(),
                 PropertyMetadata::Value {
->>>>>>> f0fc9e8a
                     metadata: ValueMetadata {
                         provenance: PropertyProvenance::default(),
                         confidence: None,
                         data_type_id: Some(text_data_type_id()),
                         original_data_type_id: Some(text_data_type_id()),
-<<<<<<< HEAD
                         canonical: HashMap::from([(
                             text_data_type_id().base_url,
-                            Value::String("Fight Club".to_owned())
+                            Value::String("Alice".to_owned())
                         )]),
-=======
-                        canonical: HashMap::from([(text_data_type_id().base_url, json!("Alice"))]),
->>>>>>> f0fc9e8a
                     },
                 },
-<<<<<<< HEAD
-            }),
-        ]),
-        metadata: ObjectMetadata::default(),
-    });
-
-    let updated_entity = api
-        .patch_entity(api.account_id, PatchEntityParams {
-            entity_id,
-            decision_time: None,
-            entity_type_ids: HashSet::new(),
-            properties: vec![PropertyPatchOperation::Remove {
-                path: interests_path,
-            }],
-            draft: None,
-            archived: None,
-            confidence: None,
-            provenance: ProvidedEntityEditionProvenance::default(),
-        })
-        .await
-        .expect("could not patch entity");
-
-    assert_eq!(updated_entity.metadata.properties, PropertyMetadataObject {
-        value: HashMap::from([(name_property_type_id(), PropertyMetadata::Value {
-            metadata: ValueMetadata {
-                provenance: PropertyProvenance::default(),
-                confidence: None,
-                data_type_id: Some(text_data_type_id()),
-                original_data_type_id: Some(text_data_type_id()),
-                canonical: HashMap::from([(
-                    text_data_type_id().base_url,
-                    Value::String("Alice".to_owned())
-                )]),
-            },
-        },)]),
-        metadata: ObjectMetadata::default(),
-    });
-=======
             )]),
             metadata: ObjectMetadata::default(),
         }
     );
->>>>>>> f0fc9e8a
 }