extern crate alloc;
use core::sync::atomic::{self, AtomicUsize};
use std::{collections::HashMap, fs::File, io::BufReader, path::Path};

use criterion::{BatchSize, BenchmarkGroup, BenchmarkId, measurement::Measurement};
use error_stack::{IntoReport, Report, ResultExt as _};
use hash_graph_authorization::policies::store::PolicyStore as _;
use hash_graph_postgres_store::{
    Environment, load_env,
    store::{
        DatabaseConnectionInfo, DatabasePoolConfig, DatabaseType, PostgresStorePool,
        PostgresStoreSettings,
    },
};
use hash_graph_store::{
    data_type::CreateDataTypeParams, entity::CreateEntityParams,
    entity_type::CreateEntityTypeParams, migration::StoreMigration as _, pool::StorePool as _,
    property_type::CreatePropertyTypeParams,
};
use hash_graph_test_data::seeding::{
    context::{ProduceContext, Provenance, RunId, ShardId, StageId},
    producer::{Producer, ProducerExt as _, user::UserCreation},
};
use hash_graph_type_fetcher::FetchingPool;
use hash_telemetry::{
    OtlpConfig, TelemetryRegistry,
    logging::{ColorOption, ConsoleConfig, ConsoleStream, LogFormat},
};
use rayon::iter::{IntoParallelIterator as _, ParallelIterator as _};
use regex::Regex;
use tokio::runtime::Runtime;
use tokio_postgres::NoTls;
use type_system::ontology::json_schema::DomainValidator;

use super::stages::{
    Stage,
    data_type::InMemoryDataTypeCatalog,
    entity_type::{InMemoryEntityObjectRegistry, InMemoryEntityTypeCatalog},
    property_type::InMemoryPropertyTypeCatalog,
    web_catalog::InMemoryWebCatalog,
};
use crate::init_tracing;

type InnerPool = hash_graph_postgres_store::store::PostgresStorePool;
type Pool = FetchingPool<InnerPool, (String, u16)>;

#[derive(Debug, derive_more::Display)]
pub enum ScenarioError {
    #[display("Failed to parse scenario file")]
    Parse,
    #[display("Failed to create data type producer")]
    CreateProducer,
    #[display("Generation failed")]
    Generate,
    #[display("Database error")]
    Db,
}

impl core::error::Error for ScenarioError {}

#[derive(Debug, Clone, serde::Serialize, serde::Deserialize)]
#[serde(rename_all = "camelCase")]
pub struct BenchStage {
    pub name: String,
    pub steps: Vec<Stage>,
}

#[derive(Debug, Clone, serde::Serialize, serde::Deserialize)]
#[serde(rename_all = "camelCase")]
pub struct Scenario {
    pub run_id: u16,
    pub num_shards: u16,
    pub setup: Vec<Stage>,
    pub benches: Vec<BenchStage>,
}

pub fn run_scenario_file<M: Measurement>(
    path: impl AsRef<Path>,
    runtime: &Runtime,
    benchmark_group: &mut BenchmarkGroup<M>,
) {
    let path = path.as_ref();
    let file = File::open(path).expect("Failed to open scenario file");
    let reader = BufReader::new(file);
    let scenario: Scenario = serde_json::from_reader(reader)
        .change_context(ScenarioError::Parse)
        .expect("Failed to parse scenario file");

    let name = path
        .file_stem()
        .unwrap_or(path.as_os_str())
        .to_string_lossy();

    run_scenario(&scenario, &name, runtime, benchmark_group);
}

#[tracing::instrument(level = "debug", skip_all, fields(otel.name = format!(r#"Scenario "{name}""#)))]
pub fn run_scenario<M: Measurement>(
    scenario: &Scenario,
    name: &str,
    runtime: &Runtime,
    benchmark_group: &mut BenchmarkGroup<M>,
) {
    let mut runner = Runner::new(RunId::new(scenario.run_id), scenario.num_shards);
<<<<<<< HEAD
    {
        let _telemetry_guard = TelemetryRegistry::default()
            .with_error_layer()
            .with_console_logging(ConsoleConfig {
                enabled: true,
                format: LogFormat::Pretty,
                level: None,
                color: ColorOption::Auto,
                stream: ConsoleStream::Stderr,
            })
            .with_otlp(
                OtlpConfig {
                    endpoint: Some("http://localhost:4317".to_owned()),
                },
                "Graph Benches",
            )
            .init()
            .expect("Failed to initialize tracing");

        for stage in &scenario.setup {
            let value = runtime
                .block_on(stage.execute(&mut runner))
                .expect("Could not execute stage");
            tracing::info!(scenario = %name, stage = %stage.id(), result = %value, "Step completed");
        }
    }

    for bench in &scenario.benches {
        let _telemetry_guard = init_tracing(name, &bench.name);
        let _bench_span =
            tracing::info_span!("Bench", otel.name = format!(r#"Bench "{}""#, bench.name))
                .entered();
=======

    for stage in &scenario.setup {
        let _stage_span = tracing::info_span!(
            "Bench",
            scenario = %name,
            otel.name = format!(r#"Stage "{}""#, stage.id()),
        )
        .entered();

        let value = runtime
            .block_on(stage.execute(&mut runner))
            .expect("Could not execute stage");
        tracing::info!(result = %value, "Step completed");
    }

    for bench in &scenario.benches {
        let _bench_span = tracing::info_span!(
            "Bench",
            scenario =% name,
            bench = bench.name,
            otel.name = format!(r#"Bench "{}""#, bench.name),
        )
        .entered();
>>>>>>> 813323b7
        let iteration = AtomicUsize::new(0);
        benchmark_group.bench_function(BenchmarkId::new(name, &bench.name), |bencher| {
            bencher.to_async(runtime).iter_batched(
                || (runner.clone(), &iteration),
                |(mut runner, iteration)| async move {
                    let current_iteration = iteration.fetch_add(1, atomic::Ordering::Relaxed);
                    for stage in &bench.steps {
                        let _stage_span = tracing::info_span!(
                            "Stage",
                            otel.name = format!(r#"Stage "{}""#, stage.id()),
                        )
                        .entered();

                        let result = stage.execute(&mut runner).await.expect("stage failed");
                        if current_iteration == 0 {
                            tracing::info!(result = %result, "Bench stage completed");
                        }
                    }
                },
                BatchSize::LargeInput,
            );
        });
    }
}

#[derive(Debug, Default, Clone)]
pub struct Resources {
    pub users: HashMap<String, Vec<UserCreation>>,
    pub user_catalogs: HashMap<String, InMemoryWebCatalog>,
    pub data_types: HashMap<String, Vec<CreateDataTypeParams>>,
    pub data_type_catalogs: HashMap<String, InMemoryDataTypeCatalog>,
    pub property_types: HashMap<String, Vec<CreatePropertyTypeParams>>,
    pub property_type_catalogs: HashMap<String, InMemoryPropertyTypeCatalog>,
    pub entity_types: HashMap<String, Vec<CreateEntityTypeParams>>,
    pub entity_type_catalogs: HashMap<String, InMemoryEntityTypeCatalog>,
    pub entity_object_catalogs: HashMap<String, InMemoryEntityObjectRegistry>,
    pub entities: HashMap<String, Vec<CreateEntityParams>>,
}

#[derive(Debug, Clone)]
pub struct Runner {
    run_id: RunId,
    num_shards: u16,
    pub resources: Resources,
    pub pool: Option<Pool>,
}

impl Runner {
    fn new(run_id: RunId, num_shards: u16) -> Self {
        Self {
            run_id,
            num_shards,
            resources: Resources::default(),
            pool: None,
        }
    }

    pub async fn ensure_db(&mut self) -> Result<&Pool, Report<ScenarioError>> {
        if self.pool.is_some() {
            return Ok(self.pool.as_ref().expect("pool set by setup_db"));
        }

        self.setup_db().await?;
        Ok(self.pool.as_ref().expect("pool set by setup_db"))
    }

    pub(super) async fn setup_db(&mut self) -> Result<(), Report<ScenarioError>> {
        // TODO: Support multiple database instances to avoid rebuilding state between benchmark
        //       runs
        //   see https://linear.app/hashintel/issue/BE-30
        load_env(Environment::Test);

        let user = std::env::var("HASH_GRAPH_PG_USER").unwrap_or_else(|_| "graph".to_owned());
        let password =
            std::env::var("HASH_GRAPH_PG_PASSWORD").unwrap_or_else(|_| "graph".to_owned());
        let host = std::env::var("HASH_GRAPH_PG_HOST").unwrap_or_else(|_| "localhost".to_owned());
        let port = std::env::var("HASH_GRAPH_PG_PORT")
            .ok()
            .and_then(|port| port.parse::<u16>().ok())
            .unwrap_or(5432);
        let database =
            std::env::var("HASH_GRAPH_PG_DATABASE").unwrap_or_else(|_| "graph".to_owned());

        let conn_info = DatabaseConnectionInfo::new(
            DatabaseType::Postgres,
            user,
            password,
            host,
            port,
            database,
        );

        let pool = PostgresStorePool::new(
            &conn_info,
            &DatabasePoolConfig::default(),
            NoTls,
            PostgresStoreSettings::default(),
        )
        .await
        .change_context(ScenarioError::Db)?;

        let mut store = pool.acquire(None).await.change_context(ScenarioError::Db)?;

        if store.run_migrations().await.is_err() {
            let super_user =
                std::env::var("POSTGRES_USER").unwrap_or_else(|_| "postgres".to_owned());
            let super_password =
                std::env::var("POSTGRES_PASSWORD").unwrap_or_else(|_| "postgres".to_owned());
            let super_conn = DatabaseConnectionInfo::new(
                DatabaseType::Postgres,
                super_user,
                super_password,
                conn_info.host().to_owned(),
                conn_info.port(),
                conn_info.database().to_owned(),
            );

            PostgresStorePool::new(
                &super_conn,
                &DatabasePoolConfig::default(),
                NoTls,
                PostgresStoreSettings::default(),
            )
            .await
            .change_context(ScenarioError::Db)?
            .acquire_owned(None)
            .await
            .change_context(ScenarioError::Db)?
            .run_migrations()
            .await
            .change_context(ScenarioError::Db)?;
        }

        store
            .seed_system_policies()
            .await
            .change_context(ScenarioError::Db)?;
        drop(store);

        let allowed = std::env::var("HASH_GRAPH_ALLOWED_URL_DOMAIN_PATTERN")
            .ok()
            .and_then(|pattern| Regex::new(&pattern).ok())
            .unwrap_or_else(|| Regex::new(r"http://localhost:3000/@(?P<shortname>[\w-]+)/types/(?P<kind>(?:data-type)|(?:property-type)|(?:entity-type))/[\w\-_%]+/").expect("valid default regex"));
        let type_fetcher_host = std::env::var("HASH_GRAPH_TYPE_FETCHER_HOST")
            .unwrap_or_else(|_| "127.0.0.1".to_owned());
        let type_fetcher_port = std::env::var("HASH_GRAPH_TYPE_FETCHER_PORT")
            .ok()
            .and_then(|port| port.parse::<u16>().ok())
            .unwrap_or(4455);

        self.pool = Some(FetchingPool::new(
            pool,
            (type_fetcher_host, type_fetcher_port),
            DomainValidator::new(allowed),
        ));

        Ok(())
    }

    #[expect(
        clippy::integer_division,
        clippy::integer_division_remainder_used,
        reason = "Calculation of count per shard"
    )]
    pub(super) fn run_producer<T, P, E>(
        &self,
        make_producer: impl Fn() -> Result<P, E> + Sync,
        total_count: usize,
        stage_id: StageId,
    ) -> Result<impl Iterator<Item = T>, Report<ScenarioError>>
    where
        P: Producer<T, Error: IntoReport> + Send,
        T: Send,
        E: IntoReport,
    {
        let num_shards = usize::from(self.num_shards.max(1));
        let base = total_count / num_shards;
        let remainder = total_count % num_shards;

        Ok((0..self.num_shards)
            .into_par_iter()
            .map(|shard_id| {
                let context = ProduceContext {
                    run_id: self.run_id,
                    stage_id,
                    shard_id: ShardId::new(shard_id),
                    provenance: Provenance::Benchmark,
                    producer: P::ID,
                };

                let shard_index = usize::from(shard_id);
                let take_n = base + usize::from(shard_index < remainder);

                make_producer()
                    .change_context(ScenarioError::CreateProducer)?
                    .iter_mut(context)
                    .take(take_n)
                    .map(|result| result.change_context(ScenarioError::Generate))
                    .collect::<Result<Vec<T>, Report<ScenarioError>>>()
            })
            .collect::<Result<Vec<Vec<T>>, Report<ScenarioError>>>()?
            .into_iter()
            .flatten())
    }
}<|MERGE_RESOLUTION|>--- conflicted
+++ resolved
@@ -102,7 +102,6 @@
     benchmark_group: &mut BenchmarkGroup<M>,
 ) {
     let mut runner = Runner::new(RunId::new(scenario.run_id), scenario.num_shards);
-<<<<<<< HEAD
     {
         let _telemetry_guard = TelemetryRegistry::default()
             .with_error_layer()
@@ -135,31 +134,6 @@
         let _bench_span =
             tracing::info_span!("Bench", otel.name = format!(r#"Bench "{}""#, bench.name))
                 .entered();
-=======
-
-    for stage in &scenario.setup {
-        let _stage_span = tracing::info_span!(
-            "Bench",
-            scenario = %name,
-            otel.name = format!(r#"Stage "{}""#, stage.id()),
-        )
-        .entered();
-
-        let value = runtime
-            .block_on(stage.execute(&mut runner))
-            .expect("Could not execute stage");
-        tracing::info!(result = %value, "Step completed");
-    }
-
-    for bench in &scenario.benches {
-        let _bench_span = tracing::info_span!(
-            "Bench",
-            scenario =% name,
-            bench = bench.name,
-            otel.name = format!(r#"Bench "{}""#, bench.name),
-        )
-        .entered();
->>>>>>> 813323b7
         let iteration = AtomicUsize::new(0);
         benchmark_group.bench_function(BenchmarkId::new(name, &bench.name), |bencher| {
             bencher.to_async(runtime).iter_batched(
