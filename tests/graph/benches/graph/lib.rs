--- conflicted
+++ resolved
@@ -97,16 +97,6 @@
             continue;
         }
 
-<<<<<<< HEAD
-        let path = entry.path();
-        let scenario = path
-            .file_stem()
-            .expect("Should be able to read scenario name")
-            .to_string_lossy();
-
-        run_scenario_file(&path, &runtime, criterion.benchmark_group(scenario));
-=======
         run_scenario_file(entry.path(), &runtime, &mut group);
->>>>>>> 72ea4094
     }
 }