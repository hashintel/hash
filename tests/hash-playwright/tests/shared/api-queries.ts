--- conflicted
+++ resolved
@@ -1,18 +1,12 @@
-<<<<<<< HEAD
 import type { EntityRootType } from "@blockprotocol/graph";
 import { getRoots } from "@blockprotocol/graph/stdlib";
 import type {
   Entity,
   LinkData,
-  OwnedById,
   TypeIdsAndPropertiesForEntity,
+  WebId,
 } from "@blockprotocol/type-system";
 import { HashEntity } from "@local/hash-graph-sdk/entity";
-=======
-import type { LinkData, WebId } from "@blockprotocol/type-system";
-import { Entity } from "@local/hash-graph-sdk/entity";
-import type { EntityProperties } from "@local/hash-graph-types/entity";
->>>>>>> fec03152
 import { apiOrigin } from "@local/hash-isomorphic-utils/environment";
 import { deserializeSubgraph } from "@local/hash-isomorphic-utils/subgraph-mapping";
 import type { User } from "@local/hash-isomorphic-utils/system-types/shared";
