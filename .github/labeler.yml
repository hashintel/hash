A-infra:
<<<<<<< HEAD
  - ".*ignore"
  - ".changeset/config.json"
  - ".github/.*"
  - ".github/*"
  - ".github/**/.*"
  - ".github/**/*"
=======
  - ".github/**"
  - ".*ignore"
>>>>>>> 9dd39c39
  - ".markdownlint*"
  - "*.json"
  - "*.md"
  - "*.yml"

A-blocks:
  - "blocks/**"

A-hash:
  - "apps/hash-*/**"
  - "libs/@local/hash-*/**"
  - "libs/hash-*/**"

A-engine:
  - "apps/engine/**"

A-learn:
  - "apps/hashdotai/docs/**"
  - "apps/hashdotai/glossary/**"

A-error-stack:
  - "packages/libs/error-stack/**"

A-deer:
  - "libs/deer/**"

A-backend:
  - "apps/hash-graph/**"

C-dependencies:
  - "**/Cargo.lock"
  - "**/yarn.lock"

frontend:
  - "apps/hash-frontend/**"

api:
  - "apps/hash-api/**"

integration:
  - "tests/hash-backend-integration/**"

docker:
  - "infra/docker/**"

playwright:
  - "tests/hash-playwright/**"

realtime:
  - "apps/hash-realtime/**"

search-loader:
  - "apps/hash-search-realtime/**"<|MERGE_RESOLUTION|>--- conflicted
+++ resolved
@@ -1,15 +1,7 @@
 A-infra:
-<<<<<<< HEAD
-  - ".*ignore"
   - ".changeset/config.json"
-  - ".github/.*"
-  - ".github/*"
-  - ".github/**/.*"
-  - ".github/**/*"
-=======
   - ".github/**"
   - ".*ignore"
->>>>>>> 9dd39c39
   - ".markdownlint*"
   - "*.json"
   - "*.md"
