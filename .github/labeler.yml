--- conflicted
+++ resolved
@@ -37,19 +37,17 @@
   - "packages/libs/error-stack/**/*"
   - "packages/libs/error-stack/**/.*"
 
-<<<<<<< HEAD
 A-deer:
   - "packages/libs/deer/*"
   - "packages/libs/deer/.*"
   - "packages/libs/deer/**/*"
   - "packages/libs/deer/**/.*"
-=======
+
 A-backend:
   - "packages/graph/*"
   - "packages/graph/.*"
   - "packages/graph/**/*"
   - "packages/graph/**/.*"
->>>>>>> 10067d10
 
 C-dependencies:
   - "**/Cargo.lock"
