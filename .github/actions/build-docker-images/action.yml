name: Build docker images
description: "Build docker images"
inputs:
  hash-graph:
    description: "Build hash-graph image"
    required: false
    default: "false"
  hash-ai-worker-ts:
    description: "Build hash-ai-worker-ts image"
    required: false
    default: "false"
  hash-ai-worker-py:
    description: "Build hash-ai-worker-py image"
    required: false
    default: "false"
  hash-integration-worker:
    description: "Build hash-integration-worker image"
    required: false
    default: "false"
  repo-token:
    description: "GitHub token"
    required: true

runs:
  using: "composite"
  steps:
    - name: Load tags
      shell: bash
      run: |
        IMAGE_TAG="$([ "${{ github.ref_name }}" == "main" ] || echo :${{ github.ref_name }} | sed 's|/|_|g')"
        BUILD_CACHE_TAG="$IMAGE_TAG$([ "${{ github.ref_name }}" == "main" ] && echo ":" || echo "-")build-cache"
        BUILD_CACHE_FALLBACK_TAG=":build-cache"

        GRAPH_PROFILE="$([ "${{ github.ref_name }}" == "main" ] && echo "release" || echo "dev")"

        set -x
        echo "IMAGE_TAG=$IMAGE_TAG" >> $GITHUB_ENV
        echo "BUILD_CACHE_TAG=$BUILD_CACHE_TAG" >> $GITHUB_ENV
        echo "BUILD_CACHE_FALLBACK_TAG=$BUILD_CACHE_FALLBACK_TAG" >> $GITHUB_ENV
        echo "GRAPH_PROFILE=$GRAPH_PROFILE" >> $GITHUB_ENV

    - name: Set up Docker Buildx
      uses: docker/setup-buildx-action@4c0219f9ac95b02789c1075625400b2acbff50b1 # v2.9.1

<<<<<<< HEAD
    - name: Cache hash-graph image
      if: inputs.hash-graph == 'true'
      uses: actions/cache@2b250bc32ad02700b996b496c14ac8c2840a2991 # v2.1.8
=======
    - name: Login to GitHub Container Registry
      uses: docker/login-action@465a07811f14bebb1938fbed4728c6a1ff8901fc # v2.2.0
>>>>>>> 9a0ac203
      with:
        registry: ghcr.io
        username: ${{ github.actor }}
        password: ${{ inputs.repo-token }}

    - name: Build hash-graph image
      if: inputs.hash-graph == 'true'
      uses: docker/build-push-action@2eb1c1961a95fc15694676618e422e8ba1d63825 # v4.1.1
      with:
        context: .
        file: apps/hash-graph/docker/Dockerfile
        tags: ghcr.io/hashintel/hash-graph${{ env.IMAGE_TAG }}
        cache-from: |
          type=registry,ref=ghcr.io/hashintel/hash-graph${{ env.BUILD_CACHE_TAG }}
          type=registry,ref=ghcr.io/hashintel/hash-graph${{ env.BUILD_CACHE_FALLBACK_TAG }}
        cache-to: |
          type=registry,ref=ghcr.io/hashintel/hash-graph${{ env.BUILD_CACHE_TAG }},mode=max
        push: true
        labels: |
          org.opencontainers.image.source="https://github.com/hashintel/hash"
          org.opencontainers.image.licenses="AGPL-3.0-only,"
          org.opencontainers.image.description="The entity-graph query-layer for the HASH datastore"
        # `dev` is large (~400 MB), slow, and fast to build
        # `production` is small (~10 MB), fast, and slow to build (a few minutes linking time due to LTO)
        # `release` is a compromise between the two (~30 MB, no LTO)
        build-args: |
          PROFILE=${{ env.GRAPH_PROFILE }}
          ENABLE_TYPE_FETCHER=yes
          ENABLE_TEST_SERVER=yes

<<<<<<< HEAD
    - name: Move has-graph cache
      if: inputs.hash-graph == 'true'
      shell: bash
      run: |
        rm -rf /tmp/.hash-graph-buildx-cache
        mv /tmp/.hash-graph-buildx-cache-new /tmp/.hash-graph-buildx-cache

    - name: Upload artifact
      if: inputs.hash-graph == 'true'
      uses: actions/upload-artifact@0b7f8abb1508181956e8e162db84b466c27e18ce # v3.1.2
      with:
        name: hash-graph
        path: /tmp/hash-graph.tar

=======
>>>>>>> 9a0ac203
    - name: Build hash-ai-worker-ts image
      if: inputs.hash-ai-worker-ts == 'true'
      uses: docker/build-push-action@2eb1c1961a95fc15694676618e422e8ba1d63825 # v4.1.1
      with:
        context: .
        file: apps/hash-ai-worker-ts/docker/Dockerfile
<<<<<<< HEAD
        tags: hash-ai-worker-ts
        outputs: type=docker,dest=/tmp/hash-ai-worker-ts.tar

    - name: Upload artifact
      if: inputs.hash-ai-worker-ts == 'true'
      uses: actions/upload-artifact@0b7f8abb1508181956e8e162db84b466c27e18ce # v3.1.2
      with:
        name: hash-ai-worker-ts
        path: /tmp/hash-ai-worker-ts.tar

    - name: Cache hash-ai-worker-py image
      if: inputs.hash-ai-worker-py == 'true'
      uses: actions/cache@2b250bc32ad02700b996b496c14ac8c2840a2991 # v2.1.8
      with:
        path: /tmp/.hash-ai-worker-py-buildx-cache
        key: ${{ runner.os }}-hash-ai-worker-py-${{ github.sha }}
        restore-keys: |
          ${{ runner.os }}-hash-ai-worker-py
=======
        tags: ghcr.io/hashintel/hash-ai-worker-ts${{ env.IMAGE_TAG }}
        cache-from: |
          type=registry,ref=ghcr.io/hashintel/hash-ai-worker-ts${{ env.BUILD_CACHE_TAG }}
          type=registry,ref=ghcr.io/hashintel/hash-ai-worker-ts${{ env.BUILD_CACHE_FALLBACK_TAG }}
        cache-to: |
          type=registry,ref=ghcr.io/hashintel/hash-ai-worker-ts${{ env.BUILD_CACHE_TAG }},mode=max
        push: true
        labels: |
          org.opencontainers.image.source="https://github.com/hashintel/hash"
          org.opencontainers.image.licenses="AGPL-3.0-only,"
          org.opencontainers.image.description="A TypeScript 'AI' worker for HASH"
>>>>>>> 9a0ac203

    - name: Build hash-ai-worker-py image
      if: inputs.hash-ai-worker-py == 'true'
      uses: docker/build-push-action@2eb1c1961a95fc15694676618e422e8ba1d63825 # v4.1.1
      with:
        context: .
        file: apps/hash-ai-worker-py/docker/Dockerfile
<<<<<<< HEAD
        tags: hash-ai-worker-py
        cache-from: type=local,src=/tmp/.hash-ai-worker-py-buildx-cache
        cache-to: type=local,dest=/tmp/.hash-ai-worker-py-buildx-cache-new
        outputs: type=docker,dest=/tmp/hash-ai-worker-py.tar

    - name: Move hash-ai-worker-py cache
      if: inputs.hash-ai-worker-py == 'true'
      shell: bash
      run: |
        rm -rf /tmp/.hash-ai-worker-py-buildx-cache
        mv /tmp/.hash-ai-worker-py-buildx-cache-new /tmp/.hash-ai-worker-py-buildx-cache

    - name: Upload artifact
      if: inputs.hash-ai-worker-py == 'true'
      uses: actions/upload-artifact@0b7f8abb1508181956e8e162db84b466c27e18ce # v3.1.2
      with:
        name: hash-ai-worker-py
        path: /tmp/hash-ai-worker-py.tar
=======
        tags: ghcr.io/hashintel/hash-ai-worker-py${{ env.IMAGE_TAG }}
        cache-from: |
          type=registry,ref=ghcr.io/hashintel/hash-ai-worker-py${{ env.BUILD_CACHE_TAG }}
          type=registry,ref=ghcr.io/hashintel/hash-ai-worker-py${{ env.BUILD_CACHE_FALLBACK_TAG }}
        cache-to: |
          type=registry,ref=ghcr.io/hashintel/hash-ai-worker-py${{ env.BUILD_CACHE_TAG }},mode=max
        push: true
        labels: |
          org.opencontainers.image.source="https://github.com/hashintel/hash"
          org.opencontainers.image.licenses="AGPL-3.0-only,"
          org.opencontainers.image.description="A Python 'AI' worker for HASH"
>>>>>>> 9a0ac203

    - name: Build hash-integration-worker image
      if: inputs.hash-integration-worker == 'true'
      uses: docker/build-push-action@2eb1c1961a95fc15694676618e422e8ba1d63825 # v4.1.1
      with:
        context: .
        file: apps/hash-integration-worker/docker/Dockerfile
<<<<<<< HEAD
        tags: hash-integration-worker
        outputs: type=docker,dest=/tmp/hash-integration-worker.tar

    - name: Upload artifact
      if: inputs.hash-integration-worker == 'true'
      uses: actions/upload-artifact@0b7f8abb1508181956e8e162db84b466c27e18ce # v3.1.2
      with:
        name: hash-integration-worker
        path: /tmp/hash-integration-worker.tar
=======
        tags: ghcr.io/hashintel/hash-integration-worker${{ env.IMAGE_TAG }}
        cache-from: |
          type=registry,ref=ghcr.io/hashintel/hash-integration-worker${{ env.BUILD_CACHE_TAG }}
          type=registry,ref=ghcr.io/hashintel/hash-integration-worker${{ env.BUILD_CACHE_FALLBACK_TAG }}
        cache-to: |
          type=registry,ref=ghcr.io/hashintel/hash-integration-worker${{ env.BUILD_CACHE_TAG }},mode=max
        push: true
        labels: |
          org.opencontainers.image.source="https://github.com/hashintel/hash"
          org.opencontainers.image.licenses="AGPL-3.0-only,"
          org.opencontainers.image.description="A TypeScript worker for HASH for data integration"
>>>>>>> 9a0ac203
<|MERGE_RESOLUTION|>--- conflicted
+++ resolved
@@ -42,14 +42,8 @@
     - name: Set up Docker Buildx
       uses: docker/setup-buildx-action@4c0219f9ac95b02789c1075625400b2acbff50b1 # v2.9.1
 
-<<<<<<< HEAD
-    - name: Cache hash-graph image
-      if: inputs.hash-graph == 'true'
-      uses: actions/cache@2b250bc32ad02700b996b496c14ac8c2840a2991 # v2.1.8
-=======
     - name: Login to GitHub Container Registry
       uses: docker/login-action@465a07811f14bebb1938fbed4728c6a1ff8901fc # v2.2.0
->>>>>>> 9a0ac203
       with:
         registry: ghcr.io
         username: ${{ github.actor }}
@@ -80,49 +74,12 @@
           ENABLE_TYPE_FETCHER=yes
           ENABLE_TEST_SERVER=yes
 
-<<<<<<< HEAD
-    - name: Move has-graph cache
-      if: inputs.hash-graph == 'true'
-      shell: bash
-      run: |
-        rm -rf /tmp/.hash-graph-buildx-cache
-        mv /tmp/.hash-graph-buildx-cache-new /tmp/.hash-graph-buildx-cache
-
-    - name: Upload artifact
-      if: inputs.hash-graph == 'true'
-      uses: actions/upload-artifact@0b7f8abb1508181956e8e162db84b466c27e18ce # v3.1.2
-      with:
-        name: hash-graph
-        path: /tmp/hash-graph.tar
-
-=======
->>>>>>> 9a0ac203
     - name: Build hash-ai-worker-ts image
       if: inputs.hash-ai-worker-ts == 'true'
       uses: docker/build-push-action@2eb1c1961a95fc15694676618e422e8ba1d63825 # v4.1.1
       with:
         context: .
         file: apps/hash-ai-worker-ts/docker/Dockerfile
-<<<<<<< HEAD
-        tags: hash-ai-worker-ts
-        outputs: type=docker,dest=/tmp/hash-ai-worker-ts.tar
-
-    - name: Upload artifact
-      if: inputs.hash-ai-worker-ts == 'true'
-      uses: actions/upload-artifact@0b7f8abb1508181956e8e162db84b466c27e18ce # v3.1.2
-      with:
-        name: hash-ai-worker-ts
-        path: /tmp/hash-ai-worker-ts.tar
-
-    - name: Cache hash-ai-worker-py image
-      if: inputs.hash-ai-worker-py == 'true'
-      uses: actions/cache@2b250bc32ad02700b996b496c14ac8c2840a2991 # v2.1.8
-      with:
-        path: /tmp/.hash-ai-worker-py-buildx-cache
-        key: ${{ runner.os }}-hash-ai-worker-py-${{ github.sha }}
-        restore-keys: |
-          ${{ runner.os }}-hash-ai-worker-py
-=======
         tags: ghcr.io/hashintel/hash-ai-worker-ts${{ env.IMAGE_TAG }}
         cache-from: |
           type=registry,ref=ghcr.io/hashintel/hash-ai-worker-ts${{ env.BUILD_CACHE_TAG }}
@@ -134,7 +91,6 @@
           org.opencontainers.image.source="https://github.com/hashintel/hash"
           org.opencontainers.image.licenses="AGPL-3.0-only,"
           org.opencontainers.image.description="A TypeScript 'AI' worker for HASH"
->>>>>>> 9a0ac203
 
     - name: Build hash-ai-worker-py image
       if: inputs.hash-ai-worker-py == 'true'
@@ -142,26 +98,6 @@
       with:
         context: .
         file: apps/hash-ai-worker-py/docker/Dockerfile
-<<<<<<< HEAD
-        tags: hash-ai-worker-py
-        cache-from: type=local,src=/tmp/.hash-ai-worker-py-buildx-cache
-        cache-to: type=local,dest=/tmp/.hash-ai-worker-py-buildx-cache-new
-        outputs: type=docker,dest=/tmp/hash-ai-worker-py.tar
-
-    - name: Move hash-ai-worker-py cache
-      if: inputs.hash-ai-worker-py == 'true'
-      shell: bash
-      run: |
-        rm -rf /tmp/.hash-ai-worker-py-buildx-cache
-        mv /tmp/.hash-ai-worker-py-buildx-cache-new /tmp/.hash-ai-worker-py-buildx-cache
-
-    - name: Upload artifact
-      if: inputs.hash-ai-worker-py == 'true'
-      uses: actions/upload-artifact@0b7f8abb1508181956e8e162db84b466c27e18ce # v3.1.2
-      with:
-        name: hash-ai-worker-py
-        path: /tmp/hash-ai-worker-py.tar
-=======
         tags: ghcr.io/hashintel/hash-ai-worker-py${{ env.IMAGE_TAG }}
         cache-from: |
           type=registry,ref=ghcr.io/hashintel/hash-ai-worker-py${{ env.BUILD_CACHE_TAG }}
@@ -173,7 +109,6 @@
           org.opencontainers.image.source="https://github.com/hashintel/hash"
           org.opencontainers.image.licenses="AGPL-3.0-only,"
           org.opencontainers.image.description="A Python 'AI' worker for HASH"
->>>>>>> 9a0ac203
 
     - name: Build hash-integration-worker image
       if: inputs.hash-integration-worker == 'true'
@@ -181,17 +116,6 @@
       with:
         context: .
         file: apps/hash-integration-worker/docker/Dockerfile
-<<<<<<< HEAD
-        tags: hash-integration-worker
-        outputs: type=docker,dest=/tmp/hash-integration-worker.tar
-
-    - name: Upload artifact
-      if: inputs.hash-integration-worker == 'true'
-      uses: actions/upload-artifact@0b7f8abb1508181956e8e162db84b466c27e18ce # v3.1.2
-      with:
-        name: hash-integration-worker
-        path: /tmp/hash-integration-worker.tar
-=======
         tags: ghcr.io/hashintel/hash-integration-worker${{ env.IMAGE_TAG }}
         cache-from: |
           type=registry,ref=ghcr.io/hashintel/hash-integration-worker${{ env.BUILD_CACHE_TAG }}
@@ -202,5 +126,4 @@
         labels: |
           org.opencontainers.image.source="https://github.com/hashintel/hash"
           org.opencontainers.image.licenses="AGPL-3.0-only,"
-          org.opencontainers.image.description="A TypeScript worker for HASH for data integration"
->>>>>>> 9a0ac203
+          org.opencontainers.image.description="A TypeScript worker for HASH for data integration"