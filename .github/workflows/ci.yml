name: CI

on:
  pull_request:
  push:
    branches:
      - main
  merge_group:

env:
  TURBO_TOKEN: ${{ secrets.TURBO_TOKEN }}
  TURBO_TEAM: hashintel
  TURBO_REMOTE_ONLY: true

concurrency:
  group: ${{ github.workflow }}-${{ github.event.pull_request.number || github.ref }}
  cancel-in-progress: true

jobs:
<<<<<<< HEAD
=======
  setup:
    runs-on: ubuntu-22.04
    outputs:
      be-tests: ${{ steps.packages.outputs.be-tests }}
      pw-tests: ${{ steps.packages.outputs.pw-tests }}
      ai-worker-ts: ${{ steps.packages.outputs.ai-worker-ts }}
      ai-worker-py: ${{ steps.packages.outputs.ai-worker-py }}
      integration-worker: ${{ steps.packages.outputs.integration_worker }}
    steps:
      - name: Checkout source code
        uses: actions/checkout@8ade135a41bc03ea155e62e844d188df1ea18608 # v4.1.0
        with:
          fetch-depth: 2

      - name: Install turbo
        run: yarn global add turbo

      - name: Check changed packages
        id: packages
        run: |
          # We filter by the package we want to test. If the package is not changed, we don't need to run the tests.
          BE_TESTS=$(turbo run test --filter "@tests/hash-backend-integration...[HEAD^]" --dry-run=json | jq -r '.packages != []')
          PW_TESTS=$(turbo run test --filter "@tests/hash-playwright...[HEAD^]" --dry-run=json | jq -r '.packages != []')
          BUILD_AI_WORKER_TS=$(turbo run build:docker --filter "@apps/hash-ai-worker-ts...[HEAD^]" --dry-run=json | jq -r '.packages != []')
          BUILD_AI_WORKER_PY=$(turbo run build:docker --filter "@apps/hash-ai-worker-py...[HEAD^]" --dry-run=json | jq -r '.packages != []')
          BUILD_INTEGRATION_WORKER=$(turbo run build:docker --filter "@apps/hash-integration-worker...[HEAD^]" --dry-run=json | jq -r '.packages != []')

          # Output some information for debugging purposes
          echo "Checking packages:"
          echo "- Backend Integration Tests: $BE_TESTS"
          echo "- Playwright Tests:          $PW_TESTS"
          echo "- AI Worker TS:              $BUILD_AI_WORKER_TS"
          echo "- AI Worker PY:              $BUILD_AI_WORKER_PY"
          echo "- Integration Worker:        $BUILD_INTEGRATION_WORKER"

          # Output the results to the GitHub Actions output
          echo "be-tests=$BE_TESTS" >> $GITHUB_OUTPUT
          echo "pw-tests=$PW_TESTS" >> $GITHUB_OUTPUT
          echo "ai-worker-ts=$BUILD_AI_WORKER_TS" >> $GITHUB_OUTPUT
          echo "ai-worker-py=$BUILD_AI_WORKER_PY" >> $GITHUB_OUTPUT
          echo "integration-worker=$BUILD_INTEGRATION_WORKER" >> $GITHUB_OUTPUT

  build-hash-graph:
    runs-on: ubuntu-latest
    needs: [setup]
    if: needs.setup.outputs.be-tests == 'true' || needs.setup.outputs.pw-tests == 'true'
    steps:
      - name: Checkout
        uses: actions/checkout@8ade135a41bc03ea155e62e844d188df1ea18608 # v4.1.0

      - name: Build image
        uses: ./.github/actions/build-docker-images
        with:
          repo-token: ${{ secrets.GITHUB_TOKEN }}
          hash-graph: true

  build-hash-ai-worker-ts:
    runs-on: ubuntu-latest
    needs: [setup]
    if: needs.setup.outputs.ai-worker-ts == 'true' || needs.setup.outputs.pw-tests == 'true'
    steps:
      - name: Checkout
        uses: actions/checkout@8ade135a41bc03ea155e62e844d188df1ea18608 # v4.1.0

      - name: Build image
        uses: ./.github/actions/build-docker-images
        with:
          repo-token: ${{ secrets.GITHUB_TOKEN }}
          hash-ai-worker-ts: true

  build-hash-ai-worker-py:
    runs-on: ubuntu-latest
    needs: [setup]
    if: needs.setup.outputs.ai-worker-py == 'true' || needs.setup.outputs.pw-tests == 'true'
    steps:
      - name: Checkout
        uses: actions/checkout@8ade135a41bc03ea155e62e844d188df1ea18608 # v4.1.0

      - name: Build image
        uses: ./.github/actions/build-docker-images
        with:
          repo-token: ${{ secrets.GITHUB_TOKEN }}
          hash-ai-worker-py: true

  build-hash-integration-worker:
    runs-on: ubuntu-latest
    needs: [setup]
    if: needs.setup.outputs.integration-worker == 'true' || needs.setup.outputs.pw-tests == 'true'
    steps:
      - name: Checkout
        uses: actions/checkout@8ade135a41bc03ea155e62e844d188df1ea18608 # v4.1.0

      - name: Build image
        uses: ./.github/actions/build-docker-images
        with:
          repo-token: ${{ secrets.GITHUB_TOKEN }}
          hash-integration-worker: true

>>>>>>> 2b4ca285
  linting:
    name: Linting
    runs-on: ubuntu-latest
    steps:
      - uses: actions/checkout@8ade135a41bc03ea155e62e844d188df1ea18608 # v4.1.0

      - uses: ./.github/actions/warm-up-repo
        if: ${{ success() || failure() }}

      - name: Run yarn lint:dependency-version-consistency
        if: ${{ success() || failure() }}
        run: |
          if ! yarn lint:dependency-version-consistency; then
            echo ''
            echo ''
            echo 'ℹ️ ℹ️ ℹ️'
            echo 'Try running `yarn fix:dependency-version-consistency` locally to apply autofixes.'
            echo 'ℹ️ ℹ️ ℹ️'
            exit 1
          fi

      - name: Run yarn lint:lockfile-lint
        if: ${{ success() || failure() }}
        run: |
          if ! yarn lint:lockfile-lint; then
            echo ''
            echo ''
            echo 'ℹ️ ℹ️ ℹ️'
            echo 'Try resetting yarn.lock to its previous state and then run `yarn install`.'
            echo 'If your `~/.npmrc` mentions a custom registry, you should remove this setting first.'
            echo 'ℹ️ ℹ️ ℹ️'
            exit 1
          fi

      - name: Run yarn lint:license-in-workspaces
        if: ${{ success() || failure() }}
        env:
          FORCE_COLOR: "1" ## https://www.npmjs.com/package/chalk#supportsColor
        run: |
          if ! yarn lint:license-in-workspaces; then
            echo ''
            echo ''
            echo 'ℹ️ ℹ️ ℹ️'
            echo 'Please fix the above errors locally for the check to pass.'
            echo 'If you don’t see them, try merging target branch into yours.'
            echo 'ℹ️ ℹ️ ℹ️'
            exit 1
          fi

      - name: Run yarn lint:markdownlint
        if: ${{ success() || failure() }}
        run: |
          if ! yarn lint:markdownlint; then
            echo ''
            echo ''
            echo 'ℹ️ ℹ️ ℹ️'
            echo 'Try running `yarn fix:markdownlint` locally to apply autofixes.'
            echo 'ℹ️ ℹ️ ℹ️'
            exit 1
          fi

      - name: Run yarn lint:prettier
        if: ${{ success() || failure() }}
        run: |
          if ! yarn lint:prettier; then
            echo ''
            echo ''
            echo 'ℹ️ ℹ️ ℹ️'
            echo 'Try running `yarn fix:prettier` locally to apply autofixes.'
            echo 'ℹ️ ℹ️ ℹ️'
            exit 1
          fi

        ## TODO: Replace with `yarn fix:yarn-dedupe` after upgrading to Yarn v3+
        ## https://yarnpkg.com/cli/dedupe
        ## https://github.com/yarnpkg/berry/issues/2297
      - name: Run yarn lint:yarn-deduplicate
        if: ${{ success() || failure() }}
        run: |
          if ! yarn lint:yarn-deduplicate; then
            echo ''
            echo ''
            echo 'ℹ️ ℹ️ ℹ️'
            echo 'Some dependencies can be deduplicated, which will make node_modules'
            echo 'lighter and potentially save us from unexplainable bugs.'
            echo 'Please run `yarn fix:yarn-deduplicate` locally and commit yarn.lock.'
            echo 'You may need to run the command 2-3 times in some rare cases.'
            echo 'ℹ️ ℹ️ ℹ️'
            exit 1
          fi

        ## yarn --frozen-lockfile does not work for monorepos, so using a workaround:
        ## https://github.com/yarnpkg/yarn/issues/5840#issuecomment-467516207
        ## TODO: Use `yarn install --immutable` after upgrading to Yarn v3+
      - name: Check yarn.lock stability
        if: ${{ success() || failure() }}
        run: |
          git diff yarn.lock
          if ! git diff --exit-code yarn.lock; then
            echo ''
            echo ''
            echo 'ℹ️ ℹ️ ℹ️'
            echo 'Changes were detected in yarn.lock file after running `yarn install`.'
            echo 'This makes runtime less stable, so should be avoided.'
            echo 'Please run `yarn install` locally and commit yarn.lock.'
            echo 'You may also want to run `yarn fix:yarn-deduplicate` just in case.'
            echo 'ℹ️ ℹ️ ℹ️'
            exit 1;
          fi

      - name: Validate renovate config
        if: ${{ success() || failure() }}
        run: |
          # Adding renovate in `package.json` causes incompatibility between our dependencies and their dependencies.
          npm install --global renovate
          if ! renovate-config-validator; then
            echo ''
            echo ''
            echo 'ℹ️ ℹ️ ℹ️'
            echo 'Please fix the above errors locally for the check to pass.'
            echo 'If you don’t see them, try merging target branch into yours.'
            echo 'ℹ️ ℹ️ ℹ️'
            exit 1
<<<<<<< HEAD
          fi
=======
          fi

  backend-integration-tests:
    name: Backend integration tests
    needs: [setup, build-hash-graph]
    if: always() && needs.setup.outputs.be-tests == 'true'
    runs-on: ubuntu-latest
    steps:
      - uses: actions/checkout@8ade135a41bc03ea155e62e844d188df1ea18608 # v4.1.0

      - uses: ./.github/actions/warm-up-repo

      - name: Create temp files and folders
        run: mkdir -p var/logs

      - name: Load Docker images
        uses: ./.github/actions/load-docker-images
        with:
          repo-token: ${{ secrets.GITHUB_TOKEN }}
          hash-graph: true

      - name: Launch external services
        run: |
          yarn turbo codegen --filter '@apps/hash-external-services'
          yarn workspace @apps/hash-external-services deploy:test up graph kratos --wait

      - run: yarn test:backend-integration
        env:
          TEST_COVERAGE: true

      - uses: codecov/codecov-action@eaaf4bedf32dbdc6b720b63067d99c4d77d6047d # v3.1.4
        name: Upload coverage to https://app.codecov.io/gh/hashintel/hash
        with:
          ## Temporarily disabled until https://github.com/codecov/codecov-action/issues/720 is resolved, and/or we rely
          ## on coverage reports more strictly
          fail_ci_if_error: false
          files: tests/hash-backend-integration/coverage/lcov.info
          flags: backend-integration-tests
          token: ${{ secrets.CODECOV_TOKEN }} ## not required for public repos, can be removed when https://github.com/codecov/codecov-action/issues/837 is resolved

      - name: Show container logs
        if: ${{ success() || failure() }}
        run: yarn workspace @apps/hash-external-services deploy:test logs --timestamps

      - name: Upload artifact backend-integration-tests-var
        uses: actions/upload-artifact@a8a3f3ad30e3422c9c7b888a15615d19a852ae32 # v3.1.3
        if: ${{ success() || failure() }}
        with:
          name: backend-integration-tests-var
          path: |
            var/api
            var/logs
          ## Getting permission denied for docker volumes (e.g. postgres data)
          ## https://github.com/actions/upload-artifact/issues/192

  playwright-tests:
    name: Playwright tests
    needs:
      [
        setup,
        build-hash-graph,
        build-hash-ai-worker-ts,
        build-hash-ai-worker-py,
        build-hash-integration-worker,
      ]
    if: always() && needs.setup.outputs.pw-tests == 'true'
    runs-on: ubuntu-latest
    steps:
      - uses: actions/checkout@8ade135a41bc03ea155e62e844d188df1ea18608 # v4.1.0

      - uses: actions/cache@704facf57e6136b1bc63b828d79edcd491f0ee84 # v3.3.2
        with:
          path: apps/hash-frontend/.next/cache
          key: ${{ runner.os }}-frontend-next-cache-${{ hashFiles('yarn.lock') }}-${{ hashFiles('apps/hash-frontend/**') }}
          restore-keys: |
            ${{ runner.os }}-frontend-next-cache-${{ hashFiles('yarn.lock') }}-
            ${{ runner.os }}-frontend-next-cache

      - uses: ./.github/actions/warm-up-repo
        with:
          playwright-deps: chromium

      - name: Create temp files and folders
        run: mkdir -p var/logs

      - name: Load Docker images
        uses: ./.github/actions/load-docker-images
        with:
          repo-token: ${{ secrets.GITHUB_TOKEN }}
          hash-graph: true
          hash-ai-worker-ts: true
          hash-ai-worker-py: true
          hash-integration-worker: true

      - name: Launch external services
        run: |
          yarn turbo codegen --filter '@apps/hash-external-services'
          # if we use turbo here, this would cost time with the docker build step needing to check that all the layers are cached
          yarn workspace @apps/hash-external-services deploy up --detach

      ## @todo: re-implement seed-data scripts for the new type system, so that they can be used here. Can potentially be addressed as part of https://app.asana.com/0/1202805690238892/1203106234191606/f
      # - name: Seed data
      #   if: ${{ success() || failure() }}
      #   run: |
      #     yarn seed-data

      - name: Launch backend
        run: |
          yarn dev:backend 2>&1 | tee var/logs/backend.log & ## ampersand enables background mode
          yarn wait-on --timeout 120000 http://0.0.0.0:5001

      - name: Build and launch frontend
        run: |
          yarn workspace @apps/hash-frontend next build
          yarn workspace @apps/hash-frontend start 2>&1 | tee var/logs/frontend.log & ## ampersand enables background mode
          yarn wait-on --timeout 30000 http://0.0.0.0:3000

      - name: Run Playwright tests
        run: |
          yarn test:playwright

      - name: Show backend logs
        if: ${{ success() || failure() }}
        run: cat var/logs/backend.log

      - name: Show frontend logs
        if: ${{ success() || failure() }}
        run: cat var/logs/frontend.log

      - name: Show container logs
        if: ${{ success() || failure() }}
        run: yarn workspace @apps/hash-external-services deploy logs --timestamps

      - name: Upload artifact playwright-report
        if: ${{ success() || failure() }}
        uses: actions/upload-artifact@a8a3f3ad30e3422c9c7b888a15615d19a852ae32 # v3.1.3
        with:
          name: playwright-report
          path: tests/hash-playwright/playwright-report

      - name: Upload artifact playwright-var
        uses: actions/upload-artifact@a8a3f3ad30e3422c9c7b888a15615d19a852ae32 # v3.1.3
        if: ${{ success() || failure() }}
        with:
          name: playwright-var
          path: |
            var/api
            var/logs
          ## Getting permission denied for docker volumes (e.g. postgres data)
          ## https://github.com/actions/upload-artifact/issues/192

  unit-tests:
    name: Unit tests
    runs-on: ubuntu-latest
    steps:
      - uses: actions/checkout@8ade135a41bc03ea155e62e844d188df1ea18608 # v4.1.0

      - uses: ./.github/actions/warm-up-repo

      - run: yarn test:unit
        if: ${{ success() || failure() }}
        env:
          TEST_COVERAGE: true

      - uses: codecov/codecov-action@eaaf4bedf32dbdc6b720b63067d99c4d77d6047d # v3.1.4
        if: ${{ success() || failure() }}
        name: Upload coverage to https://app.codecov.io/gh/hashintel/hash
        with:
          ## Temporarily disabled until https://github.com/codecov/codecov-action/issues/720 is resolved, and/or we rely
          ## on coverage reports more strictly
          fail_ci_if_error: false
          files: apps/hash-api/coverage/lcov.info,apps/hash-frontend/coverage/lcov.info,libs/@local/hash-backend-utils/coverage/lcov.info,libs/@local/hash-isomorphic-utils/coverage/lcov.info,
          flags: unit-tests
          token: ${{ secrets.CODECOV_TOKEN }} ## not required for public repos, can be removed when https://github.com/codecov/codecov-action/issues/837 is resolved
>>>>>>> 2b4ca285
<|MERGE_RESOLUTION|>--- conflicted
+++ resolved
@@ -17,107 +17,6 @@
   cancel-in-progress: true
 
 jobs:
-<<<<<<< HEAD
-=======
-  setup:
-    runs-on: ubuntu-22.04
-    outputs:
-      be-tests: ${{ steps.packages.outputs.be-tests }}
-      pw-tests: ${{ steps.packages.outputs.pw-tests }}
-      ai-worker-ts: ${{ steps.packages.outputs.ai-worker-ts }}
-      ai-worker-py: ${{ steps.packages.outputs.ai-worker-py }}
-      integration-worker: ${{ steps.packages.outputs.integration_worker }}
-    steps:
-      - name: Checkout source code
-        uses: actions/checkout@8ade135a41bc03ea155e62e844d188df1ea18608 # v4.1.0
-        with:
-          fetch-depth: 2
-
-      - name: Install turbo
-        run: yarn global add turbo
-
-      - name: Check changed packages
-        id: packages
-        run: |
-          # We filter by the package we want to test. If the package is not changed, we don't need to run the tests.
-          BE_TESTS=$(turbo run test --filter "@tests/hash-backend-integration...[HEAD^]" --dry-run=json | jq -r '.packages != []')
-          PW_TESTS=$(turbo run test --filter "@tests/hash-playwright...[HEAD^]" --dry-run=json | jq -r '.packages != []')
-          BUILD_AI_WORKER_TS=$(turbo run build:docker --filter "@apps/hash-ai-worker-ts...[HEAD^]" --dry-run=json | jq -r '.packages != []')
-          BUILD_AI_WORKER_PY=$(turbo run build:docker --filter "@apps/hash-ai-worker-py...[HEAD^]" --dry-run=json | jq -r '.packages != []')
-          BUILD_INTEGRATION_WORKER=$(turbo run build:docker --filter "@apps/hash-integration-worker...[HEAD^]" --dry-run=json | jq -r '.packages != []')
-
-          # Output some information for debugging purposes
-          echo "Checking packages:"
-          echo "- Backend Integration Tests: $BE_TESTS"
-          echo "- Playwright Tests:          $PW_TESTS"
-          echo "- AI Worker TS:              $BUILD_AI_WORKER_TS"
-          echo "- AI Worker PY:              $BUILD_AI_WORKER_PY"
-          echo "- Integration Worker:        $BUILD_INTEGRATION_WORKER"
-
-          # Output the results to the GitHub Actions output
-          echo "be-tests=$BE_TESTS" >> $GITHUB_OUTPUT
-          echo "pw-tests=$PW_TESTS" >> $GITHUB_OUTPUT
-          echo "ai-worker-ts=$BUILD_AI_WORKER_TS" >> $GITHUB_OUTPUT
-          echo "ai-worker-py=$BUILD_AI_WORKER_PY" >> $GITHUB_OUTPUT
-          echo "integration-worker=$BUILD_INTEGRATION_WORKER" >> $GITHUB_OUTPUT
-
-  build-hash-graph:
-    runs-on: ubuntu-latest
-    needs: [setup]
-    if: needs.setup.outputs.be-tests == 'true' || needs.setup.outputs.pw-tests == 'true'
-    steps:
-      - name: Checkout
-        uses: actions/checkout@8ade135a41bc03ea155e62e844d188df1ea18608 # v4.1.0
-
-      - name: Build image
-        uses: ./.github/actions/build-docker-images
-        with:
-          repo-token: ${{ secrets.GITHUB_TOKEN }}
-          hash-graph: true
-
-  build-hash-ai-worker-ts:
-    runs-on: ubuntu-latest
-    needs: [setup]
-    if: needs.setup.outputs.ai-worker-ts == 'true' || needs.setup.outputs.pw-tests == 'true'
-    steps:
-      - name: Checkout
-        uses: actions/checkout@8ade135a41bc03ea155e62e844d188df1ea18608 # v4.1.0
-
-      - name: Build image
-        uses: ./.github/actions/build-docker-images
-        with:
-          repo-token: ${{ secrets.GITHUB_TOKEN }}
-          hash-ai-worker-ts: true
-
-  build-hash-ai-worker-py:
-    runs-on: ubuntu-latest
-    needs: [setup]
-    if: needs.setup.outputs.ai-worker-py == 'true' || needs.setup.outputs.pw-tests == 'true'
-    steps:
-      - name: Checkout
-        uses: actions/checkout@8ade135a41bc03ea155e62e844d188df1ea18608 # v4.1.0
-
-      - name: Build image
-        uses: ./.github/actions/build-docker-images
-        with:
-          repo-token: ${{ secrets.GITHUB_TOKEN }}
-          hash-ai-worker-py: true
-
-  build-hash-integration-worker:
-    runs-on: ubuntu-latest
-    needs: [setup]
-    if: needs.setup.outputs.integration-worker == 'true' || needs.setup.outputs.pw-tests == 'true'
-    steps:
-      - name: Checkout
-        uses: actions/checkout@8ade135a41bc03ea155e62e844d188df1ea18608 # v4.1.0
-
-      - name: Build image
-        uses: ./.github/actions/build-docker-images
-        with:
-          repo-token: ${{ secrets.GITHUB_TOKEN }}
-          hash-integration-worker: true
-
->>>>>>> 2b4ca285
   linting:
     name: Linting
     runs-on: ubuntu-latest
@@ -241,181 +140,4 @@
             echo 'If you don’t see them, try merging target branch into yours.'
             echo 'ℹ️ ℹ️ ℹ️'
             exit 1
-<<<<<<< HEAD
-          fi
-=======
-          fi
-
-  backend-integration-tests:
-    name: Backend integration tests
-    needs: [setup, build-hash-graph]
-    if: always() && needs.setup.outputs.be-tests == 'true'
-    runs-on: ubuntu-latest
-    steps:
-      - uses: actions/checkout@8ade135a41bc03ea155e62e844d188df1ea18608 # v4.1.0
-
-      - uses: ./.github/actions/warm-up-repo
-
-      - name: Create temp files and folders
-        run: mkdir -p var/logs
-
-      - name: Load Docker images
-        uses: ./.github/actions/load-docker-images
-        with:
-          repo-token: ${{ secrets.GITHUB_TOKEN }}
-          hash-graph: true
-
-      - name: Launch external services
-        run: |
-          yarn turbo codegen --filter '@apps/hash-external-services'
-          yarn workspace @apps/hash-external-services deploy:test up graph kratos --wait
-
-      - run: yarn test:backend-integration
-        env:
-          TEST_COVERAGE: true
-
-      - uses: codecov/codecov-action@eaaf4bedf32dbdc6b720b63067d99c4d77d6047d # v3.1.4
-        name: Upload coverage to https://app.codecov.io/gh/hashintel/hash
-        with:
-          ## Temporarily disabled until https://github.com/codecov/codecov-action/issues/720 is resolved, and/or we rely
-          ## on coverage reports more strictly
-          fail_ci_if_error: false
-          files: tests/hash-backend-integration/coverage/lcov.info
-          flags: backend-integration-tests
-          token: ${{ secrets.CODECOV_TOKEN }} ## not required for public repos, can be removed when https://github.com/codecov/codecov-action/issues/837 is resolved
-
-      - name: Show container logs
-        if: ${{ success() || failure() }}
-        run: yarn workspace @apps/hash-external-services deploy:test logs --timestamps
-
-      - name: Upload artifact backend-integration-tests-var
-        uses: actions/upload-artifact@a8a3f3ad30e3422c9c7b888a15615d19a852ae32 # v3.1.3
-        if: ${{ success() || failure() }}
-        with:
-          name: backend-integration-tests-var
-          path: |
-            var/api
-            var/logs
-          ## Getting permission denied for docker volumes (e.g. postgres data)
-          ## https://github.com/actions/upload-artifact/issues/192
-
-  playwright-tests:
-    name: Playwright tests
-    needs:
-      [
-        setup,
-        build-hash-graph,
-        build-hash-ai-worker-ts,
-        build-hash-ai-worker-py,
-        build-hash-integration-worker,
-      ]
-    if: always() && needs.setup.outputs.pw-tests == 'true'
-    runs-on: ubuntu-latest
-    steps:
-      - uses: actions/checkout@8ade135a41bc03ea155e62e844d188df1ea18608 # v4.1.0
-
-      - uses: actions/cache@704facf57e6136b1bc63b828d79edcd491f0ee84 # v3.3.2
-        with:
-          path: apps/hash-frontend/.next/cache
-          key: ${{ runner.os }}-frontend-next-cache-${{ hashFiles('yarn.lock') }}-${{ hashFiles('apps/hash-frontend/**') }}
-          restore-keys: |
-            ${{ runner.os }}-frontend-next-cache-${{ hashFiles('yarn.lock') }}-
-            ${{ runner.os }}-frontend-next-cache
-
-      - uses: ./.github/actions/warm-up-repo
-        with:
-          playwright-deps: chromium
-
-      - name: Create temp files and folders
-        run: mkdir -p var/logs
-
-      - name: Load Docker images
-        uses: ./.github/actions/load-docker-images
-        with:
-          repo-token: ${{ secrets.GITHUB_TOKEN }}
-          hash-graph: true
-          hash-ai-worker-ts: true
-          hash-ai-worker-py: true
-          hash-integration-worker: true
-
-      - name: Launch external services
-        run: |
-          yarn turbo codegen --filter '@apps/hash-external-services'
-          # if we use turbo here, this would cost time with the docker build step needing to check that all the layers are cached
-          yarn workspace @apps/hash-external-services deploy up --detach
-
-      ## @todo: re-implement seed-data scripts for the new type system, so that they can be used here. Can potentially be addressed as part of https://app.asana.com/0/1202805690238892/1203106234191606/f
-      # - name: Seed data
-      #   if: ${{ success() || failure() }}
-      #   run: |
-      #     yarn seed-data
-
-      - name: Launch backend
-        run: |
-          yarn dev:backend 2>&1 | tee var/logs/backend.log & ## ampersand enables background mode
-          yarn wait-on --timeout 120000 http://0.0.0.0:5001
-
-      - name: Build and launch frontend
-        run: |
-          yarn workspace @apps/hash-frontend next build
-          yarn workspace @apps/hash-frontend start 2>&1 | tee var/logs/frontend.log & ## ampersand enables background mode
-          yarn wait-on --timeout 30000 http://0.0.0.0:3000
-
-      - name: Run Playwright tests
-        run: |
-          yarn test:playwright
-
-      - name: Show backend logs
-        if: ${{ success() || failure() }}
-        run: cat var/logs/backend.log
-
-      - name: Show frontend logs
-        if: ${{ success() || failure() }}
-        run: cat var/logs/frontend.log
-
-      - name: Show container logs
-        if: ${{ success() || failure() }}
-        run: yarn workspace @apps/hash-external-services deploy logs --timestamps
-
-      - name: Upload artifact playwright-report
-        if: ${{ success() || failure() }}
-        uses: actions/upload-artifact@a8a3f3ad30e3422c9c7b888a15615d19a852ae32 # v3.1.3
-        with:
-          name: playwright-report
-          path: tests/hash-playwright/playwright-report
-
-      - name: Upload artifact playwright-var
-        uses: actions/upload-artifact@a8a3f3ad30e3422c9c7b888a15615d19a852ae32 # v3.1.3
-        if: ${{ success() || failure() }}
-        with:
-          name: playwright-var
-          path: |
-            var/api
-            var/logs
-          ## Getting permission denied for docker volumes (e.g. postgres data)
-          ## https://github.com/actions/upload-artifact/issues/192
-
-  unit-tests:
-    name: Unit tests
-    runs-on: ubuntu-latest
-    steps:
-      - uses: actions/checkout@8ade135a41bc03ea155e62e844d188df1ea18608 # v4.1.0
-
-      - uses: ./.github/actions/warm-up-repo
-
-      - run: yarn test:unit
-        if: ${{ success() || failure() }}
-        env:
-          TEST_COVERAGE: true
-
-      - uses: codecov/codecov-action@eaaf4bedf32dbdc6b720b63067d99c4d77d6047d # v3.1.4
-        if: ${{ success() || failure() }}
-        name: Upload coverage to https://app.codecov.io/gh/hashintel/hash
-        with:
-          ## Temporarily disabled until https://github.com/codecov/codecov-action/issues/720 is resolved, and/or we rely
-          ## on coverage reports more strictly
-          fail_ci_if_error: false
-          files: apps/hash-api/coverage/lcov.info,apps/hash-frontend/coverage/lcov.info,libs/@local/hash-backend-utils/coverage/lcov.info,libs/@local/hash-isomorphic-utils/coverage/lcov.info,
-          flags: unit-tests
-          token: ${{ secrets.CODECOV_TOKEN }} ## not required for public repos, can be removed when https://github.com/codecov/codecov-action/issues/837 is resolved
->>>>>>> 2b4ca285
+          fi