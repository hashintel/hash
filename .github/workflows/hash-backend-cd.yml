on:
  # We could allow configuring environment here.
  workflow_dispatch: {}
  push:
    branches: [main]
    paths:
      - "apps/hash-api/**"
      - "libs/@local/hash-backend-utils-utils/**"
      - "libs/@local/hash-isomorphic-utils/**"
      - "packages/hash/**"
<<<<<<< HEAD
=======
      - "packages/graph/**"
      - "!packages/hash/frontend/**"
>>>>>>> 4af64f5b

env:
  AWS_ACCESS_KEY_ID: ${{ secrets.AWS_ACCESS_KEY_ID }}
  AWS_SECRET_ACCESS_KEY: ${{ secrets.AWS_SECRET_ACCESS_KEY }}
  AWS_REGION: ${{ secrets.AWS_REGION }}
  AWS_ECR_URL: ${{ secrets.AWS_ECR_URL }}

  GH_RUN_ID: ${{ github.run_id }}

  HASH_API_RESOURCE_NAME: ${{ secrets.HASH_API_RESOURCE_NAME }}
  HASH_GRAPH_RESOURCE_NAME: ${{ secrets.HASH_GRAPH_RESOURCE_NAME }}
  HASH_KRATOS_RESOURCE_NAME: ${{ secrets.HASH_KRATOS_RESOURCE_NAME }}

  HASH_ECS_CLUSTER_NAME: ${{ secrets.HASH_ECS_CLUSTER_NAME }}
  HASH_APP_SERVICE_NAME: ${{ secrets.HASH_APP_SERVICE_NAME }}

  # To be uncommented once we migrate in the job below
  # HASH_GRAPH_PG_USER: ${{ secrets.HASH_GRAPH_PG_USER }}
  # HASH_GRAPH_PG_PASSWORD: ${{ secrets.HASH_GRAPH_PG_PASSWORD }}
  # HASH_GRAPH_PG_HOST: ${{ secrets.HASH_GRAPH_PG_HOST }}
  # HASH_GRAPH_PG_PORT: ${{ secrets.HASH_GRAPH_PG_PORT }}
  # HASH_GRAPH_PG_DATABASE: ${{ secrets.HASH_GRAPH_PG_DATABASE }}

name: HASH backend deployment
jobs:
  build-graph:
    name: Build and push HASH graph image
    runs-on: ubuntu-latest
    outputs:
      ECR_IMAGE: ${{ steps.build.outputs.ECR_IMAGE }}
    steps:
      - uses: actions/checkout@v3

      - name: Docker image build through docker-build-push
        uses: ./.github/actions/docker-build-push
        id: build
        env:
          IMAGE_NAME: ${{ env.HASH_GRAPH_RESOURCE_NAME }}
        with:
          SHORTNAME: "graph"
          CONTEXT_PATH: ${{ github.workspace }}/packages/graph
          DOCKERFILE_LOCATION: ${{ github.workspace }}/packages/graph/deployment/graph/Dockerfile
          AWS_ACCESS_KEY_ID: ${{ env.AWS_ACCESS_KEY_ID }}
          AWS_SECRET_ACCESS_KEY: ${{ env.AWS_SECRET_ACCESS_KEY }}
          AWS_REGION: ${{ env.AWS_REGION }}
          AWS_ECR_URL: ${{ env.AWS_ECR_URL }}
          IMAGE_NAME: ${{ env.IMAGE_NAME }}

  build-api:
    name: Build and push HASH api image
    runs-on: ubuntu-latest
    outputs:
      ECR_IMAGE: ${{ steps.build.outputs.ECR_IMAGE }}
    steps:
      - uses: actions/checkout@v3

      - name: Docker image build through docker-build-push
        uses: ./.github/actions/docker-build-push
        id: build
        env:
          IMAGE_NAME: ${{ env.HASH_API_RESOURCE_NAME }}
        with:
          SHORTNAME: "api"
          CONTEXT_PATH: ${{ github.workspace }}
          DOCKERFILE_LOCATION: ${{ github.workspace }}/packages/hash/docker/api/prod/Dockerfile
          AWS_ACCESS_KEY_ID: ${{ env.AWS_ACCESS_KEY_ID }}
          AWS_SECRET_ACCESS_KEY: ${{ env.AWS_SECRET_ACCESS_KEY }}
          AWS_REGION: ${{ env.AWS_REGION }}
          AWS_ECR_URL: ${{ env.AWS_ECR_URL }}
          IMAGE_NAME: ${{ env.IMAGE_NAME }}

  build-kratos:
    name: Build and push Kratos image
    runs-on: ubuntu-latest
    outputs:
      ECR_IMAGE: ${{ steps.build.outputs.ECR_IMAGE }}
    steps:
      - uses: actions/checkout@v3

      - name: Docker image build through docker-build-push
        uses: ./.github/actions/docker-build-push
        id: build
        env:
          IMAGE_NAME: ${{ env.HASH_KRATOS_RESOURCE_NAME }}
        with:
          SHORTNAME: "kratos"
          CONTEXT_PATH: ${{ github.workspace }}/packages/hash/external-services/kratos
          DOCKERFILE_LOCATION: ${{ github.workspace }}/packages/hash/external-services/kratos/Dockerfile
          AWS_ACCESS_KEY_ID: ${{ env.AWS_ACCESS_KEY_ID }}
          AWS_SECRET_ACCESS_KEY: ${{ env.AWS_SECRET_ACCESS_KEY }}
          AWS_REGION: ${{ env.AWS_REGION }}
          AWS_ECR_URL: ${{ env.AWS_ECR_URL }}
          IMAGE_NAME: ${{ env.IMAGE_NAME }}
          BUILD_ARGS: |
            ENV=prod
            API_SECRET=${{ secrets.HASH_KRATOS_API_SECRET }}

  # We need a SSH tunnel to migrate the DB, for now we disable the entire job.
  deploy:
    name: Deploy HASH images
    if: false
    runs-on: ubuntu-latest
    needs:
      - build-graph
      - build-api
      - build-kratos
    steps:
      - uses: actions/checkout@v3

      - uses: ./.github/actions/docker-ecr-login
        with:
          AWS_ACCESS_KEY_ID: ${{ env.AWS_ACCESS_KEY_ID }}
          AWS_SECRET_ACCESS_KEY: ${{ env.AWS_SECRET_ACCESS_KEY }}
          AWS_REGION: ${{ env.AWS_REGION }}

      # TODO: should we stop the services before migrating the db?
      - name: Migrate database
        env:
          HASH_GRAPH_ECR_IMAGE: ${{ needs.build-graph.outputs.ECR_IMAGE }}
          # Env vars for running the migrations
          HASH_GRAPH_PG_USER: ${{ env.HASH_GRAPH_PG_USER }}
          HASH_GRAPH_PG_PASSWORD: ${{ env.HASH_GRAPH_PG_PASSWORD }}
          HASH_GRAPH_PG_HOST: ${{ env.HASH_GRAPH_PG_HOST }}
          HASH_GRAPH_PG_PORT: ${{ env.HASH_GRAPH_PG_PORT }}
          HASH_GRAPH_PG_DATABASE: ${{ env.HASH_GRAPH_PG_DATABASE }}
          RUST_LOG: "graph=info,debug"
        run: |
          docker run --rm \
            -e HASH_GRAPH_PG_USER \
            -e HASH_GRAPH_PG_PASSWORD \
            -e HASH_GRAPH_PG_HOST \
            -e HASH_GRAPH_PG_PORT \
            -e HASH_GRAPH_PG_DATABASE \
            ${{ env.HASH_GRAPH_ECR_IMAGE }} \
            migrate

      - name: Redeploy api service
        env:
          HASH_API_SERVICE_NAME: ${{ env.HASH_API_RESOURCE_NAME }}svc
        run: |
          aws ecs update-service --cluster ${{ env.HASH_ECS_CLUSTER_NAME }} --service ${{ env.HASH_API_SERVICE_NAME }} --force-new-deployment 1> /dev/null<|MERGE_RESOLUTION|>--- conflicted
+++ resolved
@@ -7,12 +7,8 @@
       - "apps/hash-api/**"
       - "libs/@local/hash-backend-utils-utils/**"
       - "libs/@local/hash-isomorphic-utils/**"
+      - "packages/graph/**"
       - "packages/hash/**"
-<<<<<<< HEAD
-=======
-      - "packages/graph/**"
-      - "!packages/hash/frontend/**"
->>>>>>> 4af64f5b
 
 env:
   AWS_ACCESS_KEY_ID: ${{ secrets.AWS_ACCESS_KEY_ID }}
