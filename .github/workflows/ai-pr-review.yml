--- conflicted
+++ resolved
@@ -156,14 +156,10 @@
           LINEAR_APPLICATION_ACCESS_TOKEN: ${{ secrets.LINEAR_APPLICATION_ACCESS_TOKEN }}
           PR_NUMBER: ${{ steps.pr-number.outputs.number }}
           GH_TOKEN: ${{ secrets.MACHINE_USER_TOKEN }}
-<<<<<<< HEAD
+
         uses: nick-fields/retry@7152eba30c6575329ac0576536151aca5a72780e # v3.0.0
         with:
           timeout_minutes: 10
           max_attempts: 3
           retry_on: error
-          command: yarn workspace @local/repo-chores exe scripts/ai-pr-review.ts "$PR_NUMBER"
-          
-=======
-        run: yarn workspace @local/repo-chores exe scripts/ai-pr-review.ts "$PR_NUMBER"
->>>>>>> 96f20bdc
+          command: yarn workspace @local/repo-chores exe scripts/ai-pr-review.ts "$PR_NUMBER"