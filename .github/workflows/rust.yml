name: Rust

on:
  pull_request:
  push:
    branches:
      - main

defaults:
  run:
    shell: bash

concurrency:
  group: ${{ github.head_ref || github.run_id }}
  cancel-in-progress: true

env:
  CARGO_TERM_COLOR: always

jobs:
  setup:
    name: setup
    runs-on: ubuntu-latest
    outputs:
      rustfmt: ${{ steps.crates.outputs.rustfmt }}
      clippy: ${{ steps.crates.outputs.clippy }}
      test: ${{ steps.crates.outputs.test }}
      bench: ${{ steps.crates.outputs.bench }}
      miri: ${{ steps.crates.outputs.miri }}
      samples: ${{ steps.samples.outputs.samples }}
      toolchains: ${{ steps.toolchains.outputs.toolchains }}
    steps:
      - name: Checkout source code
        uses: actions/checkout@v2
        with:
          fetch-depth: 2
      - name: Find changed crates
        id: crates
        run: |
          available_crates="$(find . -name Cargo.toml -printf '%h\n' | sed 's:./::' | sort | tac)"
          changed_files="$(git diff --name-only HEAD^ HEAD)"

          # All jobs for all crates will run if any of these paths changes
          always_run_on=(".github" "rust-toolchain.toml" "Cargo.toml" "Cargo.lock")

<<<<<<< HEAD
          # Miri can't run the following crates
          dont_run_miri_for=("packages/engine")
=======
          # Ensure that `miri` runs for these crates
          run_miri_for=("packages/engine/lib/error" "packages/engine/lib/provider")
>>>>>>> fab44818

          changed_crates=""
          while read -r file; do
            while read -r crate; do
              if [[ $file =~ $crate ]]; then
                changed_crates=$(echo -e "${crate}\n$changed_crates")
              fi
              for always_run_crate in "${always_run_on[@]}"; do
                if [[ $file =~ $always_run_crate ]]; then
                  changed_crates=$(echo -e "${crate}\n$changed_crates")
                fi
              done
            done <<< "$available_crates"
          done <<< "$changed_files"

          # We always run "packages/engine" tests when a nested crate was changed
          test_crates="$changed_crates"
          if echo "$test_crates" | grep -qe "^packages/engine"; then
            test_crates=$(echo -e "${changed_crates}\npackages/engine")
          fi

          miri_crates=""
          for avoid_crate in "${dont_run_miri_for[@]}"; do
            while read -r changed_crate; do
              if [[ $changed_crate != $avoid_crate ]]; then
                miri_crates=$(echo -e "$changed_crate\n$miri_crates")
              fi
            done <<< "$changed_crates"
          done

          changed_crates=$(echo "$changed_crates" | sort | uniq | jq -R | jq -sc '[ .[] | select(length > 0) ]')
          bench_crates=$(echo "$test_crates" | sort | uniq | jq -R | jq -sc '[ .[] | select(. == "packages/engine") ]')
          test_crates=$(echo "$test_crates" | sort | uniq | jq -R | jq -sc '[ .[] | select(length > 0) ]')
          miri_crates=$(echo "$miri_crates" | sort | uniq | jq -R | jq -sc '[ .[] | select(length > 0) ]')

          echo "::set-output name=rustfmt::$changed_crates"
          echo "::set-output name=clippy::$changed_crates"
          echo "::set-output name=test::$test_crates"
          echo "::set-output name=bench::$bench_crates"
          echo "::set-output name=miri::$miri_crates"

          echo "run \`cargo fmt\` for: $(echo "$changed_crates" | jq -r)"
          echo "run \`cargo clippy\` for: $(echo "$changed_crates" | jq -r)"
          echo "run \`cargo test\` for: $(echo "$test_crates" | jq -r)"
          echo "run \`cargo test --release\` for: $(echo "$bench_crates" | jq -r)"
          echo "run \`cargo miri\` for: $(echo "$miri_crates" | jq -r)"

      - name: Find toolchain
        id: toolchains
        run: |
          toolchains=$(cat $(find . -name rust-toolchain.toml) | grep channel | cut -d\" -f2 | jq -R | jq -sc)
          echo "::set-output name=toolchains::$toolchains"
          echo "use toolchains: $(echo $toolchains | jq -r)"

      - name: Determine samples
        id: samples
        run: |
          if [[ ${{ github.event_name }} = pull_request ]]; then
            echo "::set-output name=samples::1"
          else
            echo "::set-output name=samples::10"
          fi
  rustfmt:
    name: rustfmt
    needs: setup
    if: needs.setup.outputs.rustfmt != '[]'
    runs-on: ubuntu-latest
    strategy:
      fail-fast: false
      matrix:
        directory: ${{ fromJSON(needs.setup.outputs.rustfmt) }}
        toolchain: ${{ fromJSON(needs.setup.outputs.toolchains) }}
    steps:
      - name: Checkout source code
        uses: actions/checkout@v2

      - name: Remove default members
        run: sed '/default-members/d' -i ${{ matrix.directory }}/Cargo.toml

      - name: Install Rust
        uses: actions-rs/toolchain@v1
        with:
          profile: minimal
          toolchain: ${{ matrix.toolchain }}
          override: true
          components: rustfmt

      - name: Run rustfmt
        uses: actions-rs/cargo@v1
        with:
          command: fmt
          args: --manifest-path ${{ matrix.directory }}/Cargo.toml -- --check

      - name: Setup PHP
        if: ${{ failure() }}
        uses: shivammathur/setup-php@v2
        with:
          php-version: 7.3
          coverage: none
          tools: cs2pr

      - name: Annotate
        if: ${{ failure() }}
        run: cargo fmt --manifest-path ${{ matrix.directory }}/Cargo.toml -- --emit checkstyle | cs2pr

  clippy:
    name: clippy
    needs: setup
    if: needs.setup.outputs.clippy != '[]'
    runs-on: ubuntu-latest
    strategy:
      fail-fast: false
      matrix:
        directory: ${{ fromJSON(needs.setup.outputs.clippy) }}
        toolchain: ${{ fromJSON(needs.setup.outputs.toolchains) }}
        flags:
          - --all-features
    steps:
      - name: Checkout source code
        uses: actions/checkout@v2

      - name: Remove default members
        run: sed '/default-members/d' -i ${{ matrix.directory }}/Cargo.toml

      - name: Install Rust
        id: toolchain
        uses: actions-rs/toolchain@v1
        with:
          profile: minimal
          toolchain: ${{ matrix.toolchain }}
          override: true
          components: clippy

      - name: Cache dependencies
        uses: actions/cache@v2
        with:
          path: |
            ~/.cargo/.crates.toml
            ~/.cargo/.crates2.json
            ~/.cargo/bin
            ~/.cargo/registry/index
            ~/.cargo/registry/cache
            ~/.cargo/git/checkouts
            **/target/
          key: ${{ runner.os }}-clippy-${{ matrix.directory }}-${{ matrix.toolchain }}-${{ matrix.flags }}-${{ hashFiles('**/Cargo.lock') }}
          restore-keys: |
            ${{ runner.os }}-clippy-${{ matrix.directory }}-${{ matrix.toolchain }}-${{ matrix.flags }}
            ${{ runner.os }}-clippy-${{ matrix.directory }}-${{ matrix.toolchain }}

      - name: Run clippy
        run: cargo clippy --manifest-path ${{ matrix.directory }}/Cargo.toml --no-deps --tests ${{ matrix.flags }} -- -D warnings

      - name: Annotate
        if: ${{ failure() }}
        # use `actions-rs/clippy-check@v1` when https://github.com/actions-rs/clippy-check/pull/158 is merged
        uses: reinismu/clippy-check@master
        with:
          name: clippy (${{ matrix.directory }})
          token: ${{ secrets.GITHUB_TOKEN }}
          working-directory: ${{ matrix.directory }}
          args: --no-deps --tests ${{ matrix.flags }}

  test:
    name: test
    needs: setup
    if: needs.setup.outputs.test != '[]'
    runs-on: ubuntu-latest
    strategy:
      fail-fast: false
      matrix:
        directory: ${{ fromJSON(needs.setup.outputs.test) }}
        toolchain: ${{ fromJSON(needs.setup.outputs.toolchains) }}
        flags:
          - --all-features
          - ""
    env:
      OUTPUT_DIRECTORY: test-results
      RUST_BACKTRACE: 1
    steps:
      - name: Checkout source code
        uses: actions/checkout@v2

      - name: Remove default members
        run: |
          # Backup `Config.toml` to restore it later so that `git diff` does not report any changes
          cp -v "${{ matrix.directory }}/Cargo.toml" "${{ matrix.directory }}/Cargo.toml.orig"
          sed '/default-members/d' -i ${{ matrix.directory }}/Cargo.toml

      - name: Install Rust
        id: toolchain
        uses: actions-rs/toolchain@v1
        with:
          profile: minimal
          toolchain: ${{ matrix.toolchain }}
          override: true

      - name: Install Python
        uses: actions/setup-python@v2
        with:
          python-version: "3.7"

      - name: Cache dependencies
        uses: actions/cache@v2
        with:
          path: |
            ~/.cargo/.crates.toml
            ~/.cargo/.crates2.json
            ~/.cargo/bin
            ~/.cargo/registry/index
            ~/.cargo/registry/cache
            ~/.cargo/git/checkouts
            **/target/
          key: ${{ runner.os }}-test-${{ matrix.directory }}-${{ matrix.toolchain }}-${{ matrix.flags }}-${{ hashFiles('**/Cargo.lock') }}
          restore-keys: |
            ${{ runner.os }}-test-${{ matrix.directory }}-${{ matrix.toolchain }}-${{ matrix.flags }}
            ${{ runner.os }}-test-${{ matrix.directory }}-${{ matrix.toolchain }}

      - name: Build tests
        if: matrix.directory == 'packages/engine'
        run: cargo test --manifest-path ${{ matrix.directory }}/Cargo.toml --no-run ${{ matrix.flags }}

      - name: Setup Python environment
        if: matrix.directory == 'packages/engine'
        working-directory: ${{ matrix.directory }}
        run: |
          lib/execution/src/runner/python/setup.sh python3.7

      - name: Run tests
        run: cargo test --manifest-path ${{ matrix.directory }}/Cargo.toml --no-fail-fast ${{ matrix.flags }}

      # Non-empty diff could be a Cargo.lock that wasn't committed.
      - name: Ensure empty git diff
        run: |
          mv -v "${{ matrix.directory }}/Cargo.toml.orig" "${{ matrix.directory }}/Cargo.toml"
          git --no-pager diff --exit-code --color

  bench:
    name: bench
    needs: setup
    if: needs.setup.outputs.bench != '[]'
    runs-on: ubuntu-latest
    strategy:
      fail-fast: false
      matrix:
        directory: ${{ fromJSON(needs.setup.outputs.bench) }}
        toolchain: ${{ fromJSON(needs.setup.outputs.toolchains) }}
        tests:
          - integration
        flags:
          - --release
    env:
      OUTPUT_DIRECTORY: test-results
      SAMPLES: ${{ needs.setup.outputs.samples }}
    steps:
      - name: Checkout source code
        uses: actions/checkout@v2

      - name: Install Rust
        id: toolchain
        uses: actions-rs/toolchain@v1
        with:
          profile: minimal
          toolchain: ${{ matrix.toolchain }}
          override: true

      - name: Install Python
        uses: actions/setup-python@v2
        with:
          python-version: "3.7"

      - name: Cache dependencies
        uses: actions/cache@v2
        with:
          path: |
            ~/.cargo/.crates.toml
            ~/.cargo/.crates2.json
            ~/.cargo/bin
            ~/.cargo/registry/index
            ~/.cargo/registry/cache
            ~/.cargo/git/checkouts
            **/target/
          key: ${{ runner.os }}-bench-${{ matrix.directory }}-${{ matrix.toolchain }}-${{ matrix.flags }}-${{ hashFiles('**/Cargo.lock') }}
          restore-keys: |
            ${{ runner.os }}-bench-${{ matrix.directory }}-${{ matrix.toolchain }}-${{ matrix.flags }}
            ${{ runner.os }}-bench-${{ matrix.directory }}-${{ matrix.toolchain }}

      - name: Build tests
        if: matrix.directory == 'packages/engine'
        run: cargo test --manifest-path ${{ matrix.directory }}/Cargo.toml --no-run ${{ matrix.flags }}

      - name: Setup Python environment
        if: matrix.directory == 'packages/engine'
        working-directory: ${{ matrix.directory }}
        run: |
          lib/execution/src/runner/python/setup.sh python3.7

      - name: Run tests
        run: cargo test --test ${{ matrix.tests }} --manifest-path ${{ matrix.directory }}/Cargo.toml --no-fail-fast ${{ matrix.flags }} -- --test-threads=1

      - name: Upload to DataDog
        if: always()
        run: |
          message=$(find ${{ matrix.directory }}/${{ env.OUTPUT_DIRECTORY }} -name timing.json -exec cat {} + \
                    | sed 's|::|-|g' \
                    | jq '{(.test_path): . | del(.test_path)}' | jq -s add)
          directory="${{ matrix.directory }}"
          tags="crate:${directory##*/},event:${{ github.event_name }},test:${{ matrix.tests }},stage:dev,toolchain:${{ matrix.toolchain }},user:${{ github.actor }}"
          if [[ ${{ github.ref_type }} = branch ]]; then
            tags="$tags,branch:${{ github.ref_name }}"
          fi
          curl -X POST "https://http-intake.logs.datadoghq.com/api/v2/logs" \
            -H "Content-Type: application/json" \
            -H "DD-API-KEY: ${{ secrets.DATADOG_API_KEY }}" \
            -d $(jq -cn \
                    --argjson message "$message" \
                    --arg ddtags "$tags" \
                    '{ message: $message, ddsource: "hash-gh-actions", hostname: "github", service: "actions", ddtags: $ddtags }')

  miri:
    name: miri
    needs: setup
    if: needs.setup.outputs.miri != '[]'
    runs-on: ubuntu-latest
    strategy:
      fail-fast: false
      matrix:
        directory: ${{ fromJSON(needs.setup.outputs.miri) }}
        toolchain: ${{ fromJSON(needs.setup.outputs.toolchains) }}
        flags:
          - --no-default-features
          - --all-features
    env:
      OUTPUT_DIRECTORY: test-results
      RUST_BACKTRACE: 1
    steps:
      - name: Checkout source code
        uses: actions/checkout@v2

      - name: Remove default members
        run: sed '/default-members/d' -i ${{ matrix.directory }}/Cargo.toml

      - name: Enable default features for nng
        run: |
          # Search for `nng` dependencies and replace `nng = { version = "<version>" ... }` with `nng = "<version>"
          sed -E 's/nng = \{ version = "(.*)".*}/nng = "\1"/' \
            -i packages/engine/lib/nano/Cargo.toml \
            -i packages/engine/lib/execution/Cargo.toml

      - name: Install Rust
        id: toolchain
        uses: actions-rs/toolchain@v1
        with:
          profile: minimal
          toolchain: ${{ matrix.toolchain }}
          override: true
          components: miri

      - name: Cache dependencies
        uses: actions/cache@v2
        with:
          path: |
            ~/.cargo/.crates.toml
            ~/.cargo/.crates2.json
            ~/.cargo/bin
            ~/.cargo/registry/index
            ~/.cargo/registry/cache
            ~/.cargo/git/checkouts
            **/target/
          key: ${{ runner.os }}-miri-${{ matrix.directory }}-${{ matrix.toolchain }}-${{ matrix.flags }}-${{ hashFiles('**/Cargo.lock') }}
          restore-keys: |
            ${{ runner.os }}-miri-${{ matrix.directory }}-${{ matrix.toolchain }}-${{ matrix.flags }}
            ${{ runner.os }}-miri-${{ matrix.directory }}-${{ matrix.toolchain }}

      - name: Setup miri
        working-directory: ${{ matrix.directory }}
        run: cargo miri setup

      - name: Run miri
        working-directory: ${{ matrix.directory }}
        run: cargo miri test ${{ matrix.flags }}

  merging-enabled:
    name: merging enabled
    needs: [rustfmt, clippy, test, bench, miri]
    if: always()
    runs-on: ubuntu-latest
    steps:
      - name: check rustfmt
        run: |
          [[ ${{ needs.rustfmt.result }} =~ success|skipped ]]
      - name: check clippy
        run: |
          [[ ${{ needs.clippy.result }} =~ success|skipped ]]
      - name: check test
        run: |
          [[ ${{ needs.test.result }} =~ success|skipped ]]
      - name: check bench
        run: |
          [[ ${{ needs.bench.result }} =~ success|skipped ]]
      - name: check miri
        run: |
          [[ ${{ needs.miri.result }} =~ success|skipped ]]<|MERGE_RESOLUTION|>--- conflicted
+++ resolved
@@ -43,13 +43,8 @@
           # All jobs for all crates will run if any of these paths changes
           always_run_on=(".github" "rust-toolchain.toml" "Cargo.toml" "Cargo.lock")
 
-<<<<<<< HEAD
           # Miri can't run the following crates
           dont_run_miri_for=("packages/engine")
-=======
-          # Ensure that `miri` runs for these crates
-          run_miri_for=("packages/engine/lib/error" "packages/engine/lib/provider")
->>>>>>> fab44818
 
           changed_crates=""
           while read -r file; do
