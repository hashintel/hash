name: Rust

on:
  pull_request:
  push:
    branches:
      - main
      - dev/graph

defaults:
  run:
    shell: bash

concurrency:
  group: ${{ github.head_ref || github.run_id }}
  cancel-in-progress: true

env:
  CARGO_TERM_COLOR: always

jobs:
  setup:
    name: setup
    runs-on: ubuntu-latest
    outputs:
      lint: ${{ steps.crates.outputs.lint }}
      test: ${{ steps.crates.outputs.test }}
      bench: ${{ steps.crates.outputs.bench }}
      publish: ${{ steps.crates.outputs.publish }}
      exclude: ${{ steps.crates.outputs.exclude }}
      samples: ${{ steps.samples.outputs.samples }}
      nightly: ${{ steps.toolchains.outputs.nightly }}
    steps:
      - name: Checkout source code
        uses: actions/checkout@v3
        with:
          fetch-depth: 2

      - name: Setup CI
        uses: ./.github/actions/setup-rust-ci

      - name: Find changed crates
        id: crates
        run: python .github/scripts/rust/setup.py

      - name: Find toolchain
        id: toolchains
        run: |
          nightly=$(cat $(find . -name rust-toolchain.toml) | grep channel | cut -d\" -f2)
          echo "::set-output name=nightly::$nightly"
          echo "use toolchains: $(echo $nightly | jq -r)"

      - name: Determine samples
        id: samples
        run: |
          if [[ ${{ github.event_name }} = pull_request ]]; then
            echo "::set-output name=samples::1"
          else
            echo "::set-output name=samples::10"
          fi

  lint:
    name: lint
    needs: setup
    if: needs.setup.outputs.lint != '[]'
    runs-on: ubuntu-latest
    strategy:
      fail-fast: false
      matrix:
        directory: ${{ fromJSON(needs.setup.outputs.lint) }}
        toolchain:
          - ${{ needs.setup.outputs.nightly }}
        profile:
          - development
        exclude: ${{ fromJSON(needs.setup.outputs.exclude) }}
    steps:
      - name: Checkout source code
        uses: actions/checkout@v3

      - name: Install Rust
        uses: actions-rs/toolchain@v1
        with:
          profile: minimal
          toolchain: ${{ matrix.toolchain }}
          override: true

      - name: Cache Rust dependencies
        uses: Swatinem/rust-cache@v1
        with:
          working-directory: ${{ matrix.directory }}

      - name: Install tools
        shell: bash
        run: |
          cargo install cargo-quickinstall
          cargo quickinstall cargo-make
          cargo quickinstall cargo-hack

      - name: Check formatting
        working-directory: ${{ matrix.directory }}
        run: cargo make format -- --check

      - name: Check clippy
        working-directory: ${{ matrix.directory }}
        run: cargo make clippy -- -D warnings

      - name: Check public documentation
        working-directory: ${{ matrix.directory }}
        run: cargo make rustdoc --check -D warnings

      - name: Check private documentation
        working-directory: ${{ matrix.directory }}
        run: cargo make rustdoc --check -D warnings --document-private-items
<<<<<<< HEAD

      - name: Clear cargo cache
        if: steps.rust-cache.outputs.cache-hit != 'true'
        run: |
          cargo install cargo-cache
          cargo cache --autoclean-expensive
=======
>>>>>>> 239491d5

  test:
    name: test
    needs: setup
    if: needs.setup.outputs.test != '[]'
    runs-on: ubuntu-latest
    strategy:
      fail-fast: false
      matrix:
        directory: ${{ fromJSON(needs.setup.outputs.test) }}
        toolchain:
          - stable
          - ${{ needs.setup.outputs.nightly }}
        profile:
          - development
          - production
        exclude: ${{ fromJSON(needs.setup.outputs.exclude) }}
    env:
      OUTPUT_DIRECTORY: test-results
      RUST_BACKTRACE: 1
    steps:
      - name: Checkout source code
        uses: actions/checkout@v3

      - name: Install Rust
        uses: actions-rs/toolchain@v1
        with:
          profile: minimal
          toolchain: ${{ matrix.toolchain }}
          override: true

      - name: Cache Node dependencies
        uses: actions/cache@v3
        with:
          path: |
            **/node_modules
          key: ${{ hashFiles('**/yarn.lock') }}

      - name: Cache Rust dependencies
        uses: Swatinem/rust-cache@v1
        with:
          working-directory: ${{ matrix.directory }}
          key: ${{ matrix.profile }}

      - name: Install tools
        shell: bash
        run: |
          cargo install cargo-quickinstall
          cargo quickinstall cargo-make
          cargo quickinstall cargo-hack
          cargo quickinstall cargo-nextest

      - name: Install Python
        if: matrix.directory == 'packages/engine'
        uses: actions/setup-python@v2
        with:
          python-version: "3.7"

      - name: Run tests
        working-directory: ${{ matrix.directory }}
        run: cargo make --profile ${{ matrix.profile }} test --no-fail-fast

      - name: Run miri
        if: matrix.toolchain != 'stable'
        working-directory: ${{ matrix.directory }}
        run: cargo make --profile ${{ matrix.profile }} miri --no-fail-fast

      - name: Ensure empty git diff
        run: git --no-pager diff --exit-code --color

      - name: Upload to DataDog
        if: matrix.directory == 'packages/engine' && matrix.profile == 'production'
        run: |
          message=$(find ${{ matrix.directory }}/${{ env.OUTPUT_DIRECTORY }} -name timing.json -exec cat {} + \
                    | sed 's|::|-|g' \
                    | jq '{(.test_path): . | del(.test_path)}' | jq -s add)
          directory="${{ matrix.directory }}"
          tags="crate:${directory##*/},event:${{ github.event_name }},test:${{ matrix.tests }},stage:dev,toolchain:${{ matrix.toolchain }},user:${{ github.actor }}"
          if [[ ${{ github.ref_type }} = branch ]]; then
            tags="$tags,branch:${{ github.ref_name }}"
          fi
          curl -X POST "https://http-intake.logs.datadoghq.com/api/v2/logs" \
            -H "Content-Type: application/json" \
            -H "DD-API-KEY: ${{ secrets.DATADOG_API_KEY }}" \
            -d $(jq -cn \
                    --argjson message "$message" \
                    --arg ddtags "$tags" \
                    '{ message: $message, ddsource: "hash-gh-actions", hostname: "github", service: "actions", ddtags: $ddtags }')

  publish:
    name: publish
    needs: setup
    if: needs.setup.outputs.publish != '[]'
    runs-on: ubuntu-latest
    strategy:
      fail-fast: false
      matrix:
        directory: ${{ fromJSON(needs.setup.outputs.publish) }}
        toolchain:
          - ${{ needs.setup.outputs.nightly }}
    steps:
      - name: Checkout source code
        uses: actions/checkout@v3

      - name: Install Rust
        id: toolchain
        uses: actions-rs/toolchain@v1
        with:
          profile: minimal
          toolchain: ${{ matrix.toolchain }}
          override: true

      - name: Login
        run: |
          [[ -n "${{ secrets.CARGO_REGISTRY_TOKEN }}" ]]
          cargo login "${{ secrets.CARGO_REGISTRY_TOKEN }}"

      - name: Publish (dry run)
        if: github.event_name == 'pull_request'
        working-directory: ${{ matrix.directory }}
        run: cargo publish --all-features --dry-run

      - name: Publish
        if: github.event_name == 'push' && github.ref == 'ref/head/main'
        working-directory: ${{ matrix.directory }}
        run: cargo publish --all-features

  merging-enabled:
    name: merging enabled
    needs: [lint, test, publish]
    if: always()
    runs-on: ubuntu-latest
    steps:
      - name: check lint
        run: |
          [[ ${{ needs.lint.result }} =~ success|skipped ]]
      - name: check test
        run: |
          [[ ${{ needs.test.result }} =~ success|skipped ]]
      - name: check publish
        run: |
          [[ ${{ needs.publish.result }} =~ success|skipped ]]<|MERGE_RESOLUTION|>--- conflicted
+++ resolved
@@ -111,15 +111,6 @@
       - name: Check private documentation
         working-directory: ${{ matrix.directory }}
         run: cargo make rustdoc --check -D warnings --document-private-items
-<<<<<<< HEAD
-
-      - name: Clear cargo cache
-        if: steps.rust-cache.outputs.cache-hit != 'true'
-        run: |
-          cargo install cargo-cache
-          cargo cache --autoclean-expensive
-=======
->>>>>>> 239491d5
 
   test:
     name: test
