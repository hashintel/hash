name: Rust

on:
  pull_request:
  push:
    branches:
      - main

defaults:
  run:
    shell: bash

concurrency:
  group: ${{ github.head_ref || github.run_id }}
  cancel-in-progress: true

env:
  CARGO_TERM_COLOR: always
  CARGO_HACK_FLAGS: --feature-powerset --features build-nng --exclude-features default --ignore-unknown-features --optional-deps clap

jobs:
  setup:
    name: setup
    runs-on: ubuntu-latest
    outputs:
      rustfmt: ${{ steps.crates.outputs.rustfmt }}
      clippy: ${{ steps.crates.outputs.clippy }}
      test: ${{ steps.crates.outputs.test }}
      bench: ${{ steps.crates.outputs.bench }}
      miri: ${{ steps.crates.outputs.miri }}
      doc: ${{ steps.crates.outputs.doc }}
      publish: ${{ steps.crates.outputs.publish }}
      samples: ${{ steps.samples.outputs.samples }}
      nightly: ${{ steps.toolchains.outputs.nightly }}
      exclude: ${{ steps.crates.outputs.exclude }}
    steps:
      - name: Checkout source code
        uses: actions/checkout@v2
        with:
          fetch-depth: 2

      - name: Setup CI
        uses: ./.github/actions/setup-rust-ci

      - name: Find changed crates
        id: crates
        run: python .github/scripts/rust/setup.py

      - name: Find toolchain
        id: toolchains
        run: |
          nightly=$(cat $(find . -name rust-toolchain.toml) | grep channel | cut -d\" -f2)
          echo "::set-output name=nightly::$nightly"
          echo "use toolchains: $(echo $nightly | jq -r)"

      - name: Determine samples
        id: samples
        run: |
          if [[ ${{ github.event_name }} = pull_request ]]; then
            echo "::set-output name=samples::1"
          else
            echo "::set-output name=samples::10"
          fi
  rustfmt:
    name: rustfmt
    needs: setup
    if: needs.setup.outputs.rustfmt != '[]'
    runs-on: ubuntu-latest
    strategy:
      fail-fast: false
      matrix:
        directory: ${{ fromJSON(needs.setup.outputs.rustfmt) }}
        toolchain:
          - ${{ needs.setup.outputs.nightly }}
    steps:
      - name: Checkout source code
        uses: actions/checkout@v2

      - name: Remove default members
        run: sed '/default-members/d' -i ${{ matrix.directory }}/Cargo.toml

      - name: Install Rust
        uses: actions-rs/toolchain@v1
        with:
          profile: minimal
          toolchain: ${{ matrix.toolchain }}
          override: true
          components: rustfmt

      - name: Run rustfmt
        uses: actions-rs/cargo@v1
        with:
          command: fmt
          args: --manifest-path ${{ matrix.directory }}/Cargo.toml -- --check

      - name: Setup PHP
        if: ${{ failure() }}
        uses: shivammathur/setup-php@v2
        with:
          php-version: 7.3
          coverage: none
          tools: cs2pr

      - name: Annotate
        if: ${{ failure() }}
        run: cargo fmt --manifest-path ${{ matrix.directory }}/Cargo.toml -- --emit checkstyle | cs2pr

  clippy:
    name: clippy
    needs: setup
    if: needs.setup.outputs.clippy != '[]'
    runs-on: ubuntu-latest
    strategy:
      fail-fast: false
      matrix:
        directory: ${{ fromJSON(needs.setup.outputs.clippy) }}
        toolchain:
          - stable
          - ${{ needs.setup.outputs.nightly }}
        exclude: ${{ fromJSON(needs.setup.outputs.exclude) }}
    steps:
      - name: Checkout source code
        uses: actions/checkout@v2

      - name: Remove default members
        run: sed '/default-members/d' -i ${{ matrix.directory }}/Cargo.toml

      - name: Install Rust
        id: toolchain
        uses: actions-rs/toolchain@v1
        with:
          profile: minimal
          toolchain: ${{ matrix.toolchain }}
          override: true
          components: clippy

      - name: Install tools
        uses: taiki-e/install-action@cargo-hack

      - name: Cache dependencies
        uses: actions/cache@v2
        with:
          path: |
            ~/.cargo/.crates.toml
            ~/.cargo/.crates2.json
            ~/.cargo/bin
            ~/.cargo/registry/index
            ~/.cargo/registry/cache
            ~/.cargo/git/checkouts
            **/target/
          key: ${{ runner.os }}-clippy-${{ matrix.directory }}-${{ matrix.toolchain }}-${{ hashFiles('**/Cargo.lock') }}
          restore-keys: ${{ runner.os }}-clippy-${{ matrix.directory }}-${{ matrix.toolchain }}

      - name: Run clippy
        working-directory: ${{ matrix.directory }}
        run: cargo hack clippy $CARGO_HACK_FLAGS --no-deps --tests -- -D warnings

  test:
    name: test
    needs: setup
    if: needs.setup.outputs.test != '[]'
    runs-on: ubuntu-latest
    strategy:
      fail-fast: false
      matrix:
        directory: ${{ fromJSON(needs.setup.outputs.test) }}
        toolchain:
          - stable
          - ${{ needs.setup.outputs.nightly }}
        exclude: ${{ fromJSON(needs.setup.outputs.exclude) }}
    env:
      OUTPUT_DIRECTORY: test-results
      RUST_BACKTRACE: 1
    steps:
      - name: Checkout source code
        uses: actions/checkout@v2

      - name: Remove default members
        run: sed '/default-members/d' -i ${{ matrix.directory }}/Cargo.toml

      - name: Install Rust
        id: toolchain
        uses: actions-rs/toolchain@v1
        with:
          profile: minimal
          toolchain: ${{ matrix.toolchain }}
          override: true

      - name: Install tools
        uses: taiki-e/install-action@cargo-hack

      - name: Install Python
        uses: actions/setup-python@v2
        with:
          python-version: "3.7"

      - name: Cache dependencies
        uses: actions/cache@v2
        with:
          path: |
            ~/.cargo/.crates.toml
            ~/.cargo/.crates2.json
            ~/.cargo/bin
            ~/.cargo/registry/index
            ~/.cargo/registry/cache
            ~/.cargo/git/checkouts
            **/target/
          key: ${{ runner.os }}-test-${{ matrix.directory }}-${{ matrix.toolchain }}-${{ hashFiles('**/Cargo.lock') }}
          restore-keys: ${{ runner.os }}-test-${{ matrix.directory }}-${{ matrix.toolchain }}

      - name: Build tests
        if: matrix.directory == 'packages/engine'
        working-directory: ${{ matrix.directory }}
        run: cargo test --no-run --all-features

      - name: Setup Python environment
        if: matrix.directory == 'packages/engine'
        working-directory: ${{ matrix.directory }}
        run: lib/execution/src/runner/python/setup.sh python3.7

      - name: Run tests
        working-directory: ${{ matrix.directory }}
        run: cargo hack test $CARGO_HACK_FLAGS --no-fail-fast

      # Non-empty diff could be a Cargo.lock that wasn't committed.
      - name: Ensure empty git diff
        run: |
          # Restore files modified for CI
          git checkout HEAD -- "${{ matrix.directory }}/Cargo.toml"

          git --no-pager diff --exit-code --color

  bench:
    name: bench
    needs: setup
    if: needs.setup.outputs.bench != '[]'
    runs-on: ubuntu-latest
    strategy:
      fail-fast: false
      matrix:
        directory: ${{ fromJSON(needs.setup.outputs.bench) }}
        toolchain:
          - stable
          - ${{ needs.setup.outputs.nightly }}
<<<<<<< HEAD
        flags:
          - --release
=======
>>>>>>> c7489f25
        exclude: ${{ fromJSON(needs.setup.outputs.exclude) }}
    env:
      OUTPUT_DIRECTORY: test-results
      SAMPLES: ${{ needs.setup.outputs.samples }}
    steps:
      - name: Checkout source code
        uses: actions/checkout@v2

      - name: Remove default members
        run: sed '/default-members/d' -i ${{ matrix.directory }}/Cargo.toml

      - name: Install Rust
        id: toolchain
        uses: actions-rs/toolchain@v1
        with:
          profile: minimal
          toolchain: ${{ matrix.toolchain }}
          override: true

      - name: Install tools
        uses: taiki-e/install-action@cargo-hack

      - name: Install Python
        uses: actions/setup-python@v2
        with:
          python-version: "3.7"

      - name: Cache dependencies
        uses: actions/cache@v2
        with:
          path: |
            ~/.cargo/.crates.toml
            ~/.cargo/.crates2.json
            ~/.cargo/bin
            ~/.cargo/registry/index
            ~/.cargo/registry/cache
            ~/.cargo/git/checkouts
            **/target/
          key: ${{ runner.os }}-bench-${{ matrix.directory }}-${{ matrix.toolchain }}-${{ hashFiles('**/Cargo.lock') }}
          restore-keys: ${{ runner.os }}-bench-${{ matrix.directory }}-${{ matrix.toolchain }}

      - name: Build tests
        if: matrix.directory == 'packages/engine'
        working-directory: ${{ matrix.directory }}
        run: cargo test --no-run --release --all-features

      - name: Setup Python environment
        if: matrix.directory == 'packages/engine'
        working-directory: ${{ matrix.directory }}
        run: lib/execution/src/runner/python/setup.sh python3.7

      - name: Run tests
<<<<<<< HEAD
        run: cargo test --manifest-path ${{ matrix.directory }}/Cargo.toml --no-fail-fast ${{ matrix.flags }} -- --test-threads=1
=======
        working-directory: ${{ matrix.directory }}
        run: cargo hack test $CARGO_HACK_FLAGS --no-fail-fast --release -- --test-threads 1
>>>>>>> c7489f25

      - name: Upload to DataDog
        if: always()
        run: |
          message=$(find ${{ matrix.directory }}/${{ env.OUTPUT_DIRECTORY }} -name timing.json -exec cat {} + \
                    | sed 's|::|-|g' \
                    | jq '{(.test_path): . | del(.test_path)}' | jq -s add)
          directory="${{ matrix.directory }}"
          tags="crate:${directory##*/},event:${{ github.event_name }},test:${{ matrix.tests }},stage:dev,toolchain:${{ matrix.toolchain }},user:${{ github.actor }}"
          if [[ ${{ github.ref_type }} = branch ]]; then
            tags="$tags,branch:${{ github.ref_name }}"
          fi
          curl -X POST "https://http-intake.logs.datadoghq.com/api/v2/logs" \
            -H "Content-Type: application/json" \
            -H "DD-API-KEY: ${{ secrets.DATADOG_API_KEY }}" \
            -d $(jq -cn \
                    --argjson message "$message" \
                    --arg ddtags "$tags" \
                    '{ message: $message, ddsource: "hash-gh-actions", hostname: "github", service: "actions", ddtags: $ddtags }')

  miri:
    name: miri
    needs: setup
    if: needs.setup.outputs.miri != '[]'
    runs-on: ubuntu-latest
    strategy:
      fail-fast: false
      matrix:
        directory: ${{ fromJSON(needs.setup.outputs.miri) }}
        toolchain:
          - ${{ needs.setup.outputs.nightly }}
        exclude: ${{ fromJSON(needs.setup.outputs.exclude) }}
    env:
      OUTPUT_DIRECTORY: test-results
      RUST_BACKTRACE: 1
    steps:
      - name: Checkout source code
        uses: actions/checkout@v2

      - name: Remove default members
        run: sed '/default-members/d' -i ${{ matrix.directory }}/Cargo.toml

      - name: Install Rust
        id: toolchain
        uses: actions-rs/toolchain@v1
        with:
          profile: minimal
          toolchain: ${{ matrix.toolchain }}
          override: true
          components: miri

      - name: Install tools
        uses: taiki-e/install-action@cargo-hack

      - name: Cache dependencies
        uses: actions/cache@v2
        with:
          path: |
            ~/.cargo/.crates.toml
            ~/.cargo/.crates2.json
            ~/.cargo/bin
            ~/.cargo/registry/index
            ~/.cargo/registry/cache
            ~/.cargo/git/checkouts
            **/target/
          key: ${{ runner.os }}-miri-${{ matrix.directory }}-${{ matrix.toolchain }}-${{ hashFiles('**/Cargo.lock') }}
          restore-keys: ${{ runner.os }}-miri-${{ matrix.directory }}-${{ matrix.toolchain }}

      - name: Setup miri
        working-directory: ${{ matrix.directory }}
        run: cargo miri setup

      - name: Run miri
        working-directory: ${{ matrix.directory }}
        run: cargo hack miri test $CARGO_HACK_FLAGS --no-fail-fast

  doc:
    name: doc
    needs: setup
    if: needs.setup.outputs.doc != '[]'
    runs-on: ubuntu-latest
    strategy:
      fail-fast: false
      matrix:
        directory: ${{ fromJSON(needs.setup.outputs.doc) }}
        toolchain:
          - ${{ needs.setup.outputs.nightly }}
    steps:
      - name: Checkout source code
        uses: actions/checkout@v2

      - name: Remove default members
        run: sed '/default-members/d' -i ${{ matrix.directory }}/Cargo.toml

      - name: Install Rust
        id: toolchain
        uses: actions-rs/toolchain@v1
        with:
          profile: minimal
          toolchain: ${{ matrix.toolchain }}
          override: true

      - name: Cache dependencies
        uses: actions/cache@v2
        with:
          path: |
            ~/.cargo/.crates.toml
            ~/.cargo/.crates2.json
            ~/.cargo/bin
            ~/.cargo/registry/index
            ~/.cargo/registry/cache
            ~/.cargo/git/checkouts
            **/target/
          key: ${{ runner.os }}-doc-${{ matrix.directory }}-${{ matrix.toolchain }}-${{ hashFiles('**/Cargo.lock') }}
          restore-keys: ${{ runner.os }}-doc-${{ matrix.directory }}-${{ matrix.toolchain }}

      - name: Check public documentation
        uses: actions-rs/cargo@v1
        with:
          command: rustdoc
          args: --manifest-path ${{ matrix.directory }}/Cargo.toml --all-features -- -Z unstable-options --check -D warnings

      - name: Check private documentation
        uses: actions-rs/cargo@v1
        with:
          command: rustdoc
          args: --manifest-path ${{ matrix.directory }}/Cargo.toml --all-features -- -Z unstable-options --check --document-private-items -D warnings

      - name: Show public coverage
        if: always()
        uses: actions-rs/cargo@v1
        with:
          command: rustdoc
          args: --manifest-path ${{ matrix.directory }}/Cargo.toml --all-features -- -Z unstable-options --show-coverage

      - name: Show private coverage
        if: always()
        uses: actions-rs/cargo@v1
        with:
          command: rustdoc
          args: --manifest-path ${{ matrix.directory }}/Cargo.toml --all-features -- -Z unstable-options --show-coverage --document-private-items

  publish:
    name: publish
    needs: setup
    if: needs.setup.outputs.publish != '[]'
    runs-on: ubuntu-latest
    strategy:
      fail-fast: false
      matrix:
        directory: ${{ fromJSON(needs.setup.outputs.publish) }}
        toolchain:
          - ${{ needs.setup.outputs.nightly }}
    steps:
      - name: Checkout source code
        uses: actions/checkout@v2

      - name: Install Rust
        id: toolchain
        uses: actions-rs/toolchain@v1
        with:
          profile: minimal
          toolchain: ${{ matrix.toolchain }}
          override: true

      - name: Login
        run: |
          [[ -n "${{ secrets.CARGO_REGISTRY_TOKEN }}" ]]
          cargo login "${{ secrets.CARGO_REGISTRY_TOKEN }}"

      - name: Publish (dry run)
        if: github.event_name == 'pull_request'
        working-directory: ${{ matrix.directory }}
        run: cargo publish --all-features --dry-run

      - name: Publish
        if: github.event_name == 'push'
        working-directory: ${{ matrix.directory }}
        run: cargo publish --all-features

  merging-enabled:
    name: merging enabled
    needs: [rustfmt, clippy, test, bench, miri, doc, publish]
    if: always()
    runs-on: ubuntu-latest
    steps:
      - name: check rustfmt
        run: |
          [[ ${{ needs.rustfmt.result }} =~ success|skipped ]]
      - name: check clippy
        run: |
          [[ ${{ needs.clippy.result }} =~ success|skipped ]]
      - name: check test
        run: |
          [[ ${{ needs.test.result }} =~ success|skipped ]]
      - name: check bench
        run: |
          [[ ${{ needs.bench.result }} =~ success|skipped ]]
      - name: check miri
        run: |
          [[ ${{ needs.miri.result }} =~ success|skipped ]]
      - name: check doc
        run: |
          [[ ${{ needs.doc.result }} =~ success|skipped ]]
      - name: check publish
        run: |
          [[ ${{ needs.publish.result }} =~ success|skipped ]]<|MERGE_RESOLUTION|>--- conflicted
+++ resolved
@@ -242,11 +242,6 @@
         toolchain:
           - stable
           - ${{ needs.setup.outputs.nightly }}
-<<<<<<< HEAD
-        flags:
-          - --release
-=======
->>>>>>> c7489f25
         exclude: ${{ fromJSON(needs.setup.outputs.exclude) }}
     env:
       OUTPUT_DIRECTORY: test-results
@@ -299,12 +294,8 @@
         run: lib/execution/src/runner/python/setup.sh python3.7
 
       - name: Run tests
-<<<<<<< HEAD
-        run: cargo test --manifest-path ${{ matrix.directory }}/Cargo.toml --no-fail-fast ${{ matrix.flags }} -- --test-threads=1
-=======
         working-directory: ${{ matrix.directory }}
         run: cargo hack test $CARGO_HACK_FLAGS --no-fail-fast --release -- --test-threads 1
->>>>>>> c7489f25
 
       - name: Upload to DataDog
         if: always()
