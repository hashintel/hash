name: Rust

on:
  pull_request:
  push:
    branches:
      - main
      - dev/**
  merge_group:

defaults:
  run:
    shell: bash

concurrency:
  group: ${{ github.head_ref || github.run_id }}
  cancel-in-progress: true

env:
  CARGO_TERM_COLOR: always

jobs:
  setup:
    name: setup
    runs-on: ubuntu-latest
    outputs:
      lint: ${{ steps.crates.outputs.lint }}
      test: ${{ steps.crates.outputs.test }}
      coverage: ${{ steps.crates.outputs.coverage }}
      docker: ${{ steps.crates.outputs.docker }}
      publish: ${{ steps.crates.outputs.publish }}
      samples: ${{ steps.samples.outputs.samples }}
    steps:
      - name: Checkout source code
        uses: actions/checkout@v3
        with:
          fetch-depth: 2

      - name: Setup CI
        uses: ./.github/actions/setup-rust-ci

      - name: Find changed crates
        id: crates
        run: |
          export GITHUB_OUTPUT_FILE_PATH=$(mktemp)
          python .github/scripts/rust/setup.py
          cat $GITHUB_OUTPUT_FILE_PATH >> $GITHUB_OUTPUT

      - name: Determine samples
        id: samples
        run: |
          if [[ ${{ github.event_name }} = pull_request ]]; then
            echo "samples=1" >> $GITHUB_OUTPUT
          else
            echo "samples=10" >> $GITHUB_OUTPUT
          fi

  lint:
    name: lint
    needs: setup
    if: needs.setup.outputs.lint != '{}'
    runs-on: ubuntu-latest
    strategy:
      fail-fast: false
      matrix: ${{ fromJSON(needs.setup.outputs.lint) }}
    steps:
      - name: Checkout source code
        uses: actions/checkout@v3

      - name: Install Rust toolchain
        uses: ./.github/actions/install-rust-toolchain
        with:
          toolchain: ${{ matrix.toolchain }}

      - name: Install tools
        uses: taiki-e/install-action@v2
        env:
          BINSTALL_LOG_LEVEL: debug
        with:
          tool: cargo-make@0.36.3,cargo-hack@0.5.26

      - name: Cache Rust dependencies
        uses: Swatinem/rust-cache@v2
        with:
          workspaces: ${{ matrix.directory }}

      # To be removed once https://github.com/open-telemetry/opentelemetry-rust/issues/934 is sorted
      - name: Install Protoc
        if: matrix.directory == 'apps/hash-graph'
        uses: arduino/setup-protoc@v1
        with:
          repo-token: ${{ secrets.GITHUB_TOKEN }}

      - name: Check formatting
        working-directory: ${{ matrix.directory }}
        run: cargo +${{ matrix.toolchain }} make format -- --check

      - name: Check clippy
        working-directory: ${{ matrix.directory }}
        if: always()
        run: cargo +${{ matrix.toolchain }} make clippy -- -D warnings

      - name: Check public documentation
        working-directory: ${{ matrix.directory }}
        if: always()
        env:
          RUSTDOCFLAGS: "--check -Z unstable-options -D warnings"
        run: cargo +${{ matrix.toolchain }} make doc

      - name: Check private documentation
        working-directory: ${{ matrix.directory }}
        if: always()
        env:
          RUSTDOCFLAGS: "--check -Z unstable-options -D warnings"
        run: cargo +${{ matrix.toolchain }} make doc --document-private-items

      - name: Ensure empty git diff
        run: git --no-pager diff --exit-code --color

  test:
    name: test
    needs: setup
    if: needs.setup.outputs.test != '{}'
    runs-on: ubuntu-latest
    strategy:
      fail-fast: false
      matrix: ${{ fromJSON(needs.setup.outputs.test) }}
    env:
      OUTPUT_DIRECTORY: test-results
      RUST_BACKTRACE: 1
    steps:
      - name: Checkout source code
        uses: actions/checkout@v3

      - name: Install Rust toolchain
        uses: ./.github/actions/install-rust-toolchain
        with:
          toolchain: ${{ matrix.toolchain }}

      - name: Install tools
        uses: taiki-e/install-action@v2
        env:
          BINSTALL_LOG_LEVEL: debug
        with:
          tool: cargo-make@0.36.3,cargo-hack@0.5.26,cargo-nextest@0.9.37

      - name: Cache Rust dependencies
        uses: Swatinem/rust-cache@v2
        with:
          workspaces: ${{ matrix.directory }}
          key: ${{ matrix.profile }}

      # To be removed once https://github.com/open-telemetry/opentelemetry-rust/issues/934 is sorted
      - name: Install Protoc
        if: matrix.directory == 'apps/hash-graph'
        uses: arduino/setup-protoc@v1
        with:
          repo-token: ${{ secrets.GITHUB_TOKEN }}

      - name: Install Python
        if: matrix.directory == 'apps/engine'
        uses: actions/setup-python@v4
        with:
          python-version: "3.10"

      - name: Run tests
        working-directory: ${{ matrix.directory }}
        run: cargo +${{ matrix.toolchain }} make --profile ${{ matrix.profile }} test --no-fail-fast

      - name: Run miri
        if: ${{ startsWith(matrix.toolchain, 'nightly') }}
        working-directory: ${{ matrix.directory }}
        run: cargo +${{ matrix.toolchain }} make --profile ${{ matrix.profile }} miri --no-fail-fast

      - name: Ensure empty git diff
        run: git --no-pager diff --exit-code --color

      - name: Upload to Datadog
        if: matrix.directory == 'apps/engine' && matrix.profile == 'production'
        run: |
          message=$(find ${{ matrix.directory }}/${{ env.OUTPUT_DIRECTORY }} -name timing.json -exec cat {} + \
                    | sed 's|::|-|g' \
                    | jq '{(.test_path): . | del(.test_path)}' | jq -s add)
          directory="${{ matrix.directory }}"
          tags="crate:${directory##*/},event:${{ github.event_name }},test:${{ matrix.tests }},stage:dev,toolchain:${{ matrix.toolchain }},user:${{ github.actor }}"
          if [[ ${{ github.ref_type }} = branch ]]; then
            tags="$tags,branch:${{ github.ref_name }}"
          fi
          curl -X POST "https://http-intake.logs.datadoghq.com/api/v2/logs" \
            -H "Content-Type: application/json" \
            -H "DD-API-KEY: ${{ secrets.DATADOG_API_KEY }}" \
            -d $(jq -cn \
                    --argjson message "$message" \
                    --arg ddtags "$tags" \
                    '{ message: $message, ddsource: "hash-gh-actions", hostname: "github", service: "actions", ddtags: $ddtags }')

  coverage:
    name: coverage
    needs: setup
    if: needs.setup.outputs.coverage != '{}'
    runs-on: ubuntu-latest
    strategy:
      fail-fast: false
      matrix: ${{ fromJSON(needs.setup.outputs.coverage) }}
    steps:
      - name: Checkout source code
        uses: actions/checkout@v3

      - name: Install Rust
        uses: actions-rs/toolchain@v1
        with:
          profile: minimal
          toolchain: ${{ matrix.toolchain }}
          override: true

      - name: Install tools
        uses: taiki-e/install-action@v2
        env:
          BINSTALL_LOG_LEVEL: debug
        with:
          tool: cargo-make@0.36.3,cargo-nextest@0.9.37,cargo-llvm-cov@0.5.9

      - name: Cache Rust dependencies
        uses: Swatinem/rust-cache@v2
        with:
          workspaces: ${{ matrix.directory }}
          key: ${{ matrix.profile }}

      # To be removed once https://github.com/open-telemetry/opentelemetry-rust/issues/934 is sorted
      - name: Install Protoc
        if: matrix.directory == 'apps/hash-graph'
        uses: arduino/setup-protoc@v1
        with:
          repo-token: ${{ secrets.GITHUB_TOKEN }}

      - name: Run tests
        working-directory: ${{ matrix.directory }}
        run: cargo +${{ matrix.toolchain }} make coverage --lcov --output-path lcov.info

      - uses: codecov/codecov-action@v3
        if: ${{ success() || failure() }}
        name: Upload coverage to https://app.codecov.io/gh/hashintel/hash
        with:
          ## Temporarily disabled until https://github.com/codecov/codecov-action/issues/720 is resolved, and/or we rely
          ## on coverage reports more strictly
          fail_ci_if_error: false
          files: ${{ matrix.directory }}/lcov.info
          flags: ${{ matrix.name }}
          token: ${{ secrets.CODECOV_TOKEN }} ## not required for public repos, can be removed when https://github.com/codecov/codecov-action/issues/837 is resolved

  docker:
    name: docker
    needs: setup
    if: needs.setup.outputs.docker != '{}'
    runs-on: ubuntu-latest
    strategy:
      fail-fast: false
      matrix: ${{ fromJSON(needs.setup.outputs.docker) }}
    defaults:
      run:
        working-directory: ${{ matrix.directory }}
    steps:
      - name: Checkout source code
        uses: actions/checkout@v3

      - name: Install tools
        uses: taiki-e/install-action@v2
        env:
          BINSTALL_LOG_LEVEL: debug
        with:
          tool: cargo-make@0.36.3

      - name: Build Docker container
        run: cargo make --profile ${{ matrix.profile }} build-docker

      - name: Test Docker container
        run: cargo make --profile ${{ matrix.profile }} test-docker

      - name: Ensure empty git diff
        run: git --no-pager diff --exit-code --color

  publish:
    name: publish
    needs: setup
    if: needs.setup.outputs.publish != '{}'
    runs-on: ubuntu-latest
    strategy:
      fail-fast: false
      matrix: ${{ fromJSON(needs.setup.outputs.publish) }}
    steps:
      - name: Checkout source code
        uses: actions/checkout@v3

      - name: Install Rust toolchain
        uses: ./.github/actions/install-rust-toolchain
        with:
          toolchain: ${{ matrix.toolchain }}

      - name: Install tools
<<<<<<< HEAD
        if: ${{ (github.event_name == 'push' && startsWith(github.ref, 'refs/heads/trunk-merge/')) || github.event_name == 'pull_request' }}
        uses: taiki-e/install-action@v2
        env:
          BINSTALL_LOG_LEVEL: debug
        with:
          tool: cargo-make@0.36.3,cargo-hack@0.5.26,cargo-nextest@0.9.37,cargo-semver-checks@0.17.0
=======
        if: ${{ github.event_name == 'pull_request' || github.event_name == 'merge_group' }}
        shell: bash
        run: |
          cargo install cargo-quickinstall
          cargo quickinstall cargo-make --version 0.36.3 || cargo install --version 0.36.3 cargo-make
          cargo quickinstall cargo-hack --version 0.5.26 || cargo install --version 0.5.26 cargo-hack
          cargo quickinstall cargo-nextest --version 0.9.37 || cargo install --version 0.9.37 cargo-nextest
          cargo quickinstall cargo-semver-checks --version 0.17.0 || cargo install --version 0.17.0 cargo-semver-checks
>>>>>>> 2678fe38

      - name: Run lints
        if: ${{ github.event_name == 'pull_request' || github.event_name == 'merge_group' }}
        working-directory: ${{ matrix.directory }}
        run: cargo +${{ matrix.toolchain }} make --profile ${{ matrix.profile }} lint

      - name: Run tests
        if: ${{ github.event_name == 'pull_request' || github.event_name == 'merge_group' }}
        working-directory: ${{ matrix.directory }}
        run: cargo +${{ matrix.toolchain }} make --profile ${{ matrix.profile }} test --no-fail-fast

      - name: Login
        run: |
          [[ -n "${{ secrets.CARGO_REGISTRY_TOKEN }}" ]]
          cargo login "${{ secrets.CARGO_REGISTRY_TOKEN }}"

      - name: SemVer check
        if: ${{ github.event_name == 'pull_request' || github.event_name == 'merge_group' }}
        working-directory: ${{ matrix.directory }}
        run: cargo +${{ matrix.toolchain }} semver-checks check-release

      - name: Publish (dry run)
        if: ${{ github.event_name == 'pull_request' || github.event_name == 'merge_group' }}
        working-directory: ${{ matrix.directory }}
        run: cargo +${{ matrix.toolchain }} publish --all-features --dry-run

      - name: Publish
        if: ${{ github.event_name == 'push' && github.ref == 'refs/heads/main' }}
        working-directory: ${{ matrix.directory }}
        run: cargo +${{ matrix.toolchain }} publish --all-features

  merging-enabled:
    name: Merging enabled
    needs: [setup, lint, test, coverage, docker, publish]
    if: always()
    runs-on: ubuntu-latest
    steps:
      - name: check setup
        run: |
          [[ ${{ needs.setup.result }} = success ]]
      - name: check lint
        run: |
          [[ ${{ needs.lint.result }} =~ success|skipped ]]
      - name: check test
        run: |
          [[ ${{ needs.test.result }} =~ success|skipped ]]
      - name: check coverage
        run: |
          [[ ${{ needs.coverage.result }} =~ success|skipped ]]
      - name: check docker
        run: |
          [[ ${{ needs.docker.result }} =~ success|skipped ]]
      - name: check publish
        run: |
          [[ ${{ needs.publish.result }} =~ success|skipped ]]<|MERGE_RESOLUTION|>--- conflicted
+++ resolved
@@ -297,23 +297,12 @@
           toolchain: ${{ matrix.toolchain }}
 
       - name: Install tools
-<<<<<<< HEAD
-        if: ${{ (github.event_name == 'push' && startsWith(github.ref, 'refs/heads/trunk-merge/')) || github.event_name == 'pull_request' }}
+        if: ${{ github.event_name == 'pull_request' || github.event_name == 'merge_group' }}
         uses: taiki-e/install-action@v2
         env:
           BINSTALL_LOG_LEVEL: debug
         with:
           tool: cargo-make@0.36.3,cargo-hack@0.5.26,cargo-nextest@0.9.37,cargo-semver-checks@0.17.0
-=======
-        if: ${{ github.event_name == 'pull_request' || github.event_name == 'merge_group' }}
-        shell: bash
-        run: |
-          cargo install cargo-quickinstall
-          cargo quickinstall cargo-make --version 0.36.3 || cargo install --version 0.36.3 cargo-make
-          cargo quickinstall cargo-hack --version 0.5.26 || cargo install --version 0.5.26 cargo-hack
-          cargo quickinstall cargo-nextest --version 0.9.37 || cargo install --version 0.9.37 cargo-nextest
-          cargo quickinstall cargo-semver-checks --version 0.17.0 || cargo install --version 0.17.0 cargo-semver-checks
->>>>>>> 2678fe38
 
       - name: Run lints
         if: ${{ github.event_name == 'pull_request' || github.event_name == 'merge_group' }}
