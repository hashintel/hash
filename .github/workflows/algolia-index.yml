--- conflicted
+++ resolved
@@ -14,17 +14,10 @@
 
     steps:
       - uses: actions/checkout@v2
-<<<<<<< HEAD
       - uses: actions/setup-node@v2
         with:
           node-version: '12'
 
       # Runs a single command using the runners shell
       - name: Upload to algolia
-        run: sh scripts/algolia_script.sh
-=======
-
-      # Runs a single command using the runners shell
-      - name: Run a one-line script
-        run: ls
->>>>>>> a75e647c
+        run: sh scripts/algolia_script.sh