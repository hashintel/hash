name: Bench

on:
  pull_request:
  push:
    branches:
      - main

env:
  TURBO_TOKEN: ${{ secrets.TURBO_TOKEN }}
  TURBO_TEAM: hashintel
  TURBO_CACHE: remote:rw

  VAULT_ADDR: ${{ secrets.VAULT_ADDR }}

concurrency:
  group: ${{ github.workflow }}-${{ github.event.pull_request.number || github.ref }}
  cancel-in-progress: true

jobs:
  setup:
    runs-on: ubuntu-24.04
    outputs:
      unit: ${{ steps.packages.outputs.unit }}
      integration: ${{ steps.packages.outputs.integration }}
    steps:
      - name: Checkout source code
        uses: actions/checkout@11bd71901bbe5b1630ceea73d27597364c9af683 # v4.2.2
        with:
          fetch-depth: 2

      - name: Install turbo
        uses: jdx/mise-action@5083fe46898c414b2475087cc79da59e7da859e8 # v2.1.11
        with:
          install_args: node npm:turbo
        env:
          GITHUB_TOKEN: ${{ secrets.GITHUB_TOKEN }}

      - name: Determine changed packages
        id: packages
        run: |
          UNIT_BENCH_QUERY='query { affectedPackages(base: "HEAD^", filter: {has: {field: TASK_NAME, value: "bench:unit"}}) { items { name path } } }'
          INTEGRATION_BENCH_QUERY='query { affectedPackages(base: "HEAD^", filter: {has: {field: TASK_NAME, value: "bench:integration"}}) { items { name path } } }'

          UNIT_BENCH_PACKAGES=$(turbo query "$UNIT_BENCH_QUERY" \
            | jq --compact-output '.data.affectedPackages.items | [(.[] | select(.name != "//"))] | { name: [.[].name], include: . }')
          INTEGRATION_BENCH_PACKAGES=$(turbo query "$INTEGRATION_BENCH_QUERY" \
            | jq --compact-output '.data.affectedPackages.items | [(.[] | select(.name != "//"))] | { name: [.[].name], include: . }')

          echo "unit=$UNIT_BENCH_PACKAGES" | tee -a $GITHUB_OUTPUT
          echo "integration=$INTEGRATION_BENCH_PACKAGES" | tee -a $GITHUB_OUTPUT

  unit-benches:
    name: Unit
    needs: [setup]
    permissions:
      id-token: write
      contents: read
    strategy:
      matrix: ${{ fromJSON(needs.setup.outputs.unit) }}
      fail-fast: false
    if: needs.setup.outputs.unit != '{"name":[],"include":[]}'
    runs-on: ubuntu-24.04
    steps:
      - name: Checkout
        uses: actions/checkout@11bd71901bbe5b1630ceea73d27597364c9af683 # v4.2.2
        with:
          fetch-depth: 2

      - name: Install tools
        uses: ./.github/actions/install-tools
        with:
          token: ${{ secrets.GITHUB_TOKEN }}

      - name: Prune repository
        if: steps.benches.outputs.create-baseline == 'true'
        uses: ./.github/actions/prune-repository
        with:
          scope: |
            ${{ matrix.name }}
            @rust/hash-repo-chores
            @apps/hash-external-services

      - name: Warm up repository
        if: steps.benches.outputs.create-baseline == 'true'
        uses: ./.github/actions/warm-up-repo

      - name: Find bench steps to run
        id: benches
        run: |
          if [[ "${{ github.event_name == 'pull_request' }}" == 'true' ]]; then
            echo "create-baseline=true" | tee -a $GITHUB_OUTPUT
          else
            echo "create-baseline=false" | tee -a $GITHUB_OUTPUT
          fi

          HAS_RUST=$([[ -f "${{ matrix.path }}/Cargo.toml" || ${{ matrix.path }} = "apps/hash-graph" ]] && echo 'true' || echo 'false')
          echo "has-rust=$HAS_RUST" | tee -a $GITHUB_OUTPUT
<<<<<<< HEAD
=======
          if [[ $HAS_RUST = 'true' ]]; then
            if [[ -f "${{ matrix.path }}/rust-toolchain.toml" ]]; then
              RUST_TOOLCHAIN_FILE="${{ matrix.path }}/rust-toolchain.toml"
            else
              RUST_TOOLCHAIN_FILE="rust-toolchain.toml"
            fi
            echo "rust-toolchain=$(yq '.toolchain.channel' $RUST_TOOLCHAIN_FILE)" | tee -a $GITHUB_OUTPUT
          fi

      - name: Install Rust tools
        if: steps.benches.outputs.has-rust == 'true'
        uses: taiki-e/install-action@a50413355c47e4c63a8d72dfaccdf927f53c4c45 # v2.49.14
        with:
          tool: just@1.34.0,critcmp@0.1.8

      - name: Install Protobuf
        if: steps.benches.outputs.has-rust == 'true'
        run: sudo apt install protobuf-compiler
>>>>>>> 0a3204b4

      - name: Checkout base branch
        if: steps.benches.outputs.create-baseline == 'true'
        uses: actions/checkout@11bd71901bbe5b1630ceea73d27597364c9af683 # v4.2.2
        with:
          clean: false
          ref: ${{ github.event.pull_request.base.sha }}

      - name: Cache Rust dependencies
        if: steps.benches.outputs.has-rust == 'true'
        uses: Swatinem/rust-cache@f0deed1e0edfc6a9be95417288c0e1099b1eeec3 # v2.7.7
        with:
          workspaces: ${{ matrix.path }}
          save-if: ${{ !startsWith(github.ref, 'refs/heads/gh-readonly-queue') }}

      - name: Run base benches
        if: steps.benches.outputs.create-baseline == 'true'
        run: turbo run bench:unit --filter "${{ matrix.name }}"

      - name: Checkout head branch
        if: steps.benches.outputs.create-baseline == 'true'
        uses: actions/checkout@11bd71901bbe5b1630ceea73d27597364c9af683 # v4.2.2
        with:
          ref: ${{ github.event.pull_request.head.sha }}

      - name: Install tools
        uses: ./.github/actions/install-tools
        with:
          token: ${{ secrets.GITHUB_TOKEN }}

      - name: Prune repository
        uses: ./.github/actions/prune-repository
        with:
          scope: |
            ${{ matrix.name }}
            @rust/hash-repo-chores
            @apps/hash-external-services

      - name: Warm up repository
        uses: ./.github/actions/warm-up-repo

      - name: Run head benches
        run: turbo run bench:unit --filter "${{ matrix.name }}"

      - name: Analyze benchmarks
        if: steps.benches.outputs.create-baseline == 'true'
        run: |
          TRIMMED_PACKAGE_NAME=$(echo "${{ matrix.name }}" | sed 's|@||g' | sed 's|/|.|g')
          echo "TRIMMED_PACKAGE_NAME=$TRIMMED_PACKAGE_NAME" >> $GITHUB_ENV
          echo '<details><summary><h2>${{ matrix.name }} – Units</h2></summary>' > "/tmp/$TRIMMED_PACKAGE_NAME.md"
          echo >> "/tmp/$TRIMMED_PACKAGE_NAME.md"
          turbo run analyze-benchmarks -- --output "/tmp/benches.md" --artifacts-path "$(pwd)/${{ matrix.path }}/out" --enforce-flame-graph
          cat "/tmp/benches.md" >> "/tmp/$TRIMMED_PACKAGE_NAME.md"
          echo '</details>' >> "/tmp/$TRIMMED_PACKAGE_NAME.md"

      - name: Authenticate Vault
        id: secrets
        uses: hashicorp/vault-action@7709c609789c5e27b757a85817483caadbb5939a # v3.3.0
        with:
          exportToken: true
          url: ${{ env.VAULT_ADDR }}
          method: jwt
          role: dev
          secrets: |
            aws/creds/dev-deploy access_key | AWS_ACCESS_KEY_ID;
            aws/creds/dev-deploy secret_key | AWS_SECRET_ACCESS_KEY;
            aws/creds/dev-deploy security_token | AWS_SESSION_TOKEN;

      - name: Upload benchmark results
        run: turbo run upload-benchmarks --env-mode=loose -- --artifacts-path "$(pwd)/${{ matrix.path }}/out" --enforce-flame-graph

      - name: Upload benchmark summary
        if: steps.benches.outputs.create-baseline == 'true'
        uses: actions/upload-artifact@4cec3d8aa04e39d1a68397de0c4cd6fb9dce8ec1 # v4.6.1
        with:
          name: ${{ env.TRIMMED_PACKAGE_NAME }}_${{ github.job }}
          path: /tmp/${{ env.TRIMMED_PACKAGE_NAME }}.md

  integration-benches:
    name: Integration
    needs: [setup]
    permissions:
      id-token: write
      contents: read
    strategy:
      matrix: ${{ fromJSON(needs.setup.outputs.integration) }}
      fail-fast: false
    if: needs.setup.outputs.integration != '{"name":[],"include":[]}'
    runs-on: ubuntu-24.04
    steps:
      - name: Checkout
        uses: actions/checkout@11bd71901bbe5b1630ceea73d27597364c9af683 # v4.2.2
        with:
          fetch-depth: 2

      - name: Install tools
        uses: ./.github/actions/install-tools
        with:
          token: ${{ secrets.GITHUB_TOKEN }}

      - name: Prune repository
        if: steps.benches.outputs.create-baseline == 'true'
        uses: ./.github/actions/prune-repository
        with:
          scope: |
            ${{ matrix.name }}
            @rust/hash-repo-chores
            @apps/hash-external-services

      - name: Warm up repository
        if: steps.benches.outputs.create-baseline == 'true'
        uses: ./.github/actions/warm-up-repo

      - name: Find bench steps to run
        id: benches
        run: |
          if [[ "${{ github.event_name == 'pull_request' }}" == 'true' ]]; then
            echo "create-baseline=true" | tee -a $GITHUB_OUTPUT
          else
            echo "create-baseline=false" | tee -a $GITHUB_OUTPUT
          fi

          HAS_RUST=$([[ -f "${{ matrix.path }}/Cargo.toml" || ${{ matrix.path }} = "apps/hash-graph" ]] && echo 'true' || echo 'false')
          echo "has-rust=$HAS_RUST" | tee -a $GITHUB_OUTPUT
<<<<<<< HEAD
=======
          if [[ $HAS_RUST = 'true' ]]; then
            if [[ -f "${{ matrix.path }}/rust-toolchain.toml" ]]; then
              RUST_TOOLCHAIN_FILE="${{ matrix.path }}/rust-toolchain.toml"
            else
              RUST_TOOLCHAIN_FILE="rust-toolchain.toml"
            fi
            echo "rust-toolchain=$(yq '.toolchain.channel' $RUST_TOOLCHAIN_FILE)" | tee -a $GITHUB_OUTPUT
          fi

      - name: Install Rust tools
        if: steps.benches.outputs.has-rust == 'true'
        uses: taiki-e/install-action@a50413355c47e4c63a8d72dfaccdf927f53c4c45 # v2.49.14
        with:
          tool: just@1.34.0,critcmp@0.1.8

      - name: Install Protobuf
        if: steps.benches.outputs.has-rust == 'true'
        run: sudo apt install protobuf-compiler
>>>>>>> 0a3204b4

      - name: Checkout base branch
        if: steps.benches.outputs.create-baseline == 'true'
        uses: actions/checkout@11bd71901bbe5b1630ceea73d27597364c9af683 # v4.2.2
        with:
          clean: false
          ref: ${{ github.event.pull_request.base.sha }}

      - name: Cache Rust dependencies
        if: steps.benches.outputs.has-rust == 'true'
        uses: Swatinem/rust-cache@f0deed1e0edfc6a9be95417288c0e1099b1eeec3 # v2.7.7
        with:
          workspaces: ${{ matrix.path }}
          save-if: ${{ !startsWith(github.ref, 'refs/heads/gh-readonly-queue') }}

      - name: Launch external services
        if: steps.benches.outputs.create-baseline == 'true'
        run: |
          turbo codegen --filter '@apps/hash-external-services'

          SERVICES="hydra kratos redis spicedb"

          echo "Running services: $SERVICES"
          yarn workspace @apps/hash-external-services deploy:test up $SERVICES --wait

      - name: Run base benches
        if: steps.benches.outputs.create-baseline == 'true'
        run: turbo run bench:integration --filter "${{ matrix.name }}"

      - name: Tear down external services
        if: steps.benches.outputs.create-baseline == 'true'
        run: yarn workspace @apps/hash-external-services deploy:test down

      - name: Checkout head branch
        if: steps.benches.outputs.create-baseline == 'true'
        uses: actions/checkout@11bd71901bbe5b1630ceea73d27597364c9af683 # v4.2.2
        with:
          clean: false
          ref: ${{ github.event.pull_request.head.sha }}

      - name: Install tools
        uses: ./.github/actions/install-tools
        with:
          token: ${{ secrets.GITHUB_TOKEN }}

      - name: Prune repository
        uses: ./.github/actions/prune-repository
        with:
          scope: |
            ${{ matrix.name }}
            @rust/hash-repo-chores
            @apps/hash-external-services

      - name: Warm up repository
        uses: ./.github/actions/warm-up-repo

      - name: Launch external services
        run: |
          turbo codegen --filter '@apps/hash-external-services'

          SERVICES="hydra kratos redis spicedb"

          echo "Running services: $SERVICES"
          yarn workspace @apps/hash-external-services deploy:test up $SERVICES --wait

      - name: Run head benches
        run: turbo run bench:integration --filter "${{ matrix.name }}"

      - name: Analyze benchmarks
        if: steps.benches.outputs.create-baseline == 'true'
        run: |
          TRIMMED_PACKAGE_NAME=$(echo "${{ matrix.name }}" | sed 's|@||g' | sed 's|/|.|g')
          echo "TRIMMED_PACKAGE_NAME=$TRIMMED_PACKAGE_NAME" >> $GITHUB_ENV
          echo '<details><summary><h2>${{ matrix.name }} – Integrations</h2></summary>' > "/tmp/$TRIMMED_PACKAGE_NAME.md"
          echo >> "/tmp/$TRIMMED_PACKAGE_NAME.md"
          turbo run analyze-benchmarks -- --output "/tmp/benches.md" --artifacts-path "$(pwd)/${{ matrix.path }}/out" --enforce-flame-graph
          cat "/tmp/benches.md" >> "/tmp/$TRIMMED_PACKAGE_NAME.md"
          echo '</details>' >> "/tmp/$TRIMMED_PACKAGE_NAME.md"

      - name: Authenticate Vault
        id: secrets
        if: github.event.pull_request.head.repo.full_name == github.repository
        uses: hashicorp/vault-action@7709c609789c5e27b757a85817483caadbb5939a # v3.3.0
        with:
          exportToken: true
          url: ${{ env.VAULT_ADDR }}
          method: jwt
          role: dev
          secrets: |
            aws/creds/dev-deploy access_key | AWS_ACCESS_KEY_ID;
            aws/creds/dev-deploy secret_key | AWS_SECRET_ACCESS_KEY;
            aws/creds/dev-deploy security_token | AWS_SESSION_TOKEN;

      - name: Upload benchmark results
        if: github.event.pull_request.head.repo.full_name == github.repository
        run: turbo run upload-benchmarks --env-mode=loose -- --artifacts-path "$(pwd)/${{ matrix.path }}/out" --enforce-flame-graph

      - name: Upload benchmark summary
        if: steps.benches.outputs.create-baseline == 'true'
        uses: actions/upload-artifact@4cec3d8aa04e39d1a68397de0c4cd6fb9dce8ec1 # v4.6.1
        with:
          name: ${{ env.TRIMMED_PACKAGE_NAME }}_${{ github.job }}
          path: /tmp/${{ env.TRIMMED_PACKAGE_NAME }}.md

      - name: Show container logs
        if: ${{ success() || failure() }}
        run: yarn workspace @apps/hash-external-services deploy logs --timestamps

  passed:
    name: Benches passed
    needs: [setup, unit-benches, integration-benches]
    if: always()
    runs-on: ubuntu-latest
    permissions:
      pull-requests: write
    steps:
      - name: Check setup script
        run: |
          [[ ${{ needs.setup.result }} = success ]]
      - name: Check unit benches
        run: |
          [[ ${{ needs.unit-benches.result }} =~ success|skipped ]]
      - name: Check integration benches
        run: |
          [[ ${{ needs.integration-benches.result }} =~ success|skipped ]]

      - name: Notify Slack on failure
        uses: rtCamp/action-slack-notify@c33737706dea87cd7784c687dadc9adf1be59990
        if: ${{ failure() && github.event_name == 'merge_group' }}
        env:
          SLACK_LINK_NAMES: true
          SLACK_MESSAGE: "At least one bench job failed for a Pull Request in the Merge Queue failed <@U02NLJY0FGX>" # Notifies T
          SLACK_TITLE: Tests failed
          SLACK_WEBHOOK: ${{ secrets.SLACK_WEBHOOK_URL }}
          SLACK_USERNAME: GitHub
          VAULT_ADDR: ""
          VAULT_TOKEN: ""

      - name: Checkout
        if: github.event_name == 'pull_request' && needs.integration-benches.result == 'success'
        uses: actions/checkout@11bd71901bbe5b1630ceea73d27597364c9af683 # v4.2.2

      - name: Download reports' artifacts
        if: github.event_name == 'pull_request' && needs.integration-benches.result == 'success'
        uses: actions/download-artifact@cc203385981b70ca67e1cc392babf9cc229d5806 # v4.1.9
        with:
          path: downloads

      - name: Create comment
        if: github.event_name == 'pull_request' && needs.integration-benches.result == 'success'
        run: |
          echo "## Benchmark results" > /tmp/summary.md
          cat downloads/*/*.md >> /tmp/summary.md
          cat /tmp/summary.md

      - name: Post comment
        uses: mshick/add-pr-comment@b8f338c590a895d50bcbfa6c5859251edc8952fc # v2.8.2
        if: github.event_name == 'pull_request' && needs.integration-benches.result == 'success' && github.event.pull_request.head.repo.full_name == github.repository
        with:
          message-path: /tmp/summary.md
          message-id: benchmark-results
          refresh-message-position: true<|MERGE_RESOLUTION|>--- conflicted
+++ resolved
@@ -96,27 +96,6 @@
 
           HAS_RUST=$([[ -f "${{ matrix.path }}/Cargo.toml" || ${{ matrix.path }} = "apps/hash-graph" ]] && echo 'true' || echo 'false')
           echo "has-rust=$HAS_RUST" | tee -a $GITHUB_OUTPUT
-<<<<<<< HEAD
-=======
-          if [[ $HAS_RUST = 'true' ]]; then
-            if [[ -f "${{ matrix.path }}/rust-toolchain.toml" ]]; then
-              RUST_TOOLCHAIN_FILE="${{ matrix.path }}/rust-toolchain.toml"
-            else
-              RUST_TOOLCHAIN_FILE="rust-toolchain.toml"
-            fi
-            echo "rust-toolchain=$(yq '.toolchain.channel' $RUST_TOOLCHAIN_FILE)" | tee -a $GITHUB_OUTPUT
-          fi
-
-      - name: Install Rust tools
-        if: steps.benches.outputs.has-rust == 'true'
-        uses: taiki-e/install-action@a50413355c47e4c63a8d72dfaccdf927f53c4c45 # v2.49.14
-        with:
-          tool: just@1.34.0,critcmp@0.1.8
-
-      - name: Install Protobuf
-        if: steps.benches.outputs.has-rust == 'true'
-        run: sudo apt install protobuf-compiler
->>>>>>> 0a3204b4
 
       - name: Checkout base branch
         if: steps.benches.outputs.create-baseline == 'true'
@@ -241,27 +220,6 @@
 
           HAS_RUST=$([[ -f "${{ matrix.path }}/Cargo.toml" || ${{ matrix.path }} = "apps/hash-graph" ]] && echo 'true' || echo 'false')
           echo "has-rust=$HAS_RUST" | tee -a $GITHUB_OUTPUT
-<<<<<<< HEAD
-=======
-          if [[ $HAS_RUST = 'true' ]]; then
-            if [[ -f "${{ matrix.path }}/rust-toolchain.toml" ]]; then
-              RUST_TOOLCHAIN_FILE="${{ matrix.path }}/rust-toolchain.toml"
-            else
-              RUST_TOOLCHAIN_FILE="rust-toolchain.toml"
-            fi
-            echo "rust-toolchain=$(yq '.toolchain.channel' $RUST_TOOLCHAIN_FILE)" | tee -a $GITHUB_OUTPUT
-          fi
-
-      - name: Install Rust tools
-        if: steps.benches.outputs.has-rust == 'true'
-        uses: taiki-e/install-action@a50413355c47e4c63a8d72dfaccdf927f53c4c45 # v2.49.14
-        with:
-          tool: just@1.34.0,critcmp@0.1.8
-
-      - name: Install Protobuf
-        if: steps.benches.outputs.has-rust == 'true'
-        run: sudo apt install protobuf-compiler
->>>>>>> 0a3204b4
 
       - name: Checkout base branch
         if: steps.benches.outputs.create-baseline == 'true'
