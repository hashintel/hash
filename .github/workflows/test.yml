--- conflicted
+++ resolved
@@ -12,10 +12,7 @@
   TURBO_TEAM: hashintel
   TURBO_REMOTE_ONLY: true
   TURBO_SCM_BASE: ${{ github.event.pull_request.base.sha || github.event.merge_group.base_sha || github.event.before }}
-<<<<<<< HEAD
   NEXTEST_PROFILE: ci
-=======
->>>>>>> 5ee75f2d
 
 concurrency:
   group: ${{ github.workflow }}-${{ github.event.pull_request.number || github.ref }}
