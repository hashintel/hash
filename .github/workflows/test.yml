name: Test

on:
  pull_request:
  push:
    branches:
      - main
  merge_group:

env:
  TURBO_TOKEN: ${{ secrets.TURBO_TOKEN }}
  TURBO_TEAM: hashintel
  TURBO_REMOTE_ONLY: true

concurrency:
  group: ${{ github.workflow }}-${{ github.event.pull_request.number || github.ref }}
  cancel-in-progress: true

jobs:
  setup:
    runs-on: ubuntu-22.04
    outputs:
      unit-tests: ${{ steps.packages.outputs.unit-tests }}
      integration-tests: ${{ steps.packages.outputs.integration-tests }}
      system-tests: ${{ steps.packages.outputs.system-tests }}
      dockers: ${{ steps.packages.outputs.dockers }}
      publish: ${{ steps.packages.outputs.publish }}
    steps:
      - name: Checkout source code
        uses: actions/checkout@692973e3d937129bcbf40652eb9f2f61becf3332 # v4.1.7
        with:
          fetch-depth: 2

      - name: Install turbo
        uses: ./.github/actions/install-turbo

      - name: Determine changed packages
        id: packages
        run: |
          UNIT_TEST_FILTER=$(turbo run test:unit --dry-run=json --filter '...[HEAD^]' | jq -e '.packages | contains(["//"])' > /dev/null && echo '' || echo '--filter ...[HEAD^]')
          UNIT_TEST_TASKS=$(sh -c "turbo run test:unit --dry-run=json $UNIT_TEST_FILTER" | jq -c '.tasks[]')
          UNIT_TEST_PACKAGES=$(echo "$UNIT_TEST_TASKS" \
            | jq 'select(.task == "test:unit" and .command != "<NONEXISTENT>")' \
            | jq --compact-output --slurp '{ package: [.[].package] | unique, include: [( .[] | {package: .package, directory: .directory })] | unique }')

          INTEGRATION_TEST_FILTER=$(turbo run test:integration --dry-run=json --filter '...[HEAD^]' | jq -e '.packages | contains(["//"])' > /dev/null && echo '' || echo '--filter ...[HEAD^]')
          INTEGRATION_TEST_TASKS=$(sh -c "turbo run test:integration --dry-run=json $INTEGRATION_TEST_FILTER" | jq -c '.tasks[]')
          INTEGRATION_TEST_PACKAGES=$(echo "$INTEGRATION_TEST_TASKS" \
            | jq 'select(.task == "test:integration" and .command != "<NONEXISTENT>")' \
            | jq --compact-output --slurp '{ package: [.[].package] | unique, include: [( .[] | {package: .package, directory: .directory })] | unique }')

          SYSTEM_TEST_FILTER=$(turbo run test:system --dry-run=json --filter '...[HEAD^]' | jq -e '.packages | contains(["//"])' > /dev/null && echo '' || echo '--filter ...[HEAD^]')
          SYSTEM_TEST_PACKAGES=$(sh -c "turbo run test:system --dry-run=json $SYSTEM_TEST_FILTER" \
            | jq '.tasks[]' \
            | jq 'select(.task == "test:system" and .command != "<NONEXISTENT>")' \
            | jq --compact-output --slurp '{ package: [.[].package] | unique, include: [( .[] | {package: .package, directory: .directory })] | unique }')

          DOCKER_PACKAGES_FILTER=$(turbo run build:docker --dry-run=json --filter '...[HEAD^]' | jq -e '.packages | contains(["//"])' > /dev/null && echo '' || echo '--filter ...[HEAD^]')
          DOCKER_PACKAGES=$(sh -c "turbo run build:docker --dry-run=json $DOCKER_PACKAGES_FILTER" \
            | jq '.tasks[]' \
            | jq 'select(.task == "build:docker" and .command != "<NONEXISTENT>")' \
            | jq --compact-output --slurp '{ package: [.[].package] | unique, include: [( .[] | {package: .package, directory: .directory })] | unique }')

          PUBLISH_PACKAGES=[]
          PUBLISH_INCLUDES=[]
          while IFS= read -r file; do
            if [[ -n "$file" ]]; then
              PACKAGE_NAME=$(yq '.package.name' -p toml -oy "$file")
              if [[ "$PACKAGE_NAME" == "null" ]]; then
                continue
              fi

              if [[ "$(yq '.package.publish' -p toml -oy "$file")" == "false" ]]; then
                continue
              fi

              OLD_VERSION=$(git show HEAD^:"$file" | yq '.package.version' -p toml)
              if [[ "$OLD_VERSION" == "null" ]]; then
                continue
              fi
              NEW_VERSION=$(yq '.package.version' -p toml -oy "$file")
              if [[ "$OLD_VERSION" == "$NEW_VERSION" ]]; then
                continue
              fi

              DIR=$(dirname "$file")

              PUBLISH_PACKAGES=$(echo "$PUBLISH_PACKAGES" | jq -c --arg package "$PACKAGE_NAME" '. += [$package]')
              PUBLISH_INCLUDES=$(echo "$PUBLISH_INCLUDES" | jq -c --arg package "$PACKAGE_NAME" --arg directory "$DIR" '. += [{package: $package, directory: $directory}]')
            fi
          done <<< "$(find . -name 'Cargo.toml' -type f | sed 's|\./||')"
          PUBLISH_PACKAGES=$(jq -c -n --argjson packages "$PUBLISH_PACKAGES" --argjson includes "$PUBLISH_INCLUDES" '{package: $packages, include: $includes}')

          echo "unit-tests=$UNIT_TEST_PACKAGES" | tee -a $GITHUB_OUTPUT
          echo "integration-tests=$INTEGRATION_TEST_PACKAGES" | tee -a $GITHUB_OUTPUT
          echo "system-tests=$SYSTEM_TEST_PACKAGES" | tee -a $GITHUB_OUTPUT
          echo "dockers=$DOCKER_PACKAGES" | tee -a $GITHUB_OUTPUT
          echo "publish=$PUBLISH_PACKAGES" | tee -a $GITHUB_OUTPUT

  unit-tests:
    name: Unit
    needs: [setup]
    strategy:
      matrix: ${{ fromJSON(needs.setup.outputs.unit-tests) }}
      fail-fast: false
    if: needs.setup.outputs.unit-tests != '{"package":[],"include":[]}'
    runs-on: ubuntu-22.04
    steps:
      - name: Checkout
        uses: actions/checkout@692973e3d937129bcbf40652eb9f2f61becf3332 # v4.1.7

      - name: Install turbo
        uses: ./.github/actions/install-turbo

      - name: Find test steps to run
        id: tests
        run: |
          HAS_RUST=$([[ -f "${{ matrix.directory }}/Cargo.toml" || ${{ matrix.directory }} = "apps/hash-graph" ]] && echo 'true' || echo 'false')
          echo "has-rust=$HAS_RUST" | tee -a $GITHUB_OUTPUT
          if [[ $HAS_RUST = 'true' ]]; then
            if [[ -f "${{ matrix.directory }}/rust-toolchain.toml" ]]; then
              RUST_TOOLCHAIN_FILE="${{ matrix.directory }}/rust-toolchain.toml"
            else
              RUST_TOOLCHAIN_FILE="rust-toolchain.toml"
            fi
            echo "rust-toolchain=$(yq '.toolchain.channel' $RUST_TOOLCHAIN_FILE)" | tee -a $GITHUB_OUTPUT
            echo "has-miri=$(yq '.toolchain.components | contains(["miri"])' $RUST_TOOLCHAIN_FILE)" | tee -a $GITHUB_OUTPUT
          fi

      - name: Prune repository
        uses: ./.github/actions/prune-repository
        with:
          scope: ${{ matrix.package }}

      - name: Install Protobuf
        if: always() && steps.tests.outputs.has-rust == 'true'
        run: sudo apt install protobuf-compiler

      - name: Install Rust toolchain
        if: always() && steps.tests.outputs.has-rust == 'true'
        uses: ./.github/actions/install-rust-toolchain
        with:
          toolchain: ${{ steps.tests.outputs.rust-toolchain }}
          working-directory: ${{ matrix.directory }}

      - name: Install Rust tools
        if: always() && steps.tests.outputs.has-rust == 'true'
        uses: taiki-e/install-action@7277a40b4d8760cc11399bd3f8314c3294e270f5 # v2.42.9
        with:
          tool: just@1.13.0,cargo-hack@0.6.28,cargo-nextest@0.9.68,cargo-llvm-cov@0.6.9

      - name: Warm up repository
        uses: ./.github/actions/warm-up-repo

      - name: Cache Rust dependencies
        if: always() && steps.tests.outputs.has-rust == 'true'
        uses: Swatinem/rust-cache@23bce251a8cd2ffc3c1075eaa2367cf899916d84 # v2.7.3
        with:
          workspaces: ${{ matrix.directory }}
          save-if: ${{ !startsWith(github.ref, 'refs/heads/gh-readonly-queue') }}

      - name: Show disk usage
        run: df -h

      - name: Run tests
        continue-on-error: ${{ steps.tests.outputs.allow-failure == 'true' }}
        env:
          TEST_COVERAGE: ${{ github.event_name != 'merge_group' }}
        run: |
          turbo run test:unit --env-mode=loose --filter "${{ matrix.package }}"
          echo "TRIMMED_PACKAGE_NAME=$(echo "${{ matrix.package }}" | sed 's|@||g' | sed 's|/|.|g')" >> $GITHUB_ENV

      - name: Show disk usage
        run: df -h

      - uses: codecov/codecov-action@e28ff129e5465c2c0dcc6f003fc735cb6ae0c673 # v4.5.0
        name: Upload coverage to https://app.codecov.io/gh/hashintel/hash
        with:
          flags: ${{ env.TRIMMED_PACKAGE_NAME }}
          token: ${{ secrets.CODECOV_TOKEN }} ## not required for public repos, can be removed when https://github.com/codecov/codecov-action/issues/837 is resolved

      - name: Run miri
        if: always() && steps.tests.outputs.has-miri == 'true'
        run: |
          turbo run test:miri --filter "${{ matrix.package }}"

  build:
    name: Build
    runs-on: ubuntu-22.04
    needs: [setup]
    strategy:
      matrix: ${{ fromJSON(needs.setup.outputs.dockers) }}
      fail-fast: false
    if: needs.setup.outputs.dockers != '{"package":[],"include":[]}'
    steps:
      - name: Checkout
        uses: actions/checkout@692973e3d937129bcbf40652eb9f2f61becf3332 # v4.1.7

      - name: Build image
        uses: ./.github/actions/build-docker-images
        with:
          repo-token: ${{ secrets.GITHUB_TOKEN }}
          hash-graph: ${{ matrix.package == '@apps/hash-graph' }}
          hash-ai-worker-ts: ${{ matrix.package == '@apps/hash-ai-worker-ts' }}
          hash-integration-worker: ${{ matrix.package == '@apps/hash-integration-worker' }}
          hash-api: ${{ matrix.package == '@apps/hash-api' }}

  integration-tests:
    name: Integration
    needs: [setup]
    strategy:
      matrix: ${{ fromJSON(needs.setup.outputs.integration-tests) }}
      fail-fast: false
    if: needs.setup.outputs.integration-tests != '{"package":[],"include":[]}'
    runs-on: ubuntu-22.04
    steps:
      - name: Checkout
        uses: actions/checkout@692973e3d937129bcbf40652eb9f2f61becf3332 # v4.1.7

      - name: Install turbo
        uses: ./.github/actions/install-turbo

      - name: Prune repository
        uses: ./.github/actions/prune-repository
        with:
          scope: |
            ${{ matrix.package }}
            @apps/hash-external-services

<<<<<<< HEAD
      - name: Find test steps to run
        id: tests
=======
      - name: Install Rust toolchain
        if: always() && steps.tests.outputs.has-rust == 'true'
        uses: ./.github/actions/install-rust-toolchain
        with:
          toolchain: ${{ steps.tests.outputs.rust-toolchain }}
          working-directory: ${{ matrix.directory }}

      - name: Install Rust tools
        if: always() && steps.tests.outputs.has-rust == 'true'
        uses: taiki-e/install-action@7277a40b4d8760cc11399bd3f8314c3294e270f5 # v2.42.9
        with:
          tool: just@1.13.0,cargo-hack@0.6.28,cargo-nextest@0.9.68,cargo-llvm-cov@0.6.9

      - name: Warm up repository
        uses: ./.github/actions/warm-up-repo

      - name: Install Protobuf
        if: always() && steps.tests.outputs.has-rust == 'true'
        run: sudo apt install protobuf-compiler

      - name: Cache Rust dependencies
        if: always() && steps.tests.outputs.has-rust == 'true'
        uses: Swatinem/rust-cache@23bce251a8cd2ffc3c1075eaa2367cf899916d84 # v2.7.3
        with:
          workspaces: ${{ matrix.directory }}
          save-if: ${{ !startsWith(github.ref, 'refs/heads/gh-readonly-queue') }}

      - name: Show disk usage
        run: df -h

      - name: Load Docker images
        uses: ./.github/actions/load-docker-images
        with:
          hash-graph: ${{ steps.tests.outputs.external-service-graph == 'true' }}
          hash-ai-worker-ts: ${{ steps.tests.outputs.external-service-ai-worker-ts == 'true' }}
          hash-integration-worker: ${{ steps.tests.outputs.external-service-worker-integration == 'true' }}
          hash-api: ${{ steps.tests.outputs.external-service-api == 'true' }}

      - name: Show disk usage
        run: df -h

      - name: Launch external services
>>>>>>> 8f8ba1a8
        run: |
          TEST_TASKS=$(turbo run test:integration --env-mode=loose --dry-run=json --filter "${{ matrix.package }}" | jq -c '.tasks[]')
          HAS_BACKGROUND_TASKS=$(turbo run start:test --dry-run json | jq -c '[.tasks[] | select(.command != "<NONEXISTENT>" and .package != "@apps/hash-external-services") | .package] != []' || echo 'false')
          echo "has-background-tasks=$HAS_BACKGROUND_TASKS" | tee -a $GITHUB_OUTPUT

          HAS_RUST=$([[ -f "${{ matrix.directory }}/Cargo.toml" || ${{ matrix.directory }} = "apps/hash-graph" ]] && echo 'true' || echo 'false')
          echo "has-rust=$HAS_RUST" | tee -a $GITHUB_OUTPUT

          if [[ -f "${{ matrix.directory }}/rust-toolchain.toml" ]]; then
            RUST_TOOLCHAIN_FILE="${{ matrix.directory }}/rust-toolchain.toml"
          else
            RUST_TOOLCHAIN_FILE="rust-toolchain.toml"
          fi
          echo "rust-toolchain=$(yq '.toolchain.channel' $RUST_TOOLCHAIN_FILE)" | tee -a $GITHUB_OUTPUT

          if [[ $HAS_RUST = 'true' ]]; then
            echo "has-miri=$(yq '.toolchain.components | contains(["miri"])' $RUST_TOOLCHAIN_FILE)" | tee -a $GITHUB_OUTPUT
          fi

      - name: Create temp files and folders
        run: mkdir -p var/logs

      - name: Install Rust toolchain
        uses: ./.github/actions/install-rust-toolchain
        with:
          toolchain: ${{ steps.tests.outputs.rust-toolchain }}
          working-directory: ${{ matrix.directory }}

      - name: Install Rust tools
<<<<<<< HEAD
        if: steps.tests.outputs.has-rust == 'true'
        uses: taiki-e/install-action@3e71e7135de310b70bc22dccb4d275acde8e055a # v2.42.0
=======
        if: always() && steps.tests.outputs.has-rust == 'true'
        uses: taiki-e/install-action@7277a40b4d8760cc11399bd3f8314c3294e270f5 # v2.42.9
>>>>>>> 8f8ba1a8
        with:
          tool: just@1.13.0,cargo-hack@0.6.28,cargo-nextest@0.9.68,cargo-llvm-cov@0.6.9

      - name: Warm up repository
        uses: ./.github/actions/warm-up-repo

      - name: Install Protobuf
        run: sudo apt install protobuf-compiler

      - name: Install playwright
        if: matrix.package == '@tests/hash-playwright'
        uses: nick-fields/retry@7152eba30c6575329ac0576536151aca5a72780e # v3.0.0
        with:
          max_attempts: 3
          timeout_minutes: 10
          shell: bash
          command: npx playwright install --with-deps chromium

      - name: Cache Rust dependencies
        if: steps.tests.outputs.has-rust == 'true'
        uses: Swatinem/rust-cache@23bce251a8cd2ffc3c1075eaa2367cf899916d84 # v2.7.3
        with:
          workspaces: ${{ matrix.directory }}
          save-if: ${{ !startsWith(github.ref, 'refs/heads/gh-readonly-queue') }}

      - name: Show disk usage
        run: df -h

      - name: Launch external services
        run: |
          touch .env.local

          echo 'OPENAI_API_KEY=dummy' >> .env.local
          echo 'ANTHROPIC_API_KEY=dummy' >> .env.local
          echo 'HASH_TEMPORAL_WORKER_AI_AWS_ACCESS_KEY_ID=dummy' >> .env.local
          echo 'HASH_TEMPORAL_WORKER_AI_AWS_SECRET_ACCESS_KEY=dummy' >> .env.local

          echo 'HASH_GRAPH_PG_DATABASE=graph' >> .env.local

          cp .env.local .env.test.local
          yarn external-services:test up hydra kratos redis spicedb temporal-ui --wait

      - name: Show disk usage
        run: df -h

      - name: Start background tasks
        id: background-tasks
        if: steps.tests.outputs.has-background-tasks == 'true'
        run: |
          # Optimistically compile background tasks. Ideally, we also `build` them but this includes
          # `@apps/plugin-browser` which needs `build:test` instead. We cannot filter it out because
          # except when running PlayWright tests, the plugin-browser is already pruned out so the
          # command would fail.
          turbo run compile --env-mode=loose
          mkdir -p logs
          turbo run start:test --env-mode=loose --log-order stream >var/logs/background-task.log 2>&1 &
          PID=$!
          echo "pid=$PID" | tee -a $GITHUB_OUTPUT

          # Not strictly needed to run the healthchecks here as they are also run in the integration
          # tests but it this way we can fail the job early if the background tasks are not healthy.
          # Also, the recorded time for the different steps is more accurate.
          turbo run start:test:healthcheck --env-mode=loose

      - name: Run tests
        continue-on-error: ${{ steps.tests.outputs.allow-failure == 'true' }}
        run: |
          turbo run test:integration --env-mode=loose --filter "${{ matrix.package }}"
          echo "TRIMMED_PACKAGE_NAME=$(echo "${{ matrix.package }}" | sed 's|@||g' | sed 's|/|.|g')" >> $GITHUB_ENV

      - name: Show disk usage
        run: df -h

      - uses: codecov/codecov-action@e28ff129e5465c2c0dcc6f003fc735cb6ae0c673 # v4.5.0
        name: Upload coverage to https://app.codecov.io/gh/hashintel/hash
        with:
          flags: ${{ env.TRIMMED_PACKAGE_NAME }}
          token: ${{ secrets.CODECOV_TOKEN }} ## not required for public repos, can be removed when https://github.com/codecov/codecov-action/issues/837 is resolved

      - name: Show container logs
        if: ${{ success() || failure() }}
        run: yarn workspace @apps/hash-external-services deploy logs --timestamps

      - name: Show background tasks logs
        if: always() && steps.tests.outputs.has-background-tasks == 'true'
        run: |
          kill -15 ${{ steps.background-tasks.outputs.pid }} || true
          cat var/logs/background-task.log

      - name: Upload artifact playwright-report
        if: matrix.package == '@tests/hash-playwright' && success() || failure()
        uses: actions/upload-artifact@0b2256b8c012f0828dc542b3febcab082c67f72b # v4.3.4
        with:
          name: ${{ env.TRIMMED_PACKAGE_NAME }}-report
          path: tests/hash-playwright/playwright-report

      - name: Upload logs
        uses: actions/upload-artifact@0b2256b8c012f0828dc542b3febcab082c67f72b # v4.3.4
        if: success() || failure()
        with:
          name: ${{ env.TRIMMED_PACKAGE_NAME }}-logs
          path: |
            var/api
            var/logs

  publish:
    name: Publish
    needs: [setup]
    strategy:
      fail-fast: false
      matrix: ${{ fromJSON(needs.setup.outputs.publish) }}
    if: needs.setup.outputs.publish != '{"package":[],"include":[]}'
    runs-on: ubuntu-22.04
    steps:
      - name: Checkout source code
        uses: actions/checkout@692973e3d937129bcbf40652eb9f2f61becf3332 # v4.1.7

      - name: Find publish jobs to run
        id: publish
        run: |
          HAS_RUST=$([[ -f "${{ matrix.directory }}/Cargo.toml" || ${{ matrix.directory }} = "apps/hash-graph" ]] && echo 'true' || echo 'false')
          echo "has-rust=$HAS_RUST" | tee -a $GITHUB_OUTPUT
          if [[ $HAS_RUST = 'true' ]]; then
            if [[ -f "${{ matrix.directory }}/rust-toolchain.toml" ]]; then
              RUST_TOOLCHAIN_FILE="${{ matrix.directory }}/rust-toolchain.toml"
            else
              RUST_TOOLCHAIN_FILE="rust-toolchain.toml"
            fi
            echo "rust-toolchain=$(yq '.toolchain.channel' $RUST_TOOLCHAIN_FILE)" | tee -a $GITHUB_OUTPUT
          fi

      - name: Install Rust toolchain
        if: always() && steps.publish.outputs.has-rust == 'true'
        uses: ./.github/actions/install-rust-toolchain
        with:
          toolchain: ${{ steps.publish.outputs.rust-toolchain }}
          working-directory: ${{ matrix.directory }}

      - name: Login
        run: |
          [[ -n "${{ secrets.CARGO_REGISTRY_TOKEN }}" ]]
          cargo login "${{ secrets.CARGO_REGISTRY_TOKEN }}"

      - name: Publish (dry run)
        if: always() && steps.publish.outputs.has-rust == 'true' && github.event_name == 'pull_request' || github.event_name == 'merge_group'
        working-directory: ${{ matrix.directory }}
        run: cargo publish --all-features --dry-run --no-verify

      - name: Publish
        if: always() && steps.publish.outputs.has-rust == 'true' && github.event_name == 'push' && github.ref == 'refs/heads/main'
        working-directory: ${{ matrix.directory }}
        run: cargo publish --all-features --no-verify

  passed:
    name: Tests passed
    needs: [setup, unit-tests, build, integration-tests, publish]
    if: always()
    runs-on: ubuntu-latest
    steps:
      - name: Check setup script
        run: |
          [[ ${{ needs.setup.result }} = success ]]
      - name: Check unit tests
        run: |
          [[ ${{ needs.unit-tests.result }} =~ success|skipped ]]
      - name: Check builds
        run: |
          [[ ${{ needs.build.result }} =~ success|skipped ]]
      - name: Check integration tests
        run: |
          [[ ${{ needs.integration-tests.result }} =~ success|skipped ]]
      - name: Check publish results
        run: |
          [[ ${{ needs.publish.result }} =~ success|skipped ]]

      - name: Notify Slack on failure
        uses: rtCamp/action-slack-notify@4c6d89edb6a46b698c3c9c6fd890946d510d0b7b
        if: ${{ failure() && github.event_name == 'merge_group' }}
        env:
          SLACK_LINK_NAMES: true
          SLACK_MESSAGE: "At least one test job failed for a Pull Request in the Merge Queue failed <@U0143NL4GMP> <@U02NLJY0FGX>" # Notifies C & T
          SLACK_TITLE: Tests failed
          SLACK_WEBHOOK: ${{ secrets.SLACK_WEBHOOK_URL }}
          SLACK_USERNAME: GitHub
          VAULT_ADDR: ""
          VAULT_TOKEN: ""<|MERGE_RESOLUTION|>--- conflicted
+++ resolved
@@ -227,53 +227,8 @@
             ${{ matrix.package }}
             @apps/hash-external-services
 
-<<<<<<< HEAD
       - name: Find test steps to run
         id: tests
-=======
-      - name: Install Rust toolchain
-        if: always() && steps.tests.outputs.has-rust == 'true'
-        uses: ./.github/actions/install-rust-toolchain
-        with:
-          toolchain: ${{ steps.tests.outputs.rust-toolchain }}
-          working-directory: ${{ matrix.directory }}
-
-      - name: Install Rust tools
-        if: always() && steps.tests.outputs.has-rust == 'true'
-        uses: taiki-e/install-action@7277a40b4d8760cc11399bd3f8314c3294e270f5 # v2.42.9
-        with:
-          tool: just@1.13.0,cargo-hack@0.6.28,cargo-nextest@0.9.68,cargo-llvm-cov@0.6.9
-
-      - name: Warm up repository
-        uses: ./.github/actions/warm-up-repo
-
-      - name: Install Protobuf
-        if: always() && steps.tests.outputs.has-rust == 'true'
-        run: sudo apt install protobuf-compiler
-
-      - name: Cache Rust dependencies
-        if: always() && steps.tests.outputs.has-rust == 'true'
-        uses: Swatinem/rust-cache@23bce251a8cd2ffc3c1075eaa2367cf899916d84 # v2.7.3
-        with:
-          workspaces: ${{ matrix.directory }}
-          save-if: ${{ !startsWith(github.ref, 'refs/heads/gh-readonly-queue') }}
-
-      - name: Show disk usage
-        run: df -h
-
-      - name: Load Docker images
-        uses: ./.github/actions/load-docker-images
-        with:
-          hash-graph: ${{ steps.tests.outputs.external-service-graph == 'true' }}
-          hash-ai-worker-ts: ${{ steps.tests.outputs.external-service-ai-worker-ts == 'true' }}
-          hash-integration-worker: ${{ steps.tests.outputs.external-service-worker-integration == 'true' }}
-          hash-api: ${{ steps.tests.outputs.external-service-api == 'true' }}
-
-      - name: Show disk usage
-        run: df -h
-
-      - name: Launch external services
->>>>>>> 8f8ba1a8
         run: |
           TEST_TASKS=$(turbo run test:integration --env-mode=loose --dry-run=json --filter "${{ matrix.package }}" | jq -c '.tasks[]')
           HAS_BACKGROUND_TASKS=$(turbo run start:test --dry-run json | jq -c '[.tasks[] | select(.command != "<NONEXISTENT>" and .package != "@apps/hash-external-services") | .package] != []' || echo 'false')
@@ -303,13 +258,8 @@
           working-directory: ${{ matrix.directory }}
 
       - name: Install Rust tools
-<<<<<<< HEAD
         if: steps.tests.outputs.has-rust == 'true'
-        uses: taiki-e/install-action@3e71e7135de310b70bc22dccb4d275acde8e055a # v2.42.0
-=======
-        if: always() && steps.tests.outputs.has-rust == 'true'
         uses: taiki-e/install-action@7277a40b4d8760cc11399bd3f8314c3294e270f5 # v2.42.9
->>>>>>> 8f8ba1a8
         with:
           tool: just@1.13.0,cargo-hack@0.6.28,cargo-nextest@0.9.68,cargo-llvm-cov@0.6.9
 
