"""
Setup script for the Rust GitHub Actions.

The output of this will be used as arguments for the GitHub Actions matrix.

see: https://docs.github.com/en/actions/using-jobs/using-a-matrix-for-your-jobs
"""

import re
import json
import itertools
import os
import toml

from fnmatch import fnmatch
from pathlib import Path
from pygit2 import Repository, Commit

CWD = Path.cwd()

# All jobs for all crates will run if any of these paths change
ALWAYS_RUN_PATTERNS = [".github/**"]

# Toolchains used for the specified crates in addition to the toolchain which is defined in
# rust-toolchain.toml
TOOLCHAINS = {
<<<<<<< HEAD
    "packages/libs/error-stack": ["1.63", "beta-2022-09-25"],
    "packages/libs/deer": ["beta-2022-10-29"]
=======
    "packages/libs/error-stack": ["1.63", "1.65"],
    "packages/libs/deer": ["1.63"]
>>>>>>> 593ee6e0
}

# Try and publish these crates when their version is changed in Cargo.toml
PUBLISH_PATTERNS = ["packages/libs/error-stack**"]
# deer is disabled for now because we don't want to publish it just yet
# "packages/libs/deer**"

# Build a docker container for these crates
DOCKER_PATTERNS = ["packages/graph/hash_graph"]

# Build a coverage report for these crates
COVERAGE_PATTERNS = ["packages/graph/**", "packages/libs/**"]


def generate_diffs():
    """
    Generates a diff between `HEAD^` and `HEAD`
    """

    repository = Repository(CWD)
    head = repository.head.peel(Commit)
    return repository.diff(head.parents[0], head, context_lines=0)


def find_local_crates():
    """
    Returns all available crates in the workspace.

    If a crate is in a sub-crate of another crate, only the super-crate will be returned because
    `cargo-make` will run the sub-crate automatically.
    :return: a list of crate paths
    """
    all_crates = [path.relative_to(CWD).parent for path in CWD.rglob("Cargo.toml")]
    checked_crates = []
    for crate in all_crates:
        if not any(path in crate.parents for path in all_crates):
            checked_crates.append(crate)
    return checked_crates


def filter_parent_crates(crates):
    checked_crates = []
    for crate in crates:
        if not any(path in crate.parents for path in crates):
            checked_crates.append(crate)
    return checked_crates


def filter_for_changed_crates(diffs, crates):
    """
    Returns a list of paths to crates which have changed files

    If a file was changed, which matches `ALWAYS_RUN_PATTERNS`, all crates will be returned
    :param diffs: a list `Diff`s returned from git
    :param crates: a list of paths to crates
    :return: a list of crate paths
    """
    # Check if any changed file matches `ALWAYS_RUN_PATTERNS`
    if any(
        fnmatch(diff.delta.new_file.path, pattern)
        for diff in diffs
        for pattern in ALWAYS_RUN_PATTERNS
    ):
        return crates

    # Get the unique crate paths which have changed files
    return list(
        {
            crate
            for crate in crates
            for diff in diffs
            if fnmatch(diff.delta.new_file.path, f"{crate}/**")
        }
    )


def filter_crates_by_changed_version(diffs, crates):
    """
    Returns the crates whose version has changed
    :param diffs: a list of `Diff`s returned from git
    :param crates: a list of paths to crates
    :return: a list of crate paths
    """

    def crate_version_changed(crate, diff):
        if crate / "Cargo.toml" != Path(diff.delta.new_file.path):
            return False

        for hunk in diff.hunks:
            for line in hunk.lines:
                for content in line.content.splitlines():
                    if re.fullmatch('version\\s*=\\s*".*"', content):
                        return True
        return False

    return [
        crate
        for diff in diffs
        for crate in crates
        if crate_version_changed(crate, diff)
    ]


def filter_for_publishable_crates(crates):
    """
    Returns the crates which are allowed to be published
    :param crates: a list of paths to crates
    :return: a list of crate paths which are allowed to be published
    """
    return [
        crate
        for crate in crates
        for pattern in PUBLISH_PATTERNS
        if fnmatch(crate, pattern)
    ]


def filter_for_coverage_crates(crates):
    """
    Returns the crates for which a coverage report will be created
    :param crates: a list of paths to crates
    :return: a list of crate paths which are allowed to be published
    """
    return [
        crate
        for crate in crates
        for pattern in COVERAGE_PATTERNS
        if fnmatch(crate, pattern)
    ]


def filter_for_docker_crates(crates):
    """
    Returns the crates for which docker containers are built
    :param crates: a list of paths to crates
    :return: a list of crate paths for which docker containers are built
    """
    return [
        crate
        for crate in crates
        for pattern in DOCKER_PATTERNS
        if fnmatch(crate, pattern)
    ]


def output_matrix(name, github_output_file, crates, **kwargs):
    """
    Outputs the job matrix for the given crates
    :param name: The name where the list of crates will be stored to be read by GitHub Actions
    :param crates: a list of paths to crates
    """

    available_toolchains = set()
    for crate in crates:
        with open(
            crate / "rust-toolchain.toml", "r", encoding="UTF-8"
        ) as toolchain_toml:
            available_toolchains.add(
                toml.loads(toolchain_toml.read())["toolchain"]["channel"]
            )
        for pattern, additional_toolchains in TOOLCHAINS.items():
            for additional_toolchain in additional_toolchains:
                available_toolchains.add(additional_toolchain)

    used_toolchain_combinations = []
    for crate in crates:
        toolchains = []
        with open(
            crate / "rust-toolchain.toml", "r", encoding="UTF-8"
        ) as toolchain_toml:
            toolchains.append(toml.loads(toolchain_toml.read())["toolchain"]["channel"])

        # We only run the default toolchain on coverage/lint/publish (rust-toolchain.toml)
        if name not in ("coverage", "lint", "publish"):
            for pattern, additional_toolchains in TOOLCHAINS.items():
                if fnmatch(crate, pattern):
                    toolchains += additional_toolchains
        used_toolchain_combinations.append(
            itertools.product([crate], toolchains, repeat=1)
        )

    available_toolchain_combinations = itertools.product(crates, available_toolchains)
    excluded_toolchain_combinations = set(available_toolchain_combinations).difference(
        *used_toolchain_combinations
    )

    matrix = dict(
        name=[crate.name.replace("_", "-") for crate in crates],
        toolchain=list(available_toolchains),
        **kwargs,
        exclude=[
            dict(name=elem[0].name.replace("_", "-"), toolchain=elem[1])
            for elem in excluded_toolchain_combinations
        ],
        include=[
            dict(name=crate.name.replace("_", "-"), directory=str(crate))
            for crate in crates
        ],
    )
            
    if len(matrix["name"]) == 0:
        matrix = {}

    github_output_file.write(f"{name}={json.dumps(matrix)}\n")
    print(f"Job matrix for {name}: {json.dumps(matrix, indent=4)}")


def main():
    diffs = generate_diffs()
    available_crates = find_local_crates()
    changed_crates = filter_for_changed_crates(diffs, available_crates)
    changed_parent_crates = filter_parent_crates(changed_crates)
    coverage_crates = filter_for_coverage_crates(changed_parent_crates)
    changed_docker_crates = filter_for_docker_crates(changed_parent_crates)

    github_output_file = open(os.environ["GITHUB_OUTPUT_FILE_PATH"], "w")

    output_matrix("lint", github_output_file, changed_parent_crates)
    output_matrix("test", github_output_file, changed_parent_crates, profile=["development", "production"])
    output_matrix("coverage", github_output_file, coverage_crates)
    output_matrix("docker", github_output_file, changed_docker_crates, profile=["production"])
    output_matrix(
        "publish",
        github_output_file,
        filter_crates_by_changed_version(
            diffs, filter_for_publishable_crates(changed_crates)
        ),
        profile=["release"],
    )

    github_output_file.close()


if __name__ == "__main__":
    main()<|MERGE_RESOLUTION|>--- conflicted
+++ resolved
@@ -24,13 +24,8 @@
 # Toolchains used for the specified crates in addition to the toolchain which is defined in
 # rust-toolchain.toml
 TOOLCHAINS = {
-<<<<<<< HEAD
-    "packages/libs/error-stack": ["1.63", "beta-2022-09-25"],
-    "packages/libs/deer": ["beta-2022-10-29"]
-=======
     "packages/libs/error-stack": ["1.63", "1.65"],
-    "packages/libs/deer": ["1.63"]
->>>>>>> 593ee6e0
+    "packages/libs/deer": ["1.65"]
 }
 
 # Try and publish these crates when their version is changed in Cargo.toml
