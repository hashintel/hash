--- conflicted
+++ resolved
@@ -29,15 +29,12 @@
 
 # Try and publish these crates when their version is changed in Cargo.toml
 PUBLISH_PATTERNS = ["packages/libs/error-stack**"]
-<<<<<<< HEAD
 # deer is disabled for now because we don't want to publish it just yet
 # "packages/libs/deer**"
-=======
 
 # Build a docker container for these crates
 DOCKER_PATTERNS = ["packages/graph/hash_graph"]
 
->>>>>>> 10067d10
 
 def generate_diffs():
     """
