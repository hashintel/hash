error: unexpected end of macro invocation
  --> tests/ui/missing_args.rs:19:13
   |
19 |     let _ = report!();
   |             ^^^^^^^^^ missing tokens in macro arguments
   |
note: while trying to match meta-variable `$err:expr`
  --> src/macros.rs
   |
   |     ($err:expr $(,)?) => {{ $crate::IntoReport::into_report($err) }};
   |      ^^^^^^^^^

error: unexpected end of macro invocation
  --> tests/ui/missing_args.rs:25:5
   |
25 |     bail!()
   |     ^^^^^^^ missing tokens in macro arguments
   |
note: while trying to match meta-variable `$err:expr`
<<<<<<< HEAD
  --> src/macros.rs
   |
   |     ($err:expr) => {{
   |      ^^^^^^^^^
=======
   --> src/macros.rs
    |
    |     ($err:expr $(,)?) => {{
    |      ^^^^^^^^^
>>>>>>> 4fef9028

error: unexpected end of macro invocation
  --> tests/ui/missing_args.rs:29:13
   |
29 |     let _ = ensure!();
   |             ^^^^^^^^^ missing tokens in macro arguments
   |
note: while trying to match meta-variable `$cond:expr`
  --> src/macros.rs
   |
   |     ($cond:expr, $err:expr $(,)?) => {{
   |      ^^^^^^^^^^

error: unexpected end of macro invocation
  --> tests/ui/missing_args.rs:35:25
   |
35 |     let _ = ensure!(true);
   |                         ^ missing tokens in macro arguments
   |
note: while trying to match `,`
  --> src/macros.rs
   |
   |     ($cond:expr, $err:expr $(,)?) => {{
   |                ^<|MERGE_RESOLUTION|>--- conflicted
+++ resolved
@@ -17,17 +17,10 @@
    |     ^^^^^^^ missing tokens in macro arguments
    |
 note: while trying to match meta-variable `$err:expr`
-<<<<<<< HEAD
-  --> src/macros.rs
-   |
-   |     ($err:expr) => {{
-   |      ^^^^^^^^^
-=======
    --> src/macros.rs
     |
     |     ($err:expr $(,)?) => {{
     |      ^^^^^^^^^
->>>>>>> 4fef9028
 
 error: unexpected end of macro invocation
   --> tests/ui/missing_args.rs:29:13
