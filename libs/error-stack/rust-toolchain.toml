--- conflicted
+++ resolved
@@ -1,9 +1,4 @@
 [toolchain]
 # Please also update the badges in `README.md`s (`error-stack` and `error-stack-macros`), and `src/lib.rs`
-<<<<<<< HEAD
 channel = "nightly-2023-03-27"
-components = ['rust-src', 'miri', 'clippy', 'rustfmt']
-=======
-channel = "nightly-2023-03-20"
-components = ['rustfmt', 'clippy', 'miri', 'rust-src']
->>>>>>> b15df519
+components = ['rustfmt', 'clippy', 'miri', 'rust-src']