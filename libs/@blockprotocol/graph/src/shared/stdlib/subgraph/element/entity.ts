--- conflicted
+++ resolved
@@ -1,18 +1,11 @@
-<<<<<<< HEAD
-import { Entity, EntityId, EntityRevisionId } from "../../../types/entity.js";
-import { Subgraph } from "../../../types/subgraph.js";
-import { isEntityVertex, Vertices } from "../../../types/subgraph/vertices.js";
-import { TimeInterval } from "../../../types/temporal-versioning.js";
-=======
 import type {
   Entity,
   EntityId,
   EntityRevisionId,
 } from "../../../types/entity.js";
-import type { Subgraph } from "../../../types/subgraph.js";
+import type { Subgraph, Vertices } from "../../../types/subgraph.js";
 import { isEntityVertex } from "../../../types/subgraph/vertices.js";
 import type { TimeInterval } from "../../../types/temporal-versioning.js";
->>>>>>> c610f7d5
 import { mustBeDefined, typedEntries, typedValues } from "../../../util.js";
 import {
   intervalContainsTimestamp,
