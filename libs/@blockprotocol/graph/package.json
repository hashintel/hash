{
  "name": "@blockprotocol/graph",
  "version": "0.4.0-canary.0",
  "private": true,
  "description": "Implementation of the Block Protocol Graph service specification for blocks and embedding applications",
  "keywords": [
    "blockprotocol",
    "blocks",
    "graph"
  ],
  "homepage": "https://blockprotocol.org",
  "bugs": {
    "url": "https://github.com/blockprotocol/blockprotocol/issues"
  },
  "repository": {
    "type": "git",
    "url": "git@github.com:blockprotocol/blockprotocol.git",
    "directory": "libs/@blockprotocol/graph"
  },
  "license": "MIT",
  "author": {
    "name": "HASH",
    "url": "https://hash.ai"
  },
  "type": "module",
  "exports": {
    ".": "./dist/main.js",
    "./codegen": "./dist/codegen.js",
    "./custom-element": "./dist/custom-element.js",
    "./graph-module-json": "./dist/graph-module-json.js",
    "./internal": "./dist/internal.js",
    "./react": "./dist/react.js",
    "./stdlib": "./dist/stdlib.js"
  },
  "types": "./dist/main.d.ts",
  "typesVersions": {
    "*": {
      ".": [
        "./dist/main.d.ts"
      ],
      "codegen": [
        "./dist/codegen.d.ts"
      ],
      "custom-element": [
        "./dist/custom-element.d.ts"
      ],
      "graph-module-json": [
        "./dist/graph-module-json.d.ts"
      ],
      "internal": [
        "./dist/internal.d.ts"
      ],
      "react": [
        "./dist/react.d.ts"
      ],
      "stdlib": [
        "./dist/stdlib.d.ts"
      ]
    }
  },
  "scripts": {
    "build": "rimraf dist && tsc --build tsconfig.build.json",
    "fix:eslint": "eslint --fix .",
    "lint:eslint": "eslint --report-unused-disable-directives .",
    "lint:tsc": "tsc --noEmit"
  },
  "dependencies": {
    "@blockprotocol/core": "patch:@blockprotocol/core@npm%3A0.1.3#~/.yarn/patches/@blockprotocol-core-npm-0.1.3-7c4f062e15.patch",
    "@blockprotocol/type-system": "0.1.2-canary.0",
    "ajv": "8.17.1",
    "ajv-formats": "3.0.1",
    "json-schema-to-typescript": "15.0.4",
    "lit": "2.8.0",
    "lodash.isequal": "4.5.0",
    "typescript": "5.7.3"
  },
  "devDependencies": {
    "@apidevtools/json-schema-ref-parser": "11.7.3",
    "@local/eslint": "0.0.0-private",
    "@local/tsconfig": "0.0.0-private",
    "@types/lodash.isequal": "4.5.8",
<<<<<<< HEAD
    "@types/node": "22.10.10",
    "@types/react": "19.0.8",
=======
    "@types/node": "22.12.0",
    "@types/react": "19.0.1",
>>>>>>> 827a1a4d
    "eslint": "9.17.0",
    "rimraf": "6.0.1",
    "typescript": "5.7.3"
  },
  "peerDependencies": {
    "react": "^19.0.0"
  }
}<|MERGE_RESOLUTION|>--- conflicted
+++ resolved
@@ -79,13 +79,8 @@
     "@local/eslint": "0.0.0-private",
     "@local/tsconfig": "0.0.0-private",
     "@types/lodash.isequal": "4.5.8",
-<<<<<<< HEAD
-    "@types/node": "22.10.10",
+    "@types/node": "22.12.0",
     "@types/react": "19.0.8",
-=======
-    "@types/node": "22.12.0",
-    "@types/react": "19.0.1",
->>>>>>> 827a1a4d
     "eslint": "9.17.0",
     "rimraf": "6.0.1",
     "typescript": "5.7.3"
