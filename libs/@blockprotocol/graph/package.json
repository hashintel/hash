--- conflicted
+++ resolved
@@ -75,17 +75,13 @@
     "typescript": "5.5.3"
   },
   "devDependencies": {
-    "@local/eslint-config": "0.0.0-private",
+    "@local/eslint": "0.0.0-private",
     "@local/tsconfig": "0.0.0-private",
     "@types/lodash.isequal": "4.5.8",
     "@types/node": "20.12.3",
     "@types/react": "18.2.68",
-<<<<<<< HEAD
-    "eslint": "^8.57.0"
-=======
     "eslint": "8.57.0",
     "rimraf": "6.0.1"
->>>>>>> 2e13a29c
   },
   "peerDependencies": {
     "react": "^18.0.0"
