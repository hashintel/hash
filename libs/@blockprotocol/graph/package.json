--- conflicted
+++ resolved
@@ -80,13 +80,8 @@
     "@local/tsconfig": "0.0.0-private",
     "@types/lodash.isequal": "4.5.8",
     "@types/node": "22.12.0",
-<<<<<<< HEAD
-    "@types/react": "19.0.1",
+    "@types/react": "19.0.8",
     "eslint": "9.19.0",
-=======
-    "@types/react": "19.0.8",
-    "eslint": "9.17.0",
->>>>>>> 57823861
     "rimraf": "6.0.1",
     "typescript": "5.7.3"
   },
