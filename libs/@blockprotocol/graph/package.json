{
  "name": "@blockprotocol/graph",
  "version": "0.4.0-canary.0",
  "private": true,
  "description": "Implementation of the Block Protocol Graph service specification for blocks and embedding applications",
  "keywords": [
    "blockprotocol",
    "blocks",
    "graph"
  ],
  "homepage": "https://blockprotocol.org",
  "bugs": {
    "url": "https://github.com/blockprotocol/blockprotocol/issues"
  },
  "repository": {
    "type": "git",
    "url": "git@github.com:blockprotocol/blockprotocol.git",
    "directory": "libs/@blockprotocol/graph"
  },
  "license": "MIT",
  "author": {
    "name": "HASH",
    "url": "https://hash.ai"
  },
  "type": "module",
  "exports": {
    ".": "./dist/main.js",
    "./codegen": "./dist/codegen.js",
    "./custom-element": "./dist/custom-element.js",
    "./graph-module-json": "./dist/graph-module-json.js",
    "./internal": "./dist/internal.js",
    "./react": "./dist/react.js",
    "./stdlib": "./dist/stdlib.js"
  },
  "types": "./dist/main.d.ts",
  "typesVersions": {
    "*": {
      ".": [
        "./dist/main.d.ts"
      ],
      "codegen": [
        "./dist/codegen.d.ts"
      ],
      "custom-element": [
        "./dist/custom-element.d.ts"
      ],
      "graph-module-json": [
        "./dist/graph-module-json.d.ts"
      ],
      "internal": [
        "./dist/internal.d.ts"
      ],
      "react": [
        "./dist/react.d.ts"
      ],
      "stdlib": [
        "./dist/stdlib.d.ts"
      ]
    }
  },
  "scripts": {
    "build": "rimraf dist && tsc --build tsconfig.build.json",
    "fix:eslint": "eslint --fix .",
    "lint:eslint": "eslint --report-unused-disable-directives .",
    "lint:tsc": "tsc --noEmit"
  },
  "dependencies": {
    "@blockprotocol/core": "patch:@blockprotocol/core@npm%3A0.1.3#~/.yarn/patches/@blockprotocol-core-npm-0.1.3-7c4f062e15.patch",
    "@blockprotocol/type-system": "0.1.2-canary.0",
    "ajv": "8.17.1",
    "ajv-formats": "3.0.1",
    "json-schema-to-typescript": "15.0.3",
    "lit": "2.8.0",
    "lodash.isequal": "4.5.0",
    "typescript": "5.7.2"
  },
  "devDependencies": {
    "@apidevtools/json-schema-ref-parser": "11.7.3",
    "@local/eslint": "0.0.0-private",
    "@local/tsconfig": "0.0.0-private",
    "@types/lodash.isequal": "4.5.8",
    "@types/node": "22.10.2",
    "@types/react": "19.0.1",
    "eslint": "9.17.0",
    "rimraf": "6.0.1",
    "typescript": "5.7.2"
  },
  "peerDependencies": {
<<<<<<< HEAD
    "react": "^19.0.0"
  },
  "engines": {
    "node": ">= v20"
=======
    "react": "^18.0.0"
>>>>>>> 455572d7
  }
}<|MERGE_RESOLUTION|>--- conflicted
+++ resolved
@@ -86,13 +86,6 @@
     "typescript": "5.7.2"
   },
   "peerDependencies": {
-<<<<<<< HEAD
     "react": "^19.0.0"
-  },
-  "engines": {
-    "node": ">= v20"
-=======
-    "react": "^18.0.0"
->>>>>>> 455572d7
   }
 }