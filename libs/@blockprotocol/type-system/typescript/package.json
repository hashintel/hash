{
  "name": "@blockprotocol/type-system",
  "version": "0.1.2-canary.0",
  "private": true,
  "description": "Definitions of types within the Block Protocol Type System",
  "homepage": "https://blockprotocol.org",
  "repository": {
    "type": "git",
    "url": "git@github.com:hashintel/hash.git",
    "directory": "libs/@blockprotocol/type-system/typescript"
  },
  "license": "MIT",
  "author": {
    "name": "HASH",
    "url": "https://hash.ai"
  },
  "sideEffects": false,
  "type": "module",
  "exports": {
    ".": {
      "types": "./dist/cjs/main.d.ts",
      "node": "./dist/node/main.cjs",
      "import": "./dist/es/main.js",
      "default": "./dist/cjs/main.cjs"
    },
    "./slim": {
      "types": "./dist/cjs-slim/main-slim.d.ts",
      "node": "./dist/node/main.cjs",
      "import": "./dist/es-slim/main-slim.js",
      "default": "./dist/cjs-slim/main-slim.cjs"
    },
    "./package.json": "./package.json"
  },
  "main": "./dist/umd/main.js",
  "module": "./dist/es/main.js",
  "types": "./dist/umd/main.d.ts",
  "typesVersions": {
    "*": {
      "*": [
        "./dist/cjs-slim/main.d.ts"
      ],
      "slim": [
        "./dist/cjs-slim/main-slim.d.ts"
      ]
    }
  },
  "files": [
    "dist"
  ],
  "scripts": {
    "build": "rollup -c --bundleConfigAsCjs",
    "clean": "rimraf ./dist/",
    "compressed-size": "yarn build && find dist -iname '*.js' -exec npx terser@latest --compress --mangle --output {} -- {} \\;",
    "fix:eslint": "eslint --fix .",
    "lint:eslint": "eslint --report-unused-disable-directives .",
    "lint:tsc": "tsc --noEmit",
    "prepublishOnly": "yarn build:wasm && yarn test && yarn build:bundle",
<<<<<<< HEAD
    "test": "node --experimental-vm-modules $(yarn bin jest)"
=======
    "test:unit": "vitest --run"
>>>>>>> a69d5e50
  },
  "dependencies": {
    "@blockprotocol/type-system-rs": "0.0.0-private"
  },
  "devDependencies": {
    "@local/eslint-config": "0.0.0-private",
    "@local/tsconfig": "0.0.0-private",
    "@rollup/plugin-node-resolve": "15.2.3",
    "@rollup/plugin-typescript": "11.1.6",
    "@rollup/plugin-wasm": "6.0.1",
    "@types/node": "18.15.13",
    "@types/react": "18.0.26",
    "@vitest/coverage-istanbul": "1.4.0",
    "eslint": "8.57.0",
    "react": "18.2.0",
    "rollup": "4.12.0",
    "tslib": "2.4.1",
    "typescript": "5.1.6",
    "vite-plugin-wasm-pack": "0.1.12",
    "vitest": "1.4.0"
  }
}<|MERGE_RESOLUTION|>--- conflicted
+++ resolved
@@ -55,11 +55,7 @@
     "lint:eslint": "eslint --report-unused-disable-directives .",
     "lint:tsc": "tsc --noEmit",
     "prepublishOnly": "yarn build:wasm && yarn test && yarn build:bundle",
-<<<<<<< HEAD
-    "test": "node --experimental-vm-modules $(yarn bin jest)"
-=======
     "test:unit": "vitest --run"
->>>>>>> a69d5e50
   },
   "dependencies": {
     "@blockprotocol/type-system-rs": "0.0.0-private"
