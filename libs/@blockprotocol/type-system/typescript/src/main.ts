--- conflicted
+++ resolved
@@ -2,13 +2,8 @@
 
 import { setWasmInit } from "./common.js";
 
-<<<<<<< HEAD
-export { TypeSystemInitializer } from "./common.js";
+export { atLeastOne, TypeSystemInitializer } from "./common.js";
 export * from "./native.js";
-=======
-export { atLeastOne, TypeSystemInitializer } from "./common";
-export * from "./native";
->>>>>>> e0bd7882
 export * from "@blockprotocol/type-system-rs";
 
 setWasmInit(() => (typeof wasm === "function" ? wasm() : wasm));