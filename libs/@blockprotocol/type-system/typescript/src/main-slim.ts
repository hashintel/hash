--- conflicted
+++ resolved
@@ -1,8 +1,3 @@
-<<<<<<< HEAD
-export { TypeSystemInitializer } from "./common.js";
+export { atLeastOne, TypeSystemInitializer } from "./common.js";
 export * from "./native.js";
-=======
-export { atLeastOne, TypeSystemInitializer } from "./common";
-export * from "./native";
->>>>>>> 5b881332
 export * from "@blockprotocol/type-system-rs";