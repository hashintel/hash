{
  "name": "@blockprotocol/type-system-rs",
  "version": "0.0.0-private",
  "private": true,
  "license": "MIT OR Apache-2.0",
  "type": "module",
  "exports": {
    ".": "./pkg/type-system.js",
    "./wasm": "./pkg/type-system_bg.wasm"
  },
  "typesVersions": {
    "*": {
      "*": [
        "./pkg/type-system.d.ts"
      ],
      "wasm": [
        "./pkg/type-system_bg.wasm.d.ts"
      ]
    }
  },
  "scripts": {
<<<<<<< HEAD
    "build:wasm": "mise exec --env prod cargo:wasm-pack -- wasm-pack build --target web --out-name type-system --scope blockprotocol --release . && rm pkg/package.json",
=======
    "build:wasm": "wasm-pack build --target web --out-name type-system --scope blockprotocol --release . && rm pkg/package.json",
    "doc:dependency-diagram": "cargo run -p hash-repo-chores -- dependency-diagram --output docs/dependency-diagram.mmd --root type-system --root-deps-and-dependents --link-mode non-roots --include-dev-deps --include-build-deps --logging-console-level info",
>>>>>>> 98b17032
    "fix:clippy": "just clippy --fix",
    "lint:clippy": "just clippy && just clippy --target wasm32-unknown-unknown",
    "lint:tsc": "tsc --noEmit",
    "test:unit": "cargo hack nextest run --feature-powerset --all-targets && cargo test --all-features --doc"
  },
  "dependencies": {
    "@rust/error-stack": "0.5.0",
    "@rust/hash-codec": "0.0.0-private"
  },
  "devDependencies": {
    "@local/tsconfig": "0.0.0-private",
    "@rust/hash-graph-test-data": "0.0.0-private",
    "typescript": "5.7.3"
  }
}<|MERGE_RESOLUTION|>--- conflicted
+++ resolved
@@ -19,12 +19,8 @@
     }
   },
   "scripts": {
-<<<<<<< HEAD
     "build:wasm": "mise exec --env prod cargo:wasm-pack -- wasm-pack build --target web --out-name type-system --scope blockprotocol --release . && rm pkg/package.json",
-=======
-    "build:wasm": "wasm-pack build --target web --out-name type-system --scope blockprotocol --release . && rm pkg/package.json",
     "doc:dependency-diagram": "cargo run -p hash-repo-chores -- dependency-diagram --output docs/dependency-diagram.mmd --root type-system --root-deps-and-dependents --link-mode non-roots --include-dev-deps --include-build-deps --logging-console-level info",
->>>>>>> 98b17032
     "fix:clippy": "just clippy --fix",
     "lint:clippy": "just clippy && just clippy --target wasm32-unknown-unknown",
     "lint:tsc": "tsc --noEmit",
