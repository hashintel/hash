--- conflicted
+++ resolved
@@ -34,16 +34,11 @@
 itertools = { workspace = true, features = ["use_alloc"] }
 
 # Private third-party dependencies
-<<<<<<< HEAD
-regex     = { workspace = true, features = ["std"] }
-serde     = { workspace = true, features = ["derive", "rc"] }
-=======
 derive_more = { workspace = true, features = ["display", "error", "from"] }
-regex = { workspace = true, features = ["std"] }
-serde = { workspace = true, features = ["derive", "rc"] }
->>>>>>> 50319368
-thiserror = { workspace = true }
-tsify     = { workspace = true, features = ["json"] }
+regex       = { workspace = true, features = ["std"] }
+serde       = { workspace = true, features = ["derive", "rc"] }
+thiserror   = { workspace = true }
+tsify       = { workspace = true, features = ["json"] }
 
 [dev-dependencies]
 hash-graph-test-data = { workspace = true }
