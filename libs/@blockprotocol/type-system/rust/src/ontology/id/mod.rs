//! URL types for the Block Protocol Type System.
//!
//! This module defines structured URL types used throughout the Block Protocol Type System for
//! uniquely identifying types within the ecosystem. It provides:
//!
//! - [`BaseUrl`]: Foundation of type identity representing a base location without versioning
//! - [`VersionedUrl`]: Complete type identifier combining a base URL with version information
//! - [`OntologyTypeVersion`]: Strongly-typed wrapper for version numbers
//! - [`OntologyTypeRecordId`]: Structured representation of an ontology type identifier
//!
//! These types enforce format validation and provide integration with serialization frameworks
//! and database systems (when appropriate feature flags are enabled).
//!
//! # Examples
//!
//! ```
//! use std::str::FromStr;
//!
//! use type_system::ontology::{BaseUrl, VersionedUrl};
//!
//! // Create a base URL
//! let base = BaseUrl::new("https://example.com/types/data-type/text/".to_owned())
//!     .expect("should create a valid BaseUrl");
//!
//! // Parse a versioned URL
//! let versioned = VersionedUrl::from_str("https://example.com/types/data-type/text/v/1")
//!     .expect("should parse a valid VersionedUrl");
//! assert_eq!(
//!     versioned.to_string(),
//!     "https://example.com/types/data-type/text/v/1"
//! );
//! ```

#[cfg(feature = "postgres")]
use core::error::Error;
use core::{fmt, num::IntErrorKind, str::FromStr};

#[cfg(feature = "postgres")]
use bytes::BytesMut;
pub use error::{ParseBaseUrlError, ParseVersionedUrlError};
#[cfg(feature = "postgres")]
use postgres_types::{FromSql, IsNull, ToSql, Type};
use serde::{Deserialize, Deserializer, Serialize, Serializer, de};
use url::Url;
#[cfg(feature = "utoipa")]
use utoipa::{ToSchema, openapi};
use uuid::Uuid;

mod error;
// #[cfg(target_arch = "wasm32")]
// mod wasm;

/// A base URL representing the unversioned part of an ontology type identifier.
///
/// Base URLs serve as the foundation for type identification in the Block Protocol Type System.
/// Each valid [`BaseUrl`] must:
///
/// - Be a syntactically valid URL
/// - End with a trailing slash character ('/')
/// - Not exceed 2048 characters in length
/// - Be usable as a base URL (cannot be a relative URL)
///
/// # Examples
///
/// ```
/// use type_system::ontology::BaseUrl;
///
/// let base_url = BaseUrl::new("https://example.com/types/data-type/text/".to_owned())
///     .expect("should create a valid BaseUrl");
/// assert_eq!(
///     base_url.as_str(),
///     "https://example.com/types/data-type/text/"
/// );
/// ```
///
/// # Errors
///
/// - [`TooLong`] if the URL exceeds 2048 characters
/// - [`MissingTrailingSlash`] if the URL doesn't end with '/'
/// - [`UrlParseError`] if the URL is not a valid URL
/// - [`CannotBeABase`] if the URL cannot be used as a base URL
///
/// [`TooLong`]: ParseBaseUrlError::TooLong
/// [`MissingTrailingSlash`]: ParseBaseUrlError::MissingTrailingSlash
/// [`UrlParseError`]: ParseBaseUrlError::UrlParseError
/// [`CannotBeABase`]: ParseBaseUrlError::CannotBeABase
#[derive(Clone, PartialEq, Eq, Ord, PartialOrd, Hash)]
#[cfg_attr(feature = "codegen", derive(specta::Type))]
#[cfg_attr(feature = "postgres", derive(ToSql), postgres(transparent))]
pub struct BaseUrl(String);

impl fmt::Debug for BaseUrl {
    fn fmt(&self, fmt: &mut fmt::Formatter<'_>) -> fmt::Result {
        fmt::Debug::fmt(&self.0, fmt)
    }
}

impl fmt::Display for BaseUrl {
    fn fmt(&self, fmt: &mut fmt::Formatter<'_>) -> fmt::Result {
        fmt::Display::fmt(&self.0, fmt)
    }
}

impl From<BaseUrl> for String {
    fn from(base_url: BaseUrl) -> Self {
        base_url.0
    }
}

impl BaseUrl {
    /// Creates a new [`BaseUrl`] from a given URL string
    ///
    /// # Errors
    ///
    /// Returns a [`ParseBaseUrlError`] if the given URL string is invalid:
    ///
    /// - [`TooLong`] if the URL exceeds 2048 characters
    /// - [`MissingTrailingSlash`] if the URL doesn't end with '/'
    /// - [`UrlParseError`] if the URL is not syntactically valid
    /// - [`CannotBeABase`] if the URL cannot be used as a base URL
    ///
    /// [`TooLong`]: ParseBaseUrlError::TooLong
    /// [`MissingTrailingSlash`]: ParseBaseUrlError::MissingTrailingSlash
    /// [`UrlParseError`]: ParseBaseUrlError::UrlParseError
    /// [`CannotBeABase`]: ParseBaseUrlError::CannotBeABase
    pub fn new(url: String) -> Result<Self, ParseBaseUrlError> {
        Self::validate_str(&url)?;

        Ok(Self(url))
    }

    fn validate_str(url: &str) -> Result<(), ParseBaseUrlError> {
        if url.len() > 2048 {
            return Err(ParseBaseUrlError::TooLong);
        }
        if !url.ends_with('/') {
            return Err(ParseBaseUrlError::MissingTrailingSlash);
        }
        // Parse the URL, propagating specific error information
        let parsed_url =
            Url::parse(url).map_err(|err| ParseBaseUrlError::UrlParseError(err.to_string()))?;

        // Check if the URL can be used as a base URL
        if parsed_url.cannot_be_a_base() {
            Err(ParseBaseUrlError::CannotBeABase)
        } else {
            Ok(())
        }
    }

    /// Converts this [`BaseUrl`] to a standard [`Url`] instance.
    ///
    /// This method parses the underlying string into a full [`Url`] object that can be used
    /// with HTTP libraries and other URL operations. Since the URL was validated during
    /// construction, this conversion is guaranteed to succeed.
    #[must_use]
    #[expect(
        clippy::missing_panics_doc,
        reason = "The URL is validated on creation"
    )]
    pub fn to_url(&self) -> Url {
        Url::parse(&self.0).expect("invalid Base URL")
    }

    /// Returns a string slice of the underlying URL.
    ///
    /// This method provides direct access to the base URL string without allocating
    /// a new String. The returned string is guaranteed to be a valid URL ending with
    /// a trailing slash.
    #[must_use]
    pub const fn as_str(&self) -> &str {
        self.0.as_str()
    }
}

impl Serialize for BaseUrl {
    fn serialize<S>(&self, serializer: S) -> Result<S::Ok, S::Error>
    where
        S: Serializer,
    {
        self.to_string().serialize(serializer)
    }
}

impl<'de> Deserialize<'de> for BaseUrl {
    fn deserialize<D>(deserializer: D) -> Result<Self, D::Error>
    where
        D: Deserializer<'de>,
    {
        Self::new(String::deserialize(deserializer)?).map_err(de::Error::custom)
    }
}

#[cfg(feature = "utoipa")]
impl ToSchema<'_> for BaseUrl {
    fn schema() -> (&'static str, openapi::RefOr<openapi::Schema>) {
        (
            "BaseUrl",
            openapi::schema::ObjectBuilder::new()
                .schema_type(openapi::SchemaType::String)
                .format(Some(openapi::SchemaFormat::KnownFormat(
                    openapi::KnownFormat::Uri,
                )))
                .into(),
        )
    }
}

#[cfg(feature = "postgres")]
impl<'a> FromSql<'a> for BaseUrl {
    fn from_sql(ty: &Type, raw: &'a [u8]) -> Result<Self, Box<dyn Error + Sync + Send>> {
        Ok(Self::new(String::from_sql(ty, raw)?)?)
    }

    fn accepts(ty: &Type) -> bool {
        <String as FromSql>::accepts(ty)
    }
}

/// A strongly-typed wrapper for ontology type version numbers.
///
/// [`OntologyTypeVersion`] represents the version number component of a [`VersionedUrl`].
/// It ensures that version numbers are always valid unsigned integers and provides
/// type safety throughout the system.
///
/// # Examples
///
/// ```
/// use type_system::ontology::id::OntologyTypeVersion;
///
/// let version = OntologyTypeVersion::new(1);
/// assert_eq!(version.inner(), 1);
/// ```
<<<<<<< HEAD
#[derive(Debug, Clone, Copy, Hash, PartialEq, Eq, PartialOrd, Ord)]
#[cfg_attr(target_arch = "wasm32", derive(tsify_next::Tsify))]
#[cfg_attr(feature = "utoipa", derive(utoipa::ToSchema), schema(value_type = String))]
#[repr(transparent)]
pub struct OntologyTypeVersion(
    // We aim to replace the simple `u32` with a more complex type in the future.
    // For now, we use `u32` to represent the version number. but we export it as an
    // `Opaque` type to ensure that it is not used directly in TypeScript.
    #[cfg_attr(
        target_arch = "wasm32",
        tsify(type = "Opaque<\"OntologyTypeVersion\">")
    )]
    u32,
);
=======
#[derive(Debug, Clone, Copy, Hash, PartialEq, Eq, PartialOrd, Ord, Serialize, Deserialize)]
#[cfg_attr(feature = "codegen", derive(specta::Type))]
#[cfg_attr(feature = "utoipa", derive(utoipa::ToSchema))]
#[repr(transparent)]
pub struct OntologyTypeVersion(u32);
>>>>>>> 6eb5548b

impl Serialize for OntologyTypeVersion {
    fn serialize<S>(&self, serializer: S) -> Result<S::Ok, S::Error>
    where
        S: Serializer,
    {
        self.0.to_string().serialize(serializer)
    }
}

impl<'de> Deserialize<'de> for OntologyTypeVersion {
    fn deserialize<D>(deserializer: D) -> Result<Self, D::Error>
    where
        D: Deserializer<'de>,
    {
        <&str>::deserialize(deserializer)?
            .parse()
            .map(Self::new)
            .map_err(de::Error::custom)
    }
}

impl OntologyTypeVersion {
    /// Creates a new version identifier with the specified value.
    ///
    /// This constructor creates a strongly-typed version number wrapper that provides
    /// type safety when working with ontology type versions.
    #[must_use]
    pub const fn new(inner: u32) -> Self {
        Self(inner)
    }

    /// Returns the underlying version number.
    ///
    /// This method extracts the raw version number from the wrapper type for when
    /// the numeric value is needed directly.
    #[must_use]
    pub const fn inner(self) -> u32 {
        self.0
    }
}

#[cfg(feature = "postgres")]
impl ToSql for OntologyTypeVersion {
    postgres_types::accepts!(INT8);

    postgres_types::to_sql_checked!();

    fn to_sql(&self, ty: &Type, out: &mut BytesMut) -> Result<IsNull, Box<dyn Error + Sync + Send>>
    where
        Self: Sized,
    {
        i64::from(self.0).to_sql(ty, out)
    }
}

#[cfg(feature = "postgres")]
impl<'a> FromSql<'a> for OntologyTypeVersion {
    postgres_types::accepts!(INT8);

    fn from_sql(ty: &Type, raw: &'a [u8]) -> Result<Self, Box<dyn Error + Sync + Send>> {
        Ok(Self::new(i64::from_sql(ty, raw)?.try_into()?))
    }
}

// TODO: can we impl Tsify to turn this into a type: template string
//  if we can then we should delete wasm::VersionedUrlPatch
/// A versioned URL that uniquely identifies a specific version of an ontology type.
///
/// [`VersionedUrl`] combines a [`BaseUrl`] with a version number ([`OntologyTypeVersion`])
/// to create a complete identifier for a specific version of a type in the Block Protocol
/// Type System. These URLs are used to reference data types, property types, and entity
/// types throughout the system.
///
/// # Format
///
/// A [`VersionedUrl`] follows the pattern: `{base_url}v/{version}` where:
/// - `{base_url}` is a valid [`BaseUrl`] ending with a trailing slash
/// - `{version}` is a positive integer version number
///
/// Example: `https://example.com/types/data-type/text/v/1`
///
/// # Examples
///
/// ```
/// use std::str::FromStr;
///
/// use type_system::ontology::id::{ParseVersionedUrlError, VersionedUrl};
///
/// let url = VersionedUrl::from_str("https://example.com/types/data-type/text/v/1")?;
/// assert_eq!(
///     url.to_string(),
///     "https://example.com/types/data-type/text/v/1"
/// );
/// # Ok::<(), ParseVersionedUrlError>(())
/// ```
///
/// # Errors
///
/// The [`FromStr`] implementation returns [`ParseVersionedUrlError`] when:
///
/// - [`TooLong`] if the URL exceeds 2048 characters
/// - [`IncorrectFormatting`] if the URL doesn't follow the required pattern
/// - [`MissingVersion`] if no version number is provided after "v/"
/// - [`InvalidVersion`] if the version is not a valid integer
/// - [`AdditionalEndContent`] if there's content after the version number
/// - [`InvalidBaseUrl`] if the base URL part is invalid
///
/// [`TooLong`]: ParseVersionedUrlError::TooLong
/// [`IncorrectFormatting`]: ParseVersionedUrlError::IncorrectFormatting
/// [`MissingVersion`]: ParseVersionedUrlError::MissingVersion
/// [`InvalidVersion`]: ParseVersionedUrlError::InvalidVersion
/// [`AdditionalEndContent`]: ParseVersionedUrlError::AdditionalEndContent
/// [`InvalidBaseUrl`]: ParseVersionedUrlError::InvalidBaseUrl
#[derive(Debug, Clone, PartialEq, Eq, Ord, PartialOrd, Hash)]
#[cfg_attr(feature = "codegen", derive(specta::Type), specta(export = false))]
pub struct VersionedUrl {
    /// The base URL component representing the unversioned part of the type identifier
    pub base_url: BaseUrl,

    /// The version number component specifying the exact version of the type
    pub version: OntologyTypeVersion,
}

#[cfg(target_arch = "wasm32")]
mod patch {
    #[derive(tsify_next::Tsify)]
    #[expect(dead_code, reason = "Used in the generated TypeScript types")]
    struct VersionedUrl(#[tsify(type = "`${string}v/${string}`")] String);
}

impl VersionedUrl {
    /// Converts this [`VersionedUrl`] to a standard [`Url`] instance.
    ///
    /// This method constructs a valid [`Url`] by combining the base URL and version
    /// components into a complete URL object that can be used with HTTP libraries.
    #[must_use]
    #[expect(
        clippy::missing_panics_doc,
        reason = "The URL is validated on creation"
    )]
    pub fn to_url(&self) -> Url {
        let mut url = self.base_url.to_url();
        url.path_segments_mut()
            .expect("invalid Base URL, we should have caught an invalid base already")
            .extend(["v", &self.version.0.to_string()]);

        url
    }
}

impl fmt::Display for VersionedUrl {
    fn fmt(&self, fmt: &mut fmt::Formatter) -> fmt::Result {
        write!(fmt, "{}v/{}", self.base_url.as_str(), self.version.0)
    }
}

impl FromStr for VersionedUrl {
    type Err = ParseVersionedUrlError;

    fn from_str(url: &str) -> Result<Self, ParseVersionedUrlError> {
        if url.len() > 2048 {
            return Err(ParseVersionedUrlError::TooLong);
        }

        url.rsplit_once("v/").map_or(
            Err(ParseVersionedUrlError::IncorrectFormatting),
            |(base_url, version)| {
                Ok(Self {
                    base_url: BaseUrl::new(base_url.to_owned())
                        .map_err(ParseVersionedUrlError::InvalidBaseUrl)?,
                    version: version.parse().map(OntologyTypeVersion).map_err(
                        |error| match error.kind() {
                            IntErrorKind::Empty => ParseVersionedUrlError::MissingVersion,
                            IntErrorKind::InvalidDigit => {
                                let invalid_digit_index =
                                    version.find(|ch: char| !ch.is_numeric()).unwrap_or(0);

                                if invalid_digit_index == 0 {
                                    ParseVersionedUrlError::InvalidVersion(
                                        version.to_owned(),
                                        error.to_string(),
                                    )
                                } else {
                                    #[expect(
                                        clippy::string_slice,
                                        reason = "we just found the index of the first \
                                                  non-numeric character"
                                    )]
                                    ParseVersionedUrlError::AdditionalEndContent(
                                        version[invalid_digit_index..].to_owned(),
                                    )
                                }
                            }
                            _ => ParseVersionedUrlError::InvalidVersion(
                                version.to_owned(),
                                error.to_string(),
                            ),
                        },
                    )?,
                })
            },
        )
    }
}

impl Serialize for VersionedUrl {
    fn serialize<S>(&self, serializer: S) -> Result<S::Ok, S::Error>
    where
        S: Serializer,
    {
        self.to_string().serialize(serializer)
    }
}

impl<'de> Deserialize<'de> for VersionedUrl {
    fn deserialize<D>(deserializer: D) -> Result<Self, D::Error>
    where
        D: Deserializer<'de>,
    {
        String::deserialize(deserializer)?
            .parse()
            .map_err(de::Error::custom)
    }
}

#[cfg(feature = "postgres")]
impl ToSql for VersionedUrl {
    postgres_types::to_sql_checked!();

    fn to_sql(&self, ty: &Type, out: &mut BytesMut) -> Result<IsNull, Box<dyn Error + Sync + Send>>
    where
        Self: Sized,
    {
        self.to_string().to_sql(ty, out)
    }

    fn accepts(ty: &Type) -> bool {
        <String as ToSql>::accepts(ty)
    }
}

#[cfg(feature = "postgres")]
impl<'a> FromSql<'a> for VersionedUrl {
    fn from_sql(ty: &Type, raw: &'a [u8]) -> Result<Self, Box<dyn Error + Sync + Send>> {
        Ok(Self::from_str(&<String as FromSql>::from_sql(ty, raw)?)?)
    }

    fn accepts(ty: &Type) -> bool {
        <String as FromSql>::accepts(ty)
    }
}

#[cfg(feature = "utoipa")]
impl ToSchema<'_> for VersionedUrl {
    fn schema() -> (&'static str, openapi::RefOr<openapi::Schema>) {
        (
            "VersionedUrl",
            openapi::schema::ObjectBuilder::new()
                .schema_type(openapi::SchemaType::String)
                .format(Some(openapi::SchemaFormat::KnownFormat(
                    openapi::KnownFormat::Uri,
                )))
                .into(),
        )
    }
}

/// An identifier for an ontology type record consisting of a base URL and version.
///
/// This type provides a structured representation of an ontology type identifier
/// that can be used in database records and type definitions. It contains the same
/// components as a [`VersionedUrl`] but in a structured form rather than a string.
///
/// # Examples
///
/// ```
/// use std::str::FromStr;
///
/// use type_system::ontology::id::{
///     BaseUrl, OntologyTypeRecordId, OntologyTypeVersion, VersionedUrl,
/// };
///
/// // Create from individual components
/// let base_url = BaseUrl::new("https://example.com/types/data-type/text/".to_owned())?;
/// let version = OntologyTypeVersion::new(1);
/// let record_id = OntologyTypeRecordId { base_url, version };
///
/// // Convert between VersionedUrl and OntologyTypeRecordId
/// let url = VersionedUrl::from_str("https://example.com/types/data-type/text/v/1")?;
/// let record_id = OntologyTypeRecordId::from(url.clone());
/// let url2 = VersionedUrl::from(record_id);
/// assert_eq!(url, url2);
/// # Ok::<(), Box<dyn core::error::Error>>(())
/// ```
#[derive(Debug, Clone, Hash, PartialEq, Eq, PartialOrd, Ord, Serialize, Deserialize)]
#[cfg_attr(target_arch = "wasm32", derive(tsify_next::Tsify))]
#[cfg_attr(feature = "utoipa", derive(utoipa::ToSchema))]
#[serde(rename_all = "camelCase")]
pub struct OntologyTypeRecordId {
    /// The base URL component representing the unversioned part of the type identifier
    pub base_url: BaseUrl,

    /// The version number component specifying the exact version of the type
    pub version: OntologyTypeVersion,
}

impl fmt::Display for OntologyTypeRecordId {
    fn fmt(&self, fmt: &mut fmt::Formatter) -> fmt::Result {
        write!(fmt, "{}v/{}", self.base_url, self.version.inner())
    }
}

impl From<VersionedUrl> for OntologyTypeRecordId {
    fn from(versioned_url: VersionedUrl) -> Self {
        Self {
            base_url: versioned_url.base_url,
            version: versioned_url.version,
        }
    }
}

impl From<OntologyTypeRecordId> for VersionedUrl {
    fn from(record_id: OntologyTypeRecordId) -> Self {
        Self {
            base_url: record_id.base_url,
            version: record_id.version,
        }
    }
}

/// A unique identifier for an ontology record generated from a [`VersionedUrl`].
///
/// In some contexts it's not known to which schema an ontology record belongs, so this
/// identifier is used to reference the record without knowing its type. When appropriate,
/// this identifier can be converted to a more specific identifier type.
#[derive(Debug, Copy, Clone, PartialEq, Eq, Hash, serde::Serialize, serde::Deserialize)]
#[cfg_attr(feature = "utoipa", derive(utoipa::ToSchema))]
#[cfg_attr(
    feature = "postgres",
    derive(postgres_types::FromSql, postgres_types::ToSql),
    postgres(transparent)
)]
#[repr(transparent)]
pub struct OntologyTypeUuid(Uuid);

impl OntologyTypeUuid {
    /// Creates a new instance of the identifier type from a [`VersionedUrl`].
    #[must_use]
    pub fn from_url(url: &VersionedUrl) -> Self {
        Self(Uuid::new_v5(
            &Uuid::NAMESPACE_URL,
            url.to_string().as_bytes(),
        ))
    }

    /// Returns a reference to the inner [`Uuid`].
    #[must_use]
    pub const fn as_uuid(&self) -> &Uuid {
        &self.0
    }

    /// Returns a copy of the inner [`Uuid`].
    #[must_use]
    pub const fn into_uuid(self) -> Uuid {
        self.0
    }
}

#[cfg(test)]
mod tests {
    use super::*;

    #[test]
    fn base_url_valid() {
        // Test valid base URLs
        let valid_urls = [
            "https://blockprotocol.org/@blockprotocol/types/data-type/list/",
            "https://example.com/types/",
            "https://subdomain.example.org/path/to/resources/",
        ];

        for url_str in valid_urls {
            let result = BaseUrl::new(url_str.to_owned());
            assert!(result.is_ok(), "URL '{url_str}' should be valid");

            let base_url = result.expect("should create a valid BaseUrl");
            assert_eq!(base_url.as_str(), url_str);
            assert_eq!(base_url.to_string(), url_str);
        }
    }

    #[test]
    fn base_url_invalid() {
        // Test URLs without trailing slash
        let result = BaseUrl::new("https://example.com/types".to_owned());
        assert!(matches!(
            result,
            Err(ParseBaseUrlError::MissingTrailingSlash)
        ));

        // Test non-URL strings
        let result = BaseUrl::new("not-a-url/".to_owned());
        assert!(matches!(result, Err(ParseBaseUrlError::UrlParseError(_))));

        // Test URLs that are too long (> 2048 chars)
        let long_url = format!("https://example.com/{}long/", "a".repeat(2030));
        let result = BaseUrl::new(long_url);
        assert!(matches!(result, Err(ParseBaseUrlError::TooLong)));
    }

    #[test]
    fn base_url_serialization() {
        // Test serialization and deserialization
        let url_str = "https://example.com/types/";
        let base_url = BaseUrl::new(url_str.to_owned()).expect("should create a valid BaseUrl");

        let serialized = serde_json::to_string(&base_url).expect("should serialize to JSON");
        let expected = format!("\"{url_str}\"");
        assert_eq!(serialized, expected);

        let deserialized: BaseUrl =
            serde_json::from_str(&serialized).expect("should deserialize from JSON");
        assert_eq!(deserialized.as_str(), url_str);
    }

    #[test]
    fn versioned_url() {
        let input_str = "https://blockprotocol.org/@blockprotocol/types/data-type/list/v/1";
        let url = VersionedUrl::from_str(input_str).expect("parsing versioned URL failed");
        assert_eq!(&url.to_string(), input_str);
    }

    fn versioned_url_test(input_str: &str, expected: &ParseVersionedUrlError) {
        assert_eq!(
            VersionedUrl::from_str(input_str).expect_err("able to parse VersionedUrl"),
            *expected
        );
    }

    #[test]
    fn ontology_type_record_id() {
        let url_str = "https://example.com/types/data-type/text/v/3";
        let url = VersionedUrl::from_str(url_str).expect("parsing versioned URL failed");
        let record_id = OntologyTypeRecordId::from(url.clone());

        // Check fields
        assert_eq!(
            record_id.base_url.as_str(),
            "https://example.com/types/data-type/text/"
        );
        assert_eq!(record_id.version.inner(), 3);

        // Check round-trip conversion
        let converted_url = VersionedUrl::from(record_id);
        assert_eq!(converted_url, url);
        assert_eq!(converted_url.to_string(), url_str);
    }

    #[test]
    fn versioned_url_failed() {
        versioned_url_test(
            "example/v/2",
            &ParseVersionedUrlError::InvalidBaseUrl(ParseBaseUrlError::UrlParseError(
                "relative URL without a base".to_owned(),
            )),
        );
        versioned_url_test(
            "http://example.com",
            &ParseVersionedUrlError::IncorrectFormatting,
        );
        versioned_url_test(
            "http://example.com/v/",
            &ParseVersionedUrlError::MissingVersion,
        );
        versioned_url_test(
            "http://example.com/v/0.2",
            &ParseVersionedUrlError::AdditionalEndContent(".2".to_owned()),
        );
        versioned_url_test(
            "http://example.com/v//20",
            &ParseVersionedUrlError::InvalidVersion(
                "/20".to_owned(),
                "invalid digit found in string".to_owned(),
            ),
        );
        versioned_url_test(
            "http://example.com/v/30/1",
            &ParseVersionedUrlError::AdditionalEndContent("/1".to_owned()),
        );
        versioned_url_test(
            "http://example.com/v/foo",
            &ParseVersionedUrlError::InvalidVersion(
                "foo".to_owned(),
                "invalid digit found in string".to_owned(),
            ),
        );
    }
}<|MERGE_RESOLUTION|>--- conflicted
+++ resolved
@@ -231,28 +231,16 @@
 /// let version = OntologyTypeVersion::new(1);
 /// assert_eq!(version.inner(), 1);
 /// ```
-<<<<<<< HEAD
 #[derive(Debug, Clone, Copy, Hash, PartialEq, Eq, PartialOrd, Ord)]
-#[cfg_attr(target_arch = "wasm32", derive(tsify_next::Tsify))]
+#[cfg_attr(feature = "codegen", derive(specta::Type))]
 #[cfg_attr(feature = "utoipa", derive(utoipa::ToSchema), schema(value_type = String))]
 #[repr(transparent)]
 pub struct OntologyTypeVersion(
     // We aim to replace the simple `u32` with a more complex type in the future.
     // For now, we use `u32` to represent the version number. but we export it as an
     // `Opaque` type to ensure that it is not used directly in TypeScript.
-    #[cfg_attr(
-        target_arch = "wasm32",
-        tsify(type = "Opaque<\"OntologyTypeVersion\">")
-    )]
-    u32,
+    #[cfg_attr(feature = "codegen", specta(type = String))] u32,
 );
-=======
-#[derive(Debug, Clone, Copy, Hash, PartialEq, Eq, PartialOrd, Ord, Serialize, Deserialize)]
-#[cfg_attr(feature = "codegen", derive(specta::Type))]
-#[cfg_attr(feature = "utoipa", derive(utoipa::ToSchema))]
-#[repr(transparent)]
-pub struct OntologyTypeVersion(u32);
->>>>>>> 6eb5548b
 
 impl Serialize for OntologyTypeVersion {
     fn serialize<S>(&self, serializer: S) -> Result<S::Ok, S::Error>
