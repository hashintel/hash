--- conflicted
+++ resolved
@@ -6,15 +6,9 @@
 use crate::{url::BaseUrl, ValidateUrl, ValidationError};
 
 #[derive(Debug, Clone, PartialEq, Eq)]
-<<<<<<< HEAD
 pub struct ObjectSchema<T, const MIN: usize = 0> {
-    pub(crate) properties: HashMap<BaseUrl, T>,
-    pub(crate) required: HashSet<BaseUrl>,
-=======
-pub struct Object<T, const MIN: usize = 0> {
     pub properties: HashMap<BaseUrl, T>,
     pub required: HashSet<BaseUrl>,
->>>>>>> ec341dc5
 }
 
 impl<T: ValidateUrl, const MIN: usize> ObjectSchema<T, MIN> {
