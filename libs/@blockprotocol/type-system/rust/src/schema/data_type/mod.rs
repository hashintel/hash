--- conflicted
+++ resolved
@@ -124,6 +124,8 @@
         #[serde(rename = "$id")]
         id: VersionedUrl,
         title: String,
+        #[serde(default, skip_serializing_if = "Option::is_none")]
+        title_plural: Option<String>,
         #[cfg_attr(
             target_arch = "wasm32",
             tsify(type = "[DataTypeReference, ...DataTypeReference[]]")
@@ -190,6 +192,7 @@
                 kind: common.kind,
                 id: common.id,
                 title: common.title,
+                title_plural: common.title_plural,
                 all_of: common.all_of,
                 constraints,
             }
@@ -206,91 +209,10 @@
     #[serde(rename = "$id")]
     pub id: VersionedUrl,
     pub title: String,
-<<<<<<< HEAD
-    #[serde(default, skip_serializing_if = "Option::is_none")]
+    #[serde(skip_serializing_if = "Option::is_none")]
     pub title_plural: Option<String>,
-    #[serde(default, skip_serializing_if = "Option::is_none")]
-    pub description: Option<String>,
-
-    #[serde(default, skip_serializing_if = "DataTypeLabel::is_empty")]
-    pub label: DataTypeLabel,
-
-    // constraints for any types
-    #[serde(rename = "type", with = "json_type")]
-    #[cfg_attr(
-        target_arch = "wasm32",
-        tsify(type = "JsonSchemaValueType | [JsonSchemaValueType, ...JsonSchemaValueType[]]")
-    )]
-    pub json_type: HashSet<JsonSchemaValueType>,
-    #[serde(rename = "const", default, skip_serializing_if = "Option::is_none")]
-    pub const_value: Option<JsonValue>,
-    #[serde(rename = "enum", default, skip_serializing_if = "Vec::is_empty")]
-    #[cfg_attr(target_arch = "wasm32", tsify(type = "[JsonValue, ...JsonValue[]]"))]
-    pub enum_values: Vec<JsonValue>,
-
-    // constraints for number types
-    #[serde(default, skip_serializing_if = "Option::is_none")]
-    pub multiple_of: Option<f64>,
-    #[serde(default, skip_serializing_if = "Option::is_none")]
-    pub maximum: Option<f64>,
-    #[serde(default, skip_serializing_if = "is_false")]
-    pub exclusive_maximum: bool,
-    #[serde(default, skip_serializing_if = "Option::is_none")]
-    pub minimum: Option<f64>,
-    #[serde(default, skip_serializing_if = "is_false")]
-    pub exclusive_minimum: bool,
-
-    // constraints for string types
-    #[serde(default, skip_serializing_if = "Option::is_none")]
-    pub min_length: Option<usize>,
-    #[serde(default, skip_serializing_if = "Option::is_none")]
-    pub max_length: Option<usize>,
-    #[serde(
-        default,
-        skip_serializing_if = "Option::is_none",
-        with = "codec::serde::regex::option"
-    )]
-    #[cfg_attr(target_arch = "wasm32", tsify(type = "string"))]
-    pub pattern: Option<Regex>,
-    #[serde(default, skip_serializing_if = "Option::is_none")]
-    pub format: Option<StringFormat>,
-}
-
-mod json_type {
-    use std::collections::HashSet;
-
-    use serde::{Deserialize, Serialize};
-
-    use crate::schema::JsonSchemaValueType;
-
-    #[derive(Serialize, Deserialize)]
-    #[serde(untagged)]
-    enum MaybeSet {
-        Value(JsonSchemaValueType),
-        Set(HashSet<JsonSchemaValueType>),
-    }
-
-    pub(super) fn serialize<S>(
-        types: &HashSet<JsonSchemaValueType>,
-        serializer: S,
-    ) -> Result<S::Ok, S::Error>
-    where
-        S: serde::Serializer,
-    {
-        if types.len() == 1 {
-            types
-                .iter()
-                .next()
-                .expect("Set should have exactly one element")
-                .serialize(serializer)
-        } else {
-            types.serialize(serializer)
-        }
-    }
-=======
     #[serde(skip_serializing_if = "Vec::is_empty")]
     pub all_of: Vec<DataTypeReference>,
->>>>>>> 1cff852a
 
     #[serde(flatten)]
     pub constraints: ValueConstraints,
