use deer::{
    error::{ExpectedLength, ObjectAccessError, ObjectLengthError, ReceivedLength, Variant},
    Context, Deserializer as _, FieldVisitor,
};
use error_stack::{Report, Result, ResultExt};

<<<<<<< HEAD
use crate::{deserializer::Deserializer, token::Token};
=======
use crate::{
    deserializer::{Deserializer, DeserializerNone},
    skip::skip_tokens,
    token::Token,
};
>>>>>>> 31036f55

pub(crate) struct ObjectAccess<'a, 'b, 'de: 'a> {
    deserializer: &'a mut Deserializer<'b, 'de>,

    dirty: bool,
    length: Option<usize>,
    expected: usize,
}

impl<'a, 'b, 'de: 'a> ObjectAccess<'a, 'b, 'de> {
    pub(crate) fn new(deserializer: &'a mut Deserializer<'b, 'de>, length: Option<usize>) -> Self {
        Self {
            deserializer,

            dirty: false,
            length,
            expected: 0,
        }
    }
}

impl<'de> deer::ObjectAccess<'de> for ObjectAccess<'_, '_, 'de> {
    fn is_dirty(&self) -> bool {
        self.dirty
    }

    fn context(&self) -> &Context {
        self.deserializer.context()
    }

    fn try_field<F>(
        &mut self,
        visitor: F,
    ) -> core::result::Result<Result<F::Value, ObjectAccessError>, F>
    where
        F: FieldVisitor<'de>,
    {
        self.dirty = true;

        if self.deserializer.peek() == Token::ObjectEnd {
            return Err(visitor);
        }

        let key = visitor.visit_key(&mut *self.deserializer);
        let value = key.and_then(|key| visitor.visit_value(key, &mut *self.deserializer));

<<<<<<< HEAD
        self.expected += 1;
=======
            if key.is_err() {
                // the key is an error, we need to swallow the value
                let next = self.deserializer.next();
                skip_tokens(self.deserializer, &next);
            }

            key.and_then(|key| access.visit_value(key, &mut *self.deserializer))
        };
>>>>>>> 31036f55

        Ok(value.change_context(ObjectAccessError))
    }

    fn size_hint(&self) -> Option<usize> {
        self.length
    }

    fn end(self) -> Result<(), ObjectAccessError> {
        // ensure that we consume the last token, if it is the wrong token error out
        let result = if self.deserializer.peek() == Token::ObjectEnd {
            Ok(())
        } else {
            let mut error = Report::new(ObjectLengthError.into_error())
                .attach(ExpectedLength::new(self.expected));

            if let Some(length) = self.size_hint() {
                error = error.attach(ReceivedLength::new(length));
            }

            Err(error)
        };

        // bump until the very end, which ensures that deserialize calls after this might succeed!
        skip_tokens(self.deserializer, &Token::Object { length: None });

        result.change_context(ObjectAccessError)
    }
}<|MERGE_RESOLUTION|>--- conflicted
+++ resolved
@@ -4,15 +4,7 @@
 };
 use error_stack::{Report, Result, ResultExt};
 
-<<<<<<< HEAD
 use crate::{deserializer::Deserializer, token::Token};
-=======
-use crate::{
-    deserializer::{Deserializer, DeserializerNone},
-    skip::skip_tokens,
-    token::Token,
-};
->>>>>>> 31036f55
 
 pub(crate) struct ObjectAccess<'a, 'b, 'de: 'a> {
     deserializer: &'a mut Deserializer<'b, 'de>,
@@ -59,9 +51,7 @@
         let key = visitor.visit_key(&mut *self.deserializer);
         let value = key.and_then(|key| visitor.visit_value(key, &mut *self.deserializer));
 
-<<<<<<< HEAD
         self.expected += 1;
-=======
             if key.is_err() {
                 // the key is an error, we need to swallow the value
                 let next = self.deserializer.next();
@@ -70,7 +60,6 @@
 
             key.and_then(|key| access.visit_value(key, &mut *self.deserializer))
         };
->>>>>>> 31036f55
 
         Ok(value.change_context(ObjectAccessError))
     }
