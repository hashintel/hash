--- conflicted
+++ resolved
@@ -3,11 +3,7 @@
         BoundedContractViolationError, ExpectedLength, ObjectAccessError, ObjectLengthError,
         ReceivedLength, Variant,
     },
-<<<<<<< HEAD
-    Deserialize, Deserializer as _, FieldVisitor,
-=======
     Deserializer as _, FieldAccess,
->>>>>>> a56917ab
 };
 use error_stack::{Report, Result, ResultExt};
 
