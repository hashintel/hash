--- conflicted
+++ resolved
@@ -2,15 +2,11 @@
 use core::num::TryFromIntError;
 
 use deer::{
-<<<<<<< HEAD
     error::{
         DeserializerError, ExpectedType, ReceivedType, ReceivedValue, TypeError, ValueError,
         Variant,
-    },
-=======
-    error::{DeserializerError, ExpectedType, MissingError, ReceivedType, TypeError, Variant},
+	},
     helpers::EnumObjectVisitor,
->>>>>>> a7ca992c
     value::NoneDeserializer,
     Context, EnumVisitor, IdentifierVisitor, OptionalVisitor, StructVisitor, Visitor,
 };
