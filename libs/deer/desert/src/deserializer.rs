--- conflicted
+++ resolved
@@ -1,15 +1,10 @@
 use alloc::borrow::ToOwned;
 
 use deer::{
-<<<<<<< HEAD
     error::{
         DeserializerError, ExpectedLength, ExpectedType, MissingError, ObjectLengthError,
         ReceivedLength, ReceivedType, TypeError, Variant,
     },
-=======
-    error::{DeserializerError, ExpectedType, MissingError, ReceivedType, TypeError, Variant},
-    helpers::EnumObjectVisitor,
->>>>>>> a7ca992c
     value::NoneDeserializer,
     Context, EnumVisitor, OptionalVisitor, StructVisitor, Visitor,
 };
@@ -109,65 +104,6 @@
     {
         let token = self.peek();
 
-<<<<<<< HEAD
-        let mut map_length = None;
-        let is_map = match token {
-            Token::Object { length } => {
-                // eat the token so that we're at the key
-                self.next();
-                map_length = length;
-                true
-            }
-            _ => false,
-        };
-
-        let result = visitor
-            .visit_discriminant(&mut *self)
-            .change_context(DeserializerError);
-
-        if is_map && result.is_err() {
-            // the key is an error, we need to swallow the value
-            let next = self.next();
-            skip_tokens(self, &next);
-        }
-
-        let discriminant = result?;
-
-        let mut value = if is_map {
-            visitor.visit_value(discriminant, &mut *self)
-        } else {
-            visitor.visit_value(discriminant, NoneDeserializer::new(self.context))
-        }
-        .change_context(DeserializerError);
-
-        if is_map {
-            // make sure that we're close and that we have nothing dangling
-            if self.peek() == Token::ObjectEnd {
-                self.next();
-            } else {
-                // TODO: we can move most of this logic into a helper that is in deer!
-                // we have received more than 1 object, therefore we need to indicate this
-                // make sure we close the object
-                skip_tokens(self, &Token::Object { length: None });
-
-                let mut error =
-                    Report::new(ObjectLengthError.into_error()).attach(ExpectedLength::new(1));
-
-                if let Some(length) = map_length {
-                    error = error.attach(ReceivedLength::new(length));
-                }
-
-                let error = error.change_context(DeserializerError);
-
-                match &mut value {
-                    Err(value) => value.extend_one(error),
-                    value => *value = Err(error),
-                }
-            }
-        }
-
-        value
-=======
         if matches!(token, Token::Object { .. }) {
             self.deserialize_object(EnumObjectVisitor::new(visitor))
         } else {
@@ -179,7 +115,6 @@
                 .visit_value(discriminant, NoneDeserializer::new(self.context))
                 .change_context(DeserializerError)
         }
->>>>>>> a7ca992c
     }
 
     fn deserialize_struct<V>(self, visitor: V) -> Result<V::Value, DeserializerError>
