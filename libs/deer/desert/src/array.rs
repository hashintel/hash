--- conflicted
+++ resolved
@@ -4,15 +4,7 @@
 };
 use error_stack::{Report, Result, ResultExt};
 
-<<<<<<< HEAD
 use crate::{deserializer::Deserializer, token::Token};
-=======
-use crate::{
-    deserializer::{Deserializer, DeserializerNone},
-    skip::skip_tokens,
-    token::Token,
-};
->>>>>>> 31036f55
 
 pub(crate) struct ArrayAccess<'a, 'b, 'de: 'a> {
     deserializer: &'a mut Deserializer<'b, 'de>,
