use deer::{
<<<<<<< HEAD
    error::{
        ArrayAccessError, ArrayLengthError, BoundedContractViolationError, ExpectedLength,
        ReceivedLength, Variant,
    },
    value::NoneDeserializer,
=======
    error::{ArrayAccessError, ArrayLengthError, ExpectedLength, ReceivedLength, Variant},
>>>>>>> 97198e0b
    Context, Deserialize, Deserializer as _,
};
use error_stack::{Report, Result, ResultExt};

use crate::{deserializer::Deserializer, skip::skip_tokens, token::Token};

pub(crate) struct ArrayAccess<'a, 'b, 'de: 'a> {
    deserializer: &'a mut Deserializer<'b, 'de>,

    dirty: bool,
    length: Option<usize>,
    expected: usize,
}

impl<'a, 'b, 'de> ArrayAccess<'a, 'b, 'de> {
    pub(crate) fn new(deserializer: &'a mut Deserializer<'b, 'de>, length: Option<usize>) -> Self {
        Self {
            deserializer,
            dirty: false,
            expected: 0,
            length,
        }
    }
}

impl<'de> deer::ArrayAccess<'de> for ArrayAccess<'_, '_, 'de> {
    fn is_dirty(&self) -> bool {
        self.dirty
    }

    fn context(&self) -> &Context {
        self.deserializer.context()
    }

    fn next<T>(&mut self) -> Option<Result<T, ArrayAccessError>>
    where
        T: Deserialize<'de>,
    {
        self.dirty = true;

        if self.deserializer.peek() == Token::ArrayEnd {
            return None;
        }

<<<<<<< HEAD
        if matches!(self.deserializer.peek(), Token::ArrayEnd) {
            // we have reached the ending, if `self.remaining` is set we use the `DeserializerNone`
            // to deserialize any values that require `None`
            self.remaining.is_some().then(|| {
                // previous statement ensures that remaining is decremented and wasn't 0
                let value = T::deserialize(NoneDeserializer::new(self.deserializer.context()));

                self.consumed += 1;
                value.change_context(ArrayAccessError)
            })
        } else {
            let value = T::deserialize(&mut *self.deserializer);
            self.consumed += 1;
=======
        let value = T::deserialize(&mut *self.deserializer);
        self.expected += 1;
>>>>>>> 97198e0b

        Some(value.change_context(ArrayAccessError))
    }

    fn size_hint(&self) -> Option<usize> {
        self.length
    }

    fn end(self) -> Result<(), ArrayAccessError> {
        // ensure that we consume the last token, if it is the wrong token error out
        let result = if self.deserializer.peek() == Token::ArrayEnd {
            Ok(())
        } else {
            let mut error = Report::new(ArrayLengthError.into_error())
                .attach(ExpectedLength::new(self.expected));

            if let Some(length) = self.size_hint() {
                error = error.attach(ReceivedLength::new(length));
            }

            Err(error)
        };

        // bump until the very end, which ensures that deserialize calls after this might succeed!
        skip_tokens(self.deserializer, &Token::Array { length: None });

        result.change_context(ArrayAccessError)
    }
}<|MERGE_RESOLUTION|>--- conflicted
+++ resolved
@@ -1,13 +1,5 @@
 use deer::{
-<<<<<<< HEAD
-    error::{
-        ArrayAccessError, ArrayLengthError, BoundedContractViolationError, ExpectedLength,
-        ReceivedLength, Variant,
-    },
-    value::NoneDeserializer,
-=======
     error::{ArrayAccessError, ArrayLengthError, ExpectedLength, ReceivedLength, Variant},
->>>>>>> 97198e0b
     Context, Deserialize, Deserializer as _,
 };
 use error_stack::{Report, Result, ResultExt};
@@ -52,24 +44,8 @@
             return None;
         }
 
-<<<<<<< HEAD
-        if matches!(self.deserializer.peek(), Token::ArrayEnd) {
-            // we have reached the ending, if `self.remaining` is set we use the `DeserializerNone`
-            // to deserialize any values that require `None`
-            self.remaining.is_some().then(|| {
-                // previous statement ensures that remaining is decremented and wasn't 0
-                let value = T::deserialize(NoneDeserializer::new(self.deserializer.context()));
-
-                self.consumed += 1;
-                value.change_context(ArrayAccessError)
-            })
-        } else {
-            let value = T::deserialize(&mut *self.deserializer);
-            self.consumed += 1;
-=======
         let value = T::deserialize(&mut *self.deserializer);
         self.expected += 1;
->>>>>>> 97198e0b
 
         Some(value.change_context(ArrayAccessError))
     }
