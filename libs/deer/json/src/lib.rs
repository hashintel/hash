--- conflicted
+++ resolved
@@ -23,14 +23,9 @@
         ObjectLengthError, ReceivedKey, ReceivedLength, ReceivedType, ReceivedValue, TypeError,
         ValueError, Variant,
     },
-<<<<<<< HEAD
+    value::NoneDeserializer,
     Context, Deserialize, DeserializeOwned, Document, FieldVisitor, OptionalVisitor, Reflection,
     Schema, Visitor,
-=======
-    value::NoneDeserializer,
-    Context, Deserialize, DeserializeOwned, Document, EnumVisitor, FieldAccess, OptionalVisitor,
-    Reflection, Schema, Visitor,
->>>>>>> 26afb727
 };
 use error_stack::{IntoReport, Report, Result, ResultExt};
 use serde_json::{Map, Value};
@@ -596,17 +591,8 @@
                     let key = access.visit_key(Deserializer::empty(self.context));
 
                     Some(
-<<<<<<< HEAD
-                        key.and_then(|key| {
-                            access
-                                .visit_value(&key, Deserializer::empty(self.context))
-                                .map(|value| (key, value))
-                        })
-                        .change_context(ObjectAccessError),
-=======
-                        key.and_then(|key| access.value(key, Deserializer::empty(self.context)))
+                        key.and_then(|key| access.visit_value(key, Deserializer::empty(self.context)))
                             .change_context(ObjectAccessError),
->>>>>>> 26afb727
                     )
                 }
             };
@@ -624,17 +610,8 @@
         // `self.inner`
         let (key, value) = self.inner.remove_entry(&next).expect("key should exist");
 
-<<<<<<< HEAD
         let key = access.visit_key(Deserializer::new(Value::String(key), self.context));
-        let key_value = key.and_then(|key| {
-            access
-                .visit_value(&key, Deserializer::new(value, self.context))
-                .map(|value| (key, value))
-        });
-=======
-        let key = access.key(Deserializer::new(Value::String(key), self.context));
-        let value = key.and_then(|key| access.value(key, Deserializer::new(value, self.context)));
->>>>>>> 26afb727
+        let value = key.and_then(|key| access.visit_value(key, Deserializer::new(value, self.context)));
 
         // note: we do not set `Location` here, as different implementations might want to
         // provide their own variant (difference between e.g. HashMap vs Struct)
