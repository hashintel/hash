--- conflicted
+++ resolved
@@ -18,16 +18,9 @@
 
 use deer::{
     error::{
-<<<<<<< HEAD
         ArrayAccessError, ArrayLengthError, DeserializeError, DeserializerError, ExpectedLength,
         ExpectedType, ObjectAccessError, ObjectItemsExtraError, ObjectLengthError, ReceivedKey,
         ReceivedLength, ReceivedType, ReceivedValue, TypeError, ValueError, Variant,
-=======
-        ArrayAccessError, ArrayLengthError, BoundedContractViolationError, DeserializeError,
-        DeserializerError, ExpectedLength, ExpectedType, MissingError, ObjectAccessError,
-        ObjectItemsExtraError, ObjectLengthError, ReceivedKey, ReceivedLength, ReceivedType,
-        ReceivedValue, TypeError, ValueError, Variant,
->>>>>>> 31036f55
     },
     value::NoneDeserializer,
     Context, Deserialize, DeserializeOwned, Document, EnumVisitor, FieldVisitor, OptionalVisitor,
