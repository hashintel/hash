use error_stack::{Report, Result, ResultExt};

use crate::{
    error::{
        DeserializerError, ExpectedLength, ObjectLengthError, ReceivedLength, Variant, VisitorError,
    },
    ext::TupleExt,
    Context, Deserializer, EnumVisitor, FieldVisitor, ObjectAccess, OptionalVisitor, StructVisitor,
    Visitor,
};

// TODO: MapDeserializer/IteratorDeserializer

#[derive(Debug)]
pub struct ObjectAccessDeserializer<'a, T> {
    context: &'a Context,
    value: T,
}

impl<'a, T> ObjectAccessDeserializer<'a, T> {
    #[must_use]
    pub const fn new(context: &'a Context, value: T) -> Self {
        Self { context, value }
    }
}

impl<'de, T> Deserializer<'de> for ObjectAccessDeserializer<'_, T>
where
    T: ObjectAccess<'de>,
{
    forward_to_deserialize_any!(
        null
        bool
        number
        i8 i16 i32 i64 i128
        u8 u16 u32 u64 u128
        f32 f64
        char str string
        bytes bytes_buffer
        array object
    );

    fn context(&self) -> &Context {
        self.context
    }

    fn deserialize_any<V>(self, visitor: V) -> Result<V::Value, DeserializerError>
    where
        V: Visitor<'de>,
    {
        visitor
            .visit_object(self.value)
            .change_context(DeserializerError)
    }

    fn deserialize_optional<V>(self, visitor: V) -> Result<V::Value, DeserializerError>
    where
        V: OptionalVisitor<'de>,
    {
        visitor.visit_some(self).change_context(DeserializerError)
    }

    fn deserialize_enum<V>(self, visitor: V) -> Result<V::Value, DeserializerError>
    where
        V: EnumVisitor<'de>,
    {
        struct EnumFieldVisitor<T>(T);

        impl<'de, T> FieldVisitor<'de> for EnumFieldVisitor<T>
        where
            T: EnumVisitor<'de>,
        {
            type Key = T::Discriminant;
            type Value = T::Value;

            fn visit_key<D>(&self, deserializer: D) -> Result<Self::Key, VisitorError>
            where
                D: Deserializer<'de>,
            {
                self.0
                    .visit_discriminant(deserializer)
                    .change_context(VisitorError)
            }

            fn visit_value<D>(
                self,
                key: Self::Key,
                deserializer: D,
            ) -> Result<Self::Value, VisitorError>
            where
                D: Deserializer<'de>,
            {
                self.0
                    .visit_value(key, deserializer)
                    .change_context(VisitorError)
            }
        }

        let mut access = self.value.into_bound(1).change_context(DeserializerError)?;

        let Some(value) = access.field(EnumFieldVisitor(visitor)) else {
            return Err(Report::new(ObjectLengthError.into_error())
                .attach(ExpectedLength::new(1))
                .attach(ReceivedLength::new(0))
                .change_context(DeserializerError))
        };

<<<<<<< HEAD
        let (value, _) = (value, self.value.end())
            .fold_reports()
            .change_context(DeserializerError)?;

        Ok(value)
=======
        // TODO: fold_results
        access.end().change_context(DeserializerError)?;
        value.change_context(DeserializerError)
>>>>>>> eb66cc43
    }

    fn deserialize_struct<V>(self, visitor: V) -> Result<V::Value, DeserializerError>
    where
        V: StructVisitor<'de>,
    {
        visitor
            .visit_object(self.value)
            .change_context(DeserializerError)
    }
}<|MERGE_RESOLUTION|>--- conflicted
+++ resolved
@@ -105,17 +105,11 @@
                 .change_context(DeserializerError))
         };
 
-<<<<<<< HEAD
-        let (value, _) = (value, self.value.end())
+        let (value, _) = (value, access.end())
             .fold_reports()
             .change_context(DeserializerError)?;
 
         Ok(value)
-=======
-        // TODO: fold_results
-        access.end().change_context(DeserializerError)?;
-        value.change_context(DeserializerError)
->>>>>>> eb66cc43
     }
 
     fn deserialize_struct<V>(self, visitor: V) -> Result<V::Value, DeserializerError>
