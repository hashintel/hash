use core::marker::PhantomData;

use error_stack::{Report, Result, ResultExt};

use crate::{
    error::{DeserializeError, ExpectedType, ReceivedType, TypeError, Variant, VisitorError},
    Deserialize, Deserializer, Document, Reflection, Schema, Visitor,
};

struct StrVisitor<'a>(PhantomData<fn() -> &'a ()>);

impl<'de: 'a, 'a> Visitor<'de> for StrVisitor<'a> {
    type Value = &'a str;

    fn expecting(&self) -> Document {
        <&str>::reflection()
    }

<<<<<<< HEAD
    fn visit_borrowed_str(self, v: &'de str) -> Result<Self::Value, VisitorError> {
        Ok(v)
=======
    fn visit_borrowed_str(self, value: &'de str) -> error_stack::Result<Self::Value, VisitorError> {
        Ok(value)
>>>>>>> eb09d7b1
    }
}

impl Reflection for str {
    fn schema(_: &mut Document) -> Schema {
        Schema::new("string")
    }
}

impl<'de: 'a, 'a> Deserialize<'de> for &'a str {
    type Reflection = str;

<<<<<<< HEAD
    fn deserialize<D: Deserializer<'de>>(de: D) -> Result<Self, DeserializeError> {
        de.deserialize_str(StrVisitor(PhantomData))
=======
    fn deserialize<D: Deserializer<'de>>(
        deserializer: D,
    ) -> error_stack::Result<Self, DeserializeError> {
        deserializer
            .deserialize_str(StrVisitor(PhantomData))
>>>>>>> eb09d7b1
            .change_context(DeserializeError)
    }
}

struct CharVisitor;

impl<'de> Visitor<'de> for CharVisitor {
    type Value = char;

    fn expecting(&self) -> Document {
        Document::new::<char>()
    }

<<<<<<< HEAD
    fn visit_char(self, v: char) -> Result<Self::Value, VisitorError> {
        Ok(v)
=======
    fn visit_char(self, value: char) -> error_stack::Result<Self::Value, VisitorError> {
        Ok(value)
>>>>>>> eb09d7b1
    }

    fn visit_str(self, v: &str) -> Result<Self::Value, VisitorError> {
        let mut chars = v.chars();

        let first = chars.next();
        let second = chars.next();

        match (first, second) {
            (Some(value), None) => Ok(value),
            _ => Err(Report::new(TypeError.into_error())
                .attach(ExpectedType::new(self.expecting()))
                .attach(ReceivedType::new(str::document()))
                .change_context(VisitorError)),
        }
    }
}

impl Reflection for char {
    fn schema(_: &mut Document) -> Schema {
        Schema::new("string")
            .with("minLength", 1)
            .with("maxLength", 1)
    }
}

impl<'de> Deserialize<'de> for char {
    type Reflection = Self;

<<<<<<< HEAD
    fn deserialize<D: Deserializer<'de>>(de: D) -> Result<Self, DeserializeError> {
        de.deserialize_char(CharVisitor)
=======
    fn deserialize<D: Deserializer<'de>>(
        deserializer: D,
    ) -> error_stack::Result<Self, DeserializeError> {
        deserializer
            .deserialize_char(CharVisitor)
>>>>>>> eb09d7b1
            .change_context(DeserializeError)
    }
}<|MERGE_RESOLUTION|>--- conflicted
+++ resolved
@@ -16,13 +16,8 @@
         <&str>::reflection()
     }
 
-<<<<<<< HEAD
-    fn visit_borrowed_str(self, v: &'de str) -> Result<Self::Value, VisitorError> {
-        Ok(v)
-=======
-    fn visit_borrowed_str(self, value: &'de str) -> error_stack::Result<Self::Value, VisitorError> {
+    fn visit_borrowed_str(self, value: &'de str) -> Result<Self::Value, VisitorError> {
         Ok(value)
->>>>>>> eb09d7b1
     }
 }
 
@@ -35,16 +30,11 @@
 impl<'de: 'a, 'a> Deserialize<'de> for &'a str {
     type Reflection = str;
 
-<<<<<<< HEAD
-    fn deserialize<D: Deserializer<'de>>(de: D) -> Result<Self, DeserializeError> {
-        de.deserialize_str(StrVisitor(PhantomData))
-=======
     fn deserialize<D: Deserializer<'de>>(
         deserializer: D,
-    ) -> error_stack::Result<Self, DeserializeError> {
+    ) -> Result<Self, DeserializeError> {
         deserializer
             .deserialize_str(StrVisitor(PhantomData))
->>>>>>> eb09d7b1
             .change_context(DeserializeError)
     }
 }
@@ -58,13 +48,8 @@
         Document::new::<char>()
     }
 
-<<<<<<< HEAD
-    fn visit_char(self, v: char) -> Result<Self::Value, VisitorError> {
-        Ok(v)
-=======
-    fn visit_char(self, value: char) -> error_stack::Result<Self::Value, VisitorError> {
+    fn visit_char(self, value: char) -> Result<Self::Value, VisitorError> {
         Ok(value)
->>>>>>> eb09d7b1
     }
 
     fn visit_str(self, v: &str) -> Result<Self::Value, VisitorError> {
@@ -94,16 +79,11 @@
 impl<'de> Deserialize<'de> for char {
     type Reflection = Self;
 
-<<<<<<< HEAD
-    fn deserialize<D: Deserializer<'de>>(de: D) -> Result<Self, DeserializeError> {
-        de.deserialize_char(CharVisitor)
-=======
     fn deserialize<D: Deserializer<'de>>(
         deserializer: D,
-    ) -> error_stack::Result<Self, DeserializeError> {
+    ) -> Result<Self, DeserializeError> {
         deserializer
             .deserialize_char(CharVisitor)
->>>>>>> eb09d7b1
             .change_context(DeserializeError)
     }
 }