--- conflicted
+++ resolved
@@ -19,21 +19,12 @@
         <[T; N]>::reflection()
     }
 
-<<<<<<< HEAD
-    fn visit_array<A>(self, v: A) -> Result<Self::Value, VisitorError>
+    fn visit_array<A>(self, array: A) -> Result<Self::Value, VisitorError>
     where
         A: ArrayAccess<'de>,
     {
-        let mut v = v.into_bound(N).change_context(VisitorError)?;
-        let size_hint = v.size_hint();
-=======
-    fn visit_array<A>(self, mut array: A) -> Result<Self::Value, VisitorError>
-    where
-        A: ArrayAccess<'de>,
-    {
-        array.set_bounded(N).change_context(VisitorError)?;
+        let mut array = array.into_bound(N).change_context(VisitorError)?;
         let size_hint = array.size_hint();
->>>>>>> eb09d7b1
 
         let mut result: Result<(), ArrayAccessError> = Ok(());
 
