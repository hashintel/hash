<<<<<<< HEAD
use error_stack::{IntoReport, Report, Result, ResultExt};
=======
#[cfg(any(nightly, feature = "std"))]
use error_stack::IntoReport;
use error_stack::{Report, Result, ResultExt};
>>>>>>> d62eb9f5
use num_traits::ToPrimitive;

use crate::{
    error::{DeserializeError, ExpectedType, ReceivedValue, ValueError, Variant, VisitorError},
    Deserialize, Deserializer, Document, Number, Reflection, Schema, Visitor,
};

macro_rules! impl_num {
    (
        $primitive:ident:: $deserialize:ident; $($method:ident !($($val:ident:: $visit:ident),*);)*
    ) => {
        impl Reflection for $primitive {
            fn schema(_: &mut Document) -> Schema {
                Schema::new("integer")
                    .with("minimum", Self::MIN)
                    .with("maximum", Self::MAX)
            }
        }

        impl<'de> Deserialize<'de> for $primitive {
            type Reflection = Self;

            fn deserialize<D>(de: D) -> Result<Self, DeserializeError>
            where
                D: Deserializer<'de>,
            {
                struct PrimitiveVisitor;
<<<<<<< HEAD

                impl<'de> Visitor<'de> for PrimitiveVisitor {
                    type Value = $primitive;

=======

                impl<'de> Visitor<'de> for PrimitiveVisitor {
                    type Value = $primitive;

>>>>>>> d62eb9f5
                    fn expecting(&self) -> Document {
                        Self::Value::reflection()
                    }

                    $($($method!($val :: $visit);)*)*
                }

                de.$deserialize(PrimitiveVisitor).change_context(DeserializeError)
            }
        }
    };
}

macro_rules! num_self {
    ($primitive:ident:: $visit:ident) => {
        fn $visit(self, v: $primitive) -> Result<Self::Value, VisitorError> {
            Ok(v)
        }
    };
}

macro_rules! num_from {
    ($primitive:ident:: $visit:ident) => {
        fn $visit(self, v: $primitive) -> Result<Self::Value, VisitorError> {
            Ok(Self::Value::from(v))
        }
    };
}
<<<<<<< HEAD

macro_rules! num_try_from {
    ($primitive:ident:: $visit:ident) => {
        fn $visit(self, v: $primitive) -> Result<Self::Value, VisitorError> {
            Self::Value::try_from(v)
                .into_report()
                .change_context(ValueError.into_error())
                .attach(ExpectedType::new(self.expecting()))
                .attach(ReceivedValue::new(v))
                .change_context(VisitorError)
=======

#[cfg(any(nightly, feature = "std"))]
macro_rules! num_try_from {
    ($primitive:ident:: $visit:ident) => {
        fn $visit(self, v: $primitive) -> Result<Self::Value, VisitorError> {
            Self::Value::try_from(v)
                .into_report()
                .change_context(ValueError.into_error())
                .attach(ExpectedType::new(self.expecting()))
                .attach(ReceivedValue::new(v))
                .change_context(VisitorError)
        }
    };
}

// error_in_core is not stabilized just yet
#[cfg(all(not(nightly), not(feature = "std")))]
macro_rules! num_try_from {
    ($primitive:ident:: $visit:ident) => {
        fn $visit(self, v: $primitive) -> Result<Self::Value, VisitorError> {
            if let Ok(value) = Self::Value::try_from(v) {
                Ok(value)
            } else {
                Err(Report::new(ValueError.into_error())
                    .attach(ExpectedType::new(self.expecting()))
                    .attach(ReceivedValue::new(v))
                    .change_context(VisitorError))
            }
>>>>>>> d62eb9f5
        }
    };
}

macro_rules! num_number {
    ($primitive:ident:: $to:ident) => {
        fn visit_number(self, v: Number) -> Result<Self::Value, VisitorError> {
            v.$to().ok_or_else(|| {
                Report::new(ValueError.into_error())
                    .attach(ExpectedType::new(self.expecting()))
                    .attach(ReceivedValue::new(v))
                    .change_context(VisitorError)
            })
        }
    };
}

impl_num!(
    u8::deserialize_u8;
    num_self!(u8::visit_u8);
    num_try_from!(i8::visit_i8, i16::visit_i16, i32::visit_i32, i64::visit_i64, i128::visit_i128, u16::visit_u16, u32::visit_u32, u64::visit_u64, u128::visit_u128);
    num_number!(u8::to_u8);
);

impl_num!(
    u16::deserialize_u16;
    num_self!(u16::visit_u16);
    num_from!(u8::visit_u8);
    num_try_from!(i8::visit_i8, i16::visit_i16, i32::visit_i32, i64::visit_i64, i128::visit_i128, u32::visit_u32, u64::visit_u64, u128::visit_u128);
    num_number!(u16::to_u16);
);

impl_num!(
    u32::deserialize_u32;
    num_self!(u32::visit_u32);
    num_from!(u8::visit_u8, u16::visit_u16);
    num_try_from!(i8::visit_i8, i16::visit_i16, i32::visit_i32, i64::visit_i64, i128::visit_i128, u64::visit_u64, u128::visit_u128);
    num_number!(u32::to_u32);
);

impl_num!(
    u64::deserialize_u64;
    num_self!(u64::visit_u64);
<<<<<<< HEAD
    num_from!(u16::visit_u16, u32::visit_u32);
=======
    num_from!(u8::visit_u8, u16::visit_u16, u32::visit_u32);
>>>>>>> d62eb9f5
    num_try_from!(i8::visit_i8, i16::visit_i16, i32::visit_i32, i64::visit_i64, i128::visit_i128, u128::visit_u128);
    num_number!(u64::to_u64);
);

impl_num!(
    u128::deserialize_u128;
    num_self!(u128::visit_u128);
<<<<<<< HEAD
    num_from!(u16::visit_u16, u32::visit_u32, u64::visit_u64);
=======
    num_from!(u8::visit_u8, u16::visit_u16, u32::visit_u32, u64::visit_u64);
>>>>>>> d62eb9f5
    num_try_from!(i8::visit_i8, i16::visit_i16, i32::visit_i32, i64::visit_i64, i128::visit_i128);
    num_number!(u128::to_u128);
);

impl_num!(
    i8::deserialize_i8;
    num_self!(i8::visit_i8);
    num_try_from!(i16::visit_i16, i32::visit_i32, i64::visit_i64, i128::visit_i128, u8::visit_u8, u16::visit_u16, u32::visit_u32, u64::visit_u64, u128::visit_u128);
    num_number!(i8::to_i8);
);

impl_num!(
    i16::deserialize_i16;
    num_self!(i16::visit_i16);
    num_from!(i8::visit_i8);
    num_try_from!(i32::visit_i32, i64::visit_i64, i128::visit_i128, u8::visit_u8, u16::visit_u16, u32::visit_u32, u64::visit_u64, u128::visit_u128);
    num_number!(i16::to_i16);
);

impl_num!(
    i32::deserialize_i32;
    num_self!(i32::visit_i32);
    num_from!(i8::visit_i8, i16::visit_i16);
    num_try_from!(i64::visit_i64, i128::visit_i128, u8::visit_u8, u16::visit_u16, u32::visit_u32, u64::visit_u64, u128::visit_u128);
    num_number!(i32::to_i32);
);

impl_num!(
    i64::deserialize_i64;
    num_self!(i64::visit_i64);
    num_from!(i8::visit_i8, i16::visit_i16, i32::visit_i32);
    num_try_from!(i128::visit_i128, u8::visit_u8, u16::visit_u16, u32::visit_u32, u64::visit_u64, u128::visit_u128);
    num_number!(i64::to_i64);
);

impl_num!(
    i128::deserialize_i128;
    num_self!(i128::visit_i128);
    num_from!(i8::visit_i8, i16::visit_i16, i32::visit_i32, i64::visit_i64);
    num_try_from!(u8::visit_u8, u16::visit_u16, u32::visit_u32, u64::visit_u64, u128::visit_u128);
    num_number!(i128::to_i128);
);

impl Reflection for usize {
    fn schema(_: &mut Document) -> Schema {
        Schema::new("integer")
            .with("minimum", Self::MIN)
            .with("maximum", Self::MAX)
    }
}

// Reason: code is architecture dependent, therefore truncation is not possible
#[allow(clippy::cast_possible_truncation)]
impl<'de> Deserialize<'de> for usize {
    type Reflection = Self;

    #[cfg(target_pointer_width = "16")]
    fn deserialize<D: Deserializer<'de>>(de: D) -> Result<Self, DeserializeError> {
        u16::deserialize(de).map(|value| value as Self)
    }

    #[cfg(target_pointer_width = "32")]
    fn deserialize<D: Deserializer<'de>>(de: D) -> Result<Self, DeserializeError> {
        u32::deserialize(de).map(|value| value as Self)
    }

    // #[cfg(target_pointer_width = "64")]
<<<<<<< HEAD
    // The default if not other architecture is chosen, should there every be a case of a usize that
    // has not the "default" pointer widths, even 128 is quite unlikely
=======
    // The default if no other architecture is chosen, should there ever be a case of a `usize` that
    // does not have the "default" pointer width, even 128 is quite unlikely
>>>>>>> d62eb9f5
    #[cfg(not(any(
        target_pointer_width = "16",
        target_pointer_width = "32",
        target_pointer_width = "128"
    )))]
    fn deserialize<D: Deserializer<'de>>(de: D) -> Result<Self, DeserializeError> {
        u64::deserialize(de).map(|value| value as Self)
    }

    #[cfg(target_pointer_width = "128")]
    fn deserialize<D: Deserializer<'de>>(de: D) -> Result<Self, DeserializeError> {
        u128::deserialize(de).map(|value| value as Self)
    }
}

impl Reflection for isize {
    fn schema(_: &mut Document) -> Schema {
        Schema::new("integer")
            .with("minimum", Self::MIN)
            .with("maximum", Self::MAX)
    }
}

// Reason: code is architecture dependent, therefore truncation is not possible
#[allow(clippy::cast_possible_truncation)]
impl<'de> Deserialize<'de> for isize {
    type Reflection = Self;

    #[cfg(target_pointer_width = "16")]
    fn deserialize<D: Deserializer<'de>>(de: D) -> Result<Self, DeserializeError> {
        i16::deserialize(de).map(|value| value as Self)
    }

    #[cfg(target_pointer_width = "32")]
    fn deserialize<D: Deserializer<'de>>(de: D) -> Result<Self, DeserializeError> {
        i32::deserialize(de).map(|value| value as Self)
    }

    // #[cfg(target_pointer_width = "64")]
<<<<<<< HEAD
    // The default if not other architecture is chosen, should there every be a case of a isize that
    // has not the "default" pointer widths, even 128 is quite unlikely
=======
    // The default if no other architecture is chosen, should there ever be a case of a `usize` that
    // does not have the "default" pointer width, even 128 is quite unlikely
>>>>>>> d62eb9f5
    #[cfg(not(any(
        target_pointer_width = "16",
        target_pointer_width = "32",
        target_pointer_width = "128"
    )))]
    fn deserialize<D: Deserializer<'de>>(de: D) -> Result<Self, DeserializeError> {
        i64::deserialize(de).map(|value| value as Self)
    }

    #[cfg(target_pointer_width = "128")]
    fn deserialize<D: Deserializer<'de>>(de: D) -> Result<Self, DeserializeError> {
        i128::deserialize(de).map(|value| value as Self)
    }
}<|MERGE_RESOLUTION|>--- conflicted
+++ resolved
@@ -1,10 +1,6 @@
-<<<<<<< HEAD
-use error_stack::{IntoReport, Report, Result, ResultExt};
-=======
 #[cfg(any(nightly, feature = "std"))]
 use error_stack::IntoReport;
 use error_stack::{Report, Result, ResultExt};
->>>>>>> d62eb9f5
 use num_traits::ToPrimitive;
 
 use crate::{
@@ -32,17 +28,10 @@
                 D: Deserializer<'de>,
             {
                 struct PrimitiveVisitor;
-<<<<<<< HEAD
 
                 impl<'de> Visitor<'de> for PrimitiveVisitor {
                     type Value = $primitive;
 
-=======
-
-                impl<'de> Visitor<'de> for PrimitiveVisitor {
-                    type Value = $primitive;
-
->>>>>>> d62eb9f5
                     fn expecting(&self) -> Document {
                         Self::Value::reflection()
                     }
@@ -71,18 +60,6 @@
         }
     };
 }
-<<<<<<< HEAD
-
-macro_rules! num_try_from {
-    ($primitive:ident:: $visit:ident) => {
-        fn $visit(self, v: $primitive) -> Result<Self::Value, VisitorError> {
-            Self::Value::try_from(v)
-                .into_report()
-                .change_context(ValueError.into_error())
-                .attach(ExpectedType::new(self.expecting()))
-                .attach(ReceivedValue::new(v))
-                .change_context(VisitorError)
-=======
 
 #[cfg(any(nightly, feature = "std"))]
 macro_rules! num_try_from {
@@ -111,7 +88,6 @@
                     .attach(ReceivedValue::new(v))
                     .change_context(VisitorError))
             }
->>>>>>> d62eb9f5
         }
     };
 }
@@ -155,11 +131,7 @@
 impl_num!(
     u64::deserialize_u64;
     num_self!(u64::visit_u64);
-<<<<<<< HEAD
-    num_from!(u16::visit_u16, u32::visit_u32);
-=======
     num_from!(u8::visit_u8, u16::visit_u16, u32::visit_u32);
->>>>>>> d62eb9f5
     num_try_from!(i8::visit_i8, i16::visit_i16, i32::visit_i32, i64::visit_i64, i128::visit_i128, u128::visit_u128);
     num_number!(u64::to_u64);
 );
@@ -167,11 +139,7 @@
 impl_num!(
     u128::deserialize_u128;
     num_self!(u128::visit_u128);
-<<<<<<< HEAD
-    num_from!(u16::visit_u16, u32::visit_u32, u64::visit_u64);
-=======
     num_from!(u8::visit_u8, u16::visit_u16, u32::visit_u32, u64::visit_u64);
->>>>>>> d62eb9f5
     num_try_from!(i8::visit_i8, i16::visit_i16, i32::visit_i32, i64::visit_i64, i128::visit_i128);
     num_number!(u128::to_u128);
 );
@@ -239,13 +207,8 @@
     }
 
     // #[cfg(target_pointer_width = "64")]
-<<<<<<< HEAD
-    // The default if not other architecture is chosen, should there every be a case of a usize that
-    // has not the "default" pointer widths, even 128 is quite unlikely
-=======
     // The default if no other architecture is chosen, should there ever be a case of a `usize` that
     // does not have the "default" pointer width, even 128 is quite unlikely
->>>>>>> d62eb9f5
     #[cfg(not(any(
         target_pointer_width = "16",
         target_pointer_width = "32",
@@ -285,13 +248,8 @@
     }
 
     // #[cfg(target_pointer_width = "64")]
-<<<<<<< HEAD
-    // The default if not other architecture is chosen, should there every be a case of a isize that
-    // has not the "default" pointer widths, even 128 is quite unlikely
-=======
     // The default if no other architecture is chosen, should there ever be a case of a `usize` that
     // does not have the "default" pointer width, even 128 is quite unlikely
->>>>>>> d62eb9f5
     #[cfg(not(any(
         target_pointer_width = "16",
         target_pointer_width = "32",
