--- conflicted
+++ resolved
@@ -1,11 +1,8 @@
 mod array;
 mod atomic;
 mod bool;
-<<<<<<< HEAD
 mod bytes;
-=======
 mod cmp;
->>>>>>> 7633fdd6
 mod floating;
 mod integral;
 mod mem;
