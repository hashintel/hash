#![cfg_attr(
    nightly,
    feature(
        provide_any,
        error_in_core,
        error_generic_member_access,
        integer_atomics,
        saturating_int_impl,
        sync_unsafe_cell,
        exclusive_wrapper
    )
)]
#![cfg_attr(not(feature = "std"), no_std)]

// TODO: note to implementors of `Deserialize` to allow for `visit_none` and to defer to
//  `visit_none` on every `deserialize_*` call if appropriate. missing value (`visit_none`) will
//  only be generated through `*Access` implementations.

use alloc::{string::String, vec::Vec};
use core::marker::PhantomData;

use error_stack::{Report, Result, ResultExt};
use num_traits::{FromPrimitive, ToPrimitive};
pub use schema::{Document, Reflection, Schema};

use crate::{
    content::Content,
    error::{
        ArrayAccessError, DeserializeError, DeserializerError, ExpectedType, MissingError,
        ObjectAccessError, ReceivedType, ReceivedValue, TypeError, ValueError, Variant,
        VisitorError,
    },
    schema::visitor,
};
pub use crate::{context::Context, number::Number};

mod context;
pub mod error;
mod impls;
#[macro_use]
mod macros;
<<<<<<< HEAD
mod content;
=======
mod ext;
>>>>>>> 39971da6
mod number;
pub mod schema;
pub mod value;

extern crate alloc;

pub(crate) mod sealed {
    pub struct T;
}

struct GenericFieldVisitor<T, U>(PhantomData<fn() -> *const (T, U)>);

impl<'de, T: Deserialize<'de>, U: Deserialize<'de>> FieldVisitor<'de>
    for GenericFieldVisitor<T, U>
{
    type Key = T;
    type Value = (T, U);

    fn visit_value<D>(self, key: Self::Key, deserializer: D) -> Result<Self::Value, VisitorError>
    where
        D: Deserializer<'de>,
    {
        U::deserialize(deserializer)
            .map(|value| (key, value))
            .change_context(VisitorError)
    }
}

type FieldValue<'de, F> = <F as FieldVisitor<'de>>::Value;
type FieldResult<'de, F> = Option<Result<FieldValue<'de, F>, ObjectAccessError>>;

pub trait ObjectAccess<'de> {
    fn context(&self) -> &Context;

    /// This enables bound-checking for [`ObjectAccess`].
    ///
    /// After calling this [`ObjectAccess`] will
    /// ensure that there are never more than `length` values returned by [`Self::next`], if there
    /// are not enough items present [`ArrayAccess`] will call [`Visitor::visit_none`].
    ///
    /// This is best suited for types where the length/amount of keys is already predetermined, like
    /// structs or enum variants.
    ///
    /// # Errors
    ///
    /// This will error if a call to [`Self::next`] has been made before calling this function or
    /// this function has been called repeatably.
    fn set_bounded(&mut self, length: usize) -> Result<(), ObjectAccessError>;

    fn next<K, V>(&mut self) -> Option<Result<(K, V), ObjectAccessError>>
    where
        K: Deserialize<'de>,
        V: Deserialize<'de>,
    {
        self.field(GenericFieldVisitor(PhantomData))
    }

    fn field<F>(&mut self, access: F) -> FieldResult<'de, F>
    where
        F: FieldVisitor<'de>;

    fn size_hint(&self) -> Option<usize>;

    fn end(self) -> Result<(), ObjectAccessError>;
}

pub trait FieldVisitor<'de> {
    type Key: Deserialize<'de>;
    type Value;

    fn visit_key<D>(&self, deserializer: D) -> Result<Self::Key, VisitorError>
    where
        D: Deserializer<'de>,
    {
        <Self::Key as Deserialize<'de>>::deserialize(deserializer).change_context(VisitorError)
    }

    fn visit_value<D>(self, key: Self::Key, deserializer: D) -> Result<Self::Value, VisitorError>
    where
        D: Deserializer<'de>;
}

pub trait ArrayAccess<'de> {
    fn context(&self) -> &Context;

    /// Enables bound-checking for [`ArrayAccess`].
    ///
    /// After calling this [`ArrayAccess`] will
    /// ensure that there are never more than `length` values returned by [`Self::next`], if there
    /// are not enough items present [`ArrayAccess`] will call [`Visitor::visit_none`].
    ///
    /// One should still invoke [`Self::end`] to ensure that not too many items are supplied!
    ///
    /// This is best suited for types where the length is already predetermined, like arrays or
    /// tuples, and should not be set on types like [`Vec`]!
    ///
    /// # Errors
    ///
    /// This will error if a call to [`Self::next`] has been made before setting
    /// [`Self::set_bounded`] or [`Self::set_bounded`] was called repeatedly.
    fn set_bounded(&mut self, length: usize) -> Result<(), ArrayAccessError>;

    fn next<T>(&mut self) -> Option<Result<T, ArrayAccessError>>
    where
        T: Deserialize<'de>;

    fn size_hint(&self) -> Option<usize>;

    fn end(self) -> Result<(), ArrayAccessError>;
}

pub trait EnumVisitor<'de>: Sized {
    // TODO: interesting part: serde actually has `deserialize_identifier` which can be used
    //  deserialize implementations can then use that to their advantage by default it also
    //  generates an index version for all fields, that is gated behind `deserialize_identifier`.
    //  Maybe we want something like a `DiscriminantVisitor` and `visit_enum_discriminant`?
    type Discriminant: Deserialize<'de>;

    // the value we will end up with
    type Value;

    fn expecting(&self) -> Document;

    fn visit_discriminant<D>(&self, deserializer: D) -> Result<Self::Discriminant, VisitorError>
    where
        D: Deserializer<'de>,
    {
        <Self::Discriminant as Deserialize<'de>>::deserialize(deserializer)
            .change_context(VisitorError)
    }

    fn visit_value<D>(
        self,
        discriminant: Self::Discriminant,
        deserializer: D,
    ) -> Result<Self::Value, VisitorError>
    where
        D: Deserializer<'de>;
}

// pub trait VariantAccess<'de>: Sized {}
//
// pub trait EnumAccess<'de> {}

// Reason: We error out on every `visit_*`, which means we do not use the value, but(!) IDEs like to
// use the name to make autocomplete, therefore names for unused parameters are required.
#[allow(unused_variables)]
pub trait Visitor<'de>: Sized {
    type Value;

    fn expecting(&self) -> Document;

    fn visit_none(self) -> Result<Self::Value, VisitorError> {
        Err(Report::new(MissingError.into_error())
            .attach(ExpectedType::new(self.expecting()))
            .change_context(VisitorError))
    }

    fn visit_null(self) -> Result<Self::Value, VisitorError> {
        Err(Report::new(TypeError.into_error())
            .attach(ReceivedType::new(<()>::reflection()))
            .attach(ExpectedType::new(self.expecting()))
            .change_context(VisitorError))
    }

    fn visit_bool(self, value: bool) -> Result<Self::Value, VisitorError> {
        Err(Report::new(TypeError.into_error())
            .attach(ReceivedType::new(bool::document()))
            .attach(ExpectedType::new(self.expecting()))
            .change_context(VisitorError))
    }

    fn visit_number(self, value: Number) -> Result<Self::Value, VisitorError> {
        Err(Report::new(TypeError.into_error())
            .attach(ReceivedType::new(Number::reflection()))
            .attach(ExpectedType::new(self.expecting()))
            .change_context(VisitorError))
    }

    fn visit_char(self, value: char) -> Result<Self::Value, VisitorError> {
        let mut buffer = [0; 4];
        let v = value.encode_utf8(&mut buffer);

        self.visit_str(v)
            .attach(ReceivedType::new(char::reflection()))
    }

    fn visit_str(self, value: &str) -> Result<Self::Value, VisitorError> {
        Err(Report::new(TypeError.into_error())
            .attach(ReceivedType::new(<&str>::reflection()))
            .attach(ExpectedType::new(self.expecting()))
            .change_context(VisitorError))
    }

    fn visit_borrowed_str(self, value: &'de str) -> Result<Self::Value, VisitorError> {
        self.visit_str(value)
    }

    fn visit_string(self, value: String) -> Result<Self::Value, VisitorError> {
        self.visit_str(&value)
    }

    fn visit_bytes(self, value: &[u8]) -> Result<Self::Value, VisitorError> {
        Err(Report::new(TypeError.into_error())
            .attach(ReceivedType::new(visitor::BinarySchema::document()))
            .attach(ExpectedType::new(self.expecting()))
            .change_context(VisitorError))
    }

    fn visit_borrowed_bytes(self, value: &'de [u8]) -> Result<Self::Value, VisitorError> {
        self.visit_bytes(value)
    }

    fn visit_bytes_buffer(self, value: Vec<u8>) -> Result<Self::Value, VisitorError> {
        self.visit_bytes(&value)
    }

    fn visit_array<A>(self, array: A) -> Result<Self::Value, VisitorError>
    where
        A: ArrayAccess<'de>,
    {
        Err(Report::new(TypeError.into_error())
            .attach(ReceivedType::new(visitor::ArraySchema::document()))
            .attach(ExpectedType::new(self.expecting()))
            .change_context(VisitorError))
    }

    fn visit_object<A>(self, object: A) -> Result<Self::Value, VisitorError>
    where
        A: ObjectAccess<'de>,
    {
        Err(Report::new(TypeError.into_error())
            .attach(ReceivedType::new(visitor::ObjectSchema::document()))
            .attach(ExpectedType::new(self.expecting()))
            .change_context(VisitorError))
    }

    fn visit_i8(self, value: i8) -> Result<Self::Value, VisitorError> {
        self.visit_number(Number::from(value))
            .attach(ReceivedType::new(i8::reflection()))
    }

    fn visit_i16(self, value: i16) -> Result<Self::Value, VisitorError> {
        self.visit_number(Number::from(value))
            .attach(ReceivedType::new(i16::reflection()))
    }

    fn visit_i32(self, value: i32) -> Result<Self::Value, VisitorError> {
        self.visit_number(Number::from(value))
            .attach(i32::reflection())
    }

    fn visit_i64(self, value: i64) -> Result<Self::Value, VisitorError> {
        self.visit_number(Number::from(value))
            .attach(ReceivedType::new(i64::reflection()))
    }

    fn visit_i128(self, value: i128) -> Result<Self::Value, VisitorError> {
        Err(Report::new(TypeError.into_error())
            .attach(ReceivedType::new(i128::reflection()))
            .attach(ExpectedType::new(self.expecting()))
            .change_context(VisitorError))
    }

    fn visit_u8(self, v: u8) -> Result<Self::Value, VisitorError> {
        self.visit_number(Number::from(v))
            .attach(ReceivedType::new(u8::reflection()))
    }

    fn visit_u16(self, value: u16) -> Result<Self::Value, VisitorError> {
        self.visit_number(Number::from(value))
            .attach(ReceivedType::new(u16::reflection()))
    }

    fn visit_u32(self, value: u32) -> Result<Self::Value, VisitorError> {
        self.visit_number(Number::from(value))
            .attach(ReceivedType::new(u32::reflection()))
    }

    fn visit_u64(self, value: u64) -> Result<Self::Value, VisitorError> {
        self.visit_number(Number::from(value))
            .attach(ReceivedType::new(u64::reflection()))
    }

    fn visit_u128(self, value: u128) -> Result<Self::Value, VisitorError> {
        Err(Report::new(TypeError.into_error())
            .attach(ReceivedType::new(u128::reflection()))
            .attach(ExpectedType::new(self.expecting()))
            .change_context(VisitorError))
    }

    fn visit_f32(self, v: f32) -> Result<Self::Value, VisitorError> {
        self.visit_number(Number::from(v))
            .attach(ReceivedType::new(f32::reflection()))
    }

    fn visit_f64(self, value: f64) -> Result<Self::Value, VisitorError> {
        self.visit_number(Number::from(value))
            .attach(ReceivedType::new(f64::reflection()))
    }
}

#[allow(unused_variables)]
pub trait OptionalVisitor<'de>: Sized {
    type Value;

    fn expecting(&self) -> Document;

    fn visit_none(self) -> Result<Self::Value, VisitorError> {
        Err(Report::new(MissingError.into_error())
            .attach(ExpectedType::new(self.expecting()))
            .change_context(VisitorError))
    }

    fn visit_null(self) -> Result<Self::Value, VisitorError> {
        Err(Report::new(TypeError.into_error())
            .attach(ReceivedType::new(<()>::reflection()))
            .attach(ExpectedType::new(self.expecting()))
            .change_context(VisitorError))
    }

    fn visit_some<D>(self, deserializer: D) -> Result<Self::Value, VisitorError>
    where
        D: Deserializer<'de>,
    {
        // we do not know what the received type was as we delegate to the inner implementation
        Err(Report::new(TypeError.into_error())
            .attach(ExpectedType::new(self.expecting()))
            .change_context(VisitorError))
    }
}

#[allow(unused_variables)]
pub trait StructVisitor<'de>: Sized {
    type Value;

    fn expecting(&self) -> Document;

    // visit_none and visit_null are not implemented, as they can be used more expressively using
    // `OptionalVisitor`

    fn visit_array<A>(self, array: A) -> Result<Self::Value, VisitorError>
    where
        A: ArrayAccess<'de>,
    {
        Err(Report::new(TypeError.into_error())
            .attach(ReceivedType::new(visitor::ArraySchema::document()))
            .attach(ExpectedType::new(self.expecting()))
            .change_context(VisitorError))
    }

    fn visit_object<A>(self, object: A) -> Result<Self::Value, VisitorError>
    where
        A: ObjectAccess<'de>,
    {
        Err(Report::new(TypeError.into_error())
            .attach(ReceivedType::new(visitor::ObjectSchema::document()))
            .attach(ExpectedType::new(self.expecting()))
            .change_context(VisitorError))
    }
}

// internal visitor, which is used during the default implementation of the `deserialize_i*` and
// `deserialize_u*` methods.
struct NumberVisitor<T: Reflection>(PhantomData<fn() -> *const T>);

impl<T: Reflection> NumberVisitor<T> {
    fn value_error(
        &self,
        value: impl erased_serde::Serialize + Send + Sync + 'static,
    ) -> Report<VisitorError> {
        Report::new(ValueError.into_error())
            .attach(ReceivedValue::new(value))
            .attach(ExpectedType::new(self.expecting()))
            .change_context(VisitorError)
    }
}

impl<T: Reflection> Visitor<'_> for NumberVisitor<T> {
    type Value = Number;

    fn expecting(&self) -> Document {
        T::document()
    }

    fn visit_number(self, value: Number) -> Result<Self::Value, VisitorError> {
        Ok(value)
    }

    fn visit_i128(self, value: i128) -> Result<Self::Value, VisitorError> {
        Number::from_i128(value)
            .ok_or_else(|| self.value_error(value))
            .and_then(|number| self.visit_number(number))
    }

    fn visit_u128(self, v: u128) -> Result<Self::Value, VisitorError> {
        Number::from_u128(v)
            .ok_or_else(|| self.value_error(v))
            .and_then(|number| self.visit_number(number))
    }
}

macro_rules! derive_from_number {
    [$($method:ident ($to:ident : $schema:ident) -> $visit:ident,)*] => {
        $(derive_from_number!(#internal, $method; $schema, $to, $visit);)*
    };

    (#internal, $method:ident; $schema:ident, $to:ident, $visit:ident) => {
        /// Automatically implemented convenience method, which uses [`Self::deserialize_number`]
        /// to extract a value of the primitive type, will otherwise error out.
        ///
        /// # Errors
        ///
        /// Current value is either not a number or wasn't able to be casted to the primitive type
        fn $method<V>(self, visitor: V) -> Result<V::Value, DeserializerError>
        where
            V: Visitor<'de>,
        {
            let n = self.deserialize_number(NumberVisitor::<<$schema as Deserialize>::Reflection>(PhantomData))?;
            let v = n
                .$to()
                .ok_or_else(||
                    Report::new(ValueError.into_error())
                        .attach(ExpectedType::new(<$schema>::reflection()))
                        .attach(ReceivedValue::new(n))
                )
                .change_context(DeserializerError)?;

            visitor.$visit(v).change_context(DeserializerError)
        }
    };
}

/// A **data format** that can deserialize any data structure which is supported by deer.
///
/// This traits defines the deserialization half, while [`Deserialize`] is used to use the
/// deserializer to convert that data into the instance of a type, or fail if that was not possible.
///
/// `deer`s focus is on simplicity, therefore the data model is a lot less specific than ones used
/// by other crates (like [`serde`]).
///
/// The data model consists of the following types:
///
/// * 7 primitives:
///     * `none`
///         * encodes the missing of a value (`undefined` in JS)
///     * `null`
///         * encodes the explicit absence of a value (`null` in JSON)
///     * `bool`
///         * Rust equivalent: [`true`], [`false`]
///     * `number`
///         * encodes both floating point and integral numbers
///     * `char`:
///         * example: `'a'`
///     * `string`
///         * example: `"Hello World!"`
///     * `bytes`
///         * example: `[0b0001, 0b1000]`
/// * composite types
///     * `object`
///         * encodes any object, be it a map, struct or enum struct variant
///     * `array`
///         * encodes any sequence of data, be it an array, a set or tuple
///
/// The [`Deserializer`] trait supports a single entrypoint, which are methods that consume the
/// [`Deserializer`] and either return the value requested or return an error.
///
/// [`serde`]: https://serde.rs/
pub trait Deserializer<'de>: Sized {
    fn context(&self) -> &Context;

    /// Require the [`Deserializer`] to figure out **how** to drive the visitor based on input data.
    ///
    /// You should not rely on this when implementing [`Deserialize`], as non self-describing
    /// formats are unable to provide this method.
    fn deserialize_any<V>(self, visitor: V) -> Result<V::Value, DeserializerError>
    where
        V: Visitor<'de>;

    /// Deserialize a `null` (or equivalent type) value
    ///
    /// This type should signal the explicit absence of a value, not to be confused with the
    ///
    /// # Errors
    ///
    /// Current value is not of type null
    fn deserialize_null<V>(self, visitor: V) -> Result<V::Value, DeserializerError>
    where
        V: Visitor<'de>;

    /// Deserialize a [`bool`] value.
    ///
    /// Some formats might not have this concept and should always error out if that is the case.
    ///
    /// > **Hint**: Do not try to coerce values like `1` or `0` to booleans, this is highly
    /// > discouraged. The [`Deserialize`] implementation or a future version of `deer` should do
    /// > that instead.
    ///
    /// # Errors
    ///
    /// Current value is not of type bool
    fn deserialize_bool<V>(self, visitor: V) -> Result<V::Value, DeserializerError>
    where
        V: Visitor<'de>;

    /// Deserialize a [`Number`] value.
    ///
    /// This is a super-type of primitive types used by Rust, this is due to the fact that some
    /// formats (like `JSON`) do not have the concept of multiple types that represent
    /// integers/floats.
    ///
    /// This method also enables a default trait implementation for all primitives types.
    ///
    /// > **Hint**: Do not try to coerce values like `"1"`, `"0"`, `true`, `false` to numbers, this
    /// > is highly discouraged. The [`Deserialize`] implementation of a future version of `deer`
    /// > would implement that functionality.
    ///
    /// # Errors
    ///
    /// Current value is not of type number
    fn deserialize_number<V>(self, visitor: V) -> Result<V::Value, DeserializerError>
    where
        V: Visitor<'de>;

    fn deserialize_char<V>(self, visitor: V) -> Result<V::Value, DeserializerError>
    where
        V: Visitor<'de>;

    /// Deserialize a [`String`] value.
    ///
    /// `deer` (in contrast to [`serde`]) does not support `&str`, this is because `deer` only
    /// handles owned data, this comes with some overhead, but enables easier implementation.
    ///
    /// > **Hint**: Do not try to cerce values to string, this is highly discouraged and only
    /// > [`Deserialize`] or a future version of `deer` should implement that functionality, if
    /// > desired.
    ///
    /// # Errors
    ///
    /// Current value is not of type string
    ///
    /// [`serde`]: https://serde.rs/
    fn deserialize_string<V>(self, visitor: V) -> Result<V::Value, DeserializerError>
    where
        V: Visitor<'de>;

    fn deserialize_str<V>(self, visitor: V) -> Result<V::Value, DeserializerError>
    where
        V: Visitor<'de>;

    fn deserialize_bytes<V>(self, visitor: V) -> Result<V::Value, DeserializerError>
    where
        V: Visitor<'de>;

    fn deserialize_bytes_buffer<V>(self, visitor: V) -> Result<V::Value, DeserializerError>
    where
        V: Visitor<'de>;

    /// Deserialize an `Array`
    ///
    /// This should not directly deserialize into a `Vec<T>`, but return a type that implements
    /// `ArrayAccess`, this type then iterates over all values.
    ///
    /// # Errors
    ///
    /// Current value is not of type array
    fn deserialize_array<V>(self, visitor: V) -> Result<V::Value, DeserializerError>
    where
        V: Visitor<'de>;

    /// Deserialize a `Object`
    ///
    /// This should not directly deserialize into a object, but instead return a type that
    /// implements `ObjectAccess`, this type will then go through all entries.
    ///
    /// # Errors
    ///
    /// Current value is not of type object
    fn deserialize_object<V>(self, visitor: V) -> Result<V::Value, DeserializerError>
    where
        V: Visitor<'de>;

    /// Hint that the `Deserialize` type expects a value to be present or not.
    ///
    /// Due to the special nature of this deserialization call a special visitor is used.
    fn deserialize_optional<V>(self, visitor: V) -> Result<V::Value, DeserializerError>
    where
        V: OptionalVisitor<'de>;

    /// Hint that the `Deserialize` type expect an enum
    ///
    /// Due to the very special nature of an enum (being a fundamental type) a special visitor is
    /// used.
    fn deserialize_enum<V>(self, visitor: V) -> Result<V::Value, DeserializerError>
    where
        V: EnumVisitor<'de>;

    fn deserialize_struct<V>(self, visitor: V) -> Result<V::Value, DeserializerError>
    where
        V: StructVisitor<'de>;

    derive_from_number![
        deserialize_i8(to_i8: i8) -> visit_i8,
        deserialize_i16(to_i16: i16) -> visit_i16,
        deserialize_i32(to_i32: i32) -> visit_i32,
        deserialize_i64(to_i64: i64) -> visit_i64,
        deserialize_i128(to_i128: i128) -> visit_i128,

        deserialize_u8(to_u8: u8) -> visit_u8,
        deserialize_u16(to_u16: u16) -> visit_u16,
        deserialize_u32(to_u32: u32) -> visit_u32,
        deserialize_u64(to_u64: u64) -> visit_u64,
        deserialize_u128(to_u128: u128) -> visit_u128,

        deserialize_f32(to_f32: f32) -> visit_f32,
        deserialize_f64(to_f64: f64) -> visit_f64,
    ];

    // Not public API.
    // No stability guarantees are given!
    #[doc(hidden)]
    fn __deserialize_content<V>(
        self,
        _: sealed::T,
        visitor: V,
    ) -> Result<Content<'de>, DeserializerError>
    where
        V: Visitor<'de, Value = Content<'de>>,
    {
        self.deserialize_any(visitor)
    }
}

/// A **data-structure** that can be deserialized from any format supported by deer.
///
/// `deer` provides [`Deserialize`] implementations for many Rust primitives and standard library
/// types.
///
/// Additionally `deer` provides a derive macro which can automatically generate the trait.
///
/// In rare cases it may be necessary to implement [`Deserialize`] manually, in that case you can
/// use the automatically generated output
/// (which can be displayed with tools like [cargo-expand](https://github.com/dtolnay/cargo-expand))
/// as a template. The macro generates human readable code which can be used as template.
// TODO: add example
pub trait Deserialize<'de>: Sized {
    type Reflection: Reflection + ?Sized;

    /// Deserialize this value from the given `deer` deserializer.
    ///
    /// # Errors
    ///
    /// Deserialization was unsuccessful
    fn deserialize<D>(deserializer: D) -> Result<Self, DeserializeError>
    where
        D: Deserializer<'de>;

    #[must_use]
    fn reflection() -> Document {
        <Self::Reflection as Reflection>::document()
    }
}

pub trait DeserializeOwned: for<'de> Deserialize<'de> {}
impl<T> DeserializeOwned for T where T: for<'de> Deserialize<'de> {}

#[cfg(test)]
pub(crate) mod test {
    use alloc::{format, string::String, vec::Vec};
    use core::{
        fmt::{Display, Formatter},
        marker::PhantomData,
    };

    use error_stack::{Context, Frame, Report};
    use serde::{
        ser::{Error as _, SerializeMap},
        Serialize, Serializer,
    };

    use crate::error::{Error, ErrorProperties, Variant};

    struct SerializeFrame<'a, 'b, E: Variant> {
        frames: &'b [&'a Frame],
        _marker: PhantomData<fn() -> *const E>,
    }

    impl<'a, 'b, E: Variant> Serialize for SerializeFrame<'a, 'b, E> {
        fn serialize<S>(&self, serializer: S) -> Result<S::Ok, S::Error>
        where
            S: Serializer,
        {
            let mut map = serializer.serialize_map(None)?;

            E::Properties::output(E::Properties::value(self.frames), &mut map)
                .map_err(|error| S::Error::custom(format!("{error:?}")))?;

            map.end()
        }
    }

    pub(crate) fn to_json<T: Variant>(report: &Report<impl Context>) -> serde_json::Value {
        // we do not need to worry about the tree structure
        let frames: Vec<_> = report.frames().collect();

        let s: SerializeFrame<T> = SerializeFrame {
            frames: &frames,
            _marker: PhantomData::default(),
        };

        serde_json::to_value(s)
            .expect("should be able to convert `SerializeFrame` into `serde_json::Value`")
    }

    struct ErrorMessage<'a, 'b, E: Variant> {
        error: &'a E,
        properties: &'b <E::Properties as ErrorProperties>::Value<'a>,
    }

    impl<E: Variant> Display for ErrorMessage<'_, '_, E> {
        fn fmt(&self, f: &mut Formatter<'_>) -> core::fmt::Result {
            self.error.message(f, self.properties)
        }
    }

    pub(crate) fn to_message<T: Variant>(report: &Report<Error>) -> String {
        let frames: Vec<_> = report.frames().collect();
        let properties = T::Properties::value(&frames);

        let error = report.current_context();
        let error = error
            .variant()
            .downcast_ref::<T>()
            .expect("context is of correct type");

        let message = ErrorMessage {
            error,
            properties: &properties,
        };

        format!("{message}")
    }
}<|MERGE_RESOLUTION|>--- conflicted
+++ resolved
@@ -39,11 +39,8 @@
 mod impls;
 #[macro_use]
 mod macros;
-<<<<<<< HEAD
 mod content;
-=======
 mod ext;
->>>>>>> 39971da6
 mod number;
 pub mod schema;
 pub mod value;
