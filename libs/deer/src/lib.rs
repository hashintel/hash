#![cfg_attr(
    nightly,
    feature(
        provide_any,
        error_in_core,
        error_generic_member_access,
        integer_atomics,
        saturating_int_impl,
        sync_unsafe_cell,
        exclusive_wrapper
    )
)]
#![cfg_attr(not(feature = "std"), no_std)]

// TODO: note to implementors of `Deserialize` to allow for `visit_none` and to defer to
//  `visit_none` on every `deserialize_*` call if appropriate. missing value (`visit_none`) will
//  only be generated through `*Access` implementations.

use alloc::{string::String, vec::Vec};
use core::marker::PhantomData;

use error_stack::{Report, Result, ResultExt};
use num_traits::{FromPrimitive, ToPrimitive};
pub use schema::{Document, Reflection, Schema};

use crate::{
    bound::{BoundArrayAccess, BoundObjectAccess},
    error::{
        ArrayAccessError, DeserializeError, DeserializerError, ExpectedType, MissingError,
        ObjectAccessError, ReceivedType, ReceivedValue, TypeError, ValueError, Variant,
        VisitorError,
    },
    schema::visitor,
};
pub use crate::{context::Context, number::Number};

mod context;
pub mod error;
mod impls;
#[macro_use]
mod macros;
mod bound;
mod number;
pub mod schema;
pub mod value;

extern crate alloc;

struct GenericFieldVisitor<T, U>(PhantomData<fn() -> *const (T, U)>);

impl<'de, T: Deserialize<'de>, U: Deserialize<'de>> FieldVisitor<'de>
    for GenericFieldVisitor<T, U>
{
    type Key = T;
    type Value = (T, U);

    fn visit_value<D>(self, key: Self::Key, deserializer: D) -> Result<Self::Value, VisitorError>
    where
        D: Deserializer<'de>,
    {
        U::deserialize(deserializer)
            .map(|value| (key, value))
            .change_context(VisitorError)
    }
}

type FieldValue<'de, F> = <F as FieldVisitor<'de>>::Value;
type FieldResult<'de, F> = Option<Result<FieldValue<'de, F>, ObjectAccessError>>;

<<<<<<< HEAD
pub trait ObjectAccess<'de>: Sized {
    fn is_dirty(&self) -> bool;

    /// This enables bounds-checking for [`ObjectAccess`].
=======
pub trait ObjectAccess<'de> {
    fn context(&self) -> &Context;

    /// This enables bound-checking for [`ObjectAccess`].
>>>>>>> 30c9d065
    ///
    /// After calling this [`ObjectAccess`] will
    /// ensure that there are never more than `length` values returned by [`Self::next`], if there
    /// are not enough items present [`ObjectAccess`] will call [`Visitor::visit_none`].
    ///
    /// This is best suited for types where the length/amount of keys is already predetermined, like
    /// structs or enum variants.
    ///
    /// # Errors
    ///
    /// This will error if a call to [`Self::next`] has been made before calling this function or
    /// this function has been called repeatably.
    fn into_bound(self, length: usize) -> Result<BoundObjectAccess<Self>, ObjectAccessError> {
        if self.is_dirty() {
            todo!("error out")
        } else {
            Ok(BoundObjectAccess::new(self, length))
        }
    }

    fn next<K, V>(&mut self) -> Option<Result<(K, V), ObjectAccessError>>
    where
        K: Deserialize<'de>,
        V: Deserialize<'de>,
    {
        self.field(GenericFieldVisitor(PhantomData))
    }

    fn field<F>(&mut self, visitor: F) -> FieldResult<'de, F>
    where
        F: FieldVisitor<'de>;

    fn size_hint(&self) -> Option<usize>;

    fn end(self) -> Result<(), ObjectAccessError>;
}

pub trait FieldVisitor<'de> {
    type Key: Deserialize<'de>;
    type Value;

    fn visit_key<D>(&self, deserializer: D) -> Result<Self::Key, VisitorError>
    where
        D: Deserializer<'de>,
    {
        <Self::Key as Deserialize<'de>>::deserialize(deserializer).change_context(VisitorError)
    }

    fn visit_value<D>(self, key: Self::Key, deserializer: D) -> Result<Self::Value, VisitorError>
    where
        D: Deserializer<'de>;
}

<<<<<<< HEAD
pub trait ArrayAccess<'de>: Sized {
    fn is_dirty(&self) -> bool;
=======
pub trait ArrayAccess<'de> {
    fn context(&self) -> &Context;
>>>>>>> 30c9d065

    /// Enables bound-checking for [`ArrayAccess`].
    ///
    /// After calling this [`ArrayAccess`] will
    /// ensure that there are never more than `length` values returned by [`Self::next`], if there
    /// are not enough items present [`ArrayAccess`] will call [`Visitor::visit_none`].
    ///
    /// One must still invoke [`Self::end`] to ensure that not too many items are supplied!
    ///
    /// This is best suited for types where the length is already predetermined, like arrays or
    /// tuples, and should not be set on types like [`Vec`]!
    ///
    /// # Errors
    ///
    /// This will error if a call to [`Self::next`] has been made before setting
    /// [`Self::into_bound`] or [`Self::into_bound`] was called repeatedly.
    fn into_bound(self, length: usize) -> Result<BoundArrayAccess<Self>, ArrayAccessError> {
        if self.is_dirty() {
            todo!()
        } else {
            Ok(BoundArrayAccess::new(self, length))
        }
    }

    fn next<T>(&mut self) -> Option<Result<T, ArrayAccessError>>
    where
        T: Deserialize<'de>;

    fn size_hint(&self) -> Option<usize>;

    fn end(self) -> Result<(), ArrayAccessError>;
}

pub trait EnumVisitor<'de>: Sized {
    // TODO: interesting part: serde actually has `deserialize_identifier` which can be used
    //  deserialize implementations can then use that to their advantage by default it also
    //  generates an index version for all fields, that is gated behind `deserialize_identifier`.
    //  Maybe we want something like a `DiscriminantVisitor` and `visit_enum_discriminant`?
    type Discriminant: Deserialize<'de>;

    // the value we will end up with
    type Value;

    fn expecting(&self) -> Document;

    fn visit_discriminant<D>(&self, deserializer: D) -> Result<Self::Discriminant, VisitorError>
    where
        D: Deserializer<'de>,
    {
        <Self::Discriminant as Deserialize<'de>>::deserialize(deserializer)
            .change_context(VisitorError)
    }

    fn visit_value<D>(
        self,
        discriminant: Self::Discriminant,
        deserializer: D,
    ) -> Result<Self::Value, VisitorError>
    where
        D: Deserializer<'de>;
}

// pub trait VariantAccess<'de>: Sized {}
//
// pub trait EnumAccess<'de> {}

// Reason: We error out on every `visit_*`, which means we do not use the value, but(!) IDEs like to
// use the name to make autocomplete, therefore names for unused parameters are required.
#[allow(unused_variables)]
pub trait Visitor<'de>: Sized {
    type Value;

    fn expecting(&self) -> Document;

    fn visit_none(self) -> Result<Self::Value, VisitorError> {
        Err(Report::new(MissingError.into_error())
            .attach(ExpectedType::new(self.expecting()))
            .change_context(VisitorError))
    }

    fn visit_null(self) -> Result<Self::Value, VisitorError> {
        Err(Report::new(TypeError.into_error())
            .attach(ReceivedType::new(<()>::reflection()))
            .attach(ExpectedType::new(self.expecting()))
            .change_context(VisitorError))
    }

    fn visit_bool(self, v: bool) -> Result<Self::Value, VisitorError> {
        Err(Report::new(TypeError.into_error())
            .attach(ReceivedType::new(bool::document()))
            .attach(ExpectedType::new(self.expecting()))
            .change_context(VisitorError))
    }

    fn visit_number(self, v: Number) -> Result<Self::Value, VisitorError> {
        Err(Report::new(TypeError.into_error())
            .attach(ReceivedType::new(Number::reflection()))
            .attach(ExpectedType::new(self.expecting()))
            .change_context(VisitorError))
    }

    fn visit_char(self, v: char) -> Result<Self::Value, VisitorError> {
        let mut buffer = [0; 4];
        let v = v.encode_utf8(&mut buffer);

        self.visit_str(v)
            .attach(ReceivedType::new(char::reflection()))
    }

    fn visit_str(self, v: &str) -> Result<Self::Value, VisitorError> {
        Err(Report::new(TypeError.into_error())
            .attach(ReceivedType::new(<&str>::reflection()))
            .attach(ExpectedType::new(self.expecting()))
            .change_context(VisitorError))
    }

    fn visit_borrowed_str(self, v: &'de str) -> Result<Self::Value, VisitorError> {
        self.visit_str(v)
    }

    fn visit_string(self, v: String) -> Result<Self::Value, VisitorError> {
        self.visit_str(&v)
    }

    fn visit_bytes(self, v: &[u8]) -> Result<Self::Value, VisitorError> {
        Err(Report::new(TypeError.into_error())
            .attach(ReceivedType::new(visitor::BinarySchema::document()))
            .attach(ExpectedType::new(self.expecting()))
            .change_context(VisitorError))
    }

    fn visit_borrowed_bytes(self, v: &'de [u8]) -> Result<Self::Value, VisitorError> {
        self.visit_bytes(v)
    }

    fn visit_bytes_buffer(self, v: Vec<u8>) -> Result<Self::Value, VisitorError> {
        self.visit_bytes(&v)
    }

    fn visit_array<T>(self, v: T) -> Result<Self::Value, VisitorError>
    where
        T: ArrayAccess<'de>,
    {
        Err(Report::new(TypeError.into_error())
            .attach(ReceivedType::new(visitor::ArraySchema::document()))
            .attach(ExpectedType::new(self.expecting()))
            .change_context(VisitorError))
    }

    fn visit_object<T>(self, v: T) -> Result<Self::Value, VisitorError>
    where
        T: ObjectAccess<'de>,
    {
        Err(Report::new(TypeError.into_error())
            .attach(ReceivedType::new(visitor::ObjectSchema::document()))
            .attach(ExpectedType::new(self.expecting()))
            .change_context(VisitorError))
    }

    fn visit_i8(self, v: i8) -> Result<Self::Value, VisitorError> {
        self.visit_number(Number::from(v))
            .attach(ReceivedType::new(i8::reflection()))
    }

    fn visit_i16(self, v: i16) -> Result<Self::Value, VisitorError> {
        self.visit_number(Number::from(v))
            .attach(ReceivedType::new(i16::reflection()))
    }

    fn visit_i32(self, v: i32) -> Result<Self::Value, VisitorError> {
        self.visit_number(Number::from(v)).attach(i32::reflection())
    }

    fn visit_i64(self, v: i64) -> Result<Self::Value, VisitorError> {
        self.visit_number(Number::from(v))
            .attach(ReceivedType::new(i64::reflection()))
    }

    fn visit_i128(self, v: i128) -> Result<Self::Value, VisitorError> {
        Err(Report::new(TypeError.into_error())
            .attach(ReceivedType::new(i128::reflection()))
            .attach(ExpectedType::new(self.expecting()))
            .change_context(VisitorError))
    }

    fn visit_isize(self, v: isize) -> Result<Self::Value, VisitorError> {
        Err(Report::new(TypeError.into_error())
            .attach(ReceivedType::new(isize::reflection()))
            .attach(ExpectedType::new(self.expecting()))
            .change_context(VisitorError))
    }

    fn visit_u8(self, v: u8) -> Result<Self::Value, VisitorError> {
        self.visit_number(Number::from(v))
            .attach(ReceivedType::new(u8::reflection()))
    }

    fn visit_u16(self, v: u16) -> Result<Self::Value, VisitorError> {
        self.visit_number(Number::from(v))
            .attach(ReceivedType::new(u16::reflection()))
    }

    fn visit_u32(self, v: u32) -> Result<Self::Value, VisitorError> {
        self.visit_number(Number::from(v))
            .attach(ReceivedType::new(u32::reflection()))
    }

    fn visit_u64(self, v: u64) -> Result<Self::Value, VisitorError> {
        self.visit_number(Number::from(v))
            .attach(ReceivedType::new(u64::reflection()))
    }

    fn visit_u128(self, v: u128) -> Result<Self::Value, VisitorError> {
        Err(Report::new(TypeError.into_error())
            .attach(ReceivedType::new(u128::reflection()))
            .attach(ExpectedType::new(self.expecting()))
            .change_context(VisitorError))
    }

    fn visit_usize(self, v: usize) -> Result<Self::Value, VisitorError> {
        Err(Report::new(TypeError.into_error())
            .attach(ReceivedType::new(usize::reflection()))
            .attach(ExpectedType::new(self.expecting()))
            .change_context(VisitorError))
    }

    fn visit_f32(self, v: f32) -> Result<Self::Value, VisitorError> {
        self.visit_number(Number::from(v))
            .attach(ReceivedType::new(f32::reflection()))
    }

    fn visit_f64(self, v: f64) -> Result<Self::Value, VisitorError> {
        self.visit_number(Number::from(v))
            .attach(ReceivedType::new(f64::reflection()))
    }
}

#[allow(unused_variables)]
pub trait OptionalVisitor<'de>: Sized {
    type Value;

    fn expecting(&self) -> Document;

    fn visit_none(self) -> Result<Self::Value, VisitorError> {
        Err(Report::new(MissingError.into_error())
            .attach(ExpectedType::new(self.expecting()))
            .change_context(VisitorError))
    }

    fn visit_null(self) -> Result<Self::Value, VisitorError> {
        Err(Report::new(TypeError.into_error())
            .attach(ReceivedType::new(<()>::reflection()))
            .attach(ExpectedType::new(self.expecting()))
            .change_context(VisitorError))
    }

    fn visit_some<D>(self, deserializer: D) -> Result<Self::Value, VisitorError>
    where
        D: Deserializer<'de>,
    {
        // we do not know what the received type was as we delegate to the inner implementation
        Err(Report::new(TypeError.into_error())
            .attach(ExpectedType::new(self.expecting()))
            .change_context(VisitorError))
    }
}

// internal visitor, which is used during the default implementation of the `deserialize_i*` and
// `deserialize_u*` methods.
struct NumberVisitor<T: Reflection>(PhantomData<fn() -> *const T>);

impl<T: Reflection> NumberVisitor<T> {
    fn value_error(
        &self,
        value: impl erased_serde::Serialize + Send + Sync + 'static,
    ) -> Report<VisitorError> {
        Report::new(ValueError.into_error())
            .attach(ReceivedValue::new(value))
            .attach(ExpectedType::new(self.expecting()))
            .change_context(VisitorError)
    }
}

impl<T: Reflection> Visitor<'_> for NumberVisitor<T> {
    type Value = Number;

    fn expecting(&self) -> Document {
        T::document()
    }

    fn visit_number(self, v: Number) -> Result<Self::Value, VisitorError> {
        Ok(v)
    }

    fn visit_i128(self, v: i128) -> Result<Self::Value, VisitorError> {
        Number::from_i128(v)
            .ok_or_else(|| self.value_error(v))
            .and_then(|number| self.visit_number(number))
    }

    fn visit_isize(self, v: isize) -> Result<Self::Value, VisitorError> {
        Number::from_isize(v)
            .ok_or_else(|| self.value_error(v))
            .and_then(|number| self.visit_number(number))
    }

    fn visit_u128(self, v: u128) -> Result<Self::Value, VisitorError> {
        Number::from_u128(v)
            .ok_or_else(|| self.value_error(v))
            .and_then(|number| self.visit_number(number))
    }

    fn visit_usize(self, v: usize) -> Result<Self::Value, VisitorError> {
        Number::from_usize(v)
            .ok_or_else(|| self.value_error(v))
            .and_then(|number| self.visit_number(number))
    }
}

macro_rules! derive_from_number {
    [$($method:ident ($to:ident : $schema:ident) -> $visit:ident,)*] => {
        $(derive_from_number!(#internal, $method; $schema, $to, $visit);)*
    };

    (#internal, $method:ident; $schema:ident, $to:ident, $visit:ident) => {
        /// Automatically implemented convenience method, which uses [`Self::deserialize_number`]
        /// to extract a value of the primitive type, will otherwise error out.
        ///
        /// # Errors
        ///
        /// Current value is either not a number or wasn't able to be casted to the primitive type
        fn $method<V>(self, visitor: V) -> Result<V::Value, DeserializerError>
        where
            V: Visitor<'de>,
        {
            let n = self.deserialize_number(NumberVisitor::<<$schema as Deserialize>::Reflection>(PhantomData))?;
            let v = n
                .$to()
                .ok_or_else(||
                    Report::new(ValueError.into_error())
                        .attach(ExpectedType::new(<$schema>::reflection()))
                        .attach(ReceivedValue::new(n))
                )
                .change_context(DeserializerError)?;

            visitor.$visit(v).change_context(DeserializerError)
        }
    };
}

/// A **data format** that can deserialize any data structure which is supported by deer.
///
/// This traits defines the deserialization half, while [`Deserialize`] is used to use the
/// deserializer to convert that data into the instance of a type, or fail if that was not possible.
///
/// `deer`s focus is on simplicity, therefore the data model is a lot less specific than ones used
/// by other crates (like [`serde`]).
///
/// The data model consists of the following types:
///
/// * 7 primitives:
///     * `none`
///         * encodes the missing of a value (`undefined` in JS)
///     * `null`
///         * encodes the explicit absence of a value (`null` in JSON)
///     * `bool`
///         * Rust equivalent: [`true`], [`false`]
///     * `number`
///         * encodes both floating point and integral numbers
///     * `char`:
///         * example: `'a'`
///     * `string`
///         * example: `"Hello World!"`
///     * `bytes`
///         * example: `[0b0001, 0b1000]`
/// * composite types
///     * `object`
///         * encodes any object, be it a map, struct or enum struct variant
///     * `array`
///         * encodes any sequence of data, be it an array, a set or tuple
///
/// The [`Deserializer`] trait supports a single entrypoint, which are methods that consume the
/// [`Deserializer`] and either return the value requested or return an error.
///
/// [`serde`]: https://serde.rs/
pub trait Deserializer<'de>: Sized {
    fn context(&self) -> &Context;

    /// Require the [`Deserializer`] to figure out **how** to drive the visitor based on input data.
    ///
    /// You should not rely on this when implementing [`Deserialize`], as non self-describing
    /// formats are unable to provide this method.
    fn deserialize_any<V>(self, visitor: V) -> Result<V::Value, DeserializerError>
    where
        V: Visitor<'de>;

    /// Deserialize a `null` (or equivalent type) value
    ///
    /// This type should signal the explicit absence of a value, not to be confused with the
    ///
    /// # Errors
    ///
    /// Current value is not of type null
    fn deserialize_null<V>(self, visitor: V) -> Result<V::Value, DeserializerError>
    where
        V: Visitor<'de>;

    /// Deserialize a [`bool`] value.
    ///
    /// Some formats might not have this concept and should always error out if that is the case.
    ///
    /// > **Hint**: Do not try to coerce values like `1` or `0` to booleans, this is highly
    /// > discouraged. The [`Deserialize`] implementation or a future version of `deer` should do
    /// > that instead.
    ///
    /// # Errors
    ///
    /// Current value is not of type bool
    fn deserialize_bool<V>(self, visitor: V) -> Result<V::Value, DeserializerError>
    where
        V: Visitor<'de>;

    /// Deserialize a [`Number`] value.
    ///
    /// This is a super-type of primitive types used by Rust, this is due to the fact that some
    /// formats (like `JSON`) do not have the concept of multiple types that represent
    /// integers/floats.
    ///
    /// This method also enables a default trait implementation for all primitives types.
    ///
    /// > **Hint**: Do not try to coerce values like `"1"`, `"0"`, `true`, `false` to numbers, this
    /// > is highly discouraged. The [`Deserialize`] implementation of a future version of `deer`
    /// > would implement that functionality.
    ///
    /// # Errors
    ///
    /// Current value is not of type number
    fn deserialize_number<V>(self, visitor: V) -> Result<V::Value, DeserializerError>
    where
        V: Visitor<'de>;

    fn deserialize_char<V>(self, visitor: V) -> Result<V::Value, DeserializerError>
    where
        V: Visitor<'de>;

    /// Deserialize a [`String`] value.
    ///
    /// `deer` (in contrast to [`serde`]) does not support `&str`, this is because `deer` only
    /// handles owned data, this comes with some overhead, but enables easier implementation.
    ///
    /// > **Hint**: Do not try to cerce values to string, this is highly discouraged and only
    /// > [`Deserialize`] or a future version of `deer` should implement that functionality, if
    /// > desired.
    ///
    /// # Errors
    ///
    /// Current value is not of type string
    ///
    /// [`serde`]: https://serde.rs/
    fn deserialize_string<V>(self, visitor: V) -> Result<V::Value, DeserializerError>
    where
        V: Visitor<'de>;

    fn deserialize_str<V>(self, visitor: V) -> Result<V::Value, DeserializerError>
    where
        V: Visitor<'de>;

    fn deserialize_bytes<V>(self, visitor: V) -> Result<V::Value, DeserializerError>
    where
        V: Visitor<'de>;

    fn deserialize_bytes_buffer<V>(self, visitor: V) -> Result<V::Value, DeserializerError>
    where
        V: Visitor<'de>;

    /// Deserialize an `Array`
    ///
    /// This should not directly deserialize into a `Vec<T>`, but return a type that implements
    /// `ArrayAccess`, this type then iterates over all values.
    ///
    /// # Errors
    ///
    /// Current value is not of type array
    fn deserialize_array<V>(self, visitor: V) -> Result<V::Value, DeserializerError>
    where
        V: Visitor<'de>;

    /// Deserialize a `Object`
    ///
    /// This should not directly deserialize into a object, but instead return a type that
    /// implements `ObjectAccess`, this type will then go through all entries.
    ///
    /// # Errors
    ///
    /// Current value is not of type object
    fn deserialize_object<V>(self, visitor: V) -> Result<V::Value, DeserializerError>
    where
        V: Visitor<'de>;

    /// Hint that the `Deserialize` type expects a value to be present or not.
    ///
    /// Due to the special nature of this deserialization call a special visitor is used.
    fn deserialize_optional<V>(self, visitor: V) -> Result<V::Value, DeserializerError>
    where
        V: OptionalVisitor<'de>;

    /// Hint that the `Deserialize` type expect an enum
    ///
    /// Due to the very special nature of an enum (being a fundamental type) a special visitor is
    /// used.
    fn deserialize_enum<V>(self, visitor: V) -> Result<V::Value, DeserializerError>
    where
        V: EnumVisitor<'de>;

    derive_from_number![
        deserialize_i8(to_i8: i8) -> visit_i8,
        deserialize_i16(to_i16: i16) -> visit_i16,
        deserialize_i32(to_i32: i32) -> visit_i32,
        deserialize_i64(to_i64: i64) -> visit_i64,
        deserialize_i128(to_i128: i128) -> visit_i128,
        deserialize_isize(to_isize: isize) -> visit_isize,

        deserialize_u8(to_u8: u8) -> visit_u8,
        deserialize_u16(to_u16: u16) -> visit_u16,
        deserialize_u32(to_u32: u32) -> visit_u32,
        deserialize_u64(to_u64: u64) -> visit_u64,
        deserialize_u128(to_u128: u128) -> visit_u128,
        deserialize_usize(to_usize: usize) -> visit_usize,

        deserialize_f32(to_f32: f32) -> visit_f32,
        deserialize_f64(to_f64: f64) -> visit_f64,
    ];
}

/// A **data-structure** that can be deserialized from any format supported by deer.
///
/// `deer` provides [`Deserialize`] implementations for many Rust primitives and standard library
/// types.
///
/// Additionally `deer` provides a derive macro which can automatically generate the trait.
///
/// In rare cases it may be necessary to implement [`Deserialize`] manually, in that case you can
/// use the automatically generated output
/// (which can be displayed with tools like [cargo-expand](https://github.com/dtolnay/cargo-expand))
/// as a template. The macro generates human readable code which can be used as template.
// TODO: add example
pub trait Deserialize<'de>: Sized {
    type Reflection: Reflection + ?Sized;

    /// Deserialize this value from the given `deer` deserializer.
    ///
    /// # Errors
    ///
    /// Deserialization was unsuccessful
    fn deserialize<D: Deserializer<'de>>(de: D) -> Result<Self, DeserializeError>;

    #[must_use]
    fn reflection() -> Document {
        <Self::Reflection as Reflection>::document()
    }
}

pub trait DeserializeOwned: for<'de> Deserialize<'de> {}
impl<T> DeserializeOwned for T where T: for<'de> Deserialize<'de> {}

#[cfg(test)]
pub(crate) mod test {
    use alloc::{format, string::String, vec::Vec};
    use core::{
        fmt::{Display, Formatter},
        marker::PhantomData,
    };

    use error_stack::{Context, Frame, Report};
    use serde::{
        ser::{Error as _, SerializeMap},
        Serialize, Serializer,
    };

    use crate::error::{Error, ErrorProperties, Variant};

    struct SerializeFrame<'a, 'b, E: Variant> {
        frames: &'b [&'a Frame],
        _marker: PhantomData<fn() -> *const E>,
    }

    impl<'a, 'b, E: Variant> Serialize for SerializeFrame<'a, 'b, E> {
        fn serialize<S>(&self, serializer: S) -> Result<S::Ok, S::Error>
        where
            S: Serializer,
        {
            let mut map = serializer.serialize_map(None)?;

            E::Properties::output(E::Properties::value(self.frames), &mut map)
                .map_err(|error| S::Error::custom(format!("{error:?}")))?;

            map.end()
        }
    }

    pub(crate) fn to_json<T: Variant>(report: &Report<impl Context>) -> serde_json::Value {
        // we do not need to worry about the tree structure
        let frames: Vec<_> = report.frames().collect();

        let s: SerializeFrame<T> = SerializeFrame {
            frames: &frames,
            _marker: PhantomData::default(),
        };

        serde_json::to_value(s)
            .expect("should be able to convert `SerializeFrame` into `serde_json::Value`")
    }

    struct ErrorMessage<'a, 'b, E: Variant> {
        error: &'a E,
        properties: &'b <E::Properties as ErrorProperties>::Value<'a>,
    }

    impl<E: Variant> Display for ErrorMessage<'_, '_, E> {
        fn fmt(&self, f: &mut Formatter<'_>) -> core::fmt::Result {
            self.error.message(f, self.properties)
        }
    }

    pub(crate) fn to_message<T: Variant>(report: &Report<Error>) -> String {
        let frames: Vec<_> = report.frames().collect();
        let properties = T::Properties::value(&frames);

        let error = report.current_context();
        let error = error
            .variant()
            .downcast_ref::<T>()
            .expect("context is of correct type");

        let message = ErrorMessage {
            error,
            properties: &properties,
        };

        format!("{message}")
    }
}<|MERGE_RESOLUTION|>--- conflicted
+++ resolved
@@ -67,17 +67,12 @@
 type FieldValue<'de, F> = <F as FieldVisitor<'de>>::Value;
 type FieldResult<'de, F> = Option<Result<FieldValue<'de, F>, ObjectAccessError>>;
 
-<<<<<<< HEAD
 pub trait ObjectAccess<'de>: Sized {
     fn is_dirty(&self) -> bool;
 
+    fn context(&self) -> &Context;
+
     /// This enables bounds-checking for [`ObjectAccess`].
-=======
-pub trait ObjectAccess<'de> {
-    fn context(&self) -> &Context;
-
-    /// This enables bound-checking for [`ObjectAccess`].
->>>>>>> 30c9d065
     ///
     /// After calling this [`ObjectAccess`] will
     /// ensure that there are never more than `length` values returned by [`Self::next`], if there
@@ -131,13 +126,10 @@
         D: Deserializer<'de>;
 }
 
-<<<<<<< HEAD
 pub trait ArrayAccess<'de>: Sized {
     fn is_dirty(&self) -> bool;
-=======
-pub trait ArrayAccess<'de> {
+
     fn context(&self) -> &Context;
->>>>>>> 30c9d065
 
     /// Enables bound-checking for [`ArrayAccess`].
     ///
