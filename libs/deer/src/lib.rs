--- conflicted
+++ resolved
@@ -49,33 +49,17 @@
     type Key = T;
     type Value = (T, U);
 
-<<<<<<< HEAD
-    fn visit_value<D>(&self, _: &Self::Key, deserializer: D) -> Result<Self::Value, VisitorError>
-    where
-        D: Deserializer<'de>,
-    {
-        U::deserialize(deserializer).change_context(VisitorError)
-    }
-}
-
-type FieldKeyValue<'de, F> = (
-    <F as FieldVisitor<'de>>::Key,
-    <F as FieldVisitor<'de>>::Value,
-);
-=======
-    fn value<D>(self, key: Self::Key, deserializer: D) -> Result<Self::Value, FieldAccessError>
+    fn visit_value<D>(self, key: Self::Key, deserializer: D) -> Result<Self::Value, FieldAccessError>
     where
         D: Deserializer<'de>,
     {
         U::deserialize(deserializer)
-            .map(|value| (key, value))
             .change_context(FieldAccessError)
     }
 }
 
-type FieldKeyValue<'de, F> = <F as FieldAccess<'de>>::Value;
->>>>>>> 26afb727
-type FieldResult<'de, F> = Option<Result<FieldKeyValue<'de, F>, ObjectAccessError>>;
+type FieldValue<'de, F> = <F as FieldAccess<'de>>::Value;
+type FieldResult<'de, F> = Option<Result<FieldValue<'de, F>, ObjectAccessError>>;
 
 pub trait ObjectAccess<'de> {
     /// This enables bound-checking for [`ObjectAccess`].
@@ -110,12 +94,7 @@
     fn end(self) -> Result<(), ObjectAccessError>;
 }
 
-<<<<<<< HEAD
 pub trait FieldVisitor<'de> {
-=======
-// TODO: should be `FieldVisitor`
-pub trait FieldAccess<'de>: Sized {
->>>>>>> 26afb727
     type Key: Deserialize<'de>;
     type Value;
 
@@ -126,11 +105,7 @@
         <Self::Key as Deserialize<'de>>::deserialize(deserializer).change_context(VisitorError)
     }
 
-<<<<<<< HEAD
-    fn visit_value<D>(&self, key: &Self::Key, deserializer: D) -> Result<Self::Value, VisitorError>
-=======
-    fn value<D>(self, key: Self::Key, deserializer: D) -> Result<Self::Value, FieldAccessError>
->>>>>>> 26afb727
+    fn visit_value<D>(self, key: Self::Key, deserializer: D) -> Result<Self::Value, VisitorError>
     where
         D: Deserializer<'de>;
 }
