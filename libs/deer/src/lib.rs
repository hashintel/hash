--- conflicted
+++ resolved
@@ -5,11 +5,8 @@
         error_in_core,
         error_generic_member_access,
         integer_atomics,
-<<<<<<< HEAD
-        saturating_int_impl
-=======
+        saturating_int_impl,
         sync_unsafe_cell
->>>>>>> a92b7129
     )
 )]
 #![cfg_attr(not(feature = "std"), no_std)]
