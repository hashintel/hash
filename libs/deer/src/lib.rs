#![cfg_attr(
    nightly,
    feature(
        provide_any,
        error_in_core,
        error_generic_member_access,
        integer_atomics,
        saturating_int_impl,
        sync_unsafe_cell,
        exclusive_wrapper
    )
)]
#![cfg_attr(not(feature = "std"), no_std)]

// TODO: note to implementors of `Deserialize` to allow for `visit_none` and to defer to
//  `visit_none` on every `deserialize_*` call if appropriate. missing value (`visit_none`) will
//  only be generated through `*Access` implementations.

use alloc::{string::String, vec::Vec};
use core::marker::PhantomData;

use error_stack::{Report, Result, ResultExt};
use num_traits::{FromPrimitive, ToPrimitive};
pub use schema::{Document, Reflection, Schema};

use crate::{
<<<<<<< HEAD
    content::Content,
=======
    bound::{BoundArrayAccess, BoundObjectAccess},
>>>>>>> bf1caee5
    error::{
        ArrayAccessError, BoundedContractViolationError, DeserializeError, DeserializerError,
        ExpectedType, MissingError, ObjectAccessError, ReceivedType, ReceivedValue, TypeError,
        ValueError, Variant, VisitorError,
    },
    schema::visitor,
};
pub use crate::{context::Context, number::Number};

mod context;
pub mod error;
mod impls;
#[macro_use]
mod macros;
<<<<<<< HEAD
mod content;
=======
mod bound;
>>>>>>> bf1caee5
mod ext;
pub mod helpers;
mod number;
pub mod schema;
pub mod value;

extern crate alloc;

<<<<<<< HEAD
pub(crate) mod sealed {
    pub struct T;
=======
pub mod export {
    pub use error_stack;
>>>>>>> bf1caee5
}

struct GenericFieldVisitor<T, U>(PhantomData<fn() -> *const (T, U)>);

impl<'de, T: Deserialize<'de>, U: Deserialize<'de>> FieldVisitor<'de>
    for GenericFieldVisitor<T, U>
{
    type Key = T;
    type Value = (T, U);

    fn visit_value<D>(self, key: Self::Key, deserializer: D) -> Result<Self::Value, VisitorError>
    where
        D: Deserializer<'de>,
    {
        U::deserialize(deserializer)
            .map(|value| (key, value))
            .change_context(VisitorError)
    }
}

pub trait ObjectAccess<'de>: Sized {
    /// Represent if the object has been accessed
    ///
    /// If [`Self::next`], [`Self::field`] or [`Self::try_field`] was called at least once this
    /// **must** return `true`, otherwise it **must** return `false`.
    ///
    /// This value is used to ensure all invariants are upheld when creating the bound version
    /// through [`Self::into_bound`]
    fn is_dirty(&self) -> bool;

    fn context(&self) -> &Context;

    /// This enables bounds-checking for [`ObjectAccess`].
    ///
    /// After calling this [`ObjectAccess`] will
    /// ensure that there are never more than `length` values returned by [`Self::next`], if there
    /// are not enough items present [`ObjectAccess`] will call [`Visitor::visit_none`].
    ///
    /// This is best suited for types where the length/amount of keys is already predetermined, like
    /// structs or enum variants.
    ///
    /// # Errors
    ///
    /// This will error if a call to [`Self::next`] has been made before calling this function or
    /// this function has been called repeatably.
    fn into_bound(self, length: usize) -> Result<BoundObjectAccess<Self>, ObjectAccessError> {
        if self.is_dirty() {
            Err(
                Report::new(BoundedContractViolationError::SetDirty.into_error())
                    .change_context(ObjectAccessError),
            )
        } else {
            Ok(BoundObjectAccess::new(self, length))
        }
    }

    fn next<K, V>(&mut self) -> Option<Result<(K, V), ObjectAccessError>>
    where
        K: Deserialize<'de>,
        V: Deserialize<'de>,
    {
        self.field(GenericFieldVisitor(PhantomData))
    }

    fn field<F>(&mut self, visitor: F) -> Option<Result<F::Value, ObjectAccessError>>
    where
        F: FieldVisitor<'de>,
    {
        self.try_field(visitor).ok()
    }

    fn try_field<F>(
        &mut self,
        visitor: F,
    ) -> core::result::Result<Result<F::Value, ObjectAccessError>, F>
    where
        F: FieldVisitor<'de>;

    fn size_hint(&self) -> Option<usize>;

    fn end(self) -> Result<(), ObjectAccessError>;
}

pub trait FieldVisitor<'de> {
    type Key: Deserialize<'de>;
    type Value;

    fn visit_key<D>(&self, deserializer: D) -> Result<Self::Key, VisitorError>
    where
        D: Deserializer<'de>,
    {
        <Self::Key as Deserialize<'de>>::deserialize(deserializer).change_context(VisitorError)
    }

    fn visit_value<D>(self, key: Self::Key, deserializer: D) -> Result<Self::Value, VisitorError>
    where
        D: Deserializer<'de>;
}

pub trait ArrayAccess<'de>: Sized {
    /// Represent if the array has been accessed
    ///
    /// If [`Self::next`] was called at least once this **must** return `true`, otherwise it
    /// **must** return `false`.
    ///
    /// This value is used to ensure all invariants are upheld when creating the bound version
    /// through [`Self::into_bound`]
    fn is_dirty(&self) -> bool;

    fn context(&self) -> &Context;

    /// Enables bound-checking for [`ArrayAccess`].
    ///
    /// After calling this [`ArrayAccess`] will
    /// ensure that there are never more than `length` values returned by [`Self::next`], if there
    /// are not enough items present [`ArrayAccess`] will call [`Visitor::visit_none`].
    ///
    /// One must still invoke [`Self::end`] to ensure that not too many items are supplied!
    ///
    /// This is best suited for types where the length is already predetermined, like arrays or
    /// tuples, and should not be set on types like [`Vec`]!
    ///
    /// # Errors
    ///
    /// This will error if a call to [`Self::next`] has been made before setting
    /// [`Self::into_bound`] or [`Self::into_bound`] was called repeatedly.
    fn into_bound(self, length: usize) -> Result<BoundArrayAccess<Self>, ArrayAccessError> {
        if self.is_dirty() {
            Err(
                Report::new(BoundedContractViolationError::SetDirty.into_error())
                    .change_context(ArrayAccessError),
            )
        } else {
            Ok(BoundArrayAccess::new(self, length))
        }
    }

    fn next<T>(&mut self) -> Option<Result<T, ArrayAccessError>>
    where
        T: Deserialize<'de>;

    fn size_hint(&self) -> Option<usize>;

    fn end(self) -> Result<(), ArrayAccessError>;
}

pub trait EnumVisitor<'de>: Sized {
    type Discriminant: Deserialize<'de>;

    // the value we will end up with
    type Value;

    fn expecting(&self) -> Document;

    fn visit_discriminant<D>(&self, deserializer: D) -> Result<Self::Discriminant, VisitorError>
    where
        D: Deserializer<'de>,
    {
        <Self::Discriminant as Deserialize<'de>>::deserialize(deserializer)
            .change_context(VisitorError)
    }

    // TODO: make clear in docs that the deserializer *must* be used (even if just
    //  `deserialize_none` is called), otherwise the `Deserializer` might get into an
    //  undefined state
    fn visit_value<D>(
        self,
        discriminant: Self::Discriminant,
        deserializer: D,
    ) -> Result<Self::Value, VisitorError>
    where
        D: Deserializer<'de>;
}

/// Provides a strict subset of visitors that could be used for identifiers, this allows for
/// implementations to:
///
/// A) know which identifier types might be used
/// B) limits misuse, by not allowing any borrowed data
///     ~> an identifier should be clearly defined in e.g. an enum and should not allow
///        any arbitrary value, by allowing borrowed strings or bytes implementations might
///        be declined to use it as a replacement of `Visitor`, in that case just `Visitor`
///        should be used.
///
/// The `'de` bounds are here for future compatability and also to stay consistent with
/// all other visitors.
#[allow(unused_variables)]
pub trait IdentifierVisitor<'de>: Sized {
    type Value;

    fn expecting(&self) -> Document;

    fn visit_u8(self, value: u8) -> Result<Self::Value, VisitorError> {
        self.visit_u64(u64::from(value))
            .attach(ReceivedType::new(u8::document()))
    }

    fn visit_u64(self, value: u64) -> Result<Self::Value, VisitorError> {
        Err(Report::new(TypeError.into_error())
            .attach(ReceivedType::new(u64::reflection()))
            .attach(ExpectedType::new(self.expecting()))
            .change_context(VisitorError))
    }

    fn visit_str(self, value: &str) -> Result<Self::Value, VisitorError> {
        Err(Report::new(TypeError.into_error())
            .attach(ReceivedType::new(str::document()))
            .attach(ExpectedType::new(self.expecting()))
            .change_context(VisitorError))
    }

    fn visit_bytes(self, value: &[u8]) -> Result<Self::Value, VisitorError> {
        Err(Report::new(TypeError.into_error())
            .attach(ReceivedType::new(<[u8]>::document()))
            .attach(ExpectedType::new(self.expecting()))
            .change_context(VisitorError))
    }
}

// Reason: We error out on every `visit_*`, which means we do not use the value, but(!) IDEs like to
// use the name to make autocomplete, therefore names for unused parameters are required.
#[allow(unused_variables)]
pub trait Visitor<'de>: Sized {
    type Value;

    fn expecting(&self) -> Document;

    fn visit_none(self) -> Result<Self::Value, VisitorError> {
        Err(Report::new(MissingError.into_error())
            .attach(ExpectedType::new(self.expecting()))
            .change_context(VisitorError))
    }

    fn visit_null(self) -> Result<Self::Value, VisitorError> {
        Err(Report::new(TypeError.into_error())
            .attach(ReceivedType::new(<()>::reflection()))
            .attach(ExpectedType::new(self.expecting()))
            .change_context(VisitorError))
    }

    fn visit_bool(self, value: bool) -> Result<Self::Value, VisitorError> {
        Err(Report::new(TypeError.into_error())
            .attach(ReceivedType::new(bool::document()))
            .attach(ExpectedType::new(self.expecting()))
            .change_context(VisitorError))
    }

    fn visit_number(self, value: Number) -> Result<Self::Value, VisitorError> {
        Err(Report::new(TypeError.into_error())
            .attach(ReceivedType::new(Number::reflection()))
            .attach(ExpectedType::new(self.expecting()))
            .change_context(VisitorError))
    }

    fn visit_char(self, value: char) -> Result<Self::Value, VisitorError> {
        let mut buffer = [0; 4];
        let v = value.encode_utf8(&mut buffer);

        self.visit_str(v)
            .attach(ReceivedType::new(char::reflection()))
    }

    fn visit_str(self, value: &str) -> Result<Self::Value, VisitorError> {
        Err(Report::new(TypeError.into_error())
            .attach(ReceivedType::new(<&str>::reflection()))
            .attach(ExpectedType::new(self.expecting()))
            .change_context(VisitorError))
    }

    fn visit_borrowed_str(self, value: &'de str) -> Result<Self::Value, VisitorError> {
        self.visit_str(value)
    }

    fn visit_string(self, value: String) -> Result<Self::Value, VisitorError> {
        self.visit_str(&value)
    }

    fn visit_bytes(self, value: &[u8]) -> Result<Self::Value, VisitorError> {
        Err(Report::new(TypeError.into_error())
            .attach(ReceivedType::new(visitor::BinarySchema::document()))
            .attach(ExpectedType::new(self.expecting()))
            .change_context(VisitorError))
    }

    fn visit_borrowed_bytes(self, value: &'de [u8]) -> Result<Self::Value, VisitorError> {
        self.visit_bytes(value)
    }

    fn visit_bytes_buffer(self, value: Vec<u8>) -> Result<Self::Value, VisitorError> {
        self.visit_bytes(&value)
    }

    fn visit_array<A>(self, array: A) -> Result<Self::Value, VisitorError>
    where
        A: ArrayAccess<'de>,
    {
        Err(Report::new(TypeError.into_error())
            .attach(ReceivedType::new(visitor::ArraySchema::document()))
            .attach(ExpectedType::new(self.expecting()))
            .change_context(VisitorError))
    }

    fn visit_object<A>(self, object: A) -> Result<Self::Value, VisitorError>
    where
        A: ObjectAccess<'de>,
    {
        Err(Report::new(TypeError.into_error())
            .attach(ReceivedType::new(visitor::ObjectSchema::document()))
            .attach(ExpectedType::new(self.expecting()))
            .change_context(VisitorError))
    }

    fn visit_i8(self, value: i8) -> Result<Self::Value, VisitorError> {
        self.visit_number(Number::from(value))
            .attach(ReceivedType::new(i8::reflection()))
    }

    fn visit_i16(self, value: i16) -> Result<Self::Value, VisitorError> {
        self.visit_number(Number::from(value))
            .attach(ReceivedType::new(i16::reflection()))
    }

    fn visit_i32(self, value: i32) -> Result<Self::Value, VisitorError> {
        self.visit_number(Number::from(value))
            .attach(i32::reflection())
    }

    fn visit_i64(self, value: i64) -> Result<Self::Value, VisitorError> {
        self.visit_number(Number::from(value))
            .attach(ReceivedType::new(i64::reflection()))
    }

    fn visit_i128(self, value: i128) -> Result<Self::Value, VisitorError> {
        Err(Report::new(TypeError.into_error())
            .attach(ReceivedType::new(i128::reflection()))
            .attach(ExpectedType::new(self.expecting()))
            .change_context(VisitorError))
    }

    fn visit_u8(self, v: u8) -> Result<Self::Value, VisitorError> {
        self.visit_number(Number::from(v))
            .attach(ReceivedType::new(u8::reflection()))
    }

    fn visit_u16(self, value: u16) -> Result<Self::Value, VisitorError> {
        self.visit_number(Number::from(value))
            .attach(ReceivedType::new(u16::reflection()))
    }

    fn visit_u32(self, value: u32) -> Result<Self::Value, VisitorError> {
        self.visit_number(Number::from(value))
            .attach(ReceivedType::new(u32::reflection()))
    }

    fn visit_u64(self, value: u64) -> Result<Self::Value, VisitorError> {
        self.visit_number(Number::from(value))
            .attach(ReceivedType::new(u64::reflection()))
    }

    fn visit_u128(self, value: u128) -> Result<Self::Value, VisitorError> {
        Err(Report::new(TypeError.into_error())
            .attach(ReceivedType::new(u128::reflection()))
            .attach(ExpectedType::new(self.expecting()))
            .change_context(VisitorError))
    }

    fn visit_f32(self, v: f32) -> Result<Self::Value, VisitorError> {
        self.visit_number(Number::from(v))
            .attach(ReceivedType::new(f32::reflection()))
    }

    fn visit_f64(self, value: f64) -> Result<Self::Value, VisitorError> {
        self.visit_number(Number::from(value))
            .attach(ReceivedType::new(f64::reflection()))
    }
}

#[allow(unused_variables)]
pub trait OptionalVisitor<'de>: Sized {
    type Value;

    fn expecting(&self) -> Document;

    fn visit_none(self) -> Result<Self::Value, VisitorError> {
        Err(Report::new(MissingError.into_error())
            .attach(ExpectedType::new(self.expecting()))
            .change_context(VisitorError))
    }

    fn visit_null(self) -> Result<Self::Value, VisitorError> {
        Err(Report::new(TypeError.into_error())
            .attach(ReceivedType::new(<()>::reflection()))
            .attach(ExpectedType::new(self.expecting()))
            .change_context(VisitorError))
    }

    fn visit_some<D>(self, deserializer: D) -> Result<Self::Value, VisitorError>
    where
        D: Deserializer<'de>,
    {
        // we do not know what the received type was as we delegate to the inner implementation
        Err(Report::new(TypeError.into_error())
            .attach(ExpectedType::new(self.expecting()))
            .change_context(VisitorError))
    }
}

#[allow(unused_variables)]
pub trait StructVisitor<'de>: Sized {
    type Value;

    fn expecting(&self) -> Document;

    // visit_none and visit_null are not implemented, as they can be used more expressively using
    // `OptionalVisitor`

    fn visit_array<A>(self, array: A) -> Result<Self::Value, VisitorError>
    where
        A: ArrayAccess<'de>,
    {
        Err(Report::new(TypeError.into_error())
            .attach(ReceivedType::new(visitor::ArraySchema::document()))
            .attach(ExpectedType::new(self.expecting()))
            .change_context(VisitorError))
    }

    fn visit_object<A>(self, object: A) -> Result<Self::Value, VisitorError>
    where
        A: ObjectAccess<'de>,
    {
        Err(Report::new(TypeError.into_error())
            .attach(ReceivedType::new(visitor::ObjectSchema::document()))
            .attach(ExpectedType::new(self.expecting()))
            .change_context(VisitorError))
    }
}

// internal visitor, which is used during the default implementation of the `deserialize_i*` and
// `deserialize_u*` methods.
struct NumberVisitor<T: Reflection>(PhantomData<fn() -> *const T>);

impl<T: Reflection> NumberVisitor<T> {
    fn value_error(
        &self,
        value: impl erased_serde::Serialize + Send + Sync + 'static,
    ) -> Report<VisitorError> {
        Report::new(ValueError.into_error())
            .attach(ReceivedValue::new(value))
            .attach(ExpectedType::new(self.expecting()))
            .change_context(VisitorError)
    }
}

impl<T: Reflection> Visitor<'_> for NumberVisitor<T> {
    type Value = Number;

    fn expecting(&self) -> Document {
        T::document()
    }

    fn visit_number(self, value: Number) -> Result<Self::Value, VisitorError> {
        Ok(value)
    }

    fn visit_i128(self, value: i128) -> Result<Self::Value, VisitorError> {
        Number::from_i128(value)
            .ok_or_else(|| self.value_error(value))
            .and_then(|number| self.visit_number(number))
    }

    fn visit_u128(self, value: u128) -> Result<Self::Value, VisitorError> {
        Number::from_u128(value)
            .ok_or_else(|| self.value_error(value))
            .and_then(|number| self.visit_number(number))
    }
}

macro_rules! derive_from_number {
    [$($method:ident ($to:ident : $schema:ident) -> $visit:ident,)*] => {
        $(derive_from_number!(#internal, $method; $schema, $to, $visit);)*
    };

    (#internal, $method:ident; $schema:ident, $to:ident, $visit:ident) => {
        /// Automatically implemented convenience method, which uses [`Self::deserialize_number`]
        /// to extract a value of the primitive type, will otherwise error out.
        ///
        /// # Errors
        ///
        /// Current value is either not a number or wasn't able to be casted to the primitive type
        fn $method<V>(self, visitor: V) -> Result<V::Value, DeserializerError>
        where
            V: Visitor<'de>,
        {
            let n = self.deserialize_number(NumberVisitor::<<$schema as Deserialize>::Reflection>(PhantomData))?;
            let v = n
                .$to()
                .ok_or_else(||
                    Report::new(ValueError.into_error())
                        .attach(ExpectedType::new(<$schema>::reflection()))
                        .attach(ReceivedValue::new(n))
                )
                .change_context(DeserializerError)?;

            visitor.$visit(v).change_context(DeserializerError)
        }
    };
}

/// A **data format** that can deserialize any data structure which is supported by deer.
///
/// This traits defines the deserialization half, while [`Deserialize`] is used to use the
/// deserializer to convert that data into the instance of a type, or fail if that was not possible.
///
/// `deer`s focus is on simplicity, therefore the data model is a lot less specific than ones used
/// by other crates (like [`serde`]).
///
/// The data model consists of the following types:
///
/// * 7 primitives:
///     * `none`
///         * encodes the missing of a value (`undefined` in JS)
///     * `null`
///         * encodes the explicit absence of a value (`null` in JSON)
///     * `bool`
///         * Rust equivalent: [`true`], [`false`]
///     * `number`
///         * encodes both floating point and integral numbers
///     * `char`:
///         * example: `'a'`
///     * `string`
///         * example: `"Hello World!"`
///     * `bytes`
///         * example: `[0b0001, 0b1000]`
/// * composite types
///     * `object`
///         * encodes any object, be it a map, struct or enum struct variant
///     * `array`
///         * encodes any sequence of data, be it an array, a set or tuple
///
/// The [`Deserializer`] trait supports a single entrypoint, which are methods that consume the
/// [`Deserializer`] and either return the value requested or return an error.
///
/// [`serde`]: https://serde.rs/
#[must_use]
pub trait Deserializer<'de>: Sized {
    fn context(&self) -> &Context;

    fn is_human_readable(&self) -> bool {
        true
    }

    /// Require the [`Deserializer`] to figure out **how** to drive the visitor based on input data.
    ///
    /// You should not rely on this when implementing [`Deserialize`], as non self-describing
    /// formats are unable to provide this method.
    fn deserialize_any<V>(self, visitor: V) -> Result<V::Value, DeserializerError>
    where
        V: Visitor<'de>;

    /// Deserialize a `null` (or equivalent type) value
    ///
    /// This type should signal the explicit absence of a value, not to be confused with the
    ///
    /// # Errors
    ///
    /// Current value is not of type null
    fn deserialize_null<V>(self, visitor: V) -> Result<V::Value, DeserializerError>
    where
        V: Visitor<'de>;

    /// Deserialize a [`bool`] value.
    ///
    /// Some formats might not have this concept and should always error out if that is the case.
    ///
    /// > **Hint**: Do not try to coerce values like `1` or `0` to booleans, this is highly
    /// > discouraged. The [`Deserialize`] implementation or a future version of `deer` should do
    /// > that instead.
    ///
    /// # Errors
    ///
    /// Current value is not of type bool
    fn deserialize_bool<V>(self, visitor: V) -> Result<V::Value, DeserializerError>
    where
        V: Visitor<'de>;

    /// Deserialize a [`Number`] value.
    ///
    /// This is a super-type of primitive types used by Rust, this is due to the fact that some
    /// formats (like `JSON`) do not have the concept of multiple types that represent
    /// integers/floats.
    ///
    /// This method also enables a default trait implementation for all primitives types.
    ///
    /// > **Hint**: Do not try to coerce values like `"1"`, `"0"`, `true`, `false` to numbers, this
    /// > is highly discouraged. The [`Deserialize`] implementation of a future version of `deer`
    /// > would implement that functionality.
    ///
    /// # Errors
    ///
    /// Current value is not of type number
    fn deserialize_number<V>(self, visitor: V) -> Result<V::Value, DeserializerError>
    where
        V: Visitor<'de>;

    fn deserialize_char<V>(self, visitor: V) -> Result<V::Value, DeserializerError>
    where
        V: Visitor<'de>;

    /// Deserialize a [`String`] value.
    ///
    /// `deer` (in contrast to [`serde`]) does not support `&str`, this is because `deer` only
    /// handles owned data, this comes with some overhead, but enables easier implementation.
    ///
    /// > **Hint**: Do not try to cerce values to string, this is highly discouraged and only
    /// > [`Deserialize`] or a future version of `deer` should implement that functionality, if
    /// > desired.
    ///
    /// # Errors
    ///
    /// Current value is not of type string
    ///
    /// [`serde`]: https://serde.rs/
    fn deserialize_string<V>(self, visitor: V) -> Result<V::Value, DeserializerError>
    where
        V: Visitor<'de>;

    fn deserialize_str<V>(self, visitor: V) -> Result<V::Value, DeserializerError>
    where
        V: Visitor<'de>;

    fn deserialize_bytes<V>(self, visitor: V) -> Result<V::Value, DeserializerError>
    where
        V: Visitor<'de>;

    fn deserialize_bytes_buffer<V>(self, visitor: V) -> Result<V::Value, DeserializerError>
    where
        V: Visitor<'de>;

    /// Deserialize an `Array`
    ///
    /// This should not directly deserialize into a `Vec<T>`, but return a type that implements
    /// `ArrayAccess`, this type then iterates over all values.
    ///
    /// # Errors
    ///
    /// Current value is not of type array
    fn deserialize_array<V>(self, visitor: V) -> Result<V::Value, DeserializerError>
    where
        V: Visitor<'de>;

    /// Deserialize a `Object`
    ///
    /// This should not directly deserialize into a object, but instead return a type that
    /// implements `ObjectAccess`, this type will then go through all entries.
    ///
    /// # Errors
    ///
    /// Current value is not of type object
    fn deserialize_object<V>(self, visitor: V) -> Result<V::Value, DeserializerError>
    where
        V: Visitor<'de>;

    /// Hint that the `Deserialize` type expects a value to be present or not.
    ///
    /// Due to the special nature of this deserialization call a special visitor is used.
    fn deserialize_optional<V>(self, visitor: V) -> Result<V::Value, DeserializerError>
    where
        V: OptionalVisitor<'de>;

    /// Hint that the `Deserialize` type expects an enum
    ///
    /// Due to the very special nature of an enum (being a fundamental type) a special visitor is
    /// used.
    fn deserialize_enum<V>(self, visitor: V) -> Result<V::Value, DeserializerError>
    where
        V: EnumVisitor<'de>;

    fn deserialize_struct<V>(self, visitor: V) -> Result<V::Value, DeserializerError>
    where
        V: StructVisitor<'de>;

    derive_from_number![
        deserialize_i8(to_i8: i8) -> visit_i8,
        deserialize_i16(to_i16: i16) -> visit_i16,
        deserialize_i32(to_i32: i32) -> visit_i32,
        deserialize_i64(to_i64: i64) -> visit_i64,
        deserialize_i128(to_i128: i128) -> visit_i128,

        deserialize_u8(to_u8: u8) -> visit_u8,
        deserialize_u16(to_u16: u16) -> visit_u16,
        deserialize_u32(to_u32: u32) -> visit_u32,
        deserialize_u64(to_u64: u64) -> visit_u64,
        deserialize_u128(to_u128: u128) -> visit_u128,

        deserialize_f32(to_f32: f32) -> visit_f32,
        deserialize_f64(to_f64: f64) -> visit_f64,
    ];

<<<<<<< HEAD
    // Not public API.
    // No stability guarantees are given!
    #[doc(hidden)]
    fn __deserialize_content<V>(
        self,
        _: sealed::T,
        visitor: V,
    ) -> Result<Content<'de>, DeserializerError>
    where
        V: Visitor<'de, Value = Content<'de>>,
    {
        self.deserialize_any(visitor)
    }
=======
    fn deserialize_identifier<V>(self, visitor: V) -> Result<V::Value, DeserializerError>
    where
        V: IdentifierVisitor<'de>;
>>>>>>> bf1caee5
}

/// A **data-structure** that can be deserialized from any format supported by deer.
///
/// `deer` provides [`Deserialize`] implementations for many Rust primitives and standard library
/// types.
///
/// Additionally `deer` provides a derive macro which can automatically generate the trait.
///
/// In rare cases it may be necessary to implement [`Deserialize`] manually, in that case you can
/// use the automatically generated output
/// (which can be displayed with tools like [cargo-expand](https://github.com/dtolnay/cargo-expand))
/// as a template. The macro generates human readable code which can be used as template.
// TODO: add example
pub trait Deserialize<'de>: Sized {
    type Reflection: Reflection + ?Sized;

    /// Deserialize this value from the given `deer` deserializer.
    ///
    /// # Errors
    ///
    /// Deserialization was unsuccessful
    fn deserialize<D>(deserializer: D) -> Result<Self, DeserializeError>
    where
        D: Deserializer<'de>;

    #[must_use]
    fn reflection() -> Document {
        <Self::Reflection as Reflection>::document()
    }
}

pub trait DeserializeOwned: for<'de> Deserialize<'de> {}
impl<T> DeserializeOwned for T where T: for<'de> Deserialize<'de> {}

#[cfg(test)]
pub(crate) mod test {
    use alloc::{format, string::String, vec::Vec};
    use core::{
        fmt::{Display, Formatter},
        marker::PhantomData,
    };

    use error_stack::{Context, Frame, Report};
    use serde::{
        ser::{Error as _, SerializeMap},
        Serialize, Serializer,
    };

    use crate::error::{Error, ErrorProperties, Variant};

    struct SerializeFrame<'a, 'b, E: Variant> {
        frames: &'b [&'a Frame],
        _marker: PhantomData<fn() -> *const E>,
    }

    impl<'a, 'b, E: Variant> Serialize for SerializeFrame<'a, 'b, E> {
        fn serialize<S>(&self, serializer: S) -> Result<S::Ok, S::Error>
        where
            S: Serializer,
        {
            let mut map = serializer.serialize_map(None)?;

            E::Properties::output(E::Properties::value(self.frames), &mut map)
                .map_err(|error| S::Error::custom(format!("{error:?}")))?;

            map.end()
        }
    }

    pub(crate) fn to_json<T: Variant>(report: &Report<impl Context>) -> serde_json::Value {
        // we do not need to worry about the tree structure
        let frames: Vec<_> = report.frames().collect();

        let s: SerializeFrame<T> = SerializeFrame {
            frames: &frames,
            _marker: PhantomData,
        };

        serde_json::to_value(s)
            .expect("should be able to convert `SerializeFrame` into `serde_json::Value`")
    }

    struct ErrorMessage<'a, 'b, E: Variant> {
        error: &'a E,
        properties: &'b <E::Properties as ErrorProperties>::Value<'a>,
    }

    impl<E: Variant> Display for ErrorMessage<'_, '_, E> {
        fn fmt(&self, f: &mut Formatter<'_>) -> core::fmt::Result {
            self.error.message(f, self.properties)
        }
    }

    pub(crate) fn to_message<T: Variant>(report: &Report<Error>) -> String {
        let frames: Vec<_> = report.frames().collect();
        let properties = T::Properties::value(&frames);

        let error = report.current_context();
        let error = error
            .variant()
            .downcast_ref::<T>()
            .expect("context is of correct type");

        let message = ErrorMessage {
            error,
            properties: &properties,
        };

        format!("{message}")
    }
}<|MERGE_RESOLUTION|>--- conflicted
+++ resolved
@@ -24,11 +24,7 @@
 pub use schema::{Document, Reflection, Schema};
 
 use crate::{
-<<<<<<< HEAD
-    content::Content,
-=======
     bound::{BoundArrayAccess, BoundObjectAccess},
->>>>>>> bf1caee5
     error::{
         ArrayAccessError, BoundedContractViolationError, DeserializeError, DeserializerError,
         ExpectedType, MissingError, ObjectAccessError, ReceivedType, ReceivedValue, TypeError,
@@ -43,11 +39,7 @@
 mod impls;
 #[macro_use]
 mod macros;
-<<<<<<< HEAD
-mod content;
-=======
 mod bound;
->>>>>>> bf1caee5
 mod ext;
 pub mod helpers;
 mod number;
@@ -56,13 +48,8 @@
 
 extern crate alloc;
 
-<<<<<<< HEAD
-pub(crate) mod sealed {
-    pub struct T;
-=======
 pub mod export {
     pub use error_stack;
->>>>>>> bf1caee5
 }
 
 struct GenericFieldVisitor<T, U>(PhantomData<fn() -> *const (T, U)>);
@@ -761,25 +748,9 @@
         deserialize_f64(to_f64: f64) -> visit_f64,
     ];
 
-<<<<<<< HEAD
-    // Not public API.
-    // No stability guarantees are given!
-    #[doc(hidden)]
-    fn __deserialize_content<V>(
-        self,
-        _: sealed::T,
-        visitor: V,
-    ) -> Result<Content<'de>, DeserializerError>
-    where
-        V: Visitor<'de, Value = Content<'de>>,
-    {
-        self.deserialize_any(visitor)
-    }
-=======
     fn deserialize_identifier<V>(self, visitor: V) -> Result<V::Value, DeserializerError>
     where
         V: IdentifierVisitor<'de>;
->>>>>>> bf1caee5
 }
 
 /// A **data-structure** that can be deserialized from any format supported by deer.
