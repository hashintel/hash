--- conflicted
+++ resolved
@@ -299,20 +299,8 @@
             .change_context(VisitorError))
     }
 
-<<<<<<< HEAD
-    fn visit_isize(self, value: isize) -> Result<Self::Value, VisitorError> {
-        Err(Report::new(TypeError.into_error())
-            .attach(ReceivedType::new(isize::reflection()))
-            .attach(ExpectedType::new(self.expecting()))
-            .change_context(VisitorError))
-    }
-
-    fn visit_u8(self, value: u8) -> Result<Self::Value, VisitorError> {
-        self.visit_number(Number::from(value))
-=======
     fn visit_u8(self, v: u8) -> Result<Self::Value, VisitorError> {
         self.visit_number(Number::from(v))
->>>>>>> 6a32aeb4
             .attach(ReceivedType::new(u8::reflection()))
     }
 
@@ -338,20 +326,8 @@
             .change_context(VisitorError))
     }
 
-<<<<<<< HEAD
-    fn visit_usize(self, value: usize) -> Result<Self::Value, VisitorError> {
-        Err(Report::new(TypeError.into_error())
-            .attach(ReceivedType::new(usize::reflection()))
-            .attach(ExpectedType::new(self.expecting()))
-            .change_context(VisitorError))
-    }
-
-    fn visit_f32(self, value: f32) -> Result<Self::Value, VisitorError> {
-        self.visit_number(Number::from(value))
-=======
     fn visit_f32(self, v: f32) -> Result<Self::Value, VisitorError> {
         self.visit_number(Number::from(v))
->>>>>>> 6a32aeb4
             .attach(ReceivedType::new(f32::reflection()))
     }
 
@@ -424,31 +400,11 @@
             .and_then(|number| self.visit_number(number))
     }
 
-<<<<<<< HEAD
-    fn visit_isize(self, value: isize) -> Result<Self::Value, VisitorError> {
-        Number::from_isize(value)
-            .ok_or_else(|| self.value_error(value))
-            .and_then(|number| self.visit_number(number))
-    }
-
-    fn visit_u128(self, value: u128) -> Result<Self::Value, VisitorError> {
-        Number::from_u128(value)
-            .ok_or_else(|| self.value_error(value))
-            .and_then(|number| self.visit_number(number))
-    }
-
-    fn visit_usize(self, value: usize) -> Result<Self::Value, VisitorError> {
-        Number::from_usize(value)
-            .ok_or_else(|| self.value_error(value))
-            .and_then(|number| self.visit_number(number))
-    }
-=======
     fn visit_u128(self, v: u128) -> Result<Self::Value, VisitorError> {
         Number::from_u128(v)
             .ok_or_else(|| self.value_error(v))
             .and_then(|number| self.visit_number(number))
     }
->>>>>>> 6a32aeb4
 }
 
 macro_rules! derive_from_number {
