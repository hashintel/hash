--- conflicted
+++ resolved
@@ -75,11 +75,7 @@
     {
         // TODO: next PR properly addresses this via `ExpectNone`
         match discriminant {
-<<<<<<< HEAD
-            Discriminant::Variant => Option::<()>::deserialize(deserializer)
-=======
             Discriminant::Variant => ExpectNone::deserialize(deserializer)
->>>>>>> a7ca992c
                 .map(|_| UnitEnum::Variant)
                 .change_context(VisitorError),
         }
