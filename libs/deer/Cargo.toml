--- conflicted
+++ resolved
@@ -27,11 +27,8 @@
 deer-desert = { path = "./desert", features = ['pretty'] }
 proptest = "1.1.0"
 paste = "1.0.12"
-<<<<<<< HEAD
 approx = "0.5.1"
-=======
 seq-macro = "0.3.3"
->>>>>>> dda35c90
 
 [build-dependencies]
 rustc_version = "0.4.0"
