[toolchain]
<<<<<<< HEAD
channel = "nightly-2023-03-27"
components = ['rust-src', 'clippy', 'rustfmt', 'miri']
=======
channel = "nightly-2023-03-20"
components = ['rustfmt', 'clippy', 'miri']
>>>>>>> b15df519
<|MERGE_RESOLUTION|>--- conflicted
+++ resolved
@@ -1,8 +1,3 @@
 [toolchain]
-<<<<<<< HEAD
 channel = "nightly-2023-03-27"
-components = ['rust-src', 'clippy', 'rustfmt', 'miri']
-=======
-channel = "nightly-2023-03-20"
-components = ['rustfmt', 'clippy', 'miri']
->>>>>>> b15df519
+components = ['rustfmt', 'clippy', 'miri']