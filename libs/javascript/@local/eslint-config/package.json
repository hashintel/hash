{
  "name": "@local/eslint-config",
  "version": "0.0.0-private",
  "private": true,
  "scripts": {
    "fix:eslint": "eslint --fix .",
    "lint:eslint": "eslint ."
  },
  "dependencies": {
    "@babel/eslint-parser": "7.19.1",
<<<<<<< HEAD
    "@typescript-eslint/eslint-plugin": "5.43.0",
    "@typescript-eslint/parser": "5.43.0",
=======
    "@typescript-eslint/eslint-plugin": "5.44.0",
    "@typescript-eslint/parser": "5.44.0",
>>>>>>> ab792199
    "eslint": "8.28.0",
    "eslint-config-airbnb": "19.0.4",
    "eslint-config-prettier": "8.5.0",
    "eslint-plugin-canonical": "3.1.0",
    "eslint-plugin-import": "2.26.0",
    "eslint-plugin-jest": "27.1.5",
    "eslint-plugin-jsx-a11y": "6.6.1",
    "eslint-plugin-react": "7.31.11",
    "eslint-plugin-react-hooks": "4.6.0",
    "eslint-plugin-typescript-sort-keys": "2.1.0",
    "eslint-plugin-unicorn": "44.0.2"
  }
}<|MERGE_RESOLUTION|>--- conflicted
+++ resolved
@@ -8,13 +8,8 @@
   },
   "dependencies": {
     "@babel/eslint-parser": "7.19.1",
-<<<<<<< HEAD
-    "@typescript-eslint/eslint-plugin": "5.43.0",
-    "@typescript-eslint/parser": "5.43.0",
-=======
     "@typescript-eslint/eslint-plugin": "5.44.0",
     "@typescript-eslint/parser": "5.44.0",
->>>>>>> ab792199
     "eslint": "8.28.0",
     "eslint-config-airbnb": "19.0.4",
     "eslint-config-prettier": "8.5.0",
