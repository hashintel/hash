mod data_type;
mod entity_type;
mod property_type;
mod provenance;

use core::{borrow::Borrow, error::Error, fmt};

use error_stack::Report;
use serde::{Deserialize, Serialize};
use temporal_versioning::{LeftClosedTemporalInterval, TransactionTime};
use time::OffsetDateTime;
use type_system::{
    schema::{
        ClosedEntityType, DataTypeReference, EntityTypeReference, PropertyType,
        PropertyTypeReference,
    },
    url::{BaseUrl, OntologyTypeVersion, VersionedUrl},
};

pub use self::{
    data_type::{DataTypeLookup, DataTypeMetadata, DataTypeWithMetadata, PartialDataTypeMetadata},
    entity_type::{
        EntityTypeEmbedding, EntityTypeMetadata, EntityTypeWithMetadata, PartialEntityTypeMetadata,
    },
    property_type::{
        PartialPropertyTypeMetadata, PropertyTypeEmbedding, PropertyTypeMetadata,
        PropertyTypeWithMetadata,
    },
    provenance::{
        OntologyEditionProvenance, OntologyProvenance, ProvidedOntologyEditionProvenance,
    },
};
use crate::owned_by_id::OwnedById;

#[derive(Debug, Clone, Hash, PartialEq, Eq, PartialOrd, Ord, Serialize, Deserialize)]
#[cfg_attr(feature = "utoipa", derive(utoipa::ToSchema))]
#[serde(rename_all = "camelCase")]
pub struct OntologyTypeRecordId {
    #[cfg_attr(feature = "utoipa", schema(value_type = String))]
    pub base_url: BaseUrl,
    #[cfg_attr(feature = "utoipa", schema(value_type = u32))]
    pub version: OntologyTypeVersion,
}

impl fmt::Display for OntologyTypeRecordId {
    fn fmt(&self, fmt: &mut fmt::Formatter) -> fmt::Result {
        write!(fmt, "{}v/{}", self.base_url.as_str(), self.version.inner())
    }
}

impl From<VersionedUrl> for OntologyTypeRecordId {
    fn from(versioned_url: VersionedUrl) -> Self {
        Self {
            base_url: versioned_url.base_url,
            version: versioned_url.version,
        }
    }
}

impl From<OntologyTypeRecordId> for VersionedUrl {
    fn from(record_id: OntologyTypeRecordId) -> Self {
        Self {
            base_url: record_id.base_url,
            version: record_id.version,
        }
    }
}

#[derive(Debug, Clone, Hash, PartialEq, Eq, Serialize, Deserialize)]
#[cfg_attr(feature = "utoipa", derive(utoipa::ToSchema))]
#[serde(rename_all = "camelCase", deny_unknown_fields)]
pub struct OntologyTemporalMetadata {
    pub transaction_time: LeftClosedTemporalInterval<TransactionTime>,
}

#[derive(Debug, Clone, PartialEq, Eq, Serialize, Deserialize)]
#[cfg_attr(feature = "utoipa", derive(utoipa::ToSchema))]
#[serde(untagged)]
pub enum OntologyTypeClassificationMetadata {
    #[serde(rename_all = "camelCase")]
    Owned { owned_by_id: OwnedById },
    #[serde(rename_all = "camelCase")]
    External {
        #[serde(with = "codec::serde::time")]
        fetched_at: OffsetDateTime,
    },
}

#[derive(Debug, Copy, Clone, PartialEq, Eq, Hash)]
#[expect(clippy::enum_variant_names)]
pub enum OntologyTypeReference<'a> {
    EntityTypeReference(&'a EntityTypeReference),
    PropertyTypeReference(&'a PropertyTypeReference),
    DataTypeReference(&'a DataTypeReference),
}

impl OntologyTypeReference<'_> {
    #[must_use]
    pub const fn url(&self) -> &VersionedUrl {
        match self {
            Self::EntityTypeReference(entity_type_ref) => &entity_type_ref.url,
            Self::PropertyTypeReference(property_type_ref) => &property_type_ref.url,
            Self::DataTypeReference(data_type_ref) => &data_type_ref.url,
        }
    }
}

#[derive(Debug)]
#[expect(clippy::enum_variant_names)]
pub enum OntologyTypeMetadata {
    DataType(DataTypeMetadata),
    PropertyType(PropertyTypeMetadata),
    EntityType(EntityTypeMetadata),
}

impl OntologyTypeMetadata {
    #[must_use]
    pub const fn record_id(&self) -> &OntologyTypeRecordId {
        match self {
            Self::DataType(metadata) => &metadata.record_id,
            Self::PropertyType(metadata) => &metadata.record_id,
            Self::EntityType(metadata) => &metadata.record_id,
        }
    }

    #[must_use]
    pub const fn classification(&self) -> &OntologyTypeClassificationMetadata {
        match self {
            Self::DataType(metadata) => &metadata.classification,
            Self::PropertyType(metadata) => &metadata.classification,
            Self::EntityType(metadata) => &metadata.classification,
        }
    }

    #[must_use]
    pub const fn temporal_versioning(&self) -> &OntologyTemporalMetadata {
        match self {
            Self::DataType(metadata) => &metadata.temporal_versioning,
            Self::PropertyType(metadata) => &metadata.temporal_versioning,
            Self::EntityType(metadata) => &metadata.temporal_versioning,
        }
    }

    #[must_use]
    pub const fn provenance(&self) -> &OntologyProvenance {
        match self {
            Self::DataType(metadata) => &metadata.provenance,
            Self::PropertyType(metadata) => &metadata.provenance,
            Self::EntityType(metadata) => &metadata.provenance,
        }
    }
}

pub trait OntologyType {
    type Metadata;

    fn id(&self) -> &VersionedUrl;

    fn traverse_references(&self) -> Vec<OntologyTypeReference>;
}

#[derive(Debug, PartialEq, Eq, Serialize, Deserialize)]
#[serde(deny_unknown_fields)]
pub struct OntologyTypeWithMetadata<S: OntologyType> {
    pub schema: S,
    pub metadata: S::Metadata,
}

pub trait OntologyTypeProvider<O> {
    type Value: Borrow<O> + Send;

    fn provide_type(
        &self,
        type_id: &VersionedUrl,
    ) -> impl Future<Output = Result<Self::Value, Report<impl Error + Send + Sync + 'static>>> + Send;
}

<<<<<<< HEAD
=======
pub trait DataTypeProvider: OntologyTypeProvider<DataTypeWithMetadata> {
    fn is_parent_of(
        &self,
        child: &VersionedUrl,
        parent: &BaseUrl,
    ) -> impl Future<Output = Result<bool, Report<impl Error + Send + Sync + 'static>>> + Send;

    fn find_conversion(
        &self,
        source_data_type_id: &VersionedUrl,
        target_data_type_id: &VersionedUrl,
    ) -> impl Future<
        Output = Result<
            impl Borrow<Vec<ConversionExpression>>,
            Report<impl Error + Send + Sync + 'static>,
        >,
    > + Send;
}

>>>>>>> fb84b518
pub trait PropertyTypeProvider: OntologyTypeProvider<PropertyType> {}

pub enum EntityTypeVariance {
    Covariant,
    Contravariant,
    Invariant,
}

pub trait EntityTypeProvider: OntologyTypeProvider<ClosedEntityType> {
    fn is_super_type_of(
        &self,
        parent: &VersionedUrl,
        child: &VersionedUrl,
    ) -> impl Future<Output = Result<bool, Report<impl Error + Send + Sync + 'static>>> + Send;

    fn find_parents(
        &self,
        entity_types: &[VersionedUrl],
    ) -> impl Future<Output = Result<Vec<VersionedUrl>, Report<impl Error + Send + Sync + 'static>>> + Send;
}<|MERGE_RESOLUTION|>--- conflicted
+++ resolved
@@ -11,8 +11,8 @@
 use time::OffsetDateTime;
 use type_system::{
     schema::{
-        ClosedEntityType, DataTypeReference, EntityTypeReference, PropertyType,
-        PropertyTypeReference,
+        ClosedEntityType, ConversionExpression, DataTypeReference, EntityTypeReference,
+        PropertyType, PropertyTypeReference,
     },
     url::{BaseUrl, OntologyTypeVersion, VersionedUrl},
 };
@@ -175,8 +175,6 @@
     ) -> impl Future<Output = Result<Self::Value, Report<impl Error + Send + Sync + 'static>>> + Send;
 }
 
-<<<<<<< HEAD
-=======
 pub trait DataTypeProvider: OntologyTypeProvider<DataTypeWithMetadata> {
     fn is_parent_of(
         &self,
@@ -196,7 +194,6 @@
     > + Send;
 }
 
->>>>>>> fb84b518
 pub trait PropertyTypeProvider: OntologyTypeProvider<PropertyType> {}
 
 pub enum EntityTypeVariance {
