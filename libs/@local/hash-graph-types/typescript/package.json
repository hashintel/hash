{
  "name": "@local/hash-graph-types",
  "version": "0.0.0-private",
  "private": true,
  "description": "Type definitions for the HASH Graph.",
  "license": "AGPL-3.0",
  "type": "module",
  "exports": {
    "./*": "./dist/*.js"
  },
  "typesVersions": {
    "*": {
      "*": [
        "./dist/*.d.ts"
      ]
    }
  },
  "scripts": {
    "build": "rimraf dist && tsc --build tsconfig.build.json",
    "fix:eslint": "eslint --fix .",
    "lint:eslint": "eslint --report-unused-disable-directives .",
    "lint:tsc": "tsc --noEmit"
  },
  "dependencies": {
    "@blockprotocol/graph": "0.4.0-canary.0",
    "@blockprotocol/type-system": "0.1.2-canary.0",
    "@local/advanced-types": "0.0.0-private",
    "@local/hash-graph-client": "0.0.0-private"
  },
  "devDependencies": {
    "@local/eslint-config": "0.0.0-private",
    "@local/tsconfig": "0.0.0-private",
    "eslint": "8.57.0",
<<<<<<< HEAD
    "eslint-plugin-file-extension-in-import-ts": "2.1.0",
    "rimraf": "5.0.7",
    "typescript": "5.5.2"
=======
    "typescript": "5.5.3"
>>>>>>> d1096d66
  }
}<|MERGE_RESOLUTION|>--- conflicted
+++ resolved
@@ -31,12 +31,8 @@
     "@local/eslint-config": "0.0.0-private",
     "@local/tsconfig": "0.0.0-private",
     "eslint": "8.57.0",
-<<<<<<< HEAD
     "eslint-plugin-file-extension-in-import-ts": "2.1.0",
     "rimraf": "5.0.7",
-    "typescript": "5.5.2"
-=======
     "typescript": "5.5.3"
->>>>>>> d1096d66
   }
 }