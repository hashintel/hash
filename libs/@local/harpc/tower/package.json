{
  "name": "@rust/harpc-tower",
<<<<<<< HEAD
  "version": "0.1.0",
  "private": true,
=======
  "version": "0.0.0-private",
  "private": true,
  "license": "AGPL-3.0",
>>>>>>> c385c0c4
  "dependencies": {
    "@rust/harpc-net": "0.0.0-private",
    "@rust/harpc-types": "0.0.0-private",
    "@rust/harpc-wire-protocol": "0.0.0-private"
  },
  "devDependencies": {}
}<|MERGE_RESOLUTION|>--- conflicted
+++ resolved
@@ -1,13 +1,8 @@
 {
   "name": "@rust/harpc-tower",
-<<<<<<< HEAD
-  "version": "0.1.0",
-  "private": true,
-=======
   "version": "0.0.0-private",
   "private": true,
   "license": "AGPL-3.0",
->>>>>>> c385c0c4
   "dependencies": {
     "@rust/harpc-net": "0.0.0-private",
     "@rust/harpc-types": "0.0.0-private",
