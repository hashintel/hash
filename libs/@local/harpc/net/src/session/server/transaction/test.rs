--- conflicted
+++ resolved
@@ -553,15 +553,10 @@
     // fully buffered.
     let code = ErrorCode::new(NonZero::new(0xFF_FF).expect("infallible"));
 
-<<<<<<< HEAD
-    let mut buffer = ErrorBuffer::error();
-    buffer.put_slice(&vec![1; Payload::MAX_SIZE + 8]);
-=======
     let error = NetworkError::capture_error(&ExampleError {
         message: Cow::Owned("1".repeat(Payload::MAX_SIZE + 8)),
         code,
     });
->>>>>>> 5a6596a5
 
     let payload_err = error.bytes().clone();
 
@@ -608,15 +603,10 @@
 
     let code = ErrorCode::new(NonZero::new(0xFF_FF).expect("infallible"));
 
-<<<<<<< HEAD
-    let mut buffer = ErrorBuffer::error();
-    buffer.put_slice(&vec![1; Payload::MAX_SIZE + 8]);
-=======
     let error = NetworkError::capture_error(&ExampleError {
         message: Cow::Owned("1".repeat(Payload::MAX_SIZE + 8)),
         code,
     });
->>>>>>> 5a6596a5
 
     let payload_err = error.bytes().clone();
 
@@ -718,15 +708,10 @@
     // if we have a large payload we split it into multiple frames
     let code = ErrorCode::new(NonZero::new(0xFF_FF).expect("infallible"));
 
-<<<<<<< HEAD
-    let mut buffer = ErrorBuffer::error();
-    buffer.put_slice(&vec![1; Payload::MAX_SIZE + 8]);
-=======
     let error = NetworkError::capture_error(&ExampleError {
         message: Cow::Owned("1".repeat(Payload::MAX_SIZE + 8)),
         code,
     });
->>>>>>> 5a6596a5
 
     let payload_err = error.bytes().clone();
 
@@ -1227,17 +1212,11 @@
 
     let code = ErrorCode::new(NonZero::new(0xFF_FF).expect("infallible"));
 
-<<<<<<< HEAD
-    let mut buffer = ErrorBuffer::error();
-    buffer.put_slice(&vec![0; Payload::MAX_SIZE + 8]);
-    let error = buffer.finish(code);
-=======
     let error = NetworkError::capture_error(&ExampleError {
         message: Cow::Owned("0".repeat(Payload::MAX_SIZE + 8)),
         code,
     });
 
->>>>>>> 5a6596a5
     let payload_err = error.bytes().clone();
 
     bytes_tx
