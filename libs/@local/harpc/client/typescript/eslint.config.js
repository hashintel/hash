import { create } from "@local/eslint";

<<<<<<< HEAD
/**
 * @todo why is this required in this package but not others with the same config? if not explicitly typed, we get:
 *   TS2742: The inferred type of 'default' cannot be named without a reference to '../../../../../node_modules/@local/eslint/dist/utils.js'.
 *   This is likely not portable. A type annotation is necessary.
 *
 * @type {import('eslint').Linter.Config[]}
 */
const config = [
  ...createBase(import.meta.dirname),
=======
export default [
  ...create(import.meta.dirname, {
    enabled: {
      frontend: false,
      playwright: false,
      tests: true,
      storybook: false,
    },
  }),
>>>>>>> b3d70b94
  {
    rules: {
      "fsecond/prefer-destructured-optionals": "off",
    },
  },
];

export default config;<|MERGE_RESOLUTION|>--- conflicted
+++ resolved
@@ -1,6 +1,5 @@
 import { create } from "@local/eslint";
 
-<<<<<<< HEAD
 /**
  * @todo why is this required in this package but not others with the same config? if not explicitly typed, we get:
  *   TS2742: The inferred type of 'default' cannot be named without a reference to '../../../../../node_modules/@local/eslint/dist/utils.js'.
@@ -9,9 +8,6 @@
  * @type {import('eslint').Linter.Config[]}
  */
 const config = [
-  ...createBase(import.meta.dirname),
-=======
-export default [
   ...create(import.meta.dirname, {
     enabled: {
       frontend: false,
@@ -20,7 +16,6 @@
       storybook: false,
     },
   }),
->>>>>>> b3d70b94
   {
     rules: {
       "fsecond/prefer-destructured-optionals": "off",
