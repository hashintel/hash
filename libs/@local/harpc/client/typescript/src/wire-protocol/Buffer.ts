--- conflicted
+++ resolved
@@ -213,13 +213,8 @@
 
 export const getSlice = (
   buffer: Buffer<Read>,
-<<<<<<< HEAD
-  length: number,
+  byteLength: number,
 ): ReadResult<Uint8Array<ArrayBuffer>> =>
-=======
-  byteLength: number,
-): ReadResult<Uint8Array> =>
->>>>>>> b3d70b94
   SubscriptionRef.modifyEffect(
     (buffer as unknown as BufferImpl<Read>).index,
     (index) =>
