use bytes::{Buf, BufMut};
use error_stack::Result;
use harpc_types::{service::ServiceId, version::Version};

use crate::codec::{Buffer, BufferError, Decode, Encode};

#[derive(Debug, Copy, Clone, PartialEq, Eq, PartialOrd, Ord, Hash)]
#[cfg_attr(test, derive(test_strategy::Arbitrary))]
pub struct ServiceDescriptor {
    pub id: ServiceId,
    pub version: Version,
}

impl Encode for ServiceDescriptor {
    type Error = BufferError;

    fn encode<B>(&self, buffer: &mut Buffer<B>) -> Result<(), Self::Error>
    where
        B: BufMut,
    {
        self.id.encode(buffer)?;
        self.version.encode(buffer)?;

        Ok(())
    }
}

impl Decode for ServiceDescriptor {
    type Context = ();
    type Error = BufferError;

    fn decode<B>(buffer: &mut Buffer<B>, (): ()) -> Result<Self, Self::Error>
    where
        B: Buf,
    {
        let id = ServiceId::decode(buffer, ())?;
        let version = Version::decode(buffer, ())?;

        Ok(Self { id, version })
    }
}

#[cfg(test)]
mod test {
    #![allow(clippy::needless_raw_strings, clippy::needless_raw_string_hashes)]
    use expect_test::expect;
    use harpc_types::{service::ServiceId, version::Version};

    use crate::{
        codec::test::{assert_codec, assert_decode, assert_encode},
        request::service::ServiceDescriptor,
    };

    #[test]
    fn encode() {
        let service = ServiceDescriptor {
            id: ServiceId::new(0x01_02),
            version: Version {
                major: 0x03,
                minor: 0x04,
            },
        };

        assert_encode(
            &service,
            expect![[r#"
                0x01 0x02 0x03 0x04
            "#]],
        );
    }

    #[test]
    fn decode() {
        assert_decode(
            &[0x12_u8, 0x34, 0x56, 0x78] as &[_],
            &ServiceDescriptor {
                id: ServiceId::new(0x12_34),
                version: Version {
                    major: 0x56,
                    minor: 0x78,
                },
            },
            (),
        );
    }

<<<<<<< HEAD
    #[test_strategy::proptest]
    fn encode_decode(service: ServiceDescriptor) {
        assert_codec(&service, ());
=======
    #[test_strategy::proptest(async = "tokio")]
    #[cfg_attr(miri, ignore)]
    async fn encode_decode(service: ServiceDescriptor) {
        assert_codec(&service, ()).await;
>>>>>>> 22e161c2
    }
}<|MERGE_RESOLUTION|>--- conflicted
+++ resolved
@@ -84,15 +84,9 @@
         );
     }
 
-<<<<<<< HEAD
     #[test_strategy::proptest]
+    #[cfg_attr(miri, ignore)]
     fn encode_decode(service: ServiceDescriptor) {
         assert_codec(&service, ());
-=======
-    #[test_strategy::proptest(async = "tokio")]
-    #[cfg_attr(miri, ignore)]
-    async fn encode_decode(service: ServiceDescriptor) {
-        assert_codec(&service, ()).await;
->>>>>>> 22e161c2
     }
 }