use bytes::{Buf, BufMut};
use error_stack::Result;

use crate::codec::{Buffer, BufferError, Decode, Encode};

#[derive(Debug, Copy, Clone, PartialEq, Eq, PartialOrd, Ord, Hash)]
#[cfg_attr(test, derive(test_strategy::Arbitrary))]
pub struct RequestId(u32);

impl RequestId {
    const fn zero() -> Self {
        Self(0)
    }

    fn next(&mut self) -> Self {
        let value = self.0;
        self.0 = self.0.overflowing_add(1).0;
        Self(value)
    }
}

impl Encode for RequestId {
    type Error = BufferError;

    fn encode<B>(&self, buffer: &mut Buffer<B>) -> Result<(), Self::Error>
    where
        B: BufMut,
    {
        self.0.encode(buffer)
    }
}

impl Decode for RequestId {
    type Context = ();
    type Error = BufferError;

    fn decode<B>(buffer: &mut Buffer<B>, (): ()) -> Result<Self, Self::Error>
    where
        B: Buf,
    {
        u32::decode(buffer, ()).map(Self)
    }
}

pub struct RequestIdProducer {
    current: RequestId,
}

impl RequestIdProducer {
    #[must_use]
    pub const fn new() -> Self {
        Self {
            current: RequestId::zero(),
        }
    }

    pub fn produce(&mut self) -> RequestId {
        self.current.next()
    }
}

impl Iterator for RequestIdProducer {
    type Item = RequestId;

    fn next(&mut self) -> Option<Self::Item> {
        Some(self.produce())
    }
}

impl Default for RequestIdProducer {
    fn default() -> Self {
        Self::new()
    }
}

#[cfg(test)]
pub(crate) mod test {
    #![allow(clippy::needless_raw_strings, clippy::needless_raw_string_hashes)]
    use expect_test::expect;

    use super::RequestIdProducer;
    use crate::{
        codec::test::{assert_codec, assert_decode, assert_encode},
        request::id::RequestId,
    };

    pub(crate) const fn mock_request_id(id: u32) -> RequestId {
        RequestId(id)
    }

    #[test]
    fn next() {
        let mut producer = RequestIdProducer::new();

        assert_eq!(producer.next().expect("infallible").0, 0);
        assert_eq!(producer.next().expect("infallible").0, 1);
        assert_eq!(producer.next().expect("infallible").0, 2);
        assert_eq!(producer.next().expect("infallible").0, 3);
    }

    #[test]
    fn overflow() {
        let mut producer = RequestIdProducer::new();
        producer.current = RequestId(u32::MAX);

        assert_eq!(producer.next().expect("infallible").0, u32::MAX);
        assert_eq!(producer.next().expect("infallible").0, 0);
    }

    #[test]
    fn encode_id() {
        assert_encode(
            &RequestId(0x01_02_03_04),
            expect![[r#"
                0x01 0x02 0x03 0x04
            "#]],
        );
    }

    #[test]
    fn decode_id() {
        assert_decode(
            &[0x12_u8, 0x34, 0x56, 0x78] as &[_],
            &RequestId(0x12_34_56_78),
            (),
        );
    }

<<<<<<< HEAD
    #[test_strategy::proptest]
    fn codec_id(id: RequestId) {
        assert_codec(&id, ());
=======
    #[test_strategy::proptest(async = "tokio")]
    #[cfg_attr(miri, ignore)]
    async fn codec_id(id: RequestId) {
        assert_codec(&id, ()).await;
>>>>>>> 22e161c2
    }
}<|MERGE_RESOLUTION|>--- conflicted
+++ resolved
@@ -126,15 +126,9 @@
         );
     }
 
-<<<<<<< HEAD
     #[test_strategy::proptest]
+    #[cfg_attr(miri, ignore)]
     fn codec_id(id: RequestId) {
         assert_codec(&id, ());
-=======
-    #[test_strategy::proptest(async = "tokio")]
-    #[cfg_attr(miri, ignore)]
-    async fn codec_id(id: RequestId) {
-        assert_codec(&id, ()).await;
->>>>>>> 22e161c2
     }
 }