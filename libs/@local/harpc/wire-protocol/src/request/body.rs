use bytes::{Buf, BufMut};
use error_stack::{Result, ResultExt};

use super::{
    begin::RequestBegin,
    flags::{RequestFlag, RequestFlags},
    frame::RequestFrame,
};
use crate::{
    codec::{Buffer, BufferError, Decode, Encode},
    flags::BitFlagsOp,
    payload::Payload,
};

#[derive(Debug, Copy, Clone, PartialEq, Eq, PartialOrd, Ord, Hash, thiserror::Error)]
#[error("unable to encode request body")]
pub struct RequestBodyEncodeError;

#[derive(Debug, Clone, PartialEq, Eq)]
#[cfg_attr(test, derive(test_strategy::Arbitrary))]
pub enum RequestBody {
    Begin(RequestBegin),
    Frame(RequestFrame),
}

impl RequestBody {
    pub const fn payload(&self) -> &Payload {
        match self {
            Self::Begin(begin) => &begin.payload,
            Self::Frame(frame) => &frame.payload,
        }
    }
}

impl Encode for RequestBody {
    type Error = RequestBodyEncodeError;

    fn encode<B>(&self, buffer: &mut Buffer<B>) -> Result<(), Self::Error>
    where
        B: BufMut,
    {
        match self {
            Self::Begin(body) => body.encode(buffer).change_context(RequestBodyEncodeError),
            Self::Frame(body) => body.encode(buffer).change_context(RequestBodyEncodeError),
        }
    }
}

#[derive(Debug, Copy, Clone, PartialEq, Eq, PartialOrd, Ord, Hash)]
pub enum RequestVariant {
    Begin,
    Frame,
}

impl From<&RequestBody> for RequestVariant {
    fn from(body: &RequestBody) -> Self {
        match body {
            RequestBody::Begin(_) => Self::Begin,
            RequestBody::Frame(_) => Self::Frame,
        }
    }
}

#[derive(Debug, Copy, Clone, PartialEq, Eq, PartialOrd, Ord, Hash)]
pub struct RequestBodyContext {
    pub variant: RequestVariant,
}

impl RequestBodyContext {
    pub(super) fn from_flags(flags: RequestFlags) -> Self {
        let variant = if flags.contains(RequestFlag::BeginOfRequest) {
            RequestVariant::Begin
        } else {
            RequestVariant::Frame
        };

        Self { variant }
    }
}

impl Decode for RequestBody {
    type Context = RequestBodyContext;
    type Error = BufferError;

    fn decode<B>(buffer: &mut Buffer<B>, context: Self::Context) -> Result<Self, Self::Error>
    where
        B: Buf,
    {
        match context.variant {
            RequestVariant::Begin => RequestBegin::decode(buffer, ()).map(RequestBody::Begin),
            RequestVariant::Frame => RequestFrame::decode(buffer, ()).map(RequestBody::Frame),
        }
    }
}

#[cfg(test)]
mod test {
    #![allow(clippy::needless_raw_strings, clippy::needless_raw_string_hashes)]
    use expect_test::expect;
    use harpc_types::{procedure::ProcedureId, service::ServiceId, version::Version};

    use super::{RequestBody, RequestBodyContext};
    use crate::{
        codec::test::{assert_codec, assert_decode, assert_encode, encode_value},
        payload::Payload,
        request::{
            begin::RequestBegin, body::RequestVariant, frame::RequestFrame,
            procedure::ProcedureDescriptor, service::ServiceDescriptor,
        },
    };

    static EXAMPLE_BEGIN: RequestBegin = RequestBegin {
        service: ServiceDescriptor {
            id: ServiceId::new(0x0102),
            version: Version {
                major: 0x03,
                minor: 0x04,
            },
        },
        procedure: ProcedureDescriptor {
            id: ProcedureId::new(0x0506),
        },
        payload: Payload::from_static(&[0x07, 0x08]),
    };

    static EXAMPLE_FRAME: RequestFrame = RequestFrame {
        payload: Payload::from_static(&[0x07, 0x08]),
    };

    #[test]
    fn encode_begin() {
        assert_encode(
            &RequestBody::Begin(EXAMPLE_BEGIN.clone()),
            expect![[r#"
            0x01 0x02 0x03 0x04 0x05 0x06 0x00 0x00 0x00 0x00 0x00 0x00 0x00 0x00 0x00 0x00
            0x00 0x00 0x00 0x00 0x02 0x07 0x08
        "#]],
        );
    }

    #[test]
    fn encode_frame() {
        assert_encode(
            &RequestBody::Frame(EXAMPLE_FRAME.clone()),
            expect![[r#"
            0x00 0x00 0x00 0x00 0x00 0x00 0x00 0x00 0x00 0x00 0x00 0x00 0x00 0x00 0x00 0x00
            0x00 0x00 0x00 0x00 0x02 0x07 0x08
        "#]],
        );
    }

    #[test]
    fn decode_begin() {
        let bytes = encode_value(&EXAMPLE_BEGIN);

        let context = RequestBodyContext {
            variant: RequestVariant::Begin,
        };

        assert_decode(bytes, &RequestBody::Begin(EXAMPLE_BEGIN.clone()), context);
    }

    #[test]
    fn decode_frame() {
        let bytes = encode_value(&EXAMPLE_FRAME);

        let context = RequestBodyContext {
            variant: RequestVariant::Frame,
        };

        assert_decode(bytes, &RequestBody::Frame(EXAMPLE_FRAME.clone()), context);
    }

<<<<<<< HEAD
    #[test_strategy::proptest]
    fn codec(body: RequestBody) {
=======
    #[test_strategy::proptest(async = "tokio")]
    #[cfg_attr(miri, ignore)]
    async fn codec(body: RequestBody) {
>>>>>>> 22e161c2
        let context = RequestBodyContext {
            variant: (&body).into(),
        };

        assert_codec(&body, context);
    }
}<|MERGE_RESOLUTION|>--- conflicted
+++ resolved
@@ -171,14 +171,9 @@
         assert_decode(bytes, &RequestBody::Frame(EXAMPLE_FRAME.clone()), context);
     }
 
-<<<<<<< HEAD
     #[test_strategy::proptest]
+    #[cfg_attr(miri, ignore)]
     fn codec(body: RequestBody) {
-=======
-    #[test_strategy::proptest(async = "tokio")]
-    #[cfg_attr(miri, ignore)]
-    async fn codec(body: RequestBody) {
->>>>>>> 22e161c2
         let context = RequestBodyContext {
             variant: (&body).into(),
         };
