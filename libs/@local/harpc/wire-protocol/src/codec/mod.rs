mod buffer;
mod decode;
mod encode;
mod types;

pub use buffer::{Buffer, BufferError};
pub use decode::Decode;
pub use encode::{BytesEncodeError, Encode};

#[cfg(test)]
pub(crate) mod test {
    use bytes::Bytes;
    use proptest::collection::size_range;

    pub(crate) use super::{
        decode::test::{assert_codec, assert_decode, assert_decode_error},
        encode::test::{assert_encode, encode_value},
    };

<<<<<<< HEAD
    #[test_strategy::proptest]
    fn codec_u16(value: u16) {
        assert_codec(&value, ());
=======
    #[test_strategy::proptest(async = "tokio")]
    #[cfg_attr(miri, ignore)]
    async fn codec_u16(value: u16) {
        assert_codec(&value, ()).await;
>>>>>>> 22e161c2
    }

    // 1024 ensures that we spill over into the second length byte while still having a good
    // runtime performance.
<<<<<<< HEAD
    #[test_strategy::proptest]
    fn codec_bytes(#[any(size_range(0..1024).lift())] payload: Vec<u8>) {
=======
    #[test_strategy::proptest(async = "tokio")]
    #[cfg_attr(miri, ignore)]
    async fn codec_bytes(#[any(size_range(0..1024).lift())] payload: Vec<u8>) {
>>>>>>> 22e161c2
        let buffer = Bytes::from(payload);

        assert_codec(&buffer, ());
    }
}<|MERGE_RESOLUTION|>--- conflicted
+++ resolved
@@ -17,28 +17,17 @@
         encode::test::{assert_encode, encode_value},
     };
 
-<<<<<<< HEAD
     #[test_strategy::proptest]
+    #[cfg_attr(miri, ignore)]
     fn codec_u16(value: u16) {
         assert_codec(&value, ());
-=======
-    #[test_strategy::proptest(async = "tokio")]
-    #[cfg_attr(miri, ignore)]
-    async fn codec_u16(value: u16) {
-        assert_codec(&value, ()).await;
->>>>>>> 22e161c2
     }
 
     // 1024 ensures that we spill over into the second length byte while still having a good
     // runtime performance.
-<<<<<<< HEAD
     #[test_strategy::proptest]
+    #[cfg_attr(miri, ignore)]
     fn codec_bytes(#[any(size_range(0..1024).lift())] payload: Vec<u8>) {
-=======
-    #[test_strategy::proptest(async = "tokio")]
-    #[cfg_attr(miri, ignore)]
-    async fn codec_bytes(#[any(size_range(0..1024).lift())] payload: Vec<u8>) {
->>>>>>> 22e161c2
         let buffer = Bytes::from(payload);
 
         assert_codec(&buffer, ());
