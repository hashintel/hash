--- conflicted
+++ resolved
@@ -176,14 +176,9 @@
         );
     }
 
-<<<<<<< HEAD
     #[test_strategy::proptest]
+    #[cfg_attr(miri, ignore)]
     fn codec(body: ResponseBody) {
-=======
-    #[test_strategy::proptest(async = "tokio")]
-    #[cfg_attr(miri, ignore)]
-    async fn codec(body: ResponseBody) {
->>>>>>> 22e161c2
         let context = ResponseBodyContext {
             variant: ResponseVariant::from(&body),
         };
