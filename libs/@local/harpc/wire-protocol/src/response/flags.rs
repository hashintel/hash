--- conflicted
+++ resolved
@@ -120,15 +120,9 @@
         );
     }
 
-<<<<<<< HEAD
     #[test_strategy::proptest]
+    #[cfg_attr(miri, ignore)]
     fn codec(flags: ResponseFlags) {
         assert_codec(&flags, ());
-=======
-    #[test_strategy::proptest(async = "tokio")]
-    #[cfg_attr(miri, ignore)]
-    async fn codec(flags: ResponseFlags) {
-        assert_codec(&flags, ()).await;
->>>>>>> 22e161c2
     }
 }