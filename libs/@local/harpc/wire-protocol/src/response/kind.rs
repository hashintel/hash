use core::num::NonZero;

use bytes::{Buf, BufMut};
use error_stack::Result;

use crate::codec::{Buffer, BufferError, Decode, Encode};

#[derive(Debug, Copy, Clone, PartialEq, Eq, PartialOrd, Ord, Hash)]
#[cfg_attr(test, derive(test_strategy::Arbitrary))]
pub struct ErrorCode(NonZero<u16>);

impl ErrorCode {
    #[must_use]
    pub const fn new(value: NonZero<u16>) -> Self {
        Self(value)
    }

    #[must_use]
    pub const fn value(self) -> NonZero<u16> {
        self.0
    }
}

#[derive(Debug, Copy, Clone, PartialEq, Eq, PartialOrd, Ord, Hash)]
#[cfg_attr(test, derive(test_strategy::Arbitrary))]
pub enum ResponseKind {
    Ok,
    Err(ErrorCode),
}

impl From<u16> for ResponseKind {
    fn from(value: u16) -> Self {
        NonZero::new(value).map_or(Self::Ok, |value| Self::Err(ErrorCode(value)))
    }
}

impl From<ResponseKind> for u16 {
    fn from(kind: ResponseKind) -> Self {
        match kind {
            ResponseKind::Ok => 0,
            ResponseKind::Err(code) => code.value().get(),
        }
    }
}

impl Encode for ResponseKind {
    type Error = BufferError;

    fn encode<B>(&self, buffer: &mut Buffer<B>) -> Result<(), Self::Error>
    where
        B: BufMut,
    {
        u16::from(*self).encode(buffer)
    }
}

impl Decode for ResponseKind {
    type Context = ();
    type Error = BufferError;

    fn decode<B>(buffer: &mut Buffer<B>, (): ()) -> Result<Self, Self::Error>
    where
        B: Buf,
    {
        u16::decode(buffer, ()).map(Self::from)
    }
}

#[cfg(test)]
mod test {
    #![allow(clippy::needless_raw_strings, clippy::needless_raw_string_hashes)]
    use core::num::NonZero;

    use expect_test::expect;

    use crate::{
        codec::test::{assert_codec, assert_decode, assert_encode},
        response::kind::{ErrorCode, ResponseKind},
    };

    #[test]
    fn encode() {
        assert_encode::<ResponseKind>(
            &ResponseKind::Ok,
            expect![[r#"
                0x00 0x00
            "#]],
        );
    }

    #[test]
    fn decode() {
        assert_decode(&[0x00_u8, 0x00] as &[_], &ResponseKind::Ok, ());

        assert_decode(
            &[0x00_u8, 0x01] as &[_],
            &ResponseKind::Err(ErrorCode(NonZero::new(1).expect("infallible"))),
            (),
        );

        assert_decode(
            &[0x12_u8, 0x34] as &[_],
            &ResponseKind::Err(ErrorCode(NonZero::new(0x1234).expect("infallible"))),
            (),
        );
    }

<<<<<<< HEAD
    #[test_strategy::proptest]
    fn codec(kind: ResponseKind) {
        assert_codec(&kind, ());
=======
    #[test_strategy::proptest(async = "tokio")]
    #[cfg_attr(miri, ignore)]
    async fn codec(kind: ResponseKind) {
        assert_codec(&kind, ()).await;
>>>>>>> 22e161c2
    }
}<|MERGE_RESOLUTION|>--- conflicted
+++ resolved
@@ -105,15 +105,9 @@
         );
     }
 
-<<<<<<< HEAD
     #[test_strategy::proptest]
+    #[cfg_attr(miri, ignore)]
     fn codec(kind: ResponseKind) {
         assert_codec(&kind, ());
-=======
-    #[test_strategy::proptest(async = "tokio")]
-    #[cfg_attr(miri, ignore)]
-    async fn codec(kind: ResponseKind) {
-        assert_codec(&kind, ()).await;
->>>>>>> 22e161c2
     }
 }