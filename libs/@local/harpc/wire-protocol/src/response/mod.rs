use bytes::{Buf, BufMut};
use error_stack::{Result, ResultExt};

use self::{
    body::{ResponseBody, ResponseBodyContext},
    header::ResponseHeader,
};
use crate::codec::{Buffer, Decode, Encode};

pub mod begin;
pub mod body;
pub mod flags;
pub mod frame;
pub mod header;
pub mod kind;

#[derive(Debug, Copy, Clone, PartialEq, Eq, PartialOrd, Ord, Hash, thiserror::Error)]
pub enum ResponseEncodeError {
    #[error("invalid response header")]
    Header,
    #[error("invalid response body")]
    Body,
}

#[derive(Debug, Copy, Clone, PartialEq, Eq, PartialOrd, Ord, Hash, thiserror::Error)]
pub enum ResponseDecodeError {
    #[error("invalid request header")]
    Header,
    #[error("invalid request body")]
    Body,
}

/// A response to a request.
///
/// A response message is composed of a header and a body and is used to send the actual message
/// from the server back to the client over the wire, agnostic over the transport layer.
///
/// This is a binary protocol with minimal overhead with framing support. Messages can be up to
/// 64 KiB in size, larger messages are split into multiple frames.
///
/// The transport layer is responsible for ensuring that the message is sent and received in order.
///
/// # `Begin` Packet
///
/// The layout of the `Begin` packet is as follows:
///
/// ```text
/// 0                   1                   2                   3
/// 0 1 2 3 4 5 6 7 8 9 0 1 2 3 4 5 6 7 8 9 0 1 2 3 4 5 6 7 8 9 0 1
/// +-+-+-+-+-+-+-+-+-+-+-+-+-+-+-+-+-+-+-+-+-+-+-+-+-+-+-+-+-+-+-+-+
/// |  Magic  |P|Reque. |F|            Reserved             |R. |P. |
/// +-+-+-+-+-+-+-+-+-+-+-+-+-+-+-+-+-+-+-+-+-+-+-+-+-+-+-+-+-+-+-+-+
/// |                              ...                              |
/// +                            Payload                            +
/// |                              ...                              |
/// +-+-+-+-+-+-+-+-+-+-+-+-+-+-+-+-+-+-+-+-+-+-+-+-+-+-+-+-+-+-+-+-+
///
/// * Magic (5 bytes)
/// * Protocol Version (1 byte)
/// * Request Id (4 bytes)
/// * Flags (1 byte)
/// * Reserved (17 bytes)
/// * Response Kind (2 bytes)
/// * Payload Length (2 bytes)
/// * Payload (up to 65504 bytes)
/// total 32 bytes to 64 KiB
/// ```
///
/// # `Frame` Packet
///
/// The layout of the `Frame` packet is as follows:
///
/// ```text
/// 0                   1                   2                   3
/// 0 1 2 3 4 5 6 7 8 9 0 1 2 3 4 5 6 7 8 9 0 1 2 3 4 5 6 7 8 9 0 1
/// +-+-+-+-+-+-+-+-+-+-+-+-+-+-+-+-+-+-+-+-+-+-+-+-+-+-+-+-+-+-+-+-+
/// |  Magic  |P|Reque. |F|              Reserved               |P. |
/// +-+-+-+-+-+-+-+-+-+-+-+-+-+-+-+-+-+-+-+-+-+-+-+-+-+-+-+-+-+-+-+-+
/// |                              ...                              |
/// +                            Payload                            +
/// |                              ...                              |
/// +-+-+-+-+-+-+-+-+-+-+-+-+-+-+-+-+-+-+-+-+-+-+-+-+-+-+-+-+-+-+-+-+
///
/// * Magic (5 bytes)
/// * Protocol Version (1 byte)
/// * Request Id (4 bytes)
/// * Flags (1 byte)
/// * Reserved (19 bytes)
/// * Payload Length (2 bytes)
/// * Payload (up to 65504 bytes)
/// total 32 bytes to 64 KiB
/// ```
#[derive(Debug, Clone, PartialEq, Eq)]
#[cfg_attr(test, derive(test_strategy::Arbitrary))]
pub struct Response {
    pub header: ResponseHeader,
    pub body: ResponseBody,
}

impl Encode for Response {
    type Error = ResponseEncodeError;

    fn encode<B>(&self, buffer: &mut Buffer<B>) -> Result<(), Self::Error>
    where
        B: BufMut,
    {
        let header = self.header.apply_body(&self.body);

        header
            .encode(buffer)
            .change_context(ResponseEncodeError::Header)?;

        self.body
            .encode(buffer)
            .change_context(ResponseEncodeError::Body)
    }
}

impl Decode for Response {
    type Context = ();
    type Error = ResponseDecodeError;

    fn decode<B>(buffer: &mut Buffer<B>, (): ()) -> Result<Self, Self::Error>
    where
        B: Buf,
    {
        let header =
            ResponseHeader::decode(buffer, ()).change_context(ResponseDecodeError::Header)?;

        let context = ResponseBodyContext::from_flags(header.flags);

        let body =
            ResponseBody::decode(buffer, context).change_context(ResponseDecodeError::Body)?;

        Ok(Self { header, body })
    }
}

#[cfg(test)]
mod test {
    #![allow(clippy::needless_raw_strings, clippy::needless_raw_string_hashes)]
    use expect_test::expect;

    use super::{flags::ResponseFlags, header::ResponseHeader};
    use crate::{
        codec::test::{assert_codec, assert_decode, assert_encode, encode_value},
        flags::BitFlagsOp,
        payload::Payload,
        protocol::{Protocol, ProtocolVersion},
        request::id::test::mock_request_id,
        response::{
            begin::ResponseBegin, body::ResponseBody, flags::ResponseFlag, frame::ResponseFrame,
            kind::ResponseKind, Response,
        },
    };

    const EXAMPLE_HEADER: ResponseHeader = ResponseHeader {
        protocol: Protocol {
            version: ProtocolVersion::V1,
        },
        request_id: mock_request_id(0xEF_CD_CD_EF),
        flags: ResponseFlags::EMPTY,
    };

    #[rustfmt::skip]
    const EXAMPLE_BEGIN_BUFFER: &[u8] = &[
        b'h', b'a', b'r', b'p', b'c', 0x01, // protocol
        0xEF, 0xCD, 0xCD, 0xEF,             // request_id
        0x80,                               // flags
        0x00, 0x00, 0x00, 0x00, 0x00, 0x00, 0x00, 0x00,
        0x00, 0x00, 0x00, 0x00, 0x00, 0x00, 0x00, 0x00,
        0x00,                               // reserved
        0x00, 0x00,                         // request kind
        0x00, 0x0B,                         // payload length
        b'h', b'e', b'l', b'l', b'o', b' ', b'w', b'o', b'r', b'l', b'd',
    ];

    #[rustfmt::skip]
    const EXAMPLE_FRAME_BUFFER: &[u8] = &[
        b'h', b'a', b'r', b'p', b'c', 0x01, // protocol
        0xEF, 0xCD, 0xCD, 0xEF,             // request_id
        0x00,                               // flags
        0x00, 0x00, 0x00, 0x00, 0x00, 0x00, 0x00, 0x00,
        0x00, 0x00, 0x00, 0x00, 0x00, 0x00, 0x00, 0x00,
        0x00, 0x00, 0x00,                   // reserved
        0x00, 0x0B,                         // payload length
        b'h', b'e', b'l', b'l', b'o', b' ', b'w', b'o', b'r', b'l', b'd',
    ];

    #[test]
    fn encode_begin() {
        assert_encode(
            &Response {
                header: ResponseHeader {
                    flags: ResponseFlags::from(ResponseFlag::BeginOfResponse),
                    ..EXAMPLE_HEADER
                },
                body: ResponseBody::Begin(ResponseBegin {
                    kind: ResponseKind::Ok,

                    payload: Payload::from_static(b"hello world"),
                }),
            },
            expect![[r#"
                b'h' b'a' b'r' b'p' b'c' 0x01 0xEF 0xCD 0xCD 0xEF 0x80 0x00 0x00 0x00 0x00 0x00
                0x00 0x00 0x00 0x00 0x00 0x00 0x00 0x00 0x00 0x00 0x00 0x00 0x00 0x00 0x00 0x0B
                b'h' b'e' b'l' b'l' b'o' b' ' b'w' b'o' b'r' b'l' b'd'
            "#]],
        );
    }

    #[test]
    fn encode_begin_begin_of_response_unset() {
        assert_encode(
            &Response {
                header: EXAMPLE_HEADER,
                body: ResponseBody::Begin(ResponseBegin {
                    kind: ResponseKind::Ok,

                    payload: Payload::from_static(b"hello world"),
                }),
            },
            expect![[r#"
                b'h' b'a' b'r' b'p' b'c' 0x01 0xEF 0xCD 0xCD 0xEF 0x80 0x00 0x00 0x00 0x00 0x00
                0x00 0x00 0x00 0x00 0x00 0x00 0x00 0x00 0x00 0x00 0x00 0x00 0x00 0x00 0x00 0x0B
                b'h' b'e' b'l' b'l' b'o' b' ' b'w' b'o' b'r' b'l' b'd'
            "#]],
        );
    }

    #[test]
    fn encode_frame() {
        assert_encode(
            &Response {
                header: EXAMPLE_HEADER,
                body: ResponseBody::Frame(ResponseFrame {
                    payload: Payload::from_static(b"hello world"),
                }),
            },
            expect![[r#"
                b'h' b'a' b'r' b'p' b'c' 0x01 0xEF 0xCD 0xCD 0xEF 0x00 0x00 0x00 0x00 0x00 0x00
                0x00 0x00 0x00 0x00 0x00 0x00 0x00 0x00 0x00 0x00 0x00 0x00 0x00 0x00 0x00 0x0B
                b'h' b'e' b'l' b'l' b'o' b' ' b'w' b'o' b'r' b'l' b'd'
            "#]],
        );
    }

    #[test]
    fn encode_frame_begin_of_response_set() {
        assert_encode(
            &Response {
                header: ResponseHeader {
                    flags: ResponseFlags::from(ResponseFlag::BeginOfResponse),
                    ..EXAMPLE_HEADER
                },
                body: ResponseBody::Frame(ResponseFrame {
                    payload: Payload::from_static(b"hello world"),
                }),
            },
            expect![[r#"
                b'h' b'a' b'r' b'p' b'c' 0x01 0xEF 0xCD 0xCD 0xEF 0x00 0x00 0x00 0x00 0x00 0x00
                0x00 0x00 0x00 0x00 0x00 0x00 0x00 0x00 0x00 0x00 0x00 0x00 0x00 0x00 0x00 0x0B
                b'h' b'e' b'l' b'l' b'o' b' ' b'w' b'o' b'r' b'l' b'd'
            "#]],
        );
    }

    #[test]
    fn decode_begin() {
        assert_decode(
            EXAMPLE_BEGIN_BUFFER,
            &Response {
                header: ResponseHeader {
                    flags: ResponseFlags::from(ResponseFlag::BeginOfResponse),
                    ..EXAMPLE_HEADER
                },
                body: ResponseBody::Begin(ResponseBegin {
                    kind: ResponseKind::Ok,
                    payload: Payload::from_static(b"hello world"),
                }),
            },
            (),
        );
    }

    #[test]
    fn decode_frame() {
        assert_decode(
            EXAMPLE_FRAME_BUFFER,
            &Response {
                header: EXAMPLE_HEADER,
                body: ResponseBody::Frame(ResponseFrame {
                    payload: Payload::from_static(b"hello world"),
                }),
            },
            (),
        );
    }

<<<<<<< HEAD
    #[test_strategy::proptest]
    fn codec(response: Response) {
=======
    #[test_strategy::proptest(async = "tokio")]
    #[cfg_attr(miri, ignore)]
    async fn codec(response: Response) {
>>>>>>> 22e161c2
        // encoding partially overrides flags if they are not set correctly, to ensure that
        // encode/decode is actually lossless we need to apply the body to the header
        // before encoding, this ensures that the flags are the same as the decoded request
        let response = Response {
            header: response.header.apply_body(&response.body),
            ..response
        };

        assert_codec(&response, ());
    }

<<<<<<< HEAD
    #[test_strategy::proptest]
    fn header_size(response: Response) {
=======
    #[test_strategy::proptest(async = "tokio")]
    #[cfg_attr(miri, ignore)]
    async fn header_size(response: Response) {
>>>>>>> 22e161c2
        // ensure that for every response the header size is *always* 32 bytes

        let value = encode_value(&response);
        // remove the last n bytes (payload size)
        let header_length = value.len() - response.body.payload().as_bytes().len();

        proptest::prop_assert_eq!(header_length, 32);
    }
}<|MERGE_RESOLUTION|>--- conflicted
+++ resolved
@@ -297,14 +297,9 @@
         );
     }
 
-<<<<<<< HEAD
     #[test_strategy::proptest]
+    #[cfg_attr(miri, ignore)]
     fn codec(response: Response) {
-=======
-    #[test_strategy::proptest(async = "tokio")]
-    #[cfg_attr(miri, ignore)]
-    async fn codec(response: Response) {
->>>>>>> 22e161c2
         // encoding partially overrides flags if they are not set correctly, to ensure that
         // encode/decode is actually lossless we need to apply the body to the header
         // before encoding, this ensures that the flags are the same as the decoded request
@@ -316,14 +311,9 @@
         assert_codec(&response, ());
     }
 
-<<<<<<< HEAD
     #[test_strategy::proptest]
+    #[cfg_attr(miri, ignore)]
     fn header_size(response: Response) {
-=======
-    #[test_strategy::proptest(async = "tokio")]
-    #[cfg_attr(miri, ignore)]
-    async fn header_size(response: Response) {
->>>>>>> 22e161c2
         // ensure that for every response the header size is *always* 32 bytes
 
         let value = encode_value(&response);
