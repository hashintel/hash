--- conflicted
+++ resolved
@@ -23,15 +23,9 @@
     "test:unit": "vitest --run"
   },
   "dependencies": {
-<<<<<<< HEAD
-    "@aws-sdk/client-s3": "3.715.0",
-    "@aws-sdk/s3-request-presigner": "3.715.0",
-    "@blockprotocol/core": "patch:@blockprotocol/core@npm%3A0.1.3#~/.yarn/patches/@blockprotocol-core-npm-0.1.3-7c4f062e15.patch",
-=======
     "@aws-sdk/client-s3": "3.716.0",
     "@aws-sdk/s3-request-presigner": "3.716.0",
-    "@blockprotocol/core": "0.1.3",
->>>>>>> c523277f
+    "@blockprotocol/core": "patch:@blockprotocol/core@npm%3A0.1.3#~/.yarn/patches/@blockprotocol-core-npm-0.1.3-7c4f062e15.patch",
     "@blockprotocol/graph": "0.4.0-canary.0",
     "@blockprotocol/type-system": "0.1.2-canary.0",
     "@linear/sdk": "6.0.0",
