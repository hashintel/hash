import type {
  ActorEntityUuid,
  EntityId,
  EntityUuid,
  WebId,
} from "@blockprotocol/type-system";
import {
  extractEntityUuidFromEntityId,
  extractWebIdFromEntityId,
  splitEntityId,
} from "@blockprotocol/type-system";
import { typedKeys } from "@local/advanced-types/typed-entries";
import type { GraphApi } from "@local/hash-graph-client";
import type { HashEntity } from "@local/hash-graph-sdk/entity";
import type { SparseFlowRun } from "@local/hash-isomorphic-utils/flows/types";
import {
  currentTimeInstantTemporalAxes,
  generateVersionedUrlMatchingFilter,
} from "@local/hash-isomorphic-utils/graph-queries";
import type {
  FlowRun,
  FlowRunStatus,
} from "@local/hash-isomorphic-utils/graphql/api-types.gen";
import {
  systemEntityTypes,
  systemPropertyTypes,
} from "@local/hash-isomorphic-utils/ontology-type-ids";
import { mapGraphApiEntityToEntity } from "@local/hash-isomorphic-utils/subgraph-mapping";
import type { FlowRun as FlowRunEntity } from "@local/hash-isomorphic-utils/system-types/shared";

import {
  getFlowRunFromWorkflowId,
  getSparseFlowRunFromWorkflowId,
} from "./flows/get-flow-run-details.js";
import type { TemporalClient } from "./temporal.js";

export const getFlowRunEntityById = async (params: {
  flowRunId: EntityUuid;
  graphApiClient: GraphApi;
<<<<<<< HEAD
  userAuthentication: { actorId: ActorId };
}): Promise<HashEntity<FlowRunEntity> | null> => {
=======
  userAuthentication: { actorId: ActorEntityUuid };
}): Promise<Entity<FlowRunEntity> | null> => {
>>>>>>> fec03152
  const { flowRunId, graphApiClient, userAuthentication } = params;

  const [existingFlowEntity] = await graphApiClient
    .getEntities(userAuthentication.actorId, {
      filter: {
        all: [
          {
            equal: [{ path: ["uuid"] }, { parameter: flowRunId }],
          },
          generateVersionedUrlMatchingFilter(
            systemEntityTypes.flowRun.entityTypeId,
            { ignoreParents: true },
          ),
        ],
      },
      temporalAxes: currentTimeInstantTemporalAxes,
      includeDrafts: false,
    })
    .then(({ data: response }) =>
      response.entities.map((entity) =>
        mapGraphApiEntityToEntity<FlowRunEntity>(
          entity,
          userAuthentication.actorId,
        ),
      ),
    );

  return existingFlowEntity ?? null;
};

type GetFlowRunByIdFnArgs<IncludeDetails extends boolean = boolean> = {
  flowRunId: EntityUuid;
  includeDetails: IncludeDetails;
  graphApiClient: GraphApi;
  temporalClient: TemporalClient;
  userAuthentication: { actorId: ActorEntityUuid };
};

export async function getFlowRunById(
  args: GetFlowRunByIdFnArgs<true>,
): Promise<FlowRun | null>;

export async function getFlowRunById(
  args: GetFlowRunByIdFnArgs<false>,
): Promise<SparseFlowRun | null>;

export async function getFlowRunById<IncludeDetails extends boolean>(
  args: GetFlowRunByIdFnArgs<IncludeDetails>,
): Promise<(IncludeDetails extends true ? FlowRun : SparseFlowRun) | null>;

export async function getFlowRunById({
  flowRunId,
  includeDetails,
  graphApiClient,
  temporalClient,
  userAuthentication,
}: GetFlowRunByIdFnArgs<boolean>): Promise<SparseFlowRun | FlowRun | null> {
  const existingFlowEntity = await getFlowRunEntityById({
    flowRunId,
    graphApiClient,
    userAuthentication,
  });

  if (!existingFlowEntity) {
    return null;
  }

  const webId = extractWebIdFromEntityId(
    existingFlowEntity.metadata.recordId.entityId,
  );

  if (includeDetails) {
    return getFlowRunFromWorkflowId({
      name: existingFlowEntity.properties[
        "https://blockprotocol.org/@blockprotocol/types/property-type/name/"
      ],
      workflowId: extractEntityUuidFromEntityId(
        existingFlowEntity.metadata.recordId.entityId,
      ),
      temporalClient,
      webId,
    });
  } else {
    return getSparseFlowRunFromWorkflowId({
      name: existingFlowEntity.properties[
        "https://blockprotocol.org/@blockprotocol/types/property-type/name/"
      ],
      workflowId: extractEntityUuidFromEntityId(
        existingFlowEntity.metadata.recordId.entityId,
      ),
      temporalClient,
      webId,
    });
  }
}

const convertScreamingSnakeToPascalCase = (str: string) =>
  str
    .split("_")
    .map((word) =>
      word[0] ? word[0].toUpperCase() + word.slice(1).toLowerCase() : "",
    )
    .join("");

type GetFlowRunsFilters = {
  executionStatus?: FlowRunStatus | null;
  flowDefinitionIds?: string[] | null;
};

type GetFlowRunsFnArgs<IncludeDetails extends boolean> = {
  authentication: { actorId: ActorEntityUuid };
  filters: GetFlowRunsFilters;
  includeDetails: IncludeDetails;
  graphApiClient: GraphApi;
  temporalClient: TemporalClient;
};

export async function getFlowRuns(
  args: GetFlowRunsFnArgs<true>,
): Promise<FlowRun[]>;

export async function getFlowRuns(
  args: GetFlowRunsFnArgs<false>,
): Promise<SparseFlowRun[]>;

export async function getFlowRuns<IncludeDetails extends boolean>(
  args: GetFlowRunsFnArgs<IncludeDetails>,
): Promise<IncludeDetails extends true ? FlowRun[] : SparseFlowRun[]>;

export async function getFlowRuns({
  authentication,
  filters,
  graphApiClient,
  includeDetails,
  temporalClient,
}: GetFlowRunsFnArgs<boolean>): Promise<SparseFlowRun[] | FlowRun[]> {
  const relevantFlows = await graphApiClient
    .getEntities(authentication.actorId, {
      filter: {
        all: [
          generateVersionedUrlMatchingFilter(
            systemEntityTypes.flowRun.entityTypeId,
            { ignoreParents: true },
          ),
          ...(filters.flowDefinitionIds
            ? [
                {
                  any: filters.flowDefinitionIds.map((flowDefinitionId) => ({
                    equal: [
                      {
                        path: [
                          "properties",
                          systemPropertyTypes.flowDefinitionId
                            .propertyTypeBaseUrl,
                        ],
                      },
                      { parameter: flowDefinitionId },
                    ],
                  })),
                },
              ]
            : []),
        ],
      },
      temporalAxes: currentTimeInstantTemporalAxes,
      includeDrafts: false,
    })
    .then(({ data: response }) => {
      const flowRunIdToOwnedByAndName: Record<
        EntityUuid,
        { webId: WebId; name: string }
      > = {};
      for (const entity of response.entities) {
        const [webId, entityUuid] = splitEntityId(
          entity.metadata.recordId.entityId as EntityId,
        );

        flowRunIdToOwnedByAndName[entityUuid] = {
          name: (entity.properties as FlowRunEntity["properties"])[
            "https://blockprotocol.org/@blockprotocol/types/property-type/name/"
          ],
          webId,
        };
      }
      return flowRunIdToOwnedByAndName;
    });

  const relevantFlowRunIds = typedKeys(relevantFlows);

  if (!relevantFlowRunIds.length) {
    return [];
  }

  /** @see https://docs.temporal.io/develop/typescript/observability#search-attributes */
  let query = `WorkflowType = 'runFlow' AND WorkflowId IN (${relevantFlowRunIds
    .map((uuid) => `'${uuid}'`)
    .join(", ")})`;

  if (filters.executionStatus) {
    query += ` AND ExecutionStatus = "${convertScreamingSnakeToPascalCase(
      filters.executionStatus,
    )}"`;
  }

  const workflowIterable = temporalClient.workflow.list({ query });

  const workflowIdToLatestRunTime: Record<string, string> = {};

  if (includeDetails) {
    const workflows: FlowRun[] = [];

    for await (const workflow of workflowIterable) {
      const flowRunId = workflow.workflowId as EntityUuid;
      const flowDetails = relevantFlows[flowRunId];

      const startTime = workflow.startTime.toISOString();
      workflowIdToLatestRunTime[flowRunId] ??= startTime;

      if (startTime < workflowIdToLatestRunTime[flowRunId]) {
        /**
         * This is an earlier run of the same workflow – it is a flow run that has been reset and started from a specific point.
         *
         * It could also theoretically be:
         * 1. a workflow that has been 'continued as new', but we do not yet use that Temporal feature.
         * 2. a workflowId that has been re-used, but we do not do that in our business logic – we generate a new workflowId for each flow run.
         *      workflowIds are only re-used by Temporal automatically in the 'reset' or 'continue as new' cases.
         */
        continue;
      }

      if (!flowDetails) {
        throw new Error(
          `Could not find details for workflowId ${workflow.workflowId}`,
        );
      }

      const runInfo = await getFlowRunFromWorkflowId({
        name: flowDetails.name,
        workflowId: flowRunId,
        temporalClient,
        webId: flowDetails.webId,
      });
      workflows.push(runInfo);
    }

    return workflows;
  } else {
    const workflows: SparseFlowRun[] = [];

    for await (const workflow of workflowIterable) {
      const flowRunId = workflow.workflowId as EntityUuid;

      const startTime = workflow.startTime.toISOString();
      workflowIdToLatestRunTime[flowRunId] ??= startTime;

      if (workflowIdToLatestRunTime[flowRunId] < startTime) {
        /**
         * This is an earlier run of the same workflow – it is a flow run that has been reset and started from a specific point.
         *
         * It could also theoretically be:
         * 1. a workflow that has been 'continued as new', but we do not yet use that Temporal feature.
         * 2. a workflowId that has been re-used, but we do not do that in our business logic – we generate a new workflowId for each flow run.
         *      workflowIds are only re-used by Temporal automatically in the 'reset' or 'continue as new' cases.
         */
        continue;
      }

      const flowDetails = relevantFlows[flowRunId];

      if (!flowDetails) {
        throw new Error(
          `Could not find details for workflowId ${workflow.workflowId}`,
        );
      }
      const runInfo = await getSparseFlowRunFromWorkflowId({
        name: flowDetails.name,
        workflowId: flowRunId,
        temporalClient,
        webId: flowDetails.webId,
      });
      workflows.push(runInfo);
    }

    return workflows;
  }
}<|MERGE_RESOLUTION|>--- conflicted
+++ resolved
@@ -37,13 +37,8 @@
 export const getFlowRunEntityById = async (params: {
   flowRunId: EntityUuid;
   graphApiClient: GraphApi;
-<<<<<<< HEAD
-  userAuthentication: { actorId: ActorId };
+  userAuthentication: { actorId: ActorEntityUuid };
 }): Promise<HashEntity<FlowRunEntity> | null> => {
-=======
-  userAuthentication: { actorId: ActorEntityUuid };
-}): Promise<Entity<FlowRunEntity> | null> => {
->>>>>>> fec03152
   const { flowRunId, graphApiClient, userAuthentication } = params;
 
   const [existingFlowEntity] = await graphApiClient
