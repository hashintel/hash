--- conflicted
+++ resolved
@@ -1,8 +1,4 @@
-<<<<<<< HEAD
-=======
 import { typedKeys } from "@local/advanced-types/typed-entries";
-import type { TemporalClient } from "@local/hash-backend-utils/temporal";
->>>>>>> 5b881332
 import type { GraphApi } from "@local/hash-graph-client";
 import type { Entity } from "@local/hash-graph-sdk/entity";
 import type { AccountId } from "@local/hash-graph-types/account";
