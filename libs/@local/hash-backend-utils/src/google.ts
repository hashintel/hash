<<<<<<< HEAD
import type { EntityRootType } from "@blockprotocol/graph";
import { getRoots } from "@blockprotocol/graph/stdlib";
import type { ActorId, EntityId } from "@blockprotocol/type-system";
=======
import type { ActorEntityUuid, EntityId } from "@blockprotocol/type-system";
>>>>>>> fec03152
import type { GraphApi } from "@local/hash-graph-client";
import type { HashEntity } from "@local/hash-graph-sdk/entity";
import {
  currentTimeInstantTemporalAxes,
  generateVersionedUrlMatchingFilter,
  zeroedGraphResolveDepths,
} from "@local/hash-isomorphic-utils/graph-queries";
import { googleEntityTypes } from "@local/hash-isomorphic-utils/ontology-type-ids";
import { mapGraphApiSubgraphToSubgraph } from "@local/hash-isomorphic-utils/subgraph-mapping";
import type { Account as GoogleAccount } from "@local/hash-isomorphic-utils/system-types/google/account";
import type { Auth } from "googleapis";
import { google } from "googleapis";

import { getSecretEntitiesForIntegration } from "./user-secret.js";
import type { VaultClient } from "./vault.js";

const googleOAuthClientId = process.env.GOOGLE_OAUTH_CLIENT_ID;
const googleOAuthClientSecret = process.env.GOOGLE_OAUTH_CLIENT_SECRET;

export const createGoogleOAuth2Client = () => {
  if (!googleOAuthClientId || !googleOAuthClientSecret) {
    throw new Error(
      "GOOGLE_OAUTH_CLIENT_ID and GOOGLE_OAUTH_CLIENT_SECRET must be set in the environment",
    );
  }

  return new google.auth.OAuth2(
    googleOAuthClientId,
    googleOAuthClientSecret,
    /**
     * This must be the literal string 'postmessage' because we are using the popup consent flow in the frontend.
     * If we switch to handling the consent flow via our own redirect URL,
     * the redirect URL must be passed here and registered in the Google Cloud Console for the API client.
     */
    "postmessage",
  );
};

/**
 * Get a Google Account entity by the account id in Google
 */
export const getGoogleAccountById = async ({
  graphApiClient,
  googleAccountId,
  userAccountId,
}: {
  userAccountId: ActorEntityUuid;
  googleAccountId: string;
  graphApiClient: GraphApi;
}): Promise<HashEntity<GoogleAccount> | undefined> => {
  const entities = await graphApiClient
    .getEntitySubgraph(userAccountId, {
      filter: {
        all: [
          {
            equal: [{ path: ["webId"] }, { parameter: userAccountId }],
          },
          { equal: [{ path: ["archived"] }, { parameter: false }] },
          generateVersionedUrlMatchingFilter(
            googleEntityTypes.account.entityTypeId,
            { ignoreParents: true },
          ),
          {
            equal: [
              {
                path: [
                  "properties",
                  "https://hash.ai/@google/types/property-type/account-id/",
                ],
              },
              { parameter: googleAccountId },
            ],
          },
        ],
      },
      graphResolveDepths: zeroedGraphResolveDepths,
      temporalAxes: currentTimeInstantTemporalAxes,
      includeDrafts: false,
    })
    .then(({ data }) => {
      const subgraph = mapGraphApiSubgraphToSubgraph<EntityRootType>(
        data.subgraph,
        userAccountId,
      );

      return getRoots(subgraph);
    });

  if (entities.length > 1) {
    throw new Error(
      `More than one Google Account with id ${googleAccountId} found for user ${userAccountId}`,
    );
  }

  const entity = entities[0];

  return entity as HashEntity<GoogleAccount> | undefined;
};

export const getTokensForGoogleAccount = async ({
  googleAccountEntityId,
  graphApiClient,
  userAccountId,
  vaultClient,
}: {
  googleAccountEntityId: EntityId;
  graphApiClient: GraphApi;
  userAccountId: ActorEntityUuid;
  vaultClient: VaultClient;
}): Promise<Auth.Credentials | null> => {
  const secretAndLinkPairs = await getSecretEntitiesForIntegration({
    authentication: { actorId: userAccountId },
    integrationEntityId: googleAccountEntityId,
    graphApiClient,
  });

  if (!secretAndLinkPairs[0]) {
    return null;
  }

  const { userSecret } = secretAndLinkPairs[0];

  const vaultPath =
    userSecret.properties["https://hash.ai/@h/types/property-type/vault-path/"];

  try {
    const vaultResponse = await vaultClient.read<Auth.Credentials>({
      secretMountPath: "secret",
      path: vaultPath,
      userAccountId,
    });
    return vaultResponse.data;
  } catch {
    return null;
  }
};<|MERGE_RESOLUTION|>--- conflicted
+++ resolved
@@ -1,10 +1,6 @@
-<<<<<<< HEAD
 import type { EntityRootType } from "@blockprotocol/graph";
 import { getRoots } from "@blockprotocol/graph/stdlib";
-import type { ActorId, EntityId } from "@blockprotocol/type-system";
-=======
 import type { ActorEntityUuid, EntityId } from "@blockprotocol/type-system";
->>>>>>> fec03152
 import type { GraphApi } from "@local/hash-graph-client";
 import type { HashEntity } from "@local/hash-graph-sdk/entity";
 import {
