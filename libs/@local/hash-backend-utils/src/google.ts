--- conflicted
+++ resolved
@@ -143,115 +143,4 @@
   } catch (err) {
     return null;
   }
-<<<<<<< HEAD
-};
-
-type QueryLinkAndRightEntity = {
-  linkEntity: Entity<HasQueryProperties>[];
-  rightEntity: Entity<QueryProperties>[];
-};
-
-type GoogleAccountLinkAndRightEntity = {
-  linkEntity: Entity<AssociatedWithAccountProperties>[];
-  rightEntity: Entity<GoogleAccountProperties>[];
-};
-
-type GoogleSheetsIntegrationEntities = {
-  integrationEntity?: Entity<GoogleSheetsIntegrationProperties>;
-  hasQueryLinkEntity?: Entity<HasQueryProperties>;
-  queryEntity?: Entity<QueryProperties>;
-  associatedWithAccountLinkEntity?: Entity<AssociatedWithAccountProperties>;
-  googleAccountEntity?: Entity<GoogleAccountProperties>;
-};
-
-export const getGoogleSheetsIntegrationEntities = async ({
-  authentication,
-  graphApi,
-  integrationEntityId,
-}: {
-  authentication: { actorId: AccountId };
-  graphApi: GraphApi;
-  integrationEntityId: EntityId;
-}): Promise<GoogleSheetsIntegrationEntities> => {
-  const [ownedById, uuid] = splitEntityId(integrationEntityId);
-  const existingIntegrationEntitySubgraph = await graphApi
-    .getEntitySubgraph(authentication.actorId, {
-      filter: {
-        all: [
-          {
-            equal: [
-              {
-                path: ["uuid"],
-              },
-              {
-                parameter: uuid,
-              },
-            ],
-          },
-          {
-            equal: [
-              {
-                path: ["ownedById"],
-              },
-              {
-                parameter: ownedById,
-              },
-            ],
-          },
-        ],
-      },
-      graphResolveDepths: {
-        ...zeroedGraphResolveDepths,
-        hasLeftEntity: { incoming: 1, outgoing: 0 },
-        hasRightEntity: { outgoing: 1, incoming: 0 },
-      },
-      includeDrafts: false,
-      temporalAxes: currentTimeInstantTemporalAxes,
-    })
-    .then(({ data }) =>
-      mapGraphApiSubgraphToSubgraph<EntityRootType>(
-        data.subgraph,
-        authentication.actorId,
-      ),
-    );
-
-  const integrationEntity = getRoots(existingIntegrationEntitySubgraph)[0] as
-    | Entity<GoogleSheetsIntegrationProperties>
-    | undefined;
-
-  if (!integrationEntity) {
-    return {};
-  }
-
-  const outgoingLinks = getOutgoingLinkAndTargetEntities<
-    (QueryLinkAndRightEntity | GoogleAccountLinkAndRightEntity)[]
-  >(existingIntegrationEntitySubgraph, integrationEntityId);
-
-  const existingGoogleAccountLink = outgoingLinks.find(
-    (
-      linkAndRightEntity,
-    ): linkAndRightEntity is GoogleAccountLinkAndRightEntity =>
-      linkAndRightEntity.linkEntity[0]?.metadata.entityTypeId ===
-        systemLinkEntityTypes.associatedWithAccount.linkEntityTypeId &&
-      linkAndRightEntity.rightEntity[0]?.metadata.entityTypeId ===
-        googleEntityTypes.account.entityTypeId,
-  );
-
-  const existingQueryLink = outgoingLinks.find(
-    (linkAndRightEntity): linkAndRightEntity is QueryLinkAndRightEntity =>
-      linkAndRightEntity.linkEntity[0]?.metadata.entityTypeId ===
-        blockProtocolLinkEntityTypes.hasQuery.linkEntityTypeId &&
-      linkAndRightEntity.rightEntity[0]?.metadata.entityTypeId ===
-        blockProtocolEntityTypes.query.entityTypeId,
-  );
-
-  return {
-    integrationEntity,
-    hasQueryLinkEntity: existingQueryLink?.linkEntity[0],
-    queryEntity: existingQueryLink?.rightEntity[0],
-    associatedWithAccountLinkEntity: existingGoogleAccountLink?.linkEntity[0],
-    googleAccountEntity: existingGoogleAccountLink?.rightEntity[0],
-  };
-=======
->>>>>>> 0a1e0141
 };