import type {
<<<<<<< HEAD
  ActorId,
  Entity,
=======
  ActorEntityUuid,
>>>>>>> fec03152
  EntityId,
  VersionedUrl,
  WebId,
} from "@blockprotocol/type-system";
import type { Team } from "@linear/sdk";
import type { SerializedEntity } from "@local/hash-graph-sdk/entity";

export type PartialEntity = {
  properties: Partial<Entity["properties"]>;
  entityTypeId: VersionedUrl;
};

export const supportedLinearTypes = ["Issue", "User"] as const;

export type SupportedLinearType = (typeof supportedLinearTypes)[number];

export type CreateHashEntityFromLinearData = <
  T extends SupportedLinearType = SupportedLinearType,
>(params: {
  authentication: { actorId: ActorEntityUuid };
  linearId: string;
  linearType: T;
  linearApiKey: string;
  webId: WebId;
}) => Promise<void>;

export type UpdateHashEntityFromLinearData = <
  T extends SupportedLinearType = SupportedLinearType,
>(params: {
  authentication: { actorId: ActorEntityUuid };
  linearId: string;
  linearType: T;
  linearApiKey: string;
  webId: WebId;
}) => Promise<void>;

export type ReadLinearTeamsWorkflow = (params: {
  apiKey: string;
}) => Promise<Team[]>;

export type SyncWorkspaceWorkflow = (params: {
  authentication: { actorId: ActorEntityUuid };
  apiKey: string;
  workspaceWebId: WebId;
  teamIds: string[];
}) => Promise<void>;

export type UpdateLinearDataWorkflow = (params: {
  apiKey: string;
  authentication: { actorId: ActorEntityUuid };
  linearId: string;
  entityTypeIds: [VersionedUrl, ...VersionedUrl[]];
  entity: SerializedEntity;
}) => Promise<void>;

export type SyncQueryToGoogleSheetWorkflow = (params: {
  integrationEntityId: EntityId;
  userAccountId: ActorEntityUuid;
}) => Promise<void>;

export type WorkflowTypeMap = {
  syncWorkspace: SyncWorkspaceWorkflow;
  readLinearTeams: ReadLinearTeamsWorkflow;

  createHashEntityFromLinearData: CreateHashEntityFromLinearData;
  updateHashEntityFromLinearData: UpdateHashEntityFromLinearData;

  updateLinearData: UpdateLinearDataWorkflow;
  /** @todo: add `createLinearData` */
};<|MERGE_RESOLUTION|>--- conflicted
+++ resolved
@@ -1,10 +1,6 @@
 import type {
-<<<<<<< HEAD
-  ActorId,
+  ActorEntityUuid,
   Entity,
-=======
-  ActorEntityUuid,
->>>>>>> fec03152
   EntityId,
   VersionedUrl,
   WebId,
