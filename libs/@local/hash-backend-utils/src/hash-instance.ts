--- conflicted
+++ resolved
@@ -17,16 +17,12 @@
 import type { SimpleProperties } from "@local/hash-isomorphic-utils/simplify-properties";
 import { simplifyProperties } from "@local/hash-isomorphic-utils/simplify-properties";
 import { mapGraphApiEntityToEntity } from "@local/hash-isomorphic-utils/subgraph-mapping";
-<<<<<<< HEAD
-import type { HASHInstanceProperties } from "@local/hash-isomorphic-utils/system-types/hashinstance";
-import { backOff } from "exponential-backoff";
-=======
 import type {
   HASHInstance,
   HASHInstance as HASHInstanceEntity,
   HASHInstanceProperties,
 } from "@local/hash-isomorphic-utils/system-types/hashinstance";
->>>>>>> 94854ac1
+import { backOff } from "exponential-backoff";
 
 export type HashInstance = {
   entity: Entity<HASHInstance>;
@@ -60,7 +56,6 @@
   { graphApi }: { graphApi: GraphApi },
   { actorId }: { actorId: AccountId },
 ): Promise<HashInstance> => {
-<<<<<<< HEAD
   const entities = await backOff(
     () =>
       graphApi
@@ -74,7 +69,7 @@
         })
         .then(({ data: response }) =>
           response.entities.map((entity) =>
-            mapGraphApiEntityToEntity(entity, actorId),
+            mapGraphApiEntityToEntity<HASHInstanceEntity>(entity, actorId),
           ),
         ),
     {
@@ -83,22 +78,6 @@
       jitter: "full",
     },
   );
-=======
-  const entities = await graphApi
-    .getEntities(actorId, {
-      filter: generateVersionedUrlMatchingFilter(
-        systemEntityTypes.hashInstance.entityTypeId,
-        { ignoreParents: true },
-      ),
-      temporalAxes: currentTimeInstantTemporalAxes,
-      includeDrafts: false,
-    })
-    .then(({ data: response }) =>
-      response.entities.map((entity) =>
-        mapGraphApiEntityToEntity<HASHInstanceEntity>(entity, actorId),
-      ),
-    );
->>>>>>> 94854ac1
 
   if (entities.length > 1) {
     throw new Error("More than one hash instance entity found in the graph.");
