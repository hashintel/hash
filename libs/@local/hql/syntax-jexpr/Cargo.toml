--- conflicted
+++ resolved
@@ -36,12 +36,6 @@
 [dev-dependencies]
 ariadne = "0.4.1"
 insta = "1.39.0"
-<<<<<<< HEAD
 serde_json = { workspace = true }
 serde = { workspace = true }
-test-fuzz = "5.2.2"
-=======
-serde.workspace = true
-serde_json = "1.0.122"
-test-fuzz = "6.0.0"
->>>>>>> 5b6f6cd4
+test-fuzz = "6.0.0"