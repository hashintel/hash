import type {
<<<<<<< HEAD
  EntityRootType,
  KnowledgeGraphVertex,
  Subgraph,
  SubgraphRootType,
  Vertices,
} from "@blockprotocol/graph";
import { isEntityVertex } from "@blockprotocol/graph";
import type {
  ActorId,
=======
  ActorEntityUuid,
>>>>>>> fec03152
  BaseUrl,
  ClosedEntityType,
  ClosedMultiEntityType,
  DataTypeWithMetadata,
  EntityId,
  EntityTypeWithMetadata,
  PropertyObject,
  PropertyTypeWithMetadata,
  TypeIdsAndPropertiesForEntity,
  VersionedUrl,
  WebId,
} from "@blockprotocol/type-system";
import {
  extractWebIdFromEntityId,
  isEntityId,
} from "@blockprotocol/type-system";
import { typedEntries } from "@local/advanced-types/typed-entries";
import type {
  ClosedEntityType as GraphApiClosedEntityType,
  ClosedMultiEntityType as GraphApiClosedMultiEntityType,
  DataTypeConversionTargets as GraphApiDataTypeConversionTargets,
  DataTypeWithMetadata as GraphApiDataTypeWithMetadata,
  Entity as GraphApiEntity,
  EntityTypeResolveDefinitions as GraphApiEntityTypeResolveDefinitions,
  EntityTypeWithMetadata as GraphApiEntityTypeWithMetadata,
  KnowledgeGraphVertex as KnowledgeGraphVertexGraphApi,
  PropertyTypeWithMetadata as GraphApiPropertyTypeWithMetadata,
  Subgraph as GraphApiSubgraph,
  Vertices as VerticesGraphApi,
} from "@local/hash-graph-client";
import {
  HashEntity,
  type SerializedKnowledgeGraphVertex,
  type SerializedSubgraph,
  type SerializedVertices,
} from "@local/hash-graph-sdk/entity";
import type {
  DataTypeConversionTargets,
  EntityTypeResolveDefinitions,
} from "@local/hash-graph-types/ontology";

import { systemEntityTypes, systemPropertyTypes } from "./ontology-type-ids.js";

const restrictedPropertyBaseUrls: string[] = [
  systemPropertyTypes.email.propertyTypeBaseUrl,
];

export const mapGraphApiEntityToEntity = <
  T extends TypeIdsAndPropertiesForEntity,
>(
  entity: GraphApiEntity,
  userAccountId: ActorEntityUuid | null,
  preserveProperties = false,
) =>
  new HashEntity<T>({
    ...entity,
    /**
     * Until cell-level permissions is implemented (H-814), remove user properties that shouldn't be generally visible
     */
    properties:
      preserveProperties ||
      !entity.metadata.entityTypeIds.includes(
        systemEntityTypes.user.entityTypeId,
      )
        ? entity.properties
        : Object.entries(entity.properties).reduce<PropertyObject>(
            (acc, [key, value]) => {
              const webId = extractWebIdFromEntityId(
                entity.metadata.recordId.entityId as EntityId,
              );

              const requesterOwnsEntity =
                userAccountId && (userAccountId as string as WebId) === webId;

              if (
                !restrictedPropertyBaseUrls.includes(key) ||
                requesterOwnsEntity
              ) {
                acc[key as BaseUrl] = value;
              }
              return acc;
            },
            {} as PropertyObject,
          ),
  });

const mapKnowledgeGraphVertex = (
  vertex: KnowledgeGraphVertexGraphApi,
  userAccountId: ActorEntityUuid | null,
  preserveProperties = false,
) => {
  return {
    kind: vertex.kind,
    inner: mapGraphApiEntityToEntity(
      vertex.inner,
      userAccountId,
      preserveProperties,
    ),
  } as KnowledgeGraphVertex;
};

const serializeKnowledgeGraphVertex = (
  vertex: KnowledgeGraphVertex<HashEntity>,
) => {
  return {
    kind: vertex.kind,
    inner: vertex.inner.toJSON(),
  } as SerializedKnowledgeGraphVertex;
};

const deserializeKnowledgeGraphVertex = (
  vertex: SerializedKnowledgeGraphVertex,
): KnowledgeGraphVertex<HashEntity> => {
  return {
    kind: vertex.kind,
    inner: new HashEntity(vertex.inner),
  };
};

export const mapGraphApiVerticesToVertices = (
  vertices: VerticesGraphApi,
  userAccountId: ActorEntityUuid | null,
  preserveProperties = false,
) =>
  Object.fromEntries(
    typedEntries(vertices).map(([baseId, inner]) => [
      baseId,
      isEntityId(baseId)
        ? Object.fromEntries(
            typedEntries(inner).map(([version, vertex]) => [
              version,
              mapKnowledgeGraphVertex(
                vertex as KnowledgeGraphVertexGraphApi,
                userAccountId,
                preserveProperties,
              ),
            ]),
          )
        : inner,
    ]),
  ) as Vertices;

export const serializeGraphVertices = (vertices: Vertices<HashEntity>) =>
  Object.fromEntries(
    typedEntries(vertices).map(([baseId, inner]) => [
      baseId,
      Object.fromEntries(
        typedEntries(inner).map(([version, vertex]) => [
          version,
          isEntityVertex(vertex)
            ? serializeKnowledgeGraphVertex(vertex)
            : vertex,
        ]),
      ),
    ]),
  ) as SerializedVertices;

export const deserializeGraphVertices = (
  vertices: SerializedVertices,
): Vertices<HashEntity> =>
  Object.fromEntries(
    typedEntries(vertices).map(([baseId, inner]) => [
      baseId,
      Object.fromEntries(
        typedEntries(inner).map(([version, vertex]) => [
          version,
          vertex.kind === "entity"
            ? deserializeKnowledgeGraphVertex(vertex)
            : vertex,
        ]),
      ),
    ]),
  ) as Vertices<HashEntity>;

/**
 * A mapping function that can be used to map the subgraph returned by the Graph API to the HASH `Subgraph` definition.
 *
 * @param subgraph
 * @param userAccountId the user making the request, to determine visibility of certain properties. 'null' if
 *   unauthenticated
 * @param preserveProperties don't filter out protected properties – for admins or internal-only processes
 */
export const mapGraphApiSubgraphToSubgraph = <
  RootType extends SubgraphRootType,
>(
  subgraph: GraphApiSubgraph,
  userAccountId: ActorEntityUuid | null,
  preserveProperties = false,
): Subgraph<RootType> => {
  return {
    ...subgraph,
    vertices: mapGraphApiVerticesToVertices(
      subgraph.vertices,
      userAccountId,
      preserveProperties,
    ),
  } as Subgraph<RootType>;
};

export const serializeSubgraph = (subgraph: Subgraph): SerializedSubgraph => ({
  roots: subgraph.roots,
  vertices: serializeGraphVertices(subgraph.vertices),
  edges: subgraph.edges,
  depths: subgraph.depths,
  temporalAxes: subgraph.temporalAxes,
});

export const deserializeSubgraph = <
  RootType extends
    | Exclude<SubgraphRootType, EntityRootType>
    | EntityRootType<HashEntity>,
>(
  subgraph: SerializedSubgraph,
): Subgraph<RootType, HashEntity> => ({
  roots: subgraph.roots as RootType["vertexId"][],
  vertices: deserializeGraphVertices(subgraph.vertices),
  edges: subgraph.edges,
  depths: subgraph.depths,
  temporalAxes: subgraph.temporalAxes,
});

export const mapGraphApiEntityTypesToEntityTypes = (
  entityTypes: GraphApiEntityTypeWithMetadata[],
) => entityTypes as EntityTypeWithMetadata[];

export const mapGraphApiClosedEntityTypesToClosedEntityTypes = (
  closedEntityTypes: GraphApiClosedEntityType[],
) => closedEntityTypes as ClosedEntityType[];

export const mapGraphApiEntityTypeResolveDefinitionsToEntityTypeResolveDefinitions =
  (entityTypeResolveDefinitions: GraphApiEntityTypeResolveDefinitions) =>
    entityTypeResolveDefinitions as EntityTypeResolveDefinitions;

export const mapGraphApiClosedMultiEntityTypesToClosedMultiEntityTypes = (
  closedMultiEntityTypes: GraphApiClosedMultiEntityType[],
) => closedMultiEntityTypes as ClosedMultiEntityType[];

export const mapGraphApiPropertyTypesToPropertyTypes = (
  propertyTypes: GraphApiPropertyTypeWithMetadata[],
) => propertyTypes as PropertyTypeWithMetadata[];

export const mapGraphApiDataTypesToDataTypes = (
  dataTypes: GraphApiDataTypeWithMetadata[],
) => dataTypes as DataTypeWithMetadata[];

export const mapGraphApiDataTypeConversions = (
  conversions: Record<
    string,
    Record<string, GraphApiDataTypeConversionTargets>
  >,
) =>
  conversions as Record<
    VersionedUrl,
    Record<VersionedUrl, DataTypeConversionTargets>
  >;<|MERGE_RESOLUTION|>--- conflicted
+++ resolved
@@ -1,5 +1,4 @@
 import type {
-<<<<<<< HEAD
   EntityRootType,
   KnowledgeGraphVertex,
   Subgraph,
@@ -8,10 +7,7 @@
 } from "@blockprotocol/graph";
 import { isEntityVertex } from "@blockprotocol/graph";
 import type {
-  ActorId,
-=======
   ActorEntityUuid,
->>>>>>> fec03152
   BaseUrl,
   ClosedEntityType,
   ClosedMultiEntityType,
