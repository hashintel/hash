--- conflicted
+++ resolved
@@ -249,13 +249,8 @@
     description: "Stringified timestamp of when something was deleted.",
   },
   expiredAt: {
-<<<<<<< HEAD
-    title: "Revoked At",
-    description: "Stringified timestamp of when something was revoked.",
-=======
     title: "Expired At",
     description: "Stringified timestamp of when something expired.",
->>>>>>> fa15ac61
   },
   connectionSourceName: {
     title: "Connection Source Name",
