--- conflicted
+++ resolved
@@ -2,23 +2,15 @@
 import type { EntityUuid } from "@local/hash-graph-types/entity";
 import { extractEntityUuidFromEntityId } from "@local/hash-subgraph";
 
-<<<<<<< HEAD
 import { simplifyProperties } from "../simplify-properties.js";
-import type { FlowDefinitionProperties } from "../system-types/flowdefinition.js";
-import type { FlowRunProperties } from "../system-types/flowrun.js";
+import type { FlowDefinition as FlowDefinitionEntity } from "../system-types/flowdefinition.js";
+import type { FlowRun } from "../system-types/flowrun.js";
 import type { TriggerDefinitionId } from "./trigger-definitions.js";
 import type {
   FlowDefinition,
   LocalFlowRun,
   OutputDefinition,
 } from "./types.js";
-=======
-import { simplifyProperties } from "../simplify-properties";
-import type { FlowDefinition as FlowDefinitionEntity } from "../system-types/flowdefinition";
-import type { FlowRun } from "../system-types/flowrun";
-import type { TriggerDefinitionId } from "./trigger-definitions";
-import type { FlowDefinition, LocalFlowRun, OutputDefinition } from "./types";
->>>>>>> 5b881332
 
 export const mapFlowDefinitionToEntityProperties = (
   flowDefinition: FlowDefinition,
