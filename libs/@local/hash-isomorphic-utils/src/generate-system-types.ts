<<<<<<< HEAD
import * as fs from "node:fs/promises";
import path, { dirname } from "node:path";
import { fileURLToPath } from "node:url";

import { codegen, CodegenParameters } from "@blockprotocol/graph/codegen";
import { VersionedUrl } from "@blockprotocol/type-system";
=======
import type { CodegenParameters } from "@blockprotocol/graph/codegen";
import { codegen } from "@blockprotocol/graph/codegen";
import type { VersionedUrl } from "@blockprotocol/type-system";
>>>>>>> 4aba3799
import { linkEntityTypeUrl } from "@local/hash-subgraph";
import slugify from "slugify";

import {
  blockProtocolEntityTypes,
  googleEntityTypes,
  linearEntityTypes,
  systemEntityTypes,
} from "./ontology-type-ids";

const __filename = fileURLToPath(import.meta.url);
const __dirname = dirname(__filename);

const generateTypes = async (
  typeMap: Record<string, { entityTypeId: VersionedUrl }>,
  label: string,
  subFolder?: string,
) => {
  const targets: CodegenParameters["targets"] = {};

  const typesToGenerate = Object.entries(typeMap);

  // eslint-disable-next-line no-console
  console.log(
    `Generating TypeScript types for ${label} types: ${typesToGenerate
      .map(([name]) => name)
      .join(", ")}`,
  );

  for (const [name, { entityTypeId }] of typesToGenerate) {
    if (entityTypeId === linkEntityTypeUrl) {
      /**
       * We don't have a use-case for generating the TS types
       * for the link entity type yet, but this also breaks the
       * codegen script because it throws an error when consuming
       * entity types with no properties.
       *
       * @todo fix the codegen script to gracefully handle entity types with no properties
       * @see https://linear.app/hash/issue/H-1402/fix-the-codegen-script-to-handle-entity-types-with-no-properties
       */
      continue;
    }
    targets[`${slugify(name, { strict: true, lower: true })}.ts`] = [
      { sourceTypeId: entityTypeId },
    ];
  }

  await codegen({
    outputFolder: `src/system-types${subFolder ? `/${subFolder}` : ""}`,
    targets,
    getFetchUrlFromTypeId: (typeId) => {
      if (typeId.startsWith("https://hash.ai/")) {
        const rewrittenTypeId = typeId.replace(
          "https://hash.ai/",
          "http://localhost:3000/",
        ) as VersionedUrl;

        return rewrittenTypeId;
      }
      return typeId;
    },
  });

  // eslint-disable-next-line no-console
  console.log(`Done generating ${label} types.`);
};

const replaceInFile = async (
  filePath: string,
  search: RegExp,
  replace: string,
) => {
  const contents = await fs.readFile(filePath, "utf-8");
  const result = contents.replace(search, replace);

  await fs.writeFile(filePath, result, "utf-8");
};

const replaceInDirectory = async (
  directoryPath: string,
  search: RegExp,
  replace: string,
) => {
  const children = await fs.readdir(directoryPath);

  for (const child of children) {
    const childPath = path.join(directoryPath, child);
    const stats = await fs.stat(childPath);

    if (stats.isDirectory()) {
      await replaceInDirectory(childPath, search, replace);
    } else if (path.extname(childPath) === ".ts") {
      await replaceInFile(childPath, search, replace);
    }
  }
};

/**
 * Generate TypeScript types for the system types. The API and frontend must be running, i.e. `yarn dev`
 *
 * Note that because part of the system type definitions depend on an environment variable (the frontend origin),
 * you cannot use these types to check the correct value of keys and values that are URLs – they might be different at runtime.
 */
const generateSystemTypeTypes = async () => {
  await generateTypes(systemEntityTypes, "system");
  await generateTypes(linearEntityTypes, "linear", "linear");
  await generateTypes(googleEntityTypes, "google", "google");
  await generateTypes(
    blockProtocolEntityTypes,
    "Block Protocol",
    "blockprotocol",
  );

  // replace every `@blockprotocol/graph` import with `@local/hash-subgraph` by recursively running through the
  // resulting files.
  await replaceInDirectory(
    path.join(__dirname, "system-types"),
    /@blockprotocol\/graph/g,
    "@local/hash-subgraph",
  );
};

void generateSystemTypeTypes();<|MERGE_RESOLUTION|>--- conflicted
+++ resolved
@@ -1,15 +1,10 @@
-<<<<<<< HEAD
 import * as fs from "node:fs/promises";
+import type { CodegenParameters } from "@blockprotocol/graph/codegen";
 import path, { dirname } from "node:path";
 import { fileURLToPath } from "node:url";
 
-import { codegen, CodegenParameters } from "@blockprotocol/graph/codegen";
-import { VersionedUrl } from "@blockprotocol/type-system";
-=======
-import type { CodegenParameters } from "@blockprotocol/graph/codegen";
 import { codegen } from "@blockprotocol/graph/codegen";
 import type { VersionedUrl } from "@blockprotocol/type-system";
->>>>>>> 4aba3799
 import { linkEntityTypeUrl } from "@local/hash-subgraph";
 import slugify from "slugify";
 
