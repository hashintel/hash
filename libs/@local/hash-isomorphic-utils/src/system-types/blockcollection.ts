--- conflicted
+++ resolved
@@ -3,69 +3,15 @@
  */
 
 import {
-<<<<<<< HEAD
-  Block,
-=======
->>>>>>> 6a19deb9
   BlockCollection,
   BlockCollectionOutgoingLinkAndTarget,
   BlockCollectionOutgoingLinksByLinkEntityTypeId,
   BlockCollectionProperties,
-<<<<<<< HEAD
-  BlockHasDataLink,
-  BlockOutgoingLinkAndTarget,
-  BlockOutgoingLinksByLinkEntityTypeId,
-  BlockProperties,
-  ComponentIdPropertyValue,
-  Contains,
-  ContainsOutgoingLinkAndTarget,
-  ContainsOutgoingLinksByLinkEntityTypeId,
-  ContainsProperties,
-  HasData,
-  HasDataOutgoingLinkAndTarget,
-  HasDataOutgoingLinksByLinkEntityTypeId,
-  HasDataProperties,
-  Link,
-  LinkOutgoingLinkAndTarget,
-  LinkOutgoingLinksByLinkEntityTypeId,
-  LinkProperties,
-  NumberDataType,
-  NumericIndexPropertyValue,
-  TextDataType,
 } from "./shared";
 
 export type {
-  Block,
-=======
-} from "./shared";
-
-export type {
->>>>>>> 6a19deb9
   BlockCollection,
   BlockCollectionOutgoingLinkAndTarget,
   BlockCollectionOutgoingLinksByLinkEntityTypeId,
   BlockCollectionProperties,
-<<<<<<< HEAD
-  BlockHasDataLink,
-  BlockOutgoingLinkAndTarget,
-  BlockOutgoingLinksByLinkEntityTypeId,
-  BlockProperties,
-  ComponentIdPropertyValue,
-  Contains,
-  ContainsOutgoingLinkAndTarget,
-  ContainsOutgoingLinksByLinkEntityTypeId,
-  ContainsProperties,
-  HasData,
-  HasDataOutgoingLinkAndTarget,
-  HasDataOutgoingLinksByLinkEntityTypeId,
-  HasDataProperties,
-  Link,
-  LinkOutgoingLinkAndTarget,
-  LinkOutgoingLinksByLinkEntityTypeId,
-  LinkProperties,
-  NumberDataType,
-  NumericIndexPropertyValue,
-  TextDataType,
-=======
->>>>>>> 6a19deb9
 };