--- conflicted
+++ resolved
@@ -52,13 +52,10 @@
   HasDataOutgoingLinkAndTarget,
   HasDataOutgoingLinksByLinkEntityTypeId,
   HasDataProperties,
-<<<<<<< HEAD
-=======
   HasIndexedContent,
   HasIndexedContentOutgoingLinkAndTarget,
   HasIndexedContentOutgoingLinksByLinkEntityTypeId,
   HasIndexedContentProperties,
->>>>>>> 6a19deb9
   HasServiceAccount,
   HasServiceAccountOutgoingLinkAndTarget,
   HasServiceAccountOutgoingLinksByLinkEntityTypeId,
@@ -79,10 +76,6 @@
   LocationPropertyValue,
   MIMETypePropertyValue,
   NumberDataType,
-<<<<<<< HEAD
-  NumericIndexPropertyValue,
-=======
->>>>>>> 6a19deb9
   Organization,
   OrganizationHasAvatarLink,
   OrganizationHasBioLink,
@@ -173,13 +166,10 @@
   HasDataOutgoingLinkAndTarget,
   HasDataOutgoingLinksByLinkEntityTypeId,
   HasDataProperties,
-<<<<<<< HEAD
-=======
   HasIndexedContent,
   HasIndexedContentOutgoingLinkAndTarget,
   HasIndexedContentOutgoingLinksByLinkEntityTypeId,
   HasIndexedContentProperties,
->>>>>>> 6a19deb9
   HasServiceAccount,
   HasServiceAccountOutgoingLinkAndTarget,
   HasServiceAccountOutgoingLinksByLinkEntityTypeId,
@@ -200,10 +190,6 @@
   LocationPropertyValue,
   MIMETypePropertyValue,
   NumberDataType,
-<<<<<<< HEAD
-  NumericIndexPropertyValue,
-=======
->>>>>>> 6a19deb9
   Organization,
   OrganizationHasAvatarLink,
   OrganizationHasBioLink,
