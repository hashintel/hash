--- conflicted
+++ resolved
@@ -21,9 +21,7 @@
   BlockOutgoingLinkAndTarget,
   BlockOutgoingLinksByLinkEntityTypeId,
   BlockProperties,
-<<<<<<< HEAD
   BooleanDataType,
-=======
   Comment,
   CommentAuthorLink,
   CommentHasTextLink,
@@ -31,7 +29,6 @@
   CommentOutgoingLinksByLinkEntityTypeId,
   CommentParentLink,
   CommentProperties,
->>>>>>> 99e3d7d4
   ComponentIdPropertyValue,
   Contains,
   ContainsOutgoingLinkAndTarget,
@@ -159,9 +156,7 @@
   BlockOutgoingLinkAndTarget,
   BlockOutgoingLinksByLinkEntityTypeId,
   BlockProperties,
-<<<<<<< HEAD
   BooleanDataType,
-=======
   Comment,
   CommentAuthorLink,
   CommentHasTextLink,
@@ -169,7 +164,6 @@
   CommentOutgoingLinksByLinkEntityTypeId,
   CommentParentLink,
   CommentProperties,
->>>>>>> 99e3d7d4
   ComponentIdPropertyValue,
   Contains,
   ContainsOutgoingLinkAndTarget,
