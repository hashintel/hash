--- conflicted
+++ resolved
@@ -1,14 +1,5 @@
 import type { Entity, LinkEntity } from "@local/hash-graph-sdk/entity";
 import type { EntityId } from "@local/hash-graph-types/entity";
-<<<<<<< HEAD
-=======
-import type { HasSpatiallyPositionedContent } from "@local/hash-isomorphic-utils/system-types/canvas";
-import type {
-  HasIndexedContent,
-  Text,
-} from "@local/hash-isomorphic-utils/system-types/shared";
-import type { TextToken } from "@local/hash-isomorphic-utils/types";
->>>>>>> 5b881332
 import type { Subgraph } from "@local/hash-subgraph";
 import { getEntityRevisionsByEntityId } from "@local/hash-subgraph/stdlib";
 
@@ -25,8 +16,8 @@
   Block,
   BlockCollection as BlockCollectionGql,
 } from "./graphql/api-types.gen.js";
-import type { HasSpatiallyPositionedContentProperties } from "./system-types/canvas.js";
-import type { HasIndexedContentProperties } from "./system-types/shared.js";
+import type { HasSpatiallyPositionedContent } from "./system-types/canvas.js";
+import type { HasIndexedContent, Text } from "./system-types/shared.js";
 import type { TextToken } from "./types.js";
 
 export type BlockEntity = Omit<Block, "blockChildEntity"> & {
