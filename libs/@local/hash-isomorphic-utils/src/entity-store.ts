import { VersionedUrl } from "@blockprotocol/type-system";
import {
  EntityId,
  EntityMetadata,
  EntityPropertiesObject,
  EntityRevisionId,
  EntityTemporalVersioningMetadata,
  LinkData,
} from "@local/hash-subgraph";
import { extractBaseUrl } from "@local/hash-subgraph/type-system-patch";
import { Draft, produce } from "immer";

import { BlockEntity } from "./entity";
import { generateDraftIdForEntity } from "./entity-store-plugin";
<<<<<<< HEAD
import { systemTypes } from "./ontology-types";

export type EntityStoreType = BlockEntity | BlockEntity["blockChildEntity"];

export const TEXT_ENTITY_TYPE_ID = systemTypes.entityType.text.entityTypeId;
// `extractBaseUrl` does not work within this context, so this is a hacky way to get the base URL.
export const TEXT_TOKEN_PROPERTY_TYPE_BASE_URL =
  systemTypes.propertyType.tokens.propertyTypeId.slice(0, -3);
=======
import { blockProtocolTypes } from "./ontology-types";

export type EntityStoreType = BlockEntity | BlockEntity["blockChildEntity"];

export const textualContentPropertyTypeBaseUrl = extractBaseUrl(
  blockProtocolTypes.propertyType.textualContent.propertyTypeId,
);
>>>>>>> f0d0eba7

export type DraftEntity<Type extends EntityStoreType = EntityStoreType> = {
  metadata: {
    recordId: {
      entityId: EntityId | null;
      revisionId?: EntityRevisionId;
    };
    entityTypeId?: VersionedUrl | null;
    provenance?: EntityMetadata["provenance"];
    temporalVersioning?: EntityTemporalVersioningMetadata;
  };
  /** @todo properly type this part of the DraftEntity type https://app.asana.com/0/0/1203099452204542/f */
  blockChildEntity?: Type & { draftId?: string };
  properties: EntityPropertiesObject;
  linkData?: LinkData;

  componentId?: string;

  // @todo thinking about removing this – as they're keyed by this anyway
  //  and it makes it complicated to deal with types – should probably just
  //  keep a dict of entity ids to draft ids, and vice versa
  draftId: string;

  /** @todo use updated at from the Graph API https://app.asana.com/0/0/1203099452204542/f */
  // updatedAt: string;
};

export type EntityStore = {
  saved: Record<string, EntityStoreType>;
  draft: Record<string, DraftEntity>;
};

/**
 * @todo should be more robust
 */
export const isEntity = (value: unknown): value is EntityStoreType =>
  typeof value === "object" && value !== null && "metadata" in value;

// @todo does this need to be more robust?
export const isBlockEntity = (entity: unknown): entity is BlockEntity =>
  isEntity(entity) &&
  "blockChildEntity" in entity &&
  isEntity(entity.blockChildEntity);

// @todo does this need to be more robust?
export const isDraftEntity = <T extends EntityStoreType>(
  entity: T | DraftEntity<T>,
): entity is DraftEntity<T> => "draftId" in entity;

export const isDraftBlockEntity = (
  entity: unknown,
): entity is DraftEntity<BlockEntity> =>
  isBlockEntity(entity) && isDraftEntity(entity);

/**
 * Returns the draft entity associated with an entity id, or undefined if it does not.
 * Use mustGetDraftEntityFromEntityId if you want an error if the entity is missing.
 * @todo we could store a map of entity id <-> draft id to make this easier
 */
export const getDraftEntityByEntityId = (
  draft: EntityStore["draft"],
  entityId: EntityId,
): DraftEntity | undefined =>
  Object.values(draft).find(
    (entity) => entity.metadata.recordId.entityId === entityId,
  );

const findEntities = (contents: BlockEntity[]): EntityStoreType[] => {
  const entities: EntityStoreType[] = [];

  for (const entity of contents) {
    entities.push(entity);

    // eslint-disable-next-line @typescript-eslint/no-unnecessary-condition -- @todo improve logic or types to remove this comment
    if (entity.blockChildEntity) {
      entities.push(entity.blockChildEntity);
    }
  }

  return entities;
};

const restoreDraftId = (
  identifiers: { entityId: string | null; draftId?: string },
  entityToDraft: Record<string, string>,
): string => {
  const textEntityId = identifiers.entityId;

  if (!textEntityId) {
    throw new Error("entity id does not exist when expected to");
  }

  return entityToDraft[textEntityId]!;
};

/**
 * @todo this should be flat – so that we don't have to traverse links
 * @todo clean up
 */
export const createEntityStore = (
  contents: BlockEntity[],
  draftData: Record<string, DraftEntity>,
  presetDraftIds: Record<string, string> = {},
): EntityStore => {
  const saved: EntityStore["saved"] = {};
  const draft: EntityStore["draft"] = {};

  const entityToDraft = Object.fromEntries(
    Object.entries(presetDraftIds).map(([draftId, entityId]) => [
      entityId,
      draftId,
    ]),
  );

  for (const row of Object.values(draftData)) {
    if (row.metadata.recordId.entityId) {
      entityToDraft[row.metadata.recordId.entityId] = row.draftId;
    }
  }

  const entities = findEntities(contents);

  for (const entity of entities) {
    const entityId = entity.metadata.recordId.entityId;

    // eslint-disable-next-line @typescript-eslint/no-unnecessary-condition -- @todo improve logic or types to remove this comment
    if (entity && !entityToDraft[entityId]) {
      entityToDraft[entityId] = generateDraftIdForEntity(entityId);
    }
  }

  for (const entity of entities) {
    const entityId = entity.metadata.recordId.entityId;

    saved[entityId] = entity;
    const draftId = entityToDraft[entityId]!;
    /**
     * We current violate Immer's rules, as properties inside entities can be
     * other entities themselves, and we expect `entity.property.entity` to be
     * the same object as the other entity. We either need to change that, or
     * remove immer, or both.
     *
     * @todo address this
     * @see https://immerjs.github.io/immer/pitfalls#immer-only-supports-unidirectional-trees
     */
    draft[draftId] = produce<DraftEntity>(
      { ...entity, draftId },
      (draftEntity: Draft<DraftEntity>) => {
        if (draftData[draftId]) {
          if (
            new Date(
              draftData[draftId]!.metadata.temporalVersioning?.decisionTime
                .start.limit ?? 0,
            ).getTime() >
            new Date(
              draftEntity.metadata.temporalVersioning?.decisionTime.start
                .limit ?? 0,
            ).getTime()
          ) {
            Object.assign(draftEntity, draftData[draftId]);
          }
        }
      },
    );

    draft[draftId] = produce<DraftEntity>(
      draft[draftId]!,
      (draftEntity: Draft<DraftEntity>) => {
        if (isDraftBlockEntity(draftEntity)) {
          const restoredDraftId = restoreDraftId(
            {
              // This type is very deep now, so traversal causes TS to complain.
              // eslint-disable-next-line @typescript-eslint/ban-ts-comment
              // @ts-ignore
              entityId: draftEntity.metadata.recordId.entityId,
              draftId: draftEntity.draftId,
            },
            entityToDraft,
          );

          draftEntity.draftId = restoredDraftId;

          // Set the blockChildEntity's draft ID on a block draft.
          if (
            !draftEntity.blockChildEntity?.draftId &&
            draftEntity.blockChildEntity?.metadata.recordId.entityId
          ) {
            const restoredBlockDraftId = restoreDraftId(
              {
                entityId:
                  draftEntity.blockChildEntity.metadata.recordId.entityId,
                draftId: draftEntity.blockChildEntity.draftId,
              },
              entityToDraft,
            );

            draftEntity.blockChildEntity.draftId = restoredBlockDraftId;
          }
        }
      },
    );
  }

  for (const [draftId, draftEntity] of Object.entries(draftData)) {
    // BaseId is readonly, so we have to do this instead of assigning
    // updated.metadata.recordId.baseUrl
    const updated = {
      ...draftEntity,
      metadata: {
        ...draftEntity.metadata,
        editionId: {
          ...draftEntity.metadata.recordId,
          baseId: (presetDraftIds[draftEntity.draftId] ??
            draftEntity.metadata.recordId.entityId) as EntityId,
        },
      },
    };

    draft[draftId] ??= updated;
  }

  for (const [draftId, entityId] of Object.entries(presetDraftIds)) {
    const draftEntity = draft[draftId];
    if (!draftEntity) {
      throw new Error("Cannot update relevant entity id");
    }
    if (
      draftEntity.metadata.recordId.entityId &&
      draftEntity.metadata.recordId.entityId !== entityId
    ) {
      throw new Error("Cannot update entity id of existing draft entity");
    }

    draft[draftId] = produce(draftEntity, (draftDraftEntity) => {
      draftDraftEntity.metadata.recordId.entityId = entityId as EntityId;
    });
  }

  return { saved, draft };
};<|MERGE_RESOLUTION|>--- conflicted
+++ resolved
@@ -12,16 +12,6 @@
 
 import { BlockEntity } from "./entity";
 import { generateDraftIdForEntity } from "./entity-store-plugin";
-<<<<<<< HEAD
-import { systemTypes } from "./ontology-types";
-
-export type EntityStoreType = BlockEntity | BlockEntity["blockChildEntity"];
-
-export const TEXT_ENTITY_TYPE_ID = systemTypes.entityType.text.entityTypeId;
-// `extractBaseUrl` does not work within this context, so this is a hacky way to get the base URL.
-export const TEXT_TOKEN_PROPERTY_TYPE_BASE_URL =
-  systemTypes.propertyType.tokens.propertyTypeId.slice(0, -3);
-=======
 import { blockProtocolTypes } from "./ontology-types";
 
 export type EntityStoreType = BlockEntity | BlockEntity["blockChildEntity"];
@@ -29,7 +19,6 @@
 export const textualContentPropertyTypeBaseUrl = extractBaseUrl(
   blockProtocolTypes.propertyType.textualContent.propertyTypeId,
 );
->>>>>>> f0d0eba7
 
 export type DraftEntity<Type extends EntityStoreType = EntityStoreType> = {
   metadata: {
