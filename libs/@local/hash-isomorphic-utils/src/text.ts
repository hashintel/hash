import type { Node, Schema } from "prosemirror-model";

<<<<<<< HEAD
import type { TextEntityType, TextProperties } from "./entity.js";
import { textualContentPropertyTypeBaseUrl } from "./entity-store.js";
import type { ComponentNode } from "./prosemirror.js";
import type { TextToken } from "./types.js";
=======
import type { TextProperties } from "./entity";
import { textualContentPropertyTypeBaseUrl } from "./entity-store";
import type { ComponentNode } from "./prosemirror";
>>>>>>> 5b881332

export const textBlockNodesFromTokens = (
  tokens: TextToken[],
  schema: Schema,
): Node[] =>
  // eslint-disable-next-line array-callback-return -- TODO: disable the rule because it’s not aware of TS
  tokens.map((token) => {
    switch (token.tokenType) {
      case "hardBreak":
        return schema.node("hardBreak");
      case "mention":
        return schema.node("mention", {
          mentionType: token.mentionType,
          entityId: token.entityId,
          propertyTypeBaseUrl: token.propertyTypeBaseUrl,
          linkEntityTypeBaseUrl: token.linkEntityTypeBaseUrl,
        });
      case "text": {
        return schema.text(
          token.text,
          [
            ["strong", token.bold] as const,
            ["underlined", token.underline] as const,
            ["em", token.italics] as const,
            ["strikethrough", token.strikethrough] as const,
            ["highlighted", token.highlighted] as const,
            [
              "link",
              Boolean(token.link),
              token.link ? { href: token.link } : undefined,
            ] as const,
          ]
            .filter(([, include]) => include)
            .map(([mark, _, attrs]) => schema.mark(mark, attrs)),
        );
      }
    }
  });

export const childrenForTextEntity = (
  entity: { properties: TextProperties },
  schema: Schema,
): Node[] =>
  textBlockNodesFromTokens(
    entity.properties[textualContentPropertyTypeBaseUrl] ?? [],
    schema,
  );

export const textBlockNodeToTextTokens = (node: ComponentNode): TextToken[] => {
  const tokens: TextToken[] = [];

  node.content.descendants((child) => {
    if (!child.isInline) {
      return;
    }

    switch (child.type.name) {
      case "hardBreak": {
        tokens.push({ tokenType: "hardBreak" });
        break;
      }
      case "mention": {
        tokens.push({
          tokenType: "mention",
          mentionType: child.attrs.mentionType,
          entityId: child.attrs.entityId,
          propertyTypeBaseUrl: child.attrs.propertyTypeBaseUrl,
          linkEntityTypeBaseUrl: child.attrs.linkEntityTypeBaseUrl,
        });
        break;
      }
      case "text": {
        const marks = new Set<string>(
          child.marks.map((mark) => mark.type.name),
        );

        tokens.push({
          tokenType: "text",
          text: child.text ?? "",
          ...(marks.has("strong") ? { bold: true } : {}),
          ...(marks.has("em") ? { italics: true } : {}),
          ...(marks.has("underlined") ? { underline: true } : {}),
          ...(marks.has("strikethrough") ? { strikethrough: true } : {}),
          ...(marks.has("highlighted") ? { highlighted: true } : {}),
          ...(marks.has("link")
            ? {
                link: child.marks.find((mark) => mark.type.name === "link")
                  ?.attrs.href,
              }
            : {}),
        });
        break;
      }
    }
  });

  return tokens;
};

export const textBlockNodeToEntityProperties = (
  node: ComponentNode,
): TextProperties => ({
  [textualContentPropertyTypeBaseUrl]: textBlockNodeToTextTokens(node),
});<|MERGE_RESOLUTION|>--- conflicted
+++ resolved
@@ -1,15 +1,9 @@
 import type { Node, Schema } from "prosemirror-model";
 
-<<<<<<< HEAD
-import type { TextEntityType, TextProperties } from "./entity.js";
+import type { TextProperties } from "./entity.js";
 import { textualContentPropertyTypeBaseUrl } from "./entity-store.js";
 import type { ComponentNode } from "./prosemirror.js";
 import type { TextToken } from "./types.js";
-=======
-import type { TextProperties } from "./entity";
-import { textualContentPropertyTypeBaseUrl } from "./entity-store";
-import type { ComponentNode } from "./prosemirror";
->>>>>>> 5b881332
 
 export const textBlockNodesFromTokens = (
   tokens: TextToken[],
