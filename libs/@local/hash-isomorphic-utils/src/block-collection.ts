<<<<<<< HEAD
import type { GraphResolveDepths } from "@local/hash-subgraph";

import { simplifyProperties } from "./simplify-properties.js";
=======
import type { Entity } from "@local/hash-graph-sdk/entity";
import { simplifyProperties } from "@local/hash-isomorphic-utils/simplify-properties";
>>>>>>> 5b881332
import type {
  HasSpatiallyPositionedContent,
  HasSpatiallyPositionedContentProperties,
} from "./system-types/canvas.js";
import type {
  HasIndexedContent,
  HasIndexedContentProperties,
} from "./system-types/shared.js";

/**
 * Get the `hasLeftEntity` and `hasRightEntity` resolve depths for a block
 * collection entity.
 *
 * @param blockDataDepth - the depth at which to resolve linked block data entities (1 by default)
 */
export const getBlockCollectionResolveDepth = ({
  blockDataDepth = 1,
}: {
  blockDataDepth?: number;
}): Pick<GraphResolveDepths, "hasLeftEntity" | "hasRightEntity"> => ({
  hasLeftEntity: { incoming: blockDataDepth + 1, outgoing: 0 },
  hasRightEntity: { incoming: 0, outgoing: blockDataDepth + 1 },
});

const isSpatiallyPositionedProperties = (
  properties:
    | HasSpatiallyPositionedContentProperties
    | HasIndexedContentProperties,
): properties is HasSpatiallyPositionedContentProperties => {
  const testProperty: keyof HasSpatiallyPositionedContentProperties =
    "https://hash.ai/@hash/types/property-type/rotation-in-rads/";

  return testProperty in properties;
};

export const sortBlockCollectionLinks = <
  Left extends Entity<HasSpatiallyPositionedContent | HasIndexedContent>,
  Right extends Entity<HasSpatiallyPositionedContent | HasIndexedContent>,
>(
  a: Left,
  b: Right,
) => {
  if (
    isSpatiallyPositionedProperties(a.properties) ||
    isSpatiallyPositionedProperties(b.properties)
  ) {
    return 0;
  }
  const { fractionalIndex: aFractionalIndex } = simplifyProperties(
    a.properties,
  );
  const { fractionalIndex: bFractionalIndex } = simplifyProperties(
    b.properties,
  );

  return aFractionalIndex < bFractionalIndex ? -1 : 1;
};<|MERGE_RESOLUTION|>--- conflicted
+++ resolved
@@ -1,11 +1,7 @@
-<<<<<<< HEAD
+import type { Entity } from "@local/hash-graph-sdk/entity";
 import type { GraphResolveDepths } from "@local/hash-subgraph";
 
 import { simplifyProperties } from "./simplify-properties.js";
-=======
-import type { Entity } from "@local/hash-graph-sdk/entity";
-import { simplifyProperties } from "@local/hash-isomorphic-utils/simplify-properties";
->>>>>>> 5b881332
 import type {
   HasSpatiallyPositionedContent,
   HasSpatiallyPositionedContentProperties,
