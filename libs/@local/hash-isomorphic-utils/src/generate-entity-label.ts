--- conflicted
+++ resolved
@@ -8,12 +8,8 @@
 import type { EntityRootType, Subgraph } from "@local/hash-subgraph";
 import { extractEntityUuidFromEntityId } from "@local/hash-subgraph";
 import {
-<<<<<<< HEAD
   getBreadthFirstEntityTypesAndParents,
-=======
   getEntityRevision,
-  getEntityTypeAndParentsById,
->>>>>>> 9115f65a
   getRoots,
 } from "@local/hash-subgraph/stdlib";
 
@@ -122,33 +118,12 @@
       );
     }
 
-<<<<<<< HEAD
     for (const typeToCheck of entityTypesAndAncestors ?? []) {
-=======
-    const entityTypesToCheck = entityType ? [entityType] : [];
-
-    /**
-     * Return any truthy value for a property which is set as the labelProperty for the entity's type,
-     * or any of its ancestors, using a breadth-first search in the inheritance tree starting from the entity's own type.
-     */
-    for (let i = 0; i < entityTypesToCheck.length; i++) {
-      const typeToCheck = entityTypesToCheck[i]!.schema;
-
->>>>>>> 9115f65a
-      const label = getLabelPropertyValue(entityToLabel, typeToCheck);
+      const label = getLabelPropertyValue(entityToLabel, typeToCheck.schema);
 
       if (label) {
         return label;
       }
-<<<<<<< HEAD
-=======
-
-      entityTypesToCheck.push(
-        ...(entityTypeAndAncestors ?? []).filter((type) =>
-          typeToCheck.allOf?.find(({ $ref }) => $ref === type.schema.$id),
-        ),
-      );
->>>>>>> 9115f65a
     }
   }
 
@@ -212,7 +187,7 @@
   entity: {
     linkData: Entity["linkData"];
     properties: Entity["properties"];
-    metadata: Pick<EntityMetadata, "recordId" | "entityTypeId">;
+    metadata: Pick<EntityMetadata, "recordId" | "entityTypeIds">;
   },
 ) => {
   const entityLabel = generateEntityLabel(entitySubgraph, entity, false);
