{
  "name": "@local/hash-isomorphic-utils",
  "version": "0.0.0-private",
  "private": true,
  "description": "Temporary catchall place for shared code",
  "license": "AGPL-3.0",
  "exports": {
    "./*": "./src/*.ts"
  },
  "typesVersions": {
    "*": {
      "*": [
        "./src/*.ts"
      ]
    }
  },
  "scripts": {
    "codegen": "rimraf './src/**/*.gen.*'; graphql-codegen --config codegen.config.ts",
    "fix:eslint": "eslint --fix .",
    "lint:eslint": "eslint --report-unused-disable-directives .",
    "lint:tsc": "tsc --noEmit",
    "test": "jest"
  },
  "dependencies": {
    "@apollo/client": "3.6.9",
<<<<<<< HEAD
    "@blockprotocol/core": "0.0.14-canary-20230209084023",
=======
    "@blockprotocol/core": "0.0.14-canary-20230214141700",
>>>>>>> 2d5acc40
    "@local/hash-graph-client": "0.0.0-private",
    "@local/hash-graphql-shared": "0.0.0-private",
    "@local/hash-subgraph": "0.0.0-private",
    "@sentry/browser": "7.30.0",
    "immer": "9.0.6",
    "jsonschema": "1.4.0",
    "lodash": "4.17.21",
    "node-fetch": "^2.6.7",
    "prosemirror-commands": "1.3.1",
    "prosemirror-dropcursor": "1.6.1",
    "prosemirror-keymap": "1.2.0",
    "prosemirror-model": "1.18.2",
    "prosemirror-state": "1.4.2",
    "prosemirror-transform": "1.7.0",
    "prosemirror-view": "1.29.1",
    "slugify": "1.6.5",
    "uuid": "8.3.2"
  },
  "devDependencies": {
<<<<<<< HEAD
    "@blockprotocol/type-system": "0.0.4-canary-20230209084023",
=======
    "@blockprotocol/type-system": "0.0.4-canary-20230214141700",
>>>>>>> 2d5acc40
    "@graphql-codegen/cli": "2.16.4",
    "@graphql-codegen/fragment-matcher": "3.3.3",
    "@graphql-codegen/typescript": "2.8.7",
    "@graphql-codegen/typescript-operations": "2.5.12",
    "@local/eslint-config": "0.0.0-private",
    "@local/tsconfig": "0.0.0-private",
    "@types/lodash": "4.14.188",
    "@types/node": "18.11.9",
    "@types/node-fetch": "^2.6.2",
    "eslint": "8.33.0",
    "react": "^18.2.0",
    "rimraf": "^3.0.2",
    "typescript": "4.9.4"
  }
}<|MERGE_RESOLUTION|>--- conflicted
+++ resolved
@@ -23,11 +23,7 @@
   },
   "dependencies": {
     "@apollo/client": "3.6.9",
-<<<<<<< HEAD
-    "@blockprotocol/core": "0.0.14-canary-20230209084023",
-=======
     "@blockprotocol/core": "0.0.14-canary-20230214141700",
->>>>>>> 2d5acc40
     "@local/hash-graph-client": "0.0.0-private",
     "@local/hash-graphql-shared": "0.0.0-private",
     "@local/hash-subgraph": "0.0.0-private",
@@ -47,11 +43,7 @@
     "uuid": "8.3.2"
   },
   "devDependencies": {
-<<<<<<< HEAD
-    "@blockprotocol/type-system": "0.0.4-canary-20230209084023",
-=======
     "@blockprotocol/type-system": "0.0.4-canary-20230214141700",
->>>>>>> 2d5acc40
     "@graphql-codegen/cli": "2.16.4",
     "@graphql-codegen/fragment-matcher": "3.3.3",
     "@graphql-codegen/typescript": "2.8.7",
