{
  "name": "@local/hash-isomorphic-utils",
  "version": "0.0.0-private",
  "private": true,
  "description": "Temporary catchall place for shared code",
  "license": "AGPL-3.0",
  "exports": {
    "./*": "./src/*.ts"
  },
  "typesVersions": {
    "*": {
      "*": [
        "./src/*.ts"
      ]
    }
  },
  "scripts": {
    "codegen": "rimraf './src/**/*.gen.*'; graphql-codegen --config codegen.config.ts",
    "fix:eslint": "eslint --fix .",
    "lint:eslint": "eslint --report-unused-disable-directives .",
    "lint:tsc": "tsc --noEmit",
    "test": "jest"
  },
  "dependencies": {
    "@apollo/client": "3.6.9",
    "@blockprotocol/core": "0.0.12",
    "@local/hash-graph-client": "0.0.0-private",
    "@local/hash-subgraph": "0.0.0-private",
    "@sentry/browser": "7.30.0",
    "immer": "9.0.6",
    "jsonschema": "1.4.0",
    "lodash": "4.17.21",
    "node-fetch": "^2.6.7",
    "prosemirror-commands": "1.3.1",
    "prosemirror-dropcursor": "1.6.1",
    "prosemirror-keymap": "1.2.0",
    "prosemirror-model": "1.18.2",
    "prosemirror-state": "1.4.2",
    "prosemirror-transform": "1.7.0",
    "prosemirror-view": "1.29.1",
    "slugify": "1.6.5",
    "uuid": "8.3.2"
  },
  "devDependencies": {
<<<<<<< HEAD
    "@blockprotocol/type-system": "0.0.4-20230124234232",
    "@graphql-codegen/cli": "2.14.1",
    "@graphql-codegen/fragment-matcher": "3.3.1",
    "@graphql-codegen/typescript": "2.8.2",
    "@graphql-codegen/typescript-operations": "2.5.7",
=======
    "@blockprotocol/type-system": "0.0.3-canary-20230111084611",
    "@graphql-codegen/cli": "2.16.4",
    "@graphql-codegen/fragment-matcher": "3.3.3",
    "@graphql-codegen/typescript": "2.8.7",
    "@graphql-codegen/typescript-operations": "2.5.12",
>>>>>>> 1ed1ab64
    "@local/eslint-config": "0.0.0-private",
    "@local/tsconfig": "0.0.0-private",
    "@types/lodash": "4.14.188",
    "@types/node": "18.11.9",
    "@types/node-fetch": "^2.6.2",
    "eslint": "8.33.0",
    "react": "^18.2.0",
    "rimraf": "^3.0.2",
    "typescript": "4.9.4"
  }
}<|MERGE_RESOLUTION|>--- conflicted
+++ resolved
@@ -42,19 +42,11 @@
     "uuid": "8.3.2"
   },
   "devDependencies": {
-<<<<<<< HEAD
-    "@blockprotocol/type-system": "0.0.4-20230124234232",
-    "@graphql-codegen/cli": "2.14.1",
-    "@graphql-codegen/fragment-matcher": "3.3.1",
-    "@graphql-codegen/typescript": "2.8.2",
-    "@graphql-codegen/typescript-operations": "2.5.7",
-=======
-    "@blockprotocol/type-system": "0.0.3-canary-20230111084611",
+    "@blockprotocol/type-system": "0.0.3-canary-20230124234232",
     "@graphql-codegen/cli": "2.16.4",
     "@graphql-codegen/fragment-matcher": "3.3.3",
     "@graphql-codegen/typescript": "2.8.7",
     "@graphql-codegen/typescript-operations": "2.5.12",
->>>>>>> 1ed1ab64
     "@local/eslint-config": "0.0.0-private",
     "@local/tsconfig": "0.0.0-private",
     "@types/lodash": "4.14.188",
