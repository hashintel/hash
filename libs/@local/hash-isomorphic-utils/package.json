--- conflicted
+++ resolved
@@ -25,13 +25,8 @@
   },
   "dependencies": {
     "@apollo/client": "3.6.9",
-<<<<<<< HEAD
-    "@blockprotocol/core": "0.1.2",
-    "@blockprotocol/graph": "0.3.4-canary-20240314113521",
-=======
     "@blockprotocol/core": "0.1.3",
     "@blockprotocol/graph": "0.3.4",
->>>>>>> a142c0b3
     "@local/advanced-types": "0.0.0-private",
     "@local/hash-graph-client": "0.0.0-private",
     "@local/hash-subgraph": "0.0.0-private",
