{
  "name": "@local/hash-isomorphic-utils",
  "version": "0.0.0-private",
  "private": true,
  "description": "Temporary catchall place for shared code",
  "license": "AGPL-3.0",
  "exports": {
    "./*": "./src/*.ts"
  },
  "typesVersions": {
    "*": {
      "*": [
        "./src/*.ts"
      ]
    }
  },
  "scripts": {
    "codegen": "rimraf './src/**/*.gen.*'; graphql-codegen --config codegen.config.ts",
    "fix:eslint": "eslint --fix .",
    "lint:eslint": "eslint --report-unused-disable-directives .",
    "lint:tsc": "tsc --noEmit",
    "test": "jest"
  },
  "dependencies": {
    "@apollo/client": "3.6.9",
    "@blockprotocol/core": "0.1.0",
    "@local/hash-graph-client": "0.0.0-private",
    "@local/hash-graphql-shared": "0.0.0-private",
    "@local/hash-subgraph": "0.0.0-private",
    "@sentry/browser": "7.30.0",
    "immer": "9.0.6",
    "jsonschema": "1.4.0",
    "lodash": "4.17.21",
    "node-fetch": "^2.6.7",
    "prosemirror-commands": "1.3.1",
    "prosemirror-dropcursor": "1.6.1",
    "prosemirror-keymap": "1.2.0",
    "prosemirror-model": "1.18.2",
    "prosemirror-state": "1.4.2",
    "prosemirror-transform": "1.7.0",
    "prosemirror-view": "1.29.1",
    "slugify": "1.6.5",
    "uuid": "8.3.2"
  },
  "devDependencies": {
<<<<<<< HEAD
    "@blockprotocol/type-system": "0.0.4-canary-20230130231944",
=======
    "@blockprotocol/type-system": "0.1.0-canary-20230227152050",
>>>>>>> 666bb5ee
    "@graphql-codegen/cli": "2.16.4",
    "@graphql-codegen/fragment-matcher": "3.3.3",
    "@graphql-codegen/typescript": "2.8.7",
    "@graphql-codegen/typescript-operations": "2.5.12",
    "@local/eslint-config": "0.0.0-private",
    "@local/tsconfig": "0.0.0-private",
    "@types/lodash": "4.14.188",
    "@types/node": "18.11.9",
    "@types/node-fetch": "^2.6.2",
    "eslint": "8.33.0",
    "react": "^18.2.0",
    "rimraf": "^3.0.2",
    "typescript": "4.9.4"
  }
}<|MERGE_RESOLUTION|>--- conflicted
+++ resolved
@@ -43,11 +43,7 @@
     "uuid": "8.3.2"
   },
   "devDependencies": {
-<<<<<<< HEAD
-    "@blockprotocol/type-system": "0.0.4-canary-20230130231944",
-=======
     "@blockprotocol/type-system": "0.1.0-canary-20230227152050",
->>>>>>> 666bb5ee
     "@graphql-codegen/cli": "2.16.4",
     "@graphql-codegen/fragment-matcher": "3.3.3",
     "@graphql-codegen/typescript": "2.8.7",
