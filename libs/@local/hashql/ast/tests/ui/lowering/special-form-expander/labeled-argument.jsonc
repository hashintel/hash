--- conflicted
+++ resolved
@@ -6,11 +6,6 @@
     ":test": { "#literal": true }
     //~^ ERROR this labeled argument
   },
-<<<<<<< HEAD
-  {"#literal": true},
-  {"#literal": false}
-=======
   { "#literal": true },
   { "#literal": false }
->>>>>>> 25b8d30f
 ]