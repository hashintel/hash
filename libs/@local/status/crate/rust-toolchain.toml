--- conflicted
+++ resolved
@@ -1,8 +1,3 @@
 [toolchain]
-<<<<<<< HEAD
 channel = "nightly-2023-03-27"
-components = ['clippy', 'rustfmt']
-=======
-channel = "nightly-2023-03-21"
-components = ['rustfmt', 'clippy']
->>>>>>> b15df519
+components = ['rustfmt', 'clippy']