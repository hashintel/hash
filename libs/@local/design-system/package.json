{
  "name": "@local/design-system",
  "version": "0.0.0-private",
  "private": true,
  "description": "HASH Design System",
  "license": "AGPL-3.0",
  "sideEffects": false,
  "main": "./src/main.ts",
  "types": "./src/main.ts",
  "scripts": {
    "build-storybook": "storybook build",
    "fix:eslint": "eslint --fix .",
    "lint:eslint": "eslint --report-unused-disable-directives .",
    "lint:tsc": "tsc --noEmit",
    "storybook": "storybook dev -p 6006",
    "test": "jest"
  },
  "dependencies": {
    "@emotion/cache": "11.7.1",
    "@emotion/react": "11.9.0",
    "@emotion/styled": "11.8.1",
    "@fortawesome/free-regular-svg-icons": "6.0.0",
    "@fortawesome/free-solid-svg-icons": "6.0.0",
    "clsx": "1.2.1",
    "react": "^18.2.0",
    "react-dom": "^18.2.0"
  },
  "devDependencies": {
    "@babel/preset-env": "7.20.2",
    "@babel/preset-typescript": "7.18.6",
    "@local/eslint-config": "0.0.0-private",
    "@local/tsconfig": "0.0.0-private",
    "@storybook/addon-essentials": "7.0.0-beta.14",
    "@storybook/addon-interactions": "7.0.0-beta.14",
    "@storybook/addon-links": "7.0.0-beta.14",
    "@storybook/blocks": "7.0.0-beta.14",
    "@storybook/react": "7.0.0-beta.14",
    "@storybook/react-webpack5": "7.0.0-beta.14",
    "@storybook/testing-library": "^0.0.14-next.1",
    "@types/react": "18.0.25",
<<<<<<< HEAD
    "@types/react-dom": "^18.0.9",
    "eslint": "8.32.0",
=======
    "@types/react-dom": "18.0.8",
    "eslint": "8.33.0",
>>>>>>> 1ed1ab64
    "eslint-plugin-storybook": "0.6.10",
    "storybook": "7.0.0-beta.14",
    "typescript": "4.9.4"
  },
  "peerDependencies": {
    "@mui/material": "^5.8.1"
  }
}<|MERGE_RESOLUTION|>--- conflicted
+++ resolved
@@ -38,13 +38,8 @@
     "@storybook/react-webpack5": "7.0.0-beta.14",
     "@storybook/testing-library": "^0.0.14-next.1",
     "@types/react": "18.0.25",
-<<<<<<< HEAD
     "@types/react-dom": "^18.0.9",
-    "eslint": "8.32.0",
-=======
-    "@types/react-dom": "18.0.8",
     "eslint": "8.33.0",
->>>>>>> 1ed1ab64
     "eslint-plugin-storybook": "0.6.10",
     "storybook": "7.0.0-beta.14",
     "typescript": "4.9.4"
