import { validateBaseUrl } from "@blockprotocol/type-system";
import {
  Edges as EdgesGraphApi,
  EntityIdWithInterval as EntityIdWithIntervalGraphApi,
  ExclusiveBound as ExclusiveBoundGraphApi,
  KnowledgeGraphOutwardEdge as KnowledgeGraphOutwardEdgeGraphApi,
  OntologyOutwardEdge as OntologyOutwardEdgeGraphApi,
  OntologyTypeVertexId as OntologyTypeVertexIdGraphApi,
} from "@local/hash-graph-client";
import {
  BaseUrl,
  Edges,
  EntityId,
  isEntityId,
  isKnowledgeGraphOutwardEdge,
  isOntologyOutwardEdge,
  OntologyTypeRevisionId,
  OutwardEdge,
  Timestamp,
} from "@local/hash-subgraph";

export const mapOutwardEdge = (
  outwardEdge: OntologyOutwardEdgeGraphApi | KnowledgeGraphOutwardEdgeGraphApi,
): OutwardEdge => {
  switch (outwardEdge.kind) {
    // Ontology edge-kind cases
    case "CONSTRAINS_PROPERTIES_ON":
    case "CONSTRAINS_LINKS_ON":
    case "CONSTRAINS_LINK_DESTINATIONS_ON":
    case "INHERITS_FROM":
    case "CONSTRAINS_VALUES_ON": {
      return {
        ...outwardEdge,
        rightEndpoint: {
          baseId: outwardEdge.rightEndpoint.baseId as BaseUrl,
          revisionId:
            `${outwardEdge.rightEndpoint.revisionId}` as OntologyTypeRevisionId,
        },
      };
    }
    // Knowledge-graph edge-kind cases
    case "HAS_LEFT_ENTITY":
    case "HAS_RIGHT_ENTITY": {
      return {
        ...outwardEdge,
        rightEndpoint: {
          entityId: outwardEdge.rightEndpoint.entityId as EntityId,
          interval: {
            start: {
              kind: "inclusive",
              limit: outwardEdge.rightEndpoint.interval.start
                .limit as Timestamp,
            },
            end:
              outwardEdge.rightEndpoint.interval.end.kind === "unbounded"
                ? {
                    kind: "unbounded",
                  }
                : {
                    kind: "exclusive",
                    limit: outwardEdge.rightEndpoint.interval.end
                      .limit as Timestamp,
                  },
          },
        },
      };
    }
    // Shared edge-kind cases
    case "IS_OF_TYPE": {
      return outwardEdge.reversed
        ? {
            ...outwardEdge,
            reversed: outwardEdge.reversed,
            rightEndpoint: {
              entityId: (
                outwardEdge.rightEndpoint as EntityIdWithIntervalGraphApi
              ).entityId as EntityId,
              interval: {
                start: {
                  kind: "inclusive",
                  limit: (
                    outwardEdge.rightEndpoint as EntityIdWithIntervalGraphApi
                  ).interval.start.limit as Timestamp,
                },
                end:
                  (outwardEdge.rightEndpoint as EntityIdWithIntervalGraphApi)
                    .interval.end.kind === "unbounded"
                    ? {
                        kind: "unbounded",
                      }
                    : {
                        kind: "exclusive",
                        limit: (
                          (
                            outwardEdge.rightEndpoint as EntityIdWithIntervalGraphApi
                          ).interval.end as ExclusiveBoundGraphApi
                        ).limit as Timestamp,
                      },
              },
            },
          }
        : {
            ...outwardEdge,
            reversed: outwardEdge.reversed,
            rightEndpoint: {
<<<<<<< HEAD
              baseId: (
                outwardEdge.rightEndpoint as OntologyTypeVertexIdGraphApi
              ).baseId as BaseUri,
              revisionId: `${
                (outwardEdge.rightEndpoint as OntologyTypeVertexIdGraphApi)
                  .revisionId
              }` as OntologyTypeRevisionId,
=======
              baseId: outwardEdge.rightEndpoint.baseId as BaseUrl,
              revisionId:
                `${outwardEdge.rightEndpoint.revisionId}` as OntologyTypeRevisionId,
>>>>>>> 203e4e50
            },
          };
    }
  }
};

export const mapEdges = (edges: EdgesGraphApi): Edges => {
  const mappedEdges: Edges = {};

  // Trying to build this with `Object.fromEntries` breaks tsc and leads to `any` typed values
  for (const [baseId, inner] of Object.entries(edges)) {
    const result = validateBaseUrl(baseId);
    if (result.type === "Ok") {
      // ------------ Ontology Type case ----------------
      const baseUrl = result.inner as BaseUrl;

      mappedEdges[baseUrl] = Object.fromEntries(
        Object.entries(inner).map(([version, outwardEdges]) => {
          const versionNumber = Number(version);

          if (Number.isNaN(versionNumber)) {
            throw new Error(
              `Unrecognized ontology type version, expected a number but got: ${version}`,
            );
          }

          const mappedOutwardEdges = outwardEdges.map((outwardEdge) => {
            const mappedOutwardEdge = mapOutwardEdge(outwardEdge);
            if (isKnowledgeGraphOutwardEdge(mappedOutwardEdge)) {
              throw new Error(
                `Expected an ontology outward edge but found:\n${JSON.stringify(
                  outwardEdge,
                )}`,
              );
            }
            return mappedOutwardEdge;
          });

          return [versionNumber, mappedOutwardEdges];
        }),
      );
    } else if (isEntityId(baseId)) {
      // ------------ Entity (knowledge-graph) case ----------------
      mappedEdges[baseId] = Object.fromEntries(
        Object.entries(inner).map(([version, outwardEdges]) => {
          const timestamp = Date.parse(version);

          if (Number.isNaN(timestamp)) {
            throw new Error(
              `Unrecognized timestamp, expected an ISO-formatted timestamp but got: ${version}`,
            );
          }

          const mappedOutwardEdges = outwardEdges.map((outwardEdge) => {
            const mappedOutwardEdge = mapOutwardEdge(outwardEdge);
            if (isOntologyOutwardEdge(mappedOutwardEdge)) {
              throw new Error(
                `Expected an ontology outward edge but found:\n${JSON.stringify(
                  outwardEdge,
                )}`,
              );
            }
            return mappedOutwardEdge;
          });

          return [version, mappedOutwardEdges];
        }),
      );
    } else {
      throw new Error(
        `Unrecognized or invalid vertices outer key type: ${baseId}`,
      );
    }
  }

  return mappedEdges;
};<|MERGE_RESOLUTION|>--- conflicted
+++ resolved
@@ -103,19 +103,13 @@
             ...outwardEdge,
             reversed: outwardEdge.reversed,
             rightEndpoint: {
-<<<<<<< HEAD
               baseId: (
                 outwardEdge.rightEndpoint as OntologyTypeVertexIdGraphApi
-              ).baseId as BaseUri,
+              ).baseId as BaseUrl,
               revisionId: `${
                 (outwardEdge.rightEndpoint as OntologyTypeVertexIdGraphApi)
                   .revisionId
               }` as OntologyTypeRevisionId,
-=======
-              baseId: outwardEdge.rightEndpoint.baseId as BaseUrl,
-              revisionId:
-                `${outwardEdge.rightEndpoint.revisionId}` as OntologyTypeRevisionId,
->>>>>>> 203e4e50
             },
           };
     }
