import type {
  Entity as EntityBp,
  EntityPropertiesObject as EntityPropertiesObjectBp,
  EntityPropertyValue as EntityPropertyValueBp,
  EntityRevisionId as EntityRevisionIdBp,
  isEntityRecordId as isEntityRecordIdBp,
  JsonValue as JsonValueBp,
  LinkEntityAndRightEntity as LinkEntityAndRightEntityBp,
} from "@blockprotocol/graph/temporal";
import type { Brand } from "@local/advanced-types/brand";
import type { Subtype } from "@local/advanced-types/subtype";
<<<<<<< HEAD
import type {
  DiffEntityParams,
  PropertyMetadataMap,
} from "@local/hash-graph-client";

=======
>>>>>>> c2b918a6
import type {
  EntityId,
  EntityMetadata,
  EntityRecordId,
  LinkData,
} from "@local/hash-graph-types/entity";
import type { BaseUrl } from "@local/hash-graph-types/ontology";
import type { Timestamp } from "@local/hash-graph-types/temporal-versioning";

import { isEntityId } from "../shared";

// This isn't necessary, it just _could_ provide greater clarity that this corresponds to an exact vertex and can be
// used in a direct lookup and not a search in the vertices
export type EntityRevisionId = Subtype<
  EntityRevisionIdBp,
  Brand<Timestamp, "EntityRevisionId">
>;

/**
 * A string representation of an `EntityRecordId`.
 * Can be useful for storing in keys of objects and other similar string-focused situations.
 */
export type EntityRecordIdString = `${EntityId}/v/${string}`;

export const entityRecordIdToString = (
  entityRecordId: EntityRecordId,
): EntityRecordIdString =>
  `${entityRecordId.entityId}/v/${entityRecordId.editionId}`;

export const isEntityRecordId: typeof isEntityRecordIdBp = (
  recordId: unknown,
): recordId is EntityRecordId => {
  return (
    recordId != null &&
    typeof recordId === "object" &&
    "entityId" in recordId &&
    typeof recordId.entityId === "string" &&
    isEntityId(recordId.entityId) &&
    "editionId" in recordId
  );
};
export type JsonValue = JsonValueBp;
export type EntityPropertyValue = EntityPropertyValueBp;
export type EntityPropertiesObject = Subtype<
  EntityPropertiesObjectBp,
  {
    [_: BaseUrl]: EntityPropertyValue;
  }
>;

export type Entity<
  Properties extends EntityPropertiesObject | null = Record<
    BaseUrl,
    EntityPropertyValue
  >,
> = Subtype<
  EntityBp<Properties>,
  {
    metadata: EntityMetadata;
    linkData?: LinkData;
  } & (Properties extends null
    ? Record<string, never>
    : { properties: Properties })
>;

export type LinkEntityAndRightEntity = Subtype<
  LinkEntityAndRightEntityBp,
  {
    linkEntity: Entity[];
    rightEntity: Entity[];
  }
>;

export type DiffEntityInput = Subtype<
  DiffEntityParams,
  {
    firstEntityId: EntityId;
    firstTransactionTime: Timestamp | null;
    firstDecisionTime: Timestamp | null;
    secondEntityId: EntityId;
    secondDecisionTime: Timestamp | null;
    secondTransactionTime: Timestamp | null;
  }
>;<|MERGE_RESOLUTION|>--- conflicted
+++ resolved
@@ -9,14 +9,7 @@
 } from "@blockprotocol/graph/temporal";
 import type { Brand } from "@local/advanced-types/brand";
 import type { Subtype } from "@local/advanced-types/subtype";
-<<<<<<< HEAD
-import type {
-  DiffEntityParams,
-  PropertyMetadataMap,
-} from "@local/hash-graph-client";
-
-=======
->>>>>>> c2b918a6
+import type { DiffEntityParams } from "@local/hash-graph-client";
 import type {
   EntityId,
   EntityMetadata,
