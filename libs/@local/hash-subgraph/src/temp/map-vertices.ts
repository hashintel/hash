import {
  DataType,
  EntityType,
  OneOf,
  PropertyType,
  PropertyValues,
  validateBaseUri,
  validateVersionedUri,
  VersionedUri,
} from "@blockprotocol/type-system";
import {
  DataType as DataTypeGraphApi,
  EntityMetadata as EntityMetadataGraphApi,
  EntityType as EntityTypeGraphApi,
  KnowledgeGraphVertex as KnowledgeGraphVertexGraphApi,
  LinkData as LinkDataGraphApi,
  OntologyElementMetadata as OntologyElementMetadataGraphApi,
  OntologyVertex as OntologyVertexGraphApi,
  PropertyType as PropertyTypeGraphApi,
  Vertices as VerticesGraphApi,
} from "@local/hash-graph-client";

import { EntityId, isEntityId } from "../types/branded";
import {
  EntityMetadata,
  LinkData,
  OntologyElementMetadata,
  PropertyObject,
} from "../types/element";
<<<<<<< HEAD
import { EntityId, isEntityId } from "../types/identifier";
=======
import { EntityVersion } from "../types/identifier";
>>>>>>> d861809f
import {
  KnowledgeGraphVertex,
  OntologyVertex,
  Vertices,
} from "../types/vertex";

const mapDataType = (dataType: DataTypeGraphApi): DataType => {
  const idResult = validateVersionedUri(dataType.$id);
  if (idResult.type === "Err") {
    throw new Error(
      `Expected type ID to be a Versioned URI:\n${JSON.stringify(
        idResult.inner,
      )}`,
    );
  }
  const { inner: $id } = idResult;

  return {
    ...dataType,
    $id,
  };
};

const mapPropertyType = (propertyType: PropertyTypeGraphApi): PropertyType => {
  if (propertyType.oneOf.length < 1) {
    throw new Error(
      `Property Type had an empty one of:\n${JSON.stringify(propertyType)}`,
    );
  }

  const idResult = validateVersionedUri(propertyType.$id);
  if (idResult.type === "Err") {
    throw new Error(
      `Expected type ID to be a Versioned URI:\n${JSON.stringify(
        idResult.inner,
      )}`,
    );
  }
  const { inner: $id } = idResult;

  return {
    ...propertyType,
    $id,
    // We checked the length above
    oneOf: propertyType.oneOf as OneOf<PropertyValues>["oneOf"],
  };
};

const mapEntityType = (entityType: EntityTypeGraphApi): EntityType => {
  /** @todo - The OpenAPI spec generator fails to appropriately type `properties` or `links` */
  return entityType as EntityType;
};

export const mapOntologyMetadata = (
  metadata: OntologyElementMetadataGraphApi,
): OntologyElementMetadata => {
  return metadata;
};

const mapOntologyVertex = (vertex: OntologyVertexGraphApi): OntologyVertex => {
  switch (vertex.kind) {
    case "dataType": {
      return {
        kind: vertex.kind,
        inner: {
          ...vertex.inner,
          metadata: mapOntologyMetadata(vertex.inner.metadata),
          schema: mapDataType(vertex.inner.schema),
        },
      };
    }
    case "propertyType": {
      return {
        kind: vertex.kind,
        inner: {
          ...vertex.inner,
          metadata: mapOntologyMetadata(vertex.inner.metadata),
          schema: mapPropertyType(vertex.inner.schema),
        },
      };
    }
    case "entityType": {
      return {
        kind: vertex.kind,
        inner: {
          ...vertex.inner,
          metadata: mapOntologyMetadata(vertex.inner.metadata),
          schema: mapEntityType(vertex.inner.schema),
        },
      };
    }
  }
};

export const mapEntityMetadata = (
  metadata: EntityMetadataGraphApi,
): EntityMetadata => {
  return {
    ...metadata,
    recordId: {
      ...metadata.recordId,
      entityId: metadata.recordId.entityId as EntityId,
    },
    entityTypeId: metadata.entityTypeId as VersionedUri,
  };
};

const mapLinkData = (linkData: LinkDataGraphApi): LinkData => {
  return {
    leftEntityId: linkData.leftEntityId as EntityId,
    rightEntityId: linkData.rightEntityId as EntityId,
    leftToRightOrder: linkData.leftToRightOrder,
    rightToLeftOrder: linkData.rightToLeftOrder,
  };
};

const mapKnowledgeGraphVertex = (
  vertex: KnowledgeGraphVertexGraphApi,
): KnowledgeGraphVertex => {
  return {
    ...vertex,
    inner: {
      ...vertex.inner,
      properties: vertex.inner.properties as PropertyObject,
      ...(vertex.inner.linkData
        ? { linkData: mapLinkData(vertex.inner.linkData) }
        : ({} as { linkData: never })),
      metadata: mapEntityMetadata(vertex.inner.metadata),
    },
  };
};

export const mapVertices = (vertices: VerticesGraphApi): Vertices => {
  const mappedVertices: Vertices = {};

  // Trying to build this with `Object.fromEntries` breaks tsc and leads to `any` typed values
  for (const [baseId, inner] of Object.entries(vertices)) {
    const result = validateBaseUri(baseId);
    if (result.type === "Ok") {
      // ------------ Ontology Type case ----------------
      const baseUri = result.inner;

      mappedVertices[baseUri] = Object.fromEntries(
        Object.entries(inner).map(([version, vertex]) => {
          const versionNumber = Number(version);

          if (Number.isNaN(versionNumber)) {
            throw new Error(
              `Unrecognized ontology type version, expected a number but got: ${version}`,
            );
          }

          if (
            vertex.kind !== "dataType" &&
            vertex.kind !== "propertyType" &&
            vertex.kind !== "entityType"
          ) {
            throw new Error(
              `Expected an ontology vertex but found:\n${JSON.stringify(
                vertex,
              )}`,
            );
          }

          const mappedVertex = mapOntologyVertex(vertex);
          return [versionNumber, mappedVertex];
        }),
      );
    } else if (isEntityId(baseId)) {
      // ------------ Entity (knowledge-graph) case ----------------
      mappedVertices[baseId] = Object.fromEntries(
        Object.entries(inner).map(([version, vertex]) => {
          const timestamp = Date.parse(version);

          if (Number.isNaN(timestamp)) {
            throw new Error(
              `Unrecognized entity version, expected an ISO-formatted timestamp but got: ${version}`,
            );
          }

          if (vertex.kind !== "entity") {
            throw new Error(
              `Expected an entity vertex but found:\n${JSON.stringify(vertex)}`,
            );
          }

          const mappedVertex = mapKnowledgeGraphVertex(vertex);
          return [version, mappedVertex];
        }),
      );
    } else {
      throw new Error(
        `Unrecognized or invalid vertices outer key type: ${baseId}`,
      );
    }
  }

  return mappedVertices;
};<|MERGE_RESOLUTION|>--- conflicted
+++ resolved
@@ -27,11 +27,6 @@
   OntologyElementMetadata,
   PropertyObject,
 } from "../types/element";
-<<<<<<< HEAD
-import { EntityId, isEntityId } from "../types/identifier";
-=======
-import { EntityVersion } from "../types/identifier";
->>>>>>> d861809f
 import {
   KnowledgeGraphVertex,
   OntologyVertex,
