--- conflicted
+++ resolved
@@ -21,18 +21,15 @@
   PropertyTypeWithMetadata,
 } from "@local/hash-graph-types/ontology";
 
-<<<<<<< HEAD
 import type { OntologyTypeVertexId, Subgraph } from "../../../main.js";
 import {
   getJsonSchemaTypeFromValue,
   mustGetDataTypeById,
 } from "./data-type.js";
-import { getEntityTypeAndParentsById } from "./entity-type.js";
-=======
-import type { OntologyTypeVertexId, Subgraph } from "../../../main";
-import { getJsonSchemaTypeFromValue, mustGetDataTypeById } from "./data-type";
-import { getEntityTypeAndParentsById, getEntityTypeById } from "./entity-type";
->>>>>>> 5b881332
+import {
+  getEntityTypeAndParentsById,
+  getEntityTypeById,
+} from "./entity-type.js";
 
 /**
  * Returns all `PropertyTypeWithMetadata`s within the vertices of the subgraph
