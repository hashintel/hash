{
  "name": "@local/hash-subgraph",
  "version": "0.0.0-private",
  "private": true,
  "exports": {
    ".": "./src/main.ts",
    "./stdlib": "./src/stdlib.ts",
    "./type-system-patch": "./src/shared/type-system-patch.ts",
    "./temp": "./src/temp.ts"
  },
  "types": "./src/main.ts",
  "typesVersions": {
    "*": {
      ".": [
        "./src/main.ts"
      ],
      "stdlib": [
        "./src/stdlib.ts"
      ],
      "type-system-patch": [
        "./src/shared/type-system-patch.ts"
      ]
    }
  },
  "scripts": {
    "fix:eslint": "eslint --fix .",
    "lint:eslint": "eslint --report-unused-disable-directives .",
    "lint:tsc": "tsc --noEmit",
    "test": "jest"
  },
  "dependencies": {
<<<<<<< HEAD
    "@blockprotocol/type-system": "0.0.4-canary-20230130231944",
=======
    "@blockprotocol/graph": "0.1.0-canary-20230227152050",
    "@blockprotocol/type-system": "0.1.0-canary-20230227152050",
    "@local/advanced-types": "0.0.0-private",
>>>>>>> 666bb5ee
    "@local/hash-graph-client": "0.0.0-private",
    "uuid": "8.3.2"
  },
  "devDependencies": {
    "@local/eslint-config": "0.0.0-private",
    "@types/jest": "29.4.0",
    "jest": "29.4.1",
    "ts-jest": "29.0.5",
    "typescript": "4.9.4"
  }
}<|MERGE_RESOLUTION|>--- conflicted
+++ resolved
@@ -29,13 +29,9 @@
     "test": "jest"
   },
   "dependencies": {
-<<<<<<< HEAD
-    "@blockprotocol/type-system": "0.0.4-canary-20230130231944",
-=======
     "@blockprotocol/graph": "0.1.0-canary-20230227152050",
     "@blockprotocol/type-system": "0.1.0-canary-20230227152050",
     "@local/advanced-types": "0.0.0-private",
->>>>>>> 666bb5ee
     "@local/hash-graph-client": "0.0.0-private",
     "uuid": "8.3.2"
   },
