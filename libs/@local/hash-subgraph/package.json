--- conflicted
+++ resolved
@@ -32,13 +32,9 @@
     "test": "jest"
   },
   "dependencies": {
-<<<<<<< HEAD
-    "@blockprotocol/type-system": "0.0.4-canary-20230209084023",
-=======
     "@blockprotocol/graph": "0.1.0-canary-20230214141700",
     "@blockprotocol/type-system": "0.0.4-canary-20230214141700",
     "@local/advanced-types": "0.0.0-private",
->>>>>>> 2d5acc40
     "@local/hash-graph-client": "0.0.0-private",
     "uuid": "8.3.2"
   },
