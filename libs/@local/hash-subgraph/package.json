{
  "name": "@local/hash-subgraph",
  "version": "0.0.0-private",
  "private": true,
  "exports": {
    ".": "./src/main.ts",
    "./stdlib": "./src/stdlib.ts",
    "./type-system-patch": "./src/shared/type-system-patch.ts",
    "./temp": "./src/temp.ts"
  },
  "types": "./src/main.ts",
  "typesVersions": {
    "*": {
      ".": [
        "./src/main.ts"
      ],
      "stdlib": [
        "./src/stdlib.ts"
      ],
      "type-system-patch": [
        "./src/shared/type-system-patch.ts"
      ]
    }
  },
  "scripts": {
    "fix:eslint": "eslint --fix .",
    "lint:eslint": "eslint --report-unused-disable-directives .",
    "lint:tsc": "tsc --noEmit",
    "test:unit": "jest"
  },
  "dependencies": {
<<<<<<< HEAD
    "@blockprotocol/graph": "0.3.4-canary-20240314113521",
=======
    "@blockprotocol/graph": "0.3.4-canary-20240313191438",
>>>>>>> 932ecc42
    "@blockprotocol/type-system": "0.1.1",
    "@local/advanced-types": "0.0.0-private",
    "@local/hash-graph-client": "0.0.0-private",
    "uuid": "9.0.1"
  },
  "devDependencies": {
    "@local/eslint-config": "0.0.0-private",
    "@types/jest": "29.5.12",
    "@types/uuid": "8.3.0",
    "jest": "29.7.0",
    "ts-jest": "29.1.2",
    "typescript": "5.1.6"
  }
}<|MERGE_RESOLUTION|>--- conflicted
+++ resolved
@@ -29,11 +29,7 @@
     "test:unit": "jest"
   },
   "dependencies": {
-<<<<<<< HEAD
-    "@blockprotocol/graph": "0.3.4-canary-20240314113521",
-=======
     "@blockprotocol/graph": "0.3.4-canary-20240313191438",
->>>>>>> 932ecc42
     "@blockprotocol/type-system": "0.1.1",
     "@local/advanced-types": "0.0.0-private",
     "@local/hash-graph-client": "0.0.0-private",
