{
  "name": "@local/hash-subgraph",
  "version": "0.0.0-private",
  "main": "./src/index.ts",
  "types": "./src/index.ts",
  "scripts": {
    "fix:eslint": "eslint --fix .",
    "lint:eslint": "eslint --report-unused-disable-directives .",
    "lint:tsc": "tsc --noEmit",
    "test": "jest"
  },
  "dependencies": {
<<<<<<< HEAD
    "@blockprotocol/type-system": "0.0.4-20230124234232",
    "@hashintel/hash-graph-client": "0.0.0-private",
=======
    "@blockprotocol/type-system": "0.0.3-canary-20230111084611",
    "@local/hash-graph-client": "0.0.0-private",
>>>>>>> d0aff127
    "uuid": "8.3.2"
  },
  "devDependencies": {
    "@local/eslint-config": "0.0.0-private",
    "@types/jest": "29.2.3",
    "jest": "29.3.1",
    "ts-jest": "29.0.3",
    "typescript": "4.9.4"
  }
}<|MERGE_RESOLUTION|>--- conflicted
+++ resolved
@@ -10,13 +10,8 @@
     "test": "jest"
   },
   "dependencies": {
-<<<<<<< HEAD
     "@blockprotocol/type-system": "0.0.4-20230124234232",
-    "@hashintel/hash-graph-client": "0.0.0-private",
-=======
-    "@blockprotocol/type-system": "0.0.3-canary-20230111084611",
     "@local/hash-graph-client": "0.0.0-private",
->>>>>>> d0aff127
     "uuid": "8.3.2"
   },
   "devDependencies": {
