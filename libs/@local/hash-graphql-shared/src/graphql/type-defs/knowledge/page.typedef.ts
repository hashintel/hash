--- conflicted
+++ resolved
@@ -41,31 +41,6 @@
   }
 
   extend type Query {
-    """
-<<<<<<< HEAD
-    Return a list of pages.
-    """
-    pages(
-      """
-      The account owning the pages. Defaults to the logged in user.
-      """
-      ownedById: OwnedById
-      """
-      Whether or not to include archived pages. Defaults to false.
-      """
-      includeArchived: Boolean = false
-    ): [Page!]!
-=======
-    Get a page by its entity id.
-    """
-    page(
-      """
-      The id of the page entity.
-      """
-      entityId: EntityId!
-    ): Page!
->>>>>>> 69ea4a91
-
     pageComments(
       """
       The id of the page entity.
