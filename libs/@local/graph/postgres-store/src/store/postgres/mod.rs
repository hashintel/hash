--- conflicted
+++ resolved
@@ -1447,12 +1447,11 @@
             .await
             .change_context(EnsureSystemPoliciesError::ReadInstanceAdminRoles)?;
 
-<<<<<<< HEAD
-        let google_account_machine = self
+        let google_account_machine = transaction
             .get_machine_by_identifier(system_machine_actor.into(), "google")
             .await
             .change_context(EnsureSystemPoliciesError::CreatingSystemMachineFailed)?;
-        let linear_account_machine = self
+        let linear_account_machine = transaction
             .get_machine_by_identifier(system_machine_actor.into(), "linear")
             .await
             .change_context(EnsureSystemPoliciesError::CreatingSystemMachineFailed)?;
@@ -1469,24 +1468,9 @@
             .into_iter()
             .flatten();
 
-        self.update_seeded_policies(
-            ActorId::Machine(system_machine_actor),
-            seed_policies::system_actor_policies(system_machine_actor)
-                .chain(seed_policies::global_policies())
-                .chain(roles.iter().flat_map(seed_policies::web_policies))
-                .chain(
-                    hash_admins_team_roles
-                        .values()
-                        .flat_map(seed_policies::instance_admins_policies),
-                )
-                .chain(google_bot_policies)
-                .chain(linear_bot_policies),
-        )
-        .await?;
-=======
         transaction
             .update_seeded_policies(
-                system_machine_actor,
+                ActorId::Machine(system_machine_actor),
                 seed_policies::system_actor_policies(system_machine_actor)
                     .chain(seed_policies::global_policies())
                     .chain(roles.iter().flat_map(seed_policies::web_policies))
@@ -1494,10 +1478,11 @@
                         hash_admins_team_roles
                             .values()
                             .flat_map(seed_policies::instance_admins_policies),
-                    ),
+                    )
+                    .chain(google_bot_policies)
+                    .chain(linear_bot_policies),
             )
             .await?;
->>>>>>> 945e6824
 
         transaction
             .commit()
