use alloc::{collections::BTreeSet, sync::Arc};
use core::iter;
use std::collections::{HashMap, HashSet};

use error_stack::{Report, ResultExt as _};
use futures::{StreamExt as _, TryStreamExt as _};
use hash_graph_authorization::{
    AuthorizationApi,
    backend::ModifyRelationshipOperation,
    schema::{
        EntityTypeOwnerSubject, EntityTypePermission, EntityTypeRelationAndSubject, WebPermission,
    },
    zanzibar::{Consistency, Zookie},
};
use hash_graph_store::{
    entity::ClosedMultiEntityTypeMap,
    entity_type::{
        ArchiveEntityTypeParams, ClosedDataTypeDefinition, CountEntityTypesParams,
        CreateEntityTypeParams, EntityTypeQueryPath, EntityTypeResolveDefinitions, EntityTypeStore,
        GetClosedMultiEntityTypesResponse, GetEntityTypeSubgraphParams,
        GetEntityTypeSubgraphResponse, GetEntityTypesParams, GetEntityTypesResponse,
        IncludeEntityTypeOption, IncludeResolvedEntityTypeOption, UnarchiveEntityTypeParams,
        UpdateEntityTypeEmbeddingParams, UpdateEntityTypesParams,
    },
    error::{InsertionError, QueryError, UpdateError},
    filter::{Filter, FilterExpression, ParameterList},
    property_type::{GetPropertyTypeSubgraphParams, PropertyTypeStore as _},
    query::{Ordering, QueryResult as _, Read, ReadPaginated, VersionedUrlSorting},
    subgraph::{
        Subgraph, SubgraphRecord as _,
        edges::{EdgeDirection, GraphResolveDepths, OntologyEdgeKind, OutgoingEdgeResolveDepth},
        identifier::{EntityTypeVertexId, GraphElementVertexId, PropertyTypeVertexId},
        temporal_axes::{
            PinnedTemporalAxisUnresolved, QueryTemporalAxes, QueryTemporalAxesUnresolved,
            VariableAxis, VariableTemporalAxisUnresolved,
        },
    },
};
use hash_graph_temporal_versioning::{RightBoundedTemporalInterval, Timestamp, TransactionTime};
use hash_graph_types::Embedding;
use postgres_types::{Json, ToSql};
use serde::Deserialize as _;
use serde_json::Value as JsonValue;
use tokio_postgres::{GenericClient as _, Row};
use tracing::{Instrument as _, instrument};
use type_system::{
    Valid, Validator as _,
    ontology::{
        EntityTypeWithMetadata, InheritanceDepth, OntologyTemporalMetadata,
        data_type::{ClosedDataType, DataType, DataTypeUuid},
        entity_type::{
            ClosedEntityType, ClosedMultiEntityType, EntityType, EntityTypeMetadata,
            EntityTypeUuid,
            schema::{
                EntityTypeResolveData, EntityTypeToPropertyTypeEdge, EntityTypeValidator,
                PartialEntityType,
            },
        },
        id::{OntologyTypeRecordId, OntologyTypeUuid, OntologyTypeVersion, VersionedUrl},
        json_schema::OntologyTypeResolver,
        property_type::PropertyTypeUuid,
        provenance::{OntologyEditionProvenance, OntologyOwnership, OntologyProvenance},
    },
    provenance::{ActorId, EditionArchivedById, EditionCreatedById},
    web::OwnedById,
};

use crate::store::{
    error::DeletionError,
    postgres::{
        AsClient, PostgresStore, ResponseCountMap, TraversalContext,
        crud::QueryRecordDecode,
        ontology::{PostgresOntologyOwnership, read::OntologyTypeTraversalData},
        query::{Distinctness, PostgresRecord, ReferenceTable, SelectCompiler, Table},
    },
    validation::{StoreCache, StoreProvider},
};

impl<C, A> PostgresStore<C, A>
where
    C: AsClient,
    A: AuthorizationApi,
{
    #[tracing::instrument(level = "trace", skip(entity_types, authorization_api, zookie))]
    pub(crate) async fn filter_entity_types_by_permission<I, T>(
        entity_types: impl IntoIterator<Item = (I, T)> + Send,
        actor_id: ActorId,
        authorization_api: &A,
        zookie: &Zookie<'static>,
    ) -> Result<impl Iterator<Item = T>, Report<QueryError>>
    where
        I: Into<EntityTypeUuid> + Send,
        T: Send,
        A: AuthorizationApi,
    {
        let (ids, entity_types): (Vec<_>, Vec<_>) = entity_types
            .into_iter()
            .map(|(id, edge)| (id.into(), edge))
            .unzip();

        let permissions = authorization_api
            .check_entity_types_permission(
                actor_id,
                EntityTypePermission::View,
                ids.iter().copied(),
                Consistency::AtExactSnapshot(zookie),
            )
            .await
            .change_context(QueryError)?
            .0;

        Ok(ids
            .into_iter()
            .zip(entity_types)
            .filter_map(move |(id, entity_type)| {
                permissions
                    .get(&id)
                    .copied()
                    .unwrap_or(false)
                    .then_some(entity_type)
            }))
    }

    #[expect(clippy::too_many_lines)]
    pub(crate) async fn get_entity_type_resolve_definitions(
        &self,
        actor_id: ActorId,
        entity_types: &[EntityTypeUuid],
        include_data_type_children: bool,
    ) -> Result<EntityTypeResolveDefinitions, Report<QueryError>> {
        let mut definitions = EntityTypeResolveDefinitions::default();
        let rows = self
            .as_client()
            .query(
                "
                SELECT
                    edge_kind,
                    target_ontology_id,
                    schema
                FROM (
                   	SELECT
                        source_entity_type_ontology_id,
                        'link' AS edge_kind,
                  		NULL::UUID AS target_ontology_id,
                        schema
                   	FROM entity_type_constrains_links_on
                   	JOIN entity_types ON target_entity_type_ontology_id = ontology_id
                UNION
                   	SELECT
                        source_entity_type_ontology_id,
                        'link_destination' AS edge_kind,
                  		NULL::UUID AS target_ontology_id,
                        schema
                   	FROM entity_type_constrains_link_destinations_on
                   	JOIN entity_types ON target_entity_type_ontology_id = ontology_id
                UNION
                   	SELECT
                        source_entity_type_ontology_id,
                        'property' AS edge_kind,
                  		target_property_type_ontology_id AS target_ontology_id,
                        '{}' AS schema
                   	FROM entity_type_constrains_properties_on
                   	JOIN property_types ON target_property_type_ontology_id = ontology_id
                ) AS subquery
                WHERE source_entity_type_ontology_id = ANY($1);
                ",
                &[&entity_types],
            )
            .await
            .change_context(QueryError)?;

        let mut property_type_uuids = Vec::<PropertyTypeUuid>::new();
        for row in rows {
            let edge_kind: String = row.get(0);
            match edge_kind.as_str() {
                "link" | "link_destination" => {
                    let entity_type: Valid<EntityType> = row.get(2);
                    definitions.entity_types.insert(
                        entity_type.id.clone(),
                        PartialEntityType::from(entity_type.into_inner()),
                    );
                }
                "property" => property_type_uuids.push(row.get(1)),
                _ => unreachable!(),
            }
        }

        let property_types = self
            .get_property_type_subgraph(
                actor_id,
                GetPropertyTypeSubgraphParams {
                    filter: Filter::for_property_type_uuids(&property_type_uuids),
                    graph_resolve_depths: GraphResolveDepths {
                        constrains_properties_on: OutgoingEdgeResolveDepth {
                            outgoing: 255,
                            incoming: 0,
                        },
                        ..GraphResolveDepths::default()
                    },
                    temporal_axes: QueryTemporalAxesUnresolved::default(),
                    after: None,
                    limit: None,
                    include_drafts: false,
                    include_count: false,
                },
            )
            .await?
            .subgraph
            .vertices
            .property_types;

        let mut data_type_uuids = Vec::new();
        for (vertex_id, property_type) in property_types {
            data_type_uuids.extend(
                property_type
                    .schema
                    .data_type_references()
                    .into_iter()
                    .map(|reference| DataTypeUuid::from_url(&reference.url)),
            );
            definitions
                .property_types
                .insert(VersionedUrl::from(vertex_id), property_type.schema);
        }

        let query = if include_data_type_children {
            "
                SELECT schema, closed_schema
                FROM data_types
                WHERE ontology_id = ANY($1)
                    OR ontology_id IN (
                        SELECT source_data_type_ontology_id
                        FROM data_type_inherits_from
                        WHERE target_data_type_ontology_id = ANY($1)
                    );
            "
        } else {
            "
                SELECT schema, closed_schema
                FROM data_types
                WHERE ontology_id = ANY($1);
            "
        };

        definitions.data_types.extend(
            self.as_client()
                .query(query, &[&data_type_uuids])
                .await
                .change_context(QueryError)?
                .into_iter()
                .map(|row| {
                    let parents = row
                        .get::<_, Valid<DataType>>(0)
                        .into_inner()
                        .all_of
                        .into_iter()
                        .map(|reference| reference.url)
                        .collect();
                    let schema = row.get::<_, Valid<ClosedDataType>>(1).into_inner();
                    (
                        schema.id.clone(),
                        ClosedDataTypeDefinition { schema, parents },
                    )
                }),
        );

        Ok(definitions)
    }

    async fn get_per_entity_type_resolve_metadata(
        &self,
        entity_types: &[EntityTypeUuid],
    ) -> Result<
        impl Iterator<Item = Result<(EntityTypeUuid, EntityTypeResolveData), Report<QueryError>>>,
        Report<QueryError>,
    > {
        Ok(self
            .as_client()
            .query(
                "
                    SELECT
                       	source_entity_type_ontology_id,
                       	array_agg(edge_kind),
                       	array_agg(target_ontology_id),
                       	array_agg(depth),
                       	array_agg(schema)
                    FROM (
                       	SELECT
                      		source_entity_type_ontology_id,
                      		'inheritance' AS edge_kind,
                      		target_entity_type_ontology_id AS target_ontology_id,
                      		depth,
                      		schema
                       	FROM entity_type_inherits_from
                       	JOIN entity_types ON target_entity_type_ontology_id = ontology_id
                    UNION
                       	SELECT
                      		source_entity_type_ontology_id,
                      		'link' AS edge_kind,
                      		target_entity_type_ontology_id AS target_ontology_id,
                      		inheritance_depth,
                      		'{}' AS schema
                       	FROM entity_type_constrains_links_on
                       	JOIN entity_types ON target_entity_type_ontology_id = ontology_id
                    UNION
                       	SELECT
                      		source_entity_type_ontology_id,
                      		'link_destination' AS edge_kind,
                      		target_entity_type_ontology_id AS target_ontology_id,
                      		inheritance_depth,
                      		'{}' AS schema
                       	FROM entity_type_constrains_link_destinations_on
                       	JOIN entity_types ON target_entity_type_ontology_id = ontology_id
                    UNION
                       	SELECT
                      		source_entity_type_ontology_id,
                      		'property' AS edge_kind,
                      		target_property_type_ontology_id AS target_ontology_id,
                      		inheritance_depth,
                      		'{}' AS schema
                       	FROM entity_type_constrains_properties_on
                       	JOIN property_types ON target_property_type_ontology_id = ontology_id
                    ) AS subquery
                    WHERE source_entity_type_ontology_id = ANY($1)
                    GROUP BY source_entity_type_ontology_id;
                ",
                &[&entity_types],
            )
            .await
            .change_context(QueryError)?
            .into_iter()
            .map(|row| {
                let source_id: EntityTypeUuid = row.get(0);
                let edge_kinds: Vec<String> = row.get(1);
                let targets: Vec<OntologyTypeUuid> = row.get(2);
                let depths: Vec<InheritanceDepth> = row.get(3);
                let schemas: Vec<JsonValue> = row.get(4);

                let mut resolve_data = EntityTypeResolveData::default();
                for (((edge_kind, target_id), schema), depth) in
                    edge_kinds.into_iter().zip(targets).zip(schemas).zip(depths)
                {
                    match edge_kind.as_str() {
                        "inheritance" => {
                            resolve_data.add_entity_type_inheritance_edge(
                                Arc::new(
                                    EntityType::deserialize(schema).change_context(QueryError)?,
                                ),
                                target_id.into(),
                                depth.inner(),
                            );
                        }
                        "link" => {
                            resolve_data.add_entity_type_link_edge(target_id.into(), depth.inner());
                        }
                        "link_destination" => {
                            resolve_data.add_entity_type_link_destination_edge(
                                target_id.into(),
                                depth.inner(),
                            );
                        }
                        "property" => {
                            resolve_data.add_property_type_edge(
                                EntityTypeToPropertyTypeEdge::Property,
                                target_id.into(),
                                depth.inner(),
                            );
                        }
                        _ => unreachable!(),
                    }
                }

                Ok((source_id, resolve_data))
            }))
    }

    #[expect(clippy::too_many_lines)]
    async fn get_entity_types_impl(
        &self,
        actor_id: ActorId,
        params: GetEntityTypesParams<'_>,
        temporal_axes: &QueryTemporalAxes,
    ) -> Result<(GetEntityTypesResponse, Zookie<'static>), Report<QueryError>> {
        let (count, web_ids, edition_created_by_ids) = if params.include_count
            || params.include_web_ids
            || params.include_edition_created_by_ids
        {
            let mut compiler = SelectCompiler::new(Some(temporal_axes), params.include_drafts);
            let ontology_id_idx = compiler.add_selection_path(&EntityTypeQueryPath::OntologyId);
            let web_id_idx = params
                .include_web_ids
                .then(|| compiler.add_selection_path(&EntityTypeQueryPath::OwnedById));
            let edition_provenance_idx = params.include_edition_created_by_ids.then(|| {
                compiler.add_selection_path(&EntityTypeQueryPath::EditionProvenance(None))
            });

            compiler
                .add_filter(&params.filter)
                .change_context(QueryError)?;

            let (statement, parameters) = compiler.compile();

            let entity_types = self
                .as_client()
                .query_raw(&statement, parameters.iter().copied())
                .instrument(tracing::trace_span!("query"))
                .await
                .change_context(QueryError)?
                .map(|row| row.change_context(QueryError))
                .map_ok(move |row| (row.get(ontology_id_idx), row))
                .try_collect::<HashMap<EntityTypeUuid, _>>()
                .await?;

            let (permissions, _zookie) = self
                .authorization_api
                .check_entity_types_permission(
                    actor_id,
                    EntityTypePermission::View,
                    entity_types.keys().copied(),
                    Consistency::FullyConsistent,
                )
                .await
                .change_context(QueryError)?;

            let permitted_ids = permissions
                .into_iter()
                .filter_map(|(entity_type_id, has_permission)| {
                    has_permission.then_some(entity_type_id)
                })
                .collect::<HashSet<_>>();

            let mut web_ids = params.include_web_ids.then(ResponseCountMap::default);
            let mut edition_created_by_ids = params
                .include_edition_created_by_ids
                .then(ResponseCountMap::default);

            let count = entity_types
                .into_iter()
                .filter(|(entity_type_id, _)| permitted_ids.contains(entity_type_id))
                .inspect(|(_, row)| {
                    if let Some((web_ids, web_id_idx)) = web_ids.as_mut().zip(web_id_idx) {
                        let web_id: OwnedById = row.get(web_id_idx);
                        web_ids.extend_one(web_id);
                    }

                    if let Some((edition_created_by_ids, edition_provenance_idx)) =
                        edition_created_by_ids.as_mut().zip(edition_provenance_idx)
                    {
                        let provenance: OntologyEditionProvenance = row.get(edition_provenance_idx);
                        edition_created_by_ids.extend_one(provenance.created_by_id);
                    }
                })
                .count();

            (
                params.include_count.then_some(count),
                web_ids.map(HashMap::from),
                edition_created_by_ids.map(HashMap::from),
            )
        } else {
            (None, None, None)
        };

        // TODO: Remove again when subgraph logic was revisited
        //   see https://linear.app/hash/issue/H-297
        let mut visited_ontology_ids = HashSet::new();

        let (data, artifacts) =
            ReadPaginated::<EntityTypeWithMetadata, VersionedUrlSorting>::read_paginated_vec(
                self,
                &params.filter,
                Some(temporal_axes),
                &VersionedUrlSorting {
                    cursor: params.after,
                },
                params.limit,
                params.include_drafts,
            )
            .await?;
        let entity_types = data
            .into_iter()
            .filter_map(|row| {
                let entity_type = row.decode_record(&artifacts);
                let id = EntityTypeUuid::from_url(&entity_type.schema.id);
                // The records are already sorted by time, so we can just take the first one
                visited_ontology_ids.insert(id).then_some((id, entity_type))
            })
            .collect::<Vec<_>>();

        let filtered_ids = entity_types
            .iter()
            .map(|(entity_type_id, _)| *entity_type_id)
            .collect::<Vec<_>>();

        let (permissions, zookie) = self
            .authorization_api
            .check_entity_types_permission(
                actor_id,
                EntityTypePermission::View,
                filtered_ids,
                Consistency::FullyConsistent,
            )
            .await
            .change_context(QueryError)?;

        let entity_types = entity_types
            .into_iter()
            .filter_map(|(id, entity_type)| {
                permissions
                    .get(&id)
                    .copied()
                    .unwrap_or(false)
                    .then_some(entity_type)
            })
            .collect::<Vec<_>>();

        Ok((
            GetEntityTypesResponse {
                cursor: if params.limit.is_some() {
                    entity_types
                        .last()
                        .map(|entity_type| entity_type.schema.id.clone())
                } else {
                    None
                },
                entity_types,
                closed_entity_types: params.include_entity_types.is_some().then(Vec::new),
                definitions: (params.include_entity_types
                    == Some(IncludeEntityTypeOption::Resolved))
                .then(EntityTypeResolveDefinitions::default),
                count,
                web_ids,
                edition_created_by_ids,
            },
            zookie,
        ))
    }

    pub(crate) async fn get_closed_entity_types(
        &self,
        filter: &Filter<'_, EntityTypeWithMetadata>,
        temporal_axes: QueryTemporalAxesUnresolved,
    ) -> Result<Vec<ClosedEntityType>, Report<QueryError>> {
        let resolved_temporal_axes = temporal_axes.resolve();

        let mut compiler = SelectCompiler::new(Some(&resolved_temporal_axes), false);
        compiler.add_filter(filter).change_context(QueryError)?;
        let closed_schema_idx =
            compiler.add_selection_path(&EntityTypeQueryPath::ClosedSchema(None));
        let (statement, parameters) = compiler.compile();

        let stream = self
            .as_client()
            .query_raw(&statement, parameters.iter().copied())
            .instrument(tracing::trace_span!("query"))
            .await
            .change_context(QueryError)?;

        stream
            .map(|row| row.change_context(QueryError))
            .map_ok(|row| {
                row.get::<_, Valid<ClosedEntityType>>(closed_schema_idx)
                    .into_inner()
            })
            .try_collect()
            .await
            .change_context(QueryError)
    }

    /// Internal method to read a [`EntityTypeWithMetadata`] into four [`TraversalContext`]s.
    ///
    /// This is used to recursively resolve a type, so the result can be reused.
    #[tracing::instrument(level = "info", skip(self, traversal_context, subgraph, zookie))]
    pub(crate) async fn traverse_entity_types(
        &self,
        mut entity_type_queue: Vec<(
            EntityTypeUuid,
            GraphResolveDepths,
            RightBoundedTemporalInterval<VariableAxis>,
        )>,
        traversal_context: &mut TraversalContext,
        actor_id: ActorId,
        zookie: &Zookie<'static>,
        subgraph: &mut Subgraph,
    ) -> Result<(), Report<QueryError>> {
        let mut property_type_queue = Vec::new();

        while !entity_type_queue.is_empty() {
            let mut edges_to_traverse =
                HashMap::<OntologyEdgeKind, OntologyTypeTraversalData>::new();

            #[expect(clippy::iter_with_drain, reason = "false positive, vector is reused")]
            for (entity_type_ontology_id, graph_resolve_depths, traversal_interval) in
                entity_type_queue.drain(..)
            {
                for edge_kind in [
                    OntologyEdgeKind::ConstrainsPropertiesOn,
                    OntologyEdgeKind::InheritsFrom,
                    OntologyEdgeKind::ConstrainsLinksOn,
                    OntologyEdgeKind::ConstrainsLinkDestinationsOn,
                ] {
                    if let Some(new_graph_resolve_depths) = graph_resolve_depths
                        .decrement_depth_for_edge(edge_kind, EdgeDirection::Outgoing)
                    {
                        edges_to_traverse.entry(edge_kind).or_default().push(
                            OntologyTypeUuid::from(entity_type_ontology_id),
                            new_graph_resolve_depths,
                            traversal_interval,
                        );
                    }
                }
            }

            if let Some(traversal_data) =
                edges_to_traverse.get(&OntologyEdgeKind::ConstrainsPropertiesOn)
            {
                // TODO: Filter for entity types, which were not already added to the
                //       subgraph to avoid unnecessary lookups.
                property_type_queue.extend(
                    Self::filter_property_types_by_permission(
                        self.read_ontology_edges::<EntityTypeVertexId, PropertyTypeVertexId>(
                            traversal_data,
                            ReferenceTable::EntityTypeConstrainsPropertiesOn {
                                // TODO: Use the resolve depths passed to the query
                                inheritance_depth: Some(0),
                            },
                        )
                        .await?,
                        actor_id,
                        &self.authorization_api,
                        zookie,
                    )
                    .await?
                    .flat_map(|edge| {
                        subgraph.insert_edge(
                            &edge.left_endpoint,
                            OntologyEdgeKind::ConstrainsPropertiesOn,
                            EdgeDirection::Outgoing,
                            edge.right_endpoint.clone(),
                        );

                        traversal_context.add_property_type_id(
                            PropertyTypeUuid::from(edge.right_endpoint_ontology_id),
                            edge.resolve_depths,
                            edge.traversal_interval,
                        )
                    }),
                );
            }

            for (edge_kind, table) in [
                (
                    OntologyEdgeKind::InheritsFrom,
                    ReferenceTable::EntityTypeInheritsFrom {
                        // TODO: Use the resolve depths passed to the query
                        inheritance_depth: Some(0),
                    },
                ),
                (
                    OntologyEdgeKind::ConstrainsLinksOn,
                    ReferenceTable::EntityTypeConstrainsLinksOn {
                        // TODO: Use the resolve depths passed to the query
                        inheritance_depth: Some(0),
                    },
                ),
                (
                    OntologyEdgeKind::ConstrainsLinkDestinationsOn,
                    ReferenceTable::EntityTypeConstrainsLinkDestinationsOn {
                        // TODO: Use the resolve depths passed to the query
                        inheritance_depth: Some(0),
                    },
                ),
            ] {
                if let Some(traversal_data) = edges_to_traverse.get(&edge_kind) {
                    entity_type_queue.extend(
                        Self::filter_entity_types_by_permission(
                            self.read_ontology_edges::<EntityTypeVertexId, EntityTypeVertexId>(
                                traversal_data,
                                table,
                            )
                            .await?,
                            actor_id,
                            &self.authorization_api,
                            zookie,
                        )
                        .await?
                        .flat_map(|edge| {
                            subgraph.insert_edge(
                                &edge.left_endpoint,
                                edge_kind,
                                EdgeDirection::Outgoing,
                                edge.right_endpoint.clone(),
                            );

                            traversal_context.add_entity_type_id(
                                EntityTypeUuid::from(edge.right_endpoint_ontology_id),
                                edge.resolve_depths,
                                edge.traversal_interval,
                            )
                        }),
                    );
                }
            }
        }

        self.traverse_property_types(
            property_type_queue,
            traversal_context,
            actor_id,
            zookie,
            subgraph,
        )
        .await?;

        Ok(())
    }

    #[tracing::instrument(level = "info", skip(self))]
    pub async fn delete_entity_types(&mut self) -> Result<(), Report<DeletionError>> {
        let transaction = self.transaction().await.change_context(DeletionError)?;

        transaction
            .as_client()
            .simple_query(
                "
                    DELETE FROM entity_type_embeddings;
                    DELETE FROM entity_type_inherits_from;
                    DELETE FROM entity_type_constrains_link_destinations_on;
                    DELETE FROM entity_type_constrains_links_on;
                    DELETE FROM entity_type_constrains_properties_on;
                ",
            )
            .await
            .change_context(DeletionError)?;

        let entity_types = transaction
            .as_client()
            .query(
                "
                    DELETE FROM entity_types
                    RETURNING ontology_id
                ",
                &[],
            )
            .await
            .change_context(DeletionError)?
            .into_iter()
            .filter_map(|row| row.get(0))
            .collect::<Vec<OntologyTypeUuid>>();

        transaction.delete_ontology_ids(&entity_types).await?;

        transaction.commit().await.change_context(DeletionError)?;

        Ok(())
    }
}

impl<C, A> EntityTypeStore for PostgresStore<C, A>
where
    C: AsClient,
    A: AuthorizationApi,
{
    #[tracing::instrument(level = "info", skip(self, params))]
    async fn create_entity_types<P, R>(
        &mut self,
        actor_id: ActorId,
        params: P,
    ) -> Result<Vec<EntityTypeMetadata>, Report<InsertionError>>
    where
        P: IntoIterator<Item = CreateEntityTypeParams<R>, IntoIter: Send> + Send,
        R: IntoIterator<Item = EntityTypeRelationAndSubject> + Send + Sync,
    {
        let transaction = self.transaction().await.change_context(InsertionError)?;

        let mut relationships = HashSet::new();

        let mut inserted_entity_type_metadata = Vec::new();
        let mut inserted_entity_types = Vec::new();
        let mut entity_type_reference_ids = Vec::new();

        for parameters in params {
            let provenance = OntologyProvenance {
                edition: OntologyEditionProvenance {
                    created_by_id: EditionCreatedById::new(actor_id),
                    archived_by_id: None,
                    user_defined: parameters.provenance,
                },
            };

            let record_id = OntologyTypeRecordId::from(parameters.schema.id.clone());
            let entity_type_id = EntityTypeUuid::from_url(&parameters.schema.id);

            if let OntologyOwnership::Local { owned_by_id } = &parameters.ownership {
                transaction
                    .authorization_api
                    .check_web_permission(
                        actor_id,
                        WebPermission::CreateEntityType,
                        *owned_by_id,
                        Consistency::FullyConsistent,
                    )
                    .await
                    .change_context(InsertionError)?
                    .assert_permission()
                    .change_context(InsertionError)?;

                relationships.insert((
                    entity_type_id,
                    EntityTypeRelationAndSubject::Owner {
                        subject: EntityTypeOwnerSubject::Web { id: *owned_by_id },
                        level: 0,
                    },
                ));
            }

            relationships.extend(
                parameters
                    .relationships
                    .into_iter()
                    .map(|relation_and_subject| (entity_type_id, relation_and_subject)),
            );

            if let Some((_ontology_id, temporal_versioning)) = transaction
                .create_ontology_metadata(
                    &parameters.schema.id,
                    &parameters.ownership,
                    parameters.conflict_behavior,
                    &provenance,
                )
                .await?
            {
                entity_type_reference_ids.extend(
                    parameters
                        .schema
                        .entity_type_references()
                        .map(|(reference, _)| EntityTypeUuid::from_url(&reference.url)),
                );
                inserted_entity_types.push((entity_type_id, Arc::new(parameters.schema)));
                inserted_entity_type_metadata.push(EntityTypeMetadata {
                    record_id,
                    ownership: parameters.ownership,
                    temporal_versioning,
                    provenance,
                });
            }
        }

        let mut ontology_type_resolver = OntologyTypeResolver::default();

        for (entity_type_id, inserted_entity_type) in &inserted_entity_types {
            ontology_type_resolver
                .add_unresolved_entity_type(*entity_type_id, Arc::clone(inserted_entity_type));
        }

        let required_reference_ids = entity_type_reference_ids.into_iter().collect::<Vec<_>>();

        let mut resolve_data = transaction
            .get_per_entity_type_resolve_metadata(&required_reference_ids)
            .await
            .change_context(InsertionError)
            .attach_printable("Could not read entity type resolve data")?
            .collect::<Result<HashMap<_, _>, _>>()
            .change_context(InsertionError)?;

        transaction
            .get_entity_types(
                actor_id,
                GetEntityTypesParams {
                    filter: Filter::In(
                        FilterExpression::Path {
                            path: EntityTypeQueryPath::OntologyId,
                        },
                        ParameterList::EntityTypeIds(&required_reference_ids),
                    ),
                    temporal_axes: QueryTemporalAxesUnresolved::DecisionTime {
                        pinned: PinnedTemporalAxisUnresolved::new(None),
                        variable: VariableTemporalAxisUnresolved::new(None, None),
                    },
                    include_drafts: false,
                    after: None,
                    limit: None,
                    include_entity_types: None,
                    include_count: false,
                    include_web_ids: false,
                    include_edition_created_by_ids: false,
                },
            )
            .await
            .change_context(InsertionError)
            .attach_printable("Could not read parent entity types")?
            .entity_types
            .into_iter()
            .for_each(|entity_type| {
                let entity_type_id = EntityTypeUuid::from_url(&entity_type.schema.id);
                if let Some(resolve_data) = resolve_data.remove(&entity_type_id) {
                    ontology_type_resolver.add_closed_entity_type(
                        entity_type_id,
                        Arc::new(entity_type.schema),
                        Arc::new(resolve_data),
                    );
                } else {
                    ontology_type_resolver
                        .add_unresolved_entity_type(entity_type_id, Arc::new(entity_type.schema));
                }
            });

        let closed_schemas = inserted_entity_types
            .iter()
            .map(|(entity_type_id, entity_type)| {
                let closed_metadata = ontology_type_resolver
                    .resolve_entity_type_metadata(*entity_type_id)
                    .change_context(InsertionError)?;
                let closed_schema =
                    ClosedEntityType::from_resolve_data((**entity_type).clone(), &closed_metadata)
                        .change_context(InsertionError)?;

                Ok((closed_schema, closed_metadata))
            })
            .collect::<Result<Vec<_>, Report<_>>>()?;

        let entity_type_validator = EntityTypeValidator;
        for ((entity_type_id, entity_type), (closed_schema, _resolve_data)) in
            inserted_entity_types.iter().zip(&closed_schemas)
        {
            transaction
                .insert_entity_type_with_id(
                    *entity_type_id,
                    entity_type_validator
                        .validate_ref(&**entity_type)
                        .change_context(InsertionError)?,
                    entity_type_validator
                        .validate_ref(closed_schema)
                        .change_context(InsertionError)?,
                )
                .await?;
        }
        for ((_, closed_metadata), (entity_type_id, _)) in
            closed_schemas.iter().zip(&inserted_entity_types)
        {
            transaction
                .insert_entity_type_references(*entity_type_id, closed_metadata)
                .await?;
        }

        transaction
            .authorization_api
            .modify_entity_type_relations(relationships.clone().into_iter().map(
                |(resource, relation_and_subject)| {
                    (
                        ModifyRelationshipOperation::Create,
                        resource,
                        relation_and_subject,
                    )
                },
            ))
            .await
            .change_context(InsertionError)?;

        if let Err(error) = transaction.commit().await.change_context(InsertionError) {
            let mut error = error.expand();

            if let Err(auth_error) = self
                .authorization_api
                .modify_entity_type_relations(relationships.into_iter().map(
                    |(resource, relation_and_subject)| {
                        (
                            ModifyRelationshipOperation::Delete,
                            resource,
                            relation_and_subject,
                        )
                    },
                ))
                .await
                .change_context(InsertionError)
            {
                error.push(auth_error);
            }

            Err(error.change_context(InsertionError))
        } else {
            if let Some(temporal_client) = &self.temporal_client {
                temporal_client
                    .start_update_entity_type_embeddings_workflow(
                        actor_id,
                        &inserted_entity_types
                            .iter()
                            .zip(&inserted_entity_type_metadata)
                            .map(|((_, schema), metadata)| EntityTypeWithMetadata {
                                schema: (**schema).clone(),
                                metadata: metadata.clone(),
                            })
                            .collect::<Vec<_>>(),
                    )
                    .await
                    .change_context(InsertionError)?;
            }

            Ok(inserted_entity_type_metadata)
        }
    }

    // TODO: take actor ID into consideration, but currently we don't have any non-public entity
    //       types anyway.
    async fn count_entity_types(
        &self,
        actor_id: ActorId,
        mut params: CountEntityTypesParams<'_>,
    ) -> Result<usize, Report<QueryError>> {
        params
            .filter
            .convert_parameters(&StoreProvider {
                store: self,
                cache: StoreCache::default(),
                authorization: Some((actor_id, Consistency::FullyConsistent)),
            })
            .await
            .change_context(QueryError)?;

        Ok(self
            .read(
                &params.filter,
                Some(&params.temporal_axes.resolve()),
                params.include_drafts,
            )
            .await?
            .count()
            .await)
    }

    async fn get_entity_types(
        &self,
        actor_id: ActorId,
        mut params: GetEntityTypesParams<'_>,
    ) -> Result<GetEntityTypesResponse, Report<QueryError>> {
        let include_entity_types = params.include_entity_types;
        params
            .filter
            .convert_parameters(&StoreProvider {
                store: self,
                cache: StoreCache::default(),
                authorization: Some((actor_id, Consistency::FullyConsistent)),
            })
            .await
            .change_context(QueryError)?;

        let temporal_axes = params.temporal_axes.clone();
        let resolved_temporal_axes = temporal_axes.clone().resolve();
        let (mut response, _) = self
            .get_entity_types_impl(actor_id, params, &resolved_temporal_axes)
            .await?;

        if let Some(include_entity_types) = include_entity_types {
            let ids = response
                .entity_types
                .iter()
                .map(|entity_type| EntityTypeUuid::from_url(&entity_type.schema.id))
                .collect::<Vec<_>>();

            response.closed_entity_types = Some(
                self.get_closed_entity_types(&Filter::for_entity_type_uuids(&ids), temporal_axes)
                    .await?,
            );

            match include_entity_types {
                IncludeEntityTypeOption::Closed => {}
                IncludeEntityTypeOption::Resolved => {
                    response.definitions = Some(
                        self.get_entity_type_resolve_definitions(actor_id, &ids, false)
                            .await?,
                    );
                }
                IncludeEntityTypeOption::ResolvedWithDataTypeChildren => {
                    response.definitions = Some(
                        self.get_entity_type_resolve_definitions(actor_id, &ids, true)
                            .await?,
                    );
                }
            }
        }

        Ok(response)
    }

    #[expect(clippy::too_many_lines)]
    async fn get_closed_multi_entity_types<I, J>(
        &self,
<<<<<<< HEAD
        actor_id: ActorId,
        params: GetClosedMultiEntityTypeParams,
    ) -> Result<GetClosedMultiEntityTypeResponse, Report<QueryError>> {
        let entity_type_ids = params
            .entity_type_ids
            .iter()
            .map(EntityTypeUuid::from_url)
=======
        actor_id: AccountId,
        entity_type_ids: I,
        temporal_axes: QueryTemporalAxesUnresolved,
        include_resolved: Option<IncludeResolvedEntityTypeOption>,
    ) -> Result<GetClosedMultiEntityTypesResponse, Report<QueryError>>
    where
        I: IntoIterator<Item = J>,
        J: IntoIterator<Item = VersionedUrl>,
    {
        let mut response = GetClosedMultiEntityTypesResponse {
            entity_types: HashMap::new(),
            definitions: None,
        };

        // Collect all unique entity type IDs that need resolution
        let mut entity_type_ids_to_resolve = HashSet::new();
        let all_multi_entity_type_ids = entity_type_ids
            .into_iter()
            .map(|entity_type_ids| {
                entity_type_ids
                    .into_iter()
                    .inspect(|id| {
                        entity_type_ids_to_resolve.insert(EntityTypeUuid::from_url(id));
                    })
                    .collect::<BTreeSet<_>>()
            })
>>>>>>> 6f7cddca
            .collect::<Vec<_>>();

        // Convert entity type IDs to database-specific UUID references
        let entity_type_uuids = entity_type_ids_to_resolve.into_iter().collect::<Vec<_>>();

        // Fetch all closed entity types in a single database query for efficiency
        let closed_types = self
            .get_closed_entity_types(
                &Filter::for_entity_type_uuids(&entity_type_uuids),
                temporal_axes,
            )
            .await?
            .into_iter()
            .map(|closed_entity_type| (closed_entity_type.id.clone(), closed_entity_type))
            .collect::<HashMap<_, _>>();

        // Build the nested hierarchical structure for each set of entity types
        for entity_multi_type_ids in &all_multi_entity_type_ids {
            // Get the first entity type to serve as the root of the hierarchy
            let mut entity_type_id_iter = entity_multi_type_ids.iter();
            let Some(first_entity_type_id) = entity_type_id_iter.next() else {
                continue; // Skip empty sets
            };

            // Create or retrieve the entry for the first entity type
            let (_, ref mut map) = response
                .entity_types
                .raw_entry_mut()
                .from_key(first_entity_type_id)
                .or_insert_with(|| {
                    (
                        (*first_entity_type_id).clone(),
                        ClosedMultiEntityTypeMap {
                            schema: ClosedMultiEntityType::from_closed_schema(
                                closed_types
                                    .get(first_entity_type_id)
                                    .expect(
                                        "The entity type was already resolved, so it should be \
                                         present in the closed types",
                                    )
                                    .clone(),
                            ),
                            inner: HashMap::new(),
                        },
                    )
                });

            // Process remaining entity types in the set, creating a nested structure
            for entity_type_id in entity_type_id_iter {
                // For each additional entity type, create a deeper level in the hierarchy
                let (_, new_map) = map
                    .inner
                    .raw_entry_mut()
                    .from_key(entity_type_id)
                    .or_insert_with(|| {
                        let mut closed_parent = map.schema.clone();
                        closed_parent
                            .add_closed_entity_type(
                                closed_types
                                    .get(entity_type_id)
                                    .expect(
                                        "The entity type was already resolved, so it should be \
                                         present in the closed types",
                                    )
                                    .clone(),
                            )
                            .expect("The entity type was constructed before so it has to be valid");
                        (
                            (*entity_type_id).clone(),
                            ClosedMultiEntityTypeMap {
                                schema: closed_parent,
                                inner: HashMap::new(),
                            },
                        )
                    });
                *map = new_map;
            }
        }

        if let Some(include_entity_types) = include_resolved {
            match include_entity_types {
                IncludeResolvedEntityTypeOption::Resolved => {
                    response.definitions = Some(
                        self.get_entity_type_resolve_definitions(
                            actor_id,
                            &entity_type_uuids,
                            false,
                        )
                        .await?,
                    );
                }
                IncludeResolvedEntityTypeOption::ResolvedWithDataTypeChildren => {
                    response.definitions = Some(
                        self.get_entity_type_resolve_definitions(
                            actor_id,
                            &entity_type_uuids,
                            true,
                        )
                        .await?,
                    );
                }
            }
        }

        Ok(response)
    }

    #[tracing::instrument(level = "info", skip(self))]
    async fn get_entity_type_subgraph(
        &self,
        actor_id: ActorId,
        mut params: GetEntityTypeSubgraphParams<'_>,
    ) -> Result<GetEntityTypeSubgraphResponse, Report<QueryError>> {
        params
            .filter
            .convert_parameters(&StoreProvider {
                store: self,
                cache: StoreCache::default(),
                authorization: Some((actor_id, Consistency::FullyConsistent)),
            })
            .await
            .change_context(QueryError)?;

        let temporal_axes = params.temporal_axes.clone().resolve();
        let time_axis = temporal_axes.variable_time_axis();

        let (
            GetEntityTypesResponse {
                entity_types,
                closed_entity_types: _,
                definitions: _,
                cursor,
                count,
                web_ids,
                edition_created_by_ids,
            },
            zookie,
        ) = self
            .get_entity_types_impl(
                actor_id,
                GetEntityTypesParams {
                    filter: params.filter,
                    temporal_axes: params.temporal_axes.clone(),
                    after: params.after,
                    limit: params.limit,
                    include_drafts: params.include_drafts,
                    include_entity_types: None,
                    include_count: params.include_count,
                    include_web_ids: params.include_web_ids,
                    include_edition_created_by_ids: params.include_edition_created_by_ids,
                },
                &temporal_axes,
            )
            .await?;

        let mut subgraph = Subgraph::new(
            params.graph_resolve_depths,
            params.temporal_axes,
            temporal_axes.clone(),
        );

        let (entity_type_ids, entity_type_vertex_ids): (Vec<_>, Vec<_>) = entity_types
            .iter()
            .map(|entity_type| {
                (
                    EntityTypeUuid::from_url(&entity_type.schema.id),
                    GraphElementVertexId::from(entity_type.vertex_id(time_axis)),
                )
            })
            .unzip();
        subgraph.roots.extend(entity_type_vertex_ids);
        subgraph.vertices.entity_types = entity_types
            .into_iter()
            .map(|entity_type| (entity_type.vertex_id(time_axis), entity_type))
            .collect();

        let mut traversal_context = TraversalContext::default();

        // TODO: We currently pass in the subgraph as mutable reference, thus we cannot borrow the
        //       vertices and have to `.collect()` the keys.
        self.traverse_entity_types(
            entity_type_ids
                .into_iter()
                .map(|id| {
                    (
                        id,
                        subgraph.depths,
                        subgraph.temporal_axes.resolved.variable_interval(),
                    )
                })
                .collect(),
            &mut traversal_context,
            actor_id,
            &zookie,
            &mut subgraph,
        )
        .await?;

        traversal_context
            .read_traversed_vertices(self, &mut subgraph, params.include_drafts)
            .await?;

        Ok(GetEntityTypeSubgraphResponse {
            subgraph,
            cursor,
            count,
            web_ids,
            edition_created_by_ids,
        })
    }

    #[tracing::instrument(level = "info", skip(self, params))]
    async fn update_entity_types<P, R>(
        &mut self,
        actor_id: ActorId,
        params: P,
    ) -> Result<Vec<EntityTypeMetadata>, Report<UpdateError>>
    where
        P: IntoIterator<Item = UpdateEntityTypesParams<R>, IntoIter: Send> + Send,
        R: IntoIterator<Item = EntityTypeRelationAndSubject> + Send + Sync,
    {
        let transaction = self.transaction().await.change_context(UpdateError)?;

        let mut relationships = HashSet::new();

        let mut updated_entity_type_metadata = Vec::new();
        let mut inserted_entity_types = Vec::new();
        let mut entity_type_reference_ids = Vec::new();

        for parameters in params {
            let provenance = OntologyProvenance {
                edition: OntologyEditionProvenance {
                    created_by_id: EditionCreatedById::new(actor_id),
                    archived_by_id: None,
                    user_defined: parameters.provenance,
                },
            };

            let old_ontology_id = EntityTypeUuid::from_url(&VersionedUrl {
                base_url: parameters.schema.id.base_url.clone(),
                version: OntologyTypeVersion::new(
                    parameters
                        .schema
                        .id
                        .version
                        .inner()
                        .checked_sub(1)
                        .ok_or(UpdateError)
                        .attach_printable(
                            "The version of the entity type is already at the lowest possible \
                             value",
                        )?,
                ),
            });
            let record_id = OntologyTypeRecordId::from(parameters.schema.id.clone());
            let entity_type_id = EntityTypeUuid::from_url(&parameters.schema.id);

            transaction
                .authorization_api
                .check_entity_type_permission(
                    actor_id,
                    EntityTypePermission::Update,
                    old_ontology_id,
                    Consistency::FullyConsistent,
                )
                .await
                .change_context(UpdateError)?
                .assert_permission()
                .change_context(UpdateError)?;

            let (_ontology_id, owned_by_id, temporal_versioning) = transaction
                .update_owned_ontology_id(&parameters.schema.id, &provenance.edition)
                .await?;

            relationships.extend(
                iter::once(EntityTypeRelationAndSubject::Owner {
                    subject: EntityTypeOwnerSubject::Web { id: owned_by_id },
                    level: 0,
                })
                .chain(parameters.relationships)
                .map(|relation_and_subject| (entity_type_id, relation_and_subject)),
            );

            entity_type_reference_ids.extend(
                parameters
                    .schema
                    .entity_type_references()
                    .map(|(reference, _)| EntityTypeUuid::from_url(&reference.url)),
            );
            inserted_entity_types.push((entity_type_id, Arc::new(parameters.schema)));
            updated_entity_type_metadata.push(EntityTypeMetadata {
                record_id,
                ownership: OntologyOwnership::Local { owned_by_id },
                temporal_versioning,
                provenance,
            });
        }

        let mut ontology_type_resolver = OntologyTypeResolver::default();

        for (entity_type_id, inserted_entity_type) in &inserted_entity_types {
            ontology_type_resolver
                .add_unresolved_entity_type(*entity_type_id, Arc::clone(inserted_entity_type));
        }

        let required_reference_ids = entity_type_reference_ids.into_iter().collect::<Vec<_>>();

        let mut resolve_data = transaction
            .get_per_entity_type_resolve_metadata(&required_reference_ids)
            .await
            .change_context(UpdateError)
            .attach_printable("Could not read entity type resolve data")?
            .collect::<Result<HashMap<_, _>, _>>()
            .change_context(UpdateError)?;

        transaction
            .get_entity_types(
                actor_id,
                GetEntityTypesParams {
                    filter: Filter::In(
                        FilterExpression::Path {
                            path: EntityTypeQueryPath::OntologyId,
                        },
                        ParameterList::EntityTypeIds(&required_reference_ids),
                    ),
                    temporal_axes: QueryTemporalAxesUnresolved::DecisionTime {
                        pinned: PinnedTemporalAxisUnresolved::new(None),
                        variable: VariableTemporalAxisUnresolved::new(None, None),
                    },
                    include_drafts: false,
                    after: None,
                    limit: None,
                    include_entity_types: None,
                    include_count: false,
                    include_web_ids: false,
                    include_edition_created_by_ids: false,
                },
            )
            .await
            .change_context(UpdateError)
            .attach_printable("Could not read parent entity types")?
            .entity_types
            .into_iter()
            .for_each(|entity_type| {
                let entity_type_id = EntityTypeUuid::from_url(&entity_type.schema.id);
                if let Some(resolve_data) = resolve_data.remove(&entity_type_id) {
                    ontology_type_resolver.add_closed_entity_type(
                        entity_type_id,
                        Arc::new(entity_type.schema),
                        Arc::new(resolve_data),
                    );
                } else {
                    ontology_type_resolver
                        .add_unresolved_entity_type(entity_type_id, Arc::new(entity_type.schema));
                }
            });

        let closed_schemas = inserted_entity_types
            .iter()
            .map(|(entity_type_id, entity_type)| {
                let closed_metadata = ontology_type_resolver
                    .resolve_entity_type_metadata(*entity_type_id)
                    .change_context(UpdateError)?;
                let closed_schema =
                    ClosedEntityType::from_resolve_data((**entity_type).clone(), &closed_metadata)
                        .change_context(UpdateError)?;

                Ok((closed_schema, closed_metadata))
            })
            .collect::<Result<Vec<_>, Report<_>>>()?;

        let entity_type_validator = EntityTypeValidator;
        for ((entity_type_id, entity_type), (closed_schema, _resolve_data)) in
            inserted_entity_types.iter().zip(&closed_schemas)
        {
            transaction
                .insert_entity_type_with_id(
                    *entity_type_id,
                    entity_type_validator
                        .validate_ref(&**entity_type)
                        .change_context(UpdateError)?,
                    entity_type_validator
                        .validate_ref(closed_schema)
                        .change_context(UpdateError)?,
                )
                .await
                .change_context(UpdateError)?;
        }
        for ((_, closed_metadata), (entity_type_id, _)) in
            closed_schemas.iter().zip(&inserted_entity_types)
        {
            transaction
                .insert_entity_type_references(*entity_type_id, closed_metadata)
                .await
                .change_context(UpdateError)?;
        }

        transaction
            .authorization_api
            .modify_entity_type_relations(relationships.clone().into_iter().map(
                |(entity_type_id, relation_and_subject)| {
                    (
                        ModifyRelationshipOperation::Create,
                        entity_type_id,
                        relation_and_subject,
                    )
                },
            ))
            .await
            .change_context(UpdateError)?;

        if let Err(error) = transaction.commit().await.change_context(UpdateError) {
            let mut error = error.expand();

            if let Err(auth_error) = self
                .authorization_api
                .modify_entity_type_relations(relationships.into_iter().map(
                    |(entity_type_id, relation_and_subject)| {
                        (
                            ModifyRelationshipOperation::Delete,
                            entity_type_id,
                            relation_and_subject,
                        )
                    },
                ))
                .await
                .change_context(UpdateError)
            {
                error.push(auth_error);
            }

            Err(error.change_context(UpdateError))
        } else {
            if let Some(temporal_client) = &self.temporal_client {
                temporal_client
                    .start_update_entity_type_embeddings_workflow(
                        actor_id,
                        &inserted_entity_types
                            .iter()
                            .zip(&updated_entity_type_metadata)
                            .map(|((_, schema), metadata)| EntityTypeWithMetadata {
                                schema: (**schema).clone(),
                                metadata: metadata.clone(),
                            })
                            .collect::<Vec<_>>(),
                    )
                    .await
                    .change_context(UpdateError)?;
            }

            Ok(updated_entity_type_metadata)
        }
    }

    #[tracing::instrument(level = "info", skip(self))]
    async fn archive_entity_type(
        &mut self,
        actor_id: ActorId,
        params: ArchiveEntityTypeParams<'_>,
    ) -> Result<OntologyTemporalMetadata, Report<UpdateError>> {
        self.archive_ontology_type(&params.entity_type_id, EditionArchivedById::new(actor_id))
            .await
    }

    #[tracing::instrument(level = "info", skip(self))]
    async fn unarchive_entity_type(
        &mut self,
        actor_id: ActorId,
        params: UnarchiveEntityTypeParams<'_>,
    ) -> Result<OntologyTemporalMetadata, Report<UpdateError>> {
        self.unarchive_ontology_type(
            &params.entity_type_id,
            &OntologyEditionProvenance {
                created_by_id: EditionCreatedById::new(actor_id),
                archived_by_id: None,
                user_defined: params.provenance,
            },
        )
        .await
    }

    #[tracing::instrument(level = "info", skip(self, params))]
    async fn update_entity_type_embeddings(
        &mut self,
        _: ActorId,
        params: UpdateEntityTypeEmbeddingParams<'_>,
    ) -> Result<(), Report<UpdateError>> {
        #[derive(Debug, ToSql)]
        #[postgres(name = "entity_type_embeddings")]
        pub struct EntityTypeEmbeddingsRow<'a> {
            ontology_id: OntologyTypeUuid,
            embedding: Embedding<'a>,
            updated_at_transaction_time: Timestamp<TransactionTime>,
        }
        let entity_type_embeddings = vec![EntityTypeEmbeddingsRow {
            ontology_id: OntologyTypeUuid::from(DataTypeUuid::from_url(&params.entity_type_id)),
            embedding: params.embedding,
            updated_at_transaction_time: params.updated_at_transaction_time,
        }];

        // TODO: Add permission to allow updating embeddings
        //   see https://linear.app/hash/issue/H-1870

        self.as_client()
            .query(
                "
                WITH base_urls AS (
                        SELECT base_url, MAX(version) as max_version
                        FROM ontology_ids
                        GROUP BY base_url
                    ),
                    provided_embeddings AS (
                        SELECT embeddings.*, base_url, max_version
                        FROM UNNEST($1::entity_type_embeddings[]) AS embeddings
                        JOIN ontology_ids USING (ontology_id)
                        JOIN base_urls USING (base_url)
                        WHERE version = max_version
                    ),
                    embeddings_to_delete AS (
                        SELECT entity_type_embeddings.ontology_id
                        FROM provided_embeddings
                        JOIN ontology_ids using (base_url)
                        JOIN entity_type_embeddings
                          ON ontology_ids.ontology_id = entity_type_embeddings.ontology_id
                        WHERE version < max_version
                           OR ($2 AND version = max_version
                                  AND entity_type_embeddings.updated_at_transaction_time
                                   <= provided_embeddings.updated_at_transaction_time)
                    ),
                    deleted AS (
                        DELETE FROM entity_type_embeddings
                        WHERE (ontology_id) IN (SELECT ontology_id FROM embeddings_to_delete)
                    )
                INSERT INTO entity_type_embeddings
                SELECT
                    ontology_id,
                    embedding,
                    updated_at_transaction_time
                FROM provided_embeddings
                ON CONFLICT (ontology_id) DO UPDATE SET
                    embedding = EXCLUDED.embedding,
                    updated_at_transaction_time = EXCLUDED.updated_at_transaction_time
                WHERE entity_type_embeddings.updated_at_transaction_time
                      <= EXCLUDED.updated_at_transaction_time;
                ",
                &[&entity_type_embeddings, &params.reset],
            )
            .await
            .change_context(UpdateError)?;

        Ok(())
    }

    #[tracing::instrument(level = "info", skip(self))]
    async fn reindex_entity_type_cache(&mut self) -> Result<(), Report<UpdateError>> {
        tracing::info!("Reindexing entity type cache");
        let transaction = self.transaction().await.change_context(UpdateError)?;

        // We remove the data from the reference tables first
        transaction
            .as_client()
            .simple_query(
                "
                    DELETE FROM entity_type_inherits_from;
                    DELETE FROM entity_type_constrains_links_on;
                    DELETE FROM entity_type_constrains_link_destinations_on;
                    DELETE FROM entity_type_constrains_properties_on;
                ",
            )
            .await
            .change_context(UpdateError)?;

        let mut ontology_type_resolver = OntologyTypeResolver::default();

        let entity_types = Read::<EntityTypeWithMetadata>::read_vec(
            &transaction,
            &Filter::All(Vec::new()),
            None,
            true,
        )
        .await
        .change_context(UpdateError)?
        .into_iter()
        .map(|entity_type| {
            let schema = Arc::new(entity_type.schema);
            let entity_type_id = EntityTypeUuid::from_url(&schema.id);
            ontology_type_resolver.add_unresolved_entity_type(entity_type_id, Arc::clone(&schema));
            (entity_type_id, schema)
        })
        .collect::<Vec<_>>();

        let entity_type_validator = EntityTypeValidator;
        let num_entity_types = entity_types.len();
        for (idx, (entity_type_id, schema)) in entity_types.into_iter().enumerate() {
            tracing::debug!(entity_type_id=%schema.id, "Reindexing schema {}/{}", idx + 1, num_entity_types);
            let schema_metadata = ontology_type_resolver
                .resolve_entity_type_metadata(entity_type_id)
                .change_context(UpdateError)?;

            transaction
                .insert_entity_type_references(entity_type_id, &schema_metadata)
                .await
                .change_context(UpdateError)?;

            let closed_schema = entity_type_validator
                .validate(
                    ClosedEntityType::from_resolve_data((*schema).clone(), &schema_metadata)
                        .change_context(UpdateError)?,
                )
                .change_context(UpdateError)?;

            transaction
                .as_client()
                .query(
                    "
                        UPDATE entity_types
                        SET closed_schema = $2
                        WHERE ontology_id = $1;
                    ",
                    &[&entity_type_id, &closed_schema],
                )
                .await
                .change_context(UpdateError)?;
        }

        transaction.commit().await.change_context(UpdateError)?;

        Ok(())
    }
}

#[derive(Debug, Copy, Clone)]
pub struct EntityTypeRowIndices {
    pub base_url: usize,
    pub version: usize,
    pub transaction_time: usize,

    pub schema: usize,

    pub edition_provenance: usize,
    pub additional_metadata: usize,
}

impl QueryRecordDecode for EntityTypeWithMetadata {
    type Indices = EntityTypeRowIndices;
    type Output = Self;

    fn decode(row: &Row, indices: &Self::Indices) -> Self {
        let record_id = OntologyTypeRecordId {
            base_url: row.get(indices.base_url),
            version: row.get(indices.version),
        };

        if let Ok(distance) = row.try_get::<_, f64>("distance") {
            tracing::trace!(%record_id, %distance, "Entity type embedding was calculated");
        }

        Self {
            schema: row.get::<_, Json<_>>(indices.schema).0,
            metadata: EntityTypeMetadata {
                record_id,
                ownership: row
                    .get::<_, Json<PostgresOntologyOwnership>>(indices.additional_metadata)
                    .0
                    .into(),
                temporal_versioning: OntologyTemporalMetadata {
                    transaction_time: row.get(indices.transaction_time),
                },
                provenance: OntologyProvenance {
                    edition: row.get(indices.edition_provenance),
                },
            },
        }
    }
}

impl PostgresRecord for EntityTypeWithMetadata {
    type CompilationParameters = ();

    fn base_table() -> Table {
        Table::OntologyTemporalMetadata
    }

    fn parameters() -> Self::CompilationParameters {}

    #[instrument(level = "info", skip(compiler, _paths))]
    fn compile<'p, 'q: 'p>(
        compiler: &mut SelectCompiler<'p, 'q, Self>,
        _paths: &Self::CompilationParameters,
    ) -> Self::Indices {
        EntityTypeRowIndices {
            base_url: compiler.add_distinct_selection_with_ordering(
                &EntityTypeQueryPath::BaseUrl,
                Distinctness::Distinct,
                None,
            ),
            version: compiler.add_distinct_selection_with_ordering(
                &EntityTypeQueryPath::Version,
                Distinctness::Distinct,
                None,
            ),
            transaction_time: compiler.add_distinct_selection_with_ordering(
                &EntityTypeQueryPath::TransactionTime,
                Distinctness::Distinct,
                Some((Ordering::Descending, None)),
            ),
            schema: compiler.add_selection_path(&EntityTypeQueryPath::Schema(None)),
            edition_provenance: compiler
                .add_selection_path(&EntityTypeQueryPath::EditionProvenance(None)),
            additional_metadata: compiler
                .add_selection_path(&EntityTypeQueryPath::AdditionalMetadata),
        }
    }
}<|MERGE_RESOLUTION|>--- conflicted
+++ resolved
@@ -1085,16 +1085,7 @@
     #[expect(clippy::too_many_lines)]
     async fn get_closed_multi_entity_types<I, J>(
         &self,
-<<<<<<< HEAD
         actor_id: ActorId,
-        params: GetClosedMultiEntityTypeParams,
-    ) -> Result<GetClosedMultiEntityTypeResponse, Report<QueryError>> {
-        let entity_type_ids = params
-            .entity_type_ids
-            .iter()
-            .map(EntityTypeUuid::from_url)
-=======
-        actor_id: AccountId,
         entity_type_ids: I,
         temporal_axes: QueryTemporalAxesUnresolved,
         include_resolved: Option<IncludeResolvedEntityTypeOption>,
@@ -1120,7 +1111,6 @@
                     })
                     .collect::<BTreeSet<_>>()
             })
->>>>>>> 6f7cddca
             .collect::<Vec<_>>();
 
         // Convert entity type IDs to database-specific UUID references
