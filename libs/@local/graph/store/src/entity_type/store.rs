use alloc::borrow::Cow;
use core::iter;
use std::collections::HashMap;

use error_stack::Report;
use hash_graph_authorization::schema::EntityTypeRelationAndSubject;
use hash_graph_temporal_versioning::{Timestamp, TransactionTime};
use hash_graph_types::Embedding;
use serde::{Deserialize, Serialize};
use type_system::{
    ontology::{
        EntityTypeWithMetadata, OntologyTemporalMetadata, VersionedUrl,
        data_type::ClosedDataType,
        entity_type::{
            ClosedEntityType, EntityType, EntityTypeMetadata, schema::PartialEntityType,
        },
        property_type::PropertyType,
        provenance::{OntologyOwnership, ProvidedOntologyEditionProvenance},
    },
    provenance::{ActorId, EditionCreatedById},
    web::OwnedById,
};

use crate::{
    entity::ClosedMultiEntityTypeMap,
    error::{InsertionError, QueryError, UpdateError},
    filter::Filter,
    query::ConflictBehavior,
    subgraph::{Subgraph, edges::GraphResolveDepths, temporal_axes::QueryTemporalAxesUnresolved},
};

#[derive(Debug, Deserialize)]
#[cfg_attr(feature = "utoipa", derive(utoipa::ToSchema))]
#[serde(
    rename_all = "camelCase",
    deny_unknown_fields,
    bound(deserialize = "R: Deserialize<'de>")
)]
pub struct CreateEntityTypeParams<R> {
    pub schema: EntityType,
    pub ownership: OntologyOwnership,
    pub relationships: R,
    pub conflict_behavior: ConflictBehavior,
    pub provenance: ProvidedOntologyEditionProvenance,
}

#[derive(Debug, Deserialize)]
#[cfg_attr(feature = "utoipa", derive(utoipa::ToSchema))]
#[serde(rename_all = "camelCase", deny_unknown_fields)]
#[expect(clippy::struct_excessive_bools, reason = "Parameter struct")]
pub struct GetEntityTypeSubgraphParams<'p> {
    #[serde(borrow)]
    pub filter: Filter<'p, EntityTypeWithMetadata>,
    pub graph_resolve_depths: GraphResolveDepths,
    pub temporal_axes: QueryTemporalAxesUnresolved,
    pub after: Option<VersionedUrl>,
    pub limit: Option<usize>,
    pub include_drafts: bool,
    #[serde(default)]
    pub include_count: bool,
    #[serde(default)]
    pub include_web_ids: bool,
    #[serde(default)]
    pub include_edition_created_by_ids: bool,
}

#[derive(Debug)]
pub struct GetEntityTypeSubgraphResponse {
    pub subgraph: Subgraph,
    pub cursor: Option<VersionedUrl>,
    pub count: Option<usize>,
    pub web_ids: Option<HashMap<OwnedById, usize>>,
    pub edition_created_by_ids: Option<HashMap<EditionCreatedById, usize>>,
}

#[derive(Debug, Deserialize)]
#[cfg_attr(feature = "utoipa", derive(utoipa::ToSchema))]
#[serde(rename_all = "camelCase", deny_unknown_fields)]
pub struct CountEntityTypesParams<'p> {
    #[serde(borrow)]
    pub filter: Filter<'p, EntityTypeWithMetadata>,
    pub temporal_axes: QueryTemporalAxesUnresolved,
    pub include_drafts: bool,
}

#[derive(Debug, Deserialize)]
#[cfg_attr(feature = "utoipa", derive(utoipa::ToSchema))]
#[serde(rename_all = "camelCase", deny_unknown_fields)]
#[expect(clippy::struct_excessive_bools, reason = "Parameter struct")]
pub struct GetEntityTypesParams<'p> {
    #[serde(borrow)]
    pub filter: Filter<'p, EntityTypeWithMetadata>,
    pub temporal_axes: QueryTemporalAxesUnresolved,
    pub include_drafts: bool,
    #[serde(default)]
    pub after: Option<VersionedUrl>,
    #[serde(default)]
    pub limit: Option<usize>,
    #[serde(default)]
    pub include_count: bool,
    #[serde(default)]
    pub include_entity_types: Option<IncludeEntityTypeOption>,
    #[serde(default)]
    pub include_web_ids: bool,
    #[serde(default)]
    pub include_edition_created_by_ids: bool,
}

#[derive(Debug, Copy, Clone, PartialEq, Eq, Deserialize)]
#[cfg_attr(feature = "utoipa", derive(utoipa::ToSchema))]
#[serde(rename_all = "camelCase")]
pub enum IncludeEntityTypeOption {
    Closed,
    Resolved,
    ResolvedWithDataTypeChildren,
}

impl From<IncludeResolvedEntityTypeOption> for IncludeEntityTypeOption {
    fn from(value: IncludeResolvedEntityTypeOption) -> Self {
        match value {
            IncludeResolvedEntityTypeOption::Resolved => Self::Resolved,
            IncludeResolvedEntityTypeOption::ResolvedWithDataTypeChildren => {
                Self::ResolvedWithDataTypeChildren
            }
        }
    }
}

#[derive(Debug, Serialize)]
#[cfg_attr(feature = "utoipa", derive(utoipa::ToSchema))]
#[serde(rename_all = "camelCase")]
pub struct ClosedDataTypeDefinition {
    pub schema: ClosedDataType,
    pub parents: Vec<VersionedUrl>,
}

#[derive(Debug, Default, Serialize)]
#[cfg_attr(feature = "utoipa", derive(utoipa::ToSchema))]
#[serde(rename_all = "camelCase")]
#[expect(clippy::struct_field_names)]
pub struct EntityTypeResolveDefinitions {
    pub data_types: HashMap<VersionedUrl, ClosedDataTypeDefinition>,
    pub property_types: HashMap<VersionedUrl, PropertyType>,
    pub entity_types: HashMap<VersionedUrl, PartialEntityType>,
}

impl Extend<Self> for EntityTypeResolveDefinitions {
    fn extend<T: IntoIterator<Item = Self>>(&mut self, iter: T) {
        for definitions in iter {
            self.data_types.extend(definitions.data_types);
            self.property_types.extend(definitions.property_types);
            self.entity_types.extend(definitions.entity_types);
        }
    }
}

impl EntityTypeResolveDefinitions {
    #[must_use]
    pub fn is_empty(&self) -> bool {
        self.data_types.is_empty() && self.property_types.is_empty() && self.entity_types.is_empty()
    }
}

#[derive(Debug, Serialize)]
#[cfg_attr(feature = "utoipa", derive(utoipa::ToSchema))]
#[serde(rename_all = "camelCase")]
pub struct GetEntityTypesResponse {
    pub entity_types: Vec<EntityTypeWithMetadata>,
    #[serde(skip_serializing_if = "Option::is_none")]
    #[cfg_attr(feature = "utoipa", schema(nullable = false))]
    pub closed_entity_types: Option<Vec<ClosedEntityType>>,
    #[serde(skip_serializing_if = "Option::is_none")]
    #[cfg_attr(feature = "utoipa", schema(nullable = false))]
    pub definitions: Option<EntityTypeResolveDefinitions>,
    pub cursor: Option<VersionedUrl>,
    pub count: Option<usize>,
    #[serde(skip_serializing_if = "Option::is_none")]
    #[cfg_attr(feature = "utoipa", schema(nullable = false))]
    pub web_ids: Option<HashMap<OwnedById, usize>>,
    #[serde(skip_serializing_if = "Option::is_none")]
    #[cfg_attr(feature = "utoipa", schema(nullable = false))]
    pub edition_created_by_ids: Option<HashMap<EditionCreatedById, usize>>,
}

#[derive(Debug, Copy, Clone, PartialEq, Eq, Deserialize)]
#[cfg_attr(feature = "utoipa", derive(utoipa::ToSchema))]
#[serde(rename_all = "camelCase")]
pub enum IncludeResolvedEntityTypeOption {
    Resolved,
    ResolvedWithDataTypeChildren,
}

#[derive(Debug, Deserialize)]
#[cfg_attr(feature = "utoipa", derive(utoipa::ToSchema))]
#[serde(rename_all = "camelCase", deny_unknown_fields)]
pub struct GetClosedMultiEntityTypesParams {
    pub entity_type_ids: Vec<Vec<VersionedUrl>>,
    pub temporal_axes: QueryTemporalAxesUnresolved,
    #[serde(default)]
    pub include_resolved: Option<IncludeResolvedEntityTypeOption>,
}

#[derive(Debug, Serialize)]
#[cfg_attr(feature = "utoipa", derive(utoipa::ToSchema))]
#[serde(rename_all = "camelCase")]
pub struct GetClosedMultiEntityTypesResponse {
    pub entity_types: HashMap<VersionedUrl, ClosedMultiEntityTypeMap>,
    #[serde(skip_serializing_if = "Option::is_none")]
    #[cfg_attr(feature = "utoipa", schema(nullable = false))]
    pub definitions: Option<EntityTypeResolveDefinitions>,
}

#[derive(Debug, Deserialize)]
#[cfg_attr(feature = "utoipa", derive(utoipa::ToSchema))]
#[serde(rename_all = "camelCase", deny_unknown_fields)]
pub struct UpdateEntityTypesParams<R> {
    pub schema: EntityType,
    pub relationships: R,
    pub provenance: ProvidedOntologyEditionProvenance,
}

#[derive(Debug, Deserialize)]
#[cfg_attr(feature = "utoipa", derive(utoipa::ToSchema))]
#[serde(rename_all = "camelCase", deny_unknown_fields)]
pub struct ArchiveEntityTypeParams<'a> {
    #[serde(borrow)]
    pub entity_type_id: Cow<'a, VersionedUrl>,
}

#[derive(Debug, Deserialize)]
#[cfg_attr(feature = "utoipa", derive(utoipa::ToSchema))]
#[serde(rename_all = "camelCase", deny_unknown_fields)]
pub struct UnarchiveEntityTypeParams<'a> {
    pub entity_type_id: Cow<'a, VersionedUrl>,
    pub provenance: ProvidedOntologyEditionProvenance,
}

#[derive(Debug, Deserialize)]
#[cfg_attr(feature = "utoipa", derive(utoipa::ToSchema))]
#[serde(rename_all = "camelCase", deny_unknown_fields)]
pub struct UpdateEntityTypeEmbeddingParams<'a> {
    #[serde(borrow)]
    pub entity_type_id: Cow<'a, VersionedUrl>,
    #[serde(borrow)]
    pub embedding: Embedding<'a>,
    pub updated_at_transaction_time: Timestamp<TransactionTime>,
    pub reset: bool,
}

/// Describes the API of a store implementation for [`EntityType`]s.
pub trait EntityTypeStore {
    /// Creates a new [`EntityType`].
    ///
    /// # Errors:
    ///
    /// - if any account referred to by `metadata` does not exist.
    /// - if the [`BaseUrl`] of the `entity_type` already exists.
    ///
    /// [`BaseUrl`]: type_system::ontology::BaseUrl
    fn create_entity_type<R>(
        &mut self,
        actor_id: ActorId,
        params: CreateEntityTypeParams<R>,
    ) -> impl Future<Output = Result<EntityTypeMetadata, Report<InsertionError>>> + Send
    where
        Self: Send,
        R: IntoIterator<Item = EntityTypeRelationAndSubject> + Send + Sync,
    {
        async move {
            Ok(self
                .create_entity_types(actor_id, iter::once(params))
                .await?
                .pop()
                .expect("created exactly one entity type"))
        }
    }

    /// Creates the provided [`EntityType`]s.
    ///
    /// # Errors:
    ///
    /// - if any account referred to by the metadata does not exist.
    /// - if any [`BaseUrl`] of the entity type already exists.
    ///
    /// [`BaseUrl`]: type_system::ontology::BaseUrl
    fn create_entity_types<P, R>(
        &mut self,
        actor_id: ActorId,
        params: P,
    ) -> impl Future<Output = Result<Vec<EntityTypeMetadata>, Report<InsertionError>>> + Send
    where
        P: IntoIterator<Item = CreateEntityTypeParams<R>, IntoIter: Send> + Send,
        R: IntoIterator<Item = EntityTypeRelationAndSubject> + Send + Sync;

    /// Count the number of [`EntityType`]s specified by the [`CountEntityTypesParams`].
    ///
    /// # Errors
    ///
    /// - if the underlying store fails to count the entity types.
    fn count_entity_types(
        &self,
        actor_id: ActorId,
        params: CountEntityTypesParams<'_>,
    ) -> impl Future<Output = Result<usize, Report<QueryError>>> + Send;

    /// Get the [`Subgraph`]s specified by the [`GetEntityTypeSubgraphParams`].
    ///
    /// # Errors
    ///
    /// - if the requested [`EntityType`] doesn't exist.
    fn get_entity_type_subgraph(
        &self,
        actor_id: ActorId,
        params: GetEntityTypeSubgraphParams<'_>,
    ) -> impl Future<Output = Result<GetEntityTypeSubgraphResponse, Report<QueryError>>> + Send;

    /// Get the [`EntityType`]s specified by the [`GetEntityTypesParams`].
    ///
    /// # Errors
    ///
    /// - if the requested [`EntityType`] doesn't exist.
    fn get_entity_types(
        &self,
        actor_id: ActorId,
        params: GetEntityTypesParams<'_>,
    ) -> impl Future<Output = Result<GetEntityTypesResponse, Report<QueryError>>> + Send;

    /// Resolves and builds closed type hierarchies for multiple sets of entity types.
    ///
    /// This function takes multiple sets of entity type IDs (each represented as a
    /// `HashSet<VersionedUrl>`) and constructs a nested map structure representing the closed
    /// type hierarchies for each combination of entity types within each set.
    ///
    /// # Algorithm
    ///
    /// 1. Collects all unique entity type IDs that need resolution
    /// 2. Retrieves closed type information for all entity types in a single database query
    /// 3. For each set of entity types, builds a nested hierarchy where:
    ///    - The first entity type (sorted alphabetically) serves as the root of the hierarchy
    ///    - Each subsequent entity type creates a deeper level in the hierarchy
    ///    - Each level combines the schema information from all types in its path
    ///
    /// # Errors
    ///
    /// Returns a `QueryError` if:
    /// - Database operations fail when retrieving closed entity type information
    /// - Type resolution fails due to invalid entity type references
    fn get_closed_multi_entity_types<I, J>(
        &self,
<<<<<<< HEAD
        actor_id: ActorId,
        params: GetClosedMultiEntityTypeParams,
    ) -> impl Future<Output = Result<GetClosedMultiEntityTypeResponse, Report<QueryError>>> + Send;
=======
        actor_id: AccountId,
        entity_type_ids: I,
        temporal_axes: QueryTemporalAxesUnresolved,
        include_resolved: Option<IncludeResolvedEntityTypeOption>,
    ) -> impl Future<Output = Result<GetClosedMultiEntityTypesResponse, Report<QueryError>>> + Send
    where
        I: IntoIterator<Item = J> + Send,
        J: IntoIterator<Item = VersionedUrl> + Send;
>>>>>>> 6f7cddca

    /// Update the definition of an existing [`EntityType`].
    ///
    /// # Errors
    ///
    /// - if the [`EntityType`] doesn't exist.
    fn update_entity_type<R>(
        &mut self,
        actor_id: ActorId,
        params: UpdateEntityTypesParams<R>,
    ) -> impl Future<Output = Result<EntityTypeMetadata, Report<UpdateError>>> + Send
    where
        Self: Send,
        R: IntoIterator<Item = EntityTypeRelationAndSubject> + Send + Sync,
    {
        async move {
            Ok(self
                .update_entity_types(actor_id, iter::once(params))
                .await?
                .pop()
                .expect("created exactly one entity type"))
        }
    }

    /// Update the definitions of the existing [`EntityType`]s.
    ///
    /// # Errors
    ///
    /// - if the [`EntityType`]s do not exist.
    fn update_entity_types<P, R>(
        &mut self,
        actor_id: ActorId,
        params: P,
    ) -> impl Future<Output = Result<Vec<EntityTypeMetadata>, Report<UpdateError>>> + Send
    where
        P: IntoIterator<Item = UpdateEntityTypesParams<R>, IntoIter: Send> + Send,
        R: IntoIterator<Item = EntityTypeRelationAndSubject> + Send + Sync;

    /// Archives the definition of an existing [`EntityType`].
    ///
    /// # Errors
    ///
    /// - if the [`EntityType`] doesn't exist.
    fn archive_entity_type(
        &mut self,
        actor_id: ActorId,

        params: ArchiveEntityTypeParams,
    ) -> impl Future<Output = Result<OntologyTemporalMetadata, Report<UpdateError>>> + Send;

    /// Restores the definition of an existing [`EntityType`].
    ///
    /// # Errors
    ///
    /// - if the [`EntityType`] doesn't exist.
    fn unarchive_entity_type(
        &mut self,
        actor_id: ActorId,

        params: UnarchiveEntityTypeParams,
    ) -> impl Future<Output = Result<OntologyTemporalMetadata, Report<UpdateError>>> + Send;

    fn update_entity_type_embeddings(
        &mut self,
        actor_id: ActorId,

        params: UpdateEntityTypeEmbeddingParams<'_>,
    ) -> impl Future<Output = Result<(), Report<UpdateError>>> + Send;

    /// Re-indexes the cache for entity types.
    ///
    /// This is only needed if the schema of a entity type has changed in place without bumping
    /// the version. This is a rare operation and should be avoided if possible.
    ///
    /// # Errors
    ///
    /// - if re-indexing the cache fails.
    fn reindex_entity_type_cache(
        &mut self,
    ) -> impl Future<Output = Result<(), Report<UpdateError>>> + Send;
}<|MERGE_RESOLUTION|>--- conflicted
+++ resolved
@@ -347,12 +347,7 @@
     /// - Type resolution fails due to invalid entity type references
     fn get_closed_multi_entity_types<I, J>(
         &self,
-<<<<<<< HEAD
-        actor_id: ActorId,
-        params: GetClosedMultiEntityTypeParams,
-    ) -> impl Future<Output = Result<GetClosedMultiEntityTypeResponse, Report<QueryError>>> + Send;
-=======
-        actor_id: AccountId,
+        actor_id: ActorId,
         entity_type_ids: I,
         temporal_axes: QueryTemporalAxesUnresolved,
         include_resolved: Option<IncludeResolvedEntityTypeOption>,
@@ -360,7 +355,6 @@
     where
         I: IntoIterator<Item = J> + Send,
         J: IntoIterator<Item = VersionedUrl> + Send;
->>>>>>> 6f7cddca
 
     /// Update the definition of an existing [`EntityType`].
     ///
