--- conflicted
+++ resolved
@@ -7,28 +7,17 @@
 
 use derive_where::derive_where;
 use error_stack::{Report, ResultExt as _, bail};
-<<<<<<< HEAD
-use hash_graph_types::{
-    knowledge::entity::{Entity, EntityId},
-    ontology::{
-        DataTypeLookup, DataTypeWithMetadata, EntityTypeWithMetadata, PropertyTypeWithMetadata,
-    },
-};
-use serde::{Deserialize, de, de::IntoDeserializer as _};
-use type_system::{
-    schema::{DataTypeReference, DataTypeUuid, EntityTypeUuid, PropertyTypeUuid},
-    url::{BaseUrl, OntologyTypeVersion, VersionedUrl},
-=======
 use hash_graph_types::ontology::DataTypeLookup;
 use serde::{Deserialize, de, de::IntoDeserializer as _};
 use type_system::{
     knowledge::entity::{Entity, EntityId},
     ontology::{
+        EntityTypeWithMetadata,
         data_type::{DataTypeUuid, DataTypeWithMetadata, schema::DataTypeReference},
+        entity_type::EntityTypeUuid,
         id::{BaseUrl, OntologyTypeVersion, VersionedUrl},
         property_type::{PropertyTypeUuid, PropertyTypeWithMetadata},
     },
->>>>>>> 96f20bdc
 };
 
 pub use self::{
