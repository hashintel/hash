graph TD
    linkStyle default stroke-width:1.5px
    classDef default stroke-width:1px
    classDef root stroke-width:3px
    classDef dev stroke-width:1px
    classDef build stroke-width:1px
    %% Legend
    %% --> : Normal dependency
    %% -.-> : Dev dependency
    %% ---> : Build dependency
<<<<<<< HEAD
    0[<a href="../hash_graph">hash-graph</a>]
    1[<a href="../type_system">type-system</a>]
    2[<a href="../hash_codec">hash-codec</a>]
    3[<a href="../hash_codegen">hash-codegen</a>]
    4[<a href="../hash_graph_api">hash-graph-api</a>]
    5[<a href="../hash_graph_authorization">hash-graph-authorization</a>]
    6[<a href="../hash_graph_postgres_queries">hash-graph-postgres-queries</a>]
    7[<a href="../hash_graph_postgres_store">hash-graph-postgres-store</a>]
    8[hash-graph-store]
    class 8 root
    9[<a href="../hash_graph_temporal_versioning">hash-graph-temporal-versioning</a>]
    10[<a href="../hash_graph_test_server">hash-graph-test-server</a>]
    11[<a href="../hash_graph_type_fetcher">hash-graph-type-fetcher</a>]
    12[<a href="../hash_graph_types">hash-graph-types</a>]
    13[<a href="../hash_graph_validation">hash-graph-validation</a>]
    14[<a href="../harpc_server">harpc-server</a>]
    15[<a href="../harpc_types">harpc-types</a>]
    16[<a href="../harpc_wire_protocol">harpc-wire-protocol</a>]
    17[<a href="../hashql_ast">hashql-ast</a>]
    18[<a href="../hashql_compiletest">hashql-compiletest</a>]
    19[<a href="../hashql_eval">hashql-eval</a>]
    20[<a href="../hashql_hir">hashql-hir</a>]
    21[<a href="../hashql_syntax_jexpr">hashql-syntax-jexpr</a>]
    22[<a href="../hash_temporal_client">hash-temporal-client</a>]
    23[<a href="../error_stack">error-stack</a>]
    24[<a href="../hash_graph_benches">hash-graph-benches</a>]
    25[<a href="../hash_graph_integration">hash-graph-integration</a>]
    26[<a href="../hash_graph_test_data">hash-graph-test-data</a>]
    0 --> 10
    1 --> 9
    1 -.-> 26
=======
    0[<a href="../hash_graph/index.html">hash-graph</a>]
    1[<a href="../type_system/index.html">type-system</a>]
    2[<a href="../hash_codec/index.html">hash-codec</a>]
    3[<a href="../hash_codegen/index.html">hash-codegen</a>]
    4[<a href="../hash_graph_api/index.html">hash-graph-api</a>]
    5[<a href="../hash_graph_authorization/index.html">hash-graph-authorization</a>]
    6[<a href="../hash_graph_postgres_store/index.html">hash-graph-postgres-store</a>]
    7[hash-graph-store]
    class 7 root
    8[<a href="../hash_graph_temporal_versioning/index.html">hash-graph-temporal-versioning</a>]
    9[<a href="../hash_graph_test_server/index.html">hash-graph-test-server</a>]
    10[<a href="../hash_graph_type_fetcher/index.html">hash-graph-type-fetcher</a>]
    11[<a href="../hash_graph_types/index.html">hash-graph-types</a>]
    12[<a href="../hash_graph_validation/index.html">hash-graph-validation</a>]
    13[<a href="../harpc_types/index.html">harpc-types</a>]
    14[<a href="../harpc_wire_protocol/index.html">harpc-wire-protocol</a>]
    15[<a href="../hashql_ast/index.html">hashql-ast</a>]
    16[<a href="../hashql_compiletest/index.html">hashql-compiletest</a>]
    17[<a href="../hashql_eval/index.html">hashql-eval</a>]
    18[<a href="../hashql_hir/index.html">hashql-hir</a>]
    19[<a href="../hashql_syntax_jexpr/index.html">hashql-syntax-jexpr</a>]
    20[<a href="../hash_temporal_client/index.html">hash-temporal-client</a>]
    21[<a href="../error_stack/index.html">error-stack</a>]
    22[<a href="../hash_graph_benches/index.html">hash-graph-benches</a>]
    23[<a href="../hash_graph_integration/index.html">hash-graph-integration</a>]
    24[<a href="../hash_graph_test_data/index.html">hash-graph-test-data</a>]
    0 --> 9
    1 --> 8
    1 -.-> 24
>>>>>>> 0c1381d5
    2 -.-> 3
    2 --> 16
    4 --> 7
    4 --> 11
    4 --> 14
    5 --> 1
    6 --> 5
    7 --> 6
    7 --> 13
    8 --> 5
    8 --> 12
    8 --> 22
    9 --> 2
    10 --> 4
    11 --> 8
    12 -.-> 26
    13 -.-> 26
    14 -.-> 1
    14 --> 15
    16 -.-> 15
    16 --> 15
    16 --> 23
    17 -.-> 18
    18 --> 19
    18 --> 21
    19 --> 8
    19 --> 20
    20 -.-> 18
    21 --> 17
    22 --> 1
    24 -.-> 4
    25 -.-> 7
    26 --> 8<|MERGE_RESOLUTION|>--- conflicted
+++ resolved
@@ -8,69 +8,37 @@
     %% --> : Normal dependency
     %% -.-> : Dev dependency
     %% ---> : Build dependency
-<<<<<<< HEAD
-    0[<a href="../hash_graph">hash-graph</a>]
-    1[<a href="../type_system">type-system</a>]
-    2[<a href="../hash_codec">hash-codec</a>]
-    3[<a href="../hash_codegen">hash-codegen</a>]
-    4[<a href="../hash_graph_api">hash-graph-api</a>]
-    5[<a href="../hash_graph_authorization">hash-graph-authorization</a>]
-    6[<a href="../hash_graph_postgres_queries">hash-graph-postgres-queries</a>]
-    7[<a href="../hash_graph_postgres_store">hash-graph-postgres-store</a>]
-    8[hash-graph-store]
-    class 8 root
-    9[<a href="../hash_graph_temporal_versioning">hash-graph-temporal-versioning</a>]
-    10[<a href="../hash_graph_test_server">hash-graph-test-server</a>]
-    11[<a href="../hash_graph_type_fetcher">hash-graph-type-fetcher</a>]
-    12[<a href="../hash_graph_types">hash-graph-types</a>]
-    13[<a href="../hash_graph_validation">hash-graph-validation</a>]
-    14[<a href="../harpc_server">harpc-server</a>]
-    15[<a href="../harpc_types">harpc-types</a>]
-    16[<a href="../harpc_wire_protocol">harpc-wire-protocol</a>]
-    17[<a href="../hashql_ast">hashql-ast</a>]
-    18[<a href="../hashql_compiletest">hashql-compiletest</a>]
-    19[<a href="../hashql_eval">hashql-eval</a>]
-    20[<a href="../hashql_hir">hashql-hir</a>]
-    21[<a href="../hashql_syntax_jexpr">hashql-syntax-jexpr</a>]
-    22[<a href="../hash_temporal_client">hash-temporal-client</a>]
-    23[<a href="../error_stack">error-stack</a>]
-    24[<a href="../hash_graph_benches">hash-graph-benches</a>]
-    25[<a href="../hash_graph_integration">hash-graph-integration</a>]
-    26[<a href="../hash_graph_test_data">hash-graph-test-data</a>]
-    0 --> 10
-    1 --> 9
-    1 -.-> 26
-=======
     0[<a href="../hash_graph/index.html">hash-graph</a>]
     1[<a href="../type_system/index.html">type-system</a>]
     2[<a href="../hash_codec/index.html">hash-codec</a>]
     3[<a href="../hash_codegen/index.html">hash-codegen</a>]
     4[<a href="../hash_graph_api/index.html">hash-graph-api</a>]
     5[<a href="../hash_graph_authorization/index.html">hash-graph-authorization</a>]
-    6[<a href="../hash_graph_postgres_store/index.html">hash-graph-postgres-store</a>]
-    7[hash-graph-store]
-    class 7 root
-    8[<a href="../hash_graph_temporal_versioning/index.html">hash-graph-temporal-versioning</a>]
-    9[<a href="../hash_graph_test_server/index.html">hash-graph-test-server</a>]
-    10[<a href="../hash_graph_type_fetcher/index.html">hash-graph-type-fetcher</a>]
-    11[<a href="../hash_graph_types/index.html">hash-graph-types</a>]
-    12[<a href="../hash_graph_validation/index.html">hash-graph-validation</a>]
-    13[<a href="../harpc_types/index.html">harpc-types</a>]
-    14[<a href="../harpc_wire_protocol/index.html">harpc-wire-protocol</a>]
-    15[<a href="../hashql_ast/index.html">hashql-ast</a>]
-    16[<a href="../hashql_compiletest/index.html">hashql-compiletest</a>]
-    17[<a href="../hashql_eval/index.html">hashql-eval</a>]
-    18[<a href="../hashql_hir/index.html">hashql-hir</a>]
-    19[<a href="../hashql_syntax_jexpr/index.html">hashql-syntax-jexpr</a>]
-    20[<a href="../hash_temporal_client/index.html">hash-temporal-client</a>]
-    21[<a href="../error_stack/index.html">error-stack</a>]
-    22[<a href="../hash_graph_benches/index.html">hash-graph-benches</a>]
-    23[<a href="../hash_graph_integration/index.html">hash-graph-integration</a>]
-    24[<a href="../hash_graph_test_data/index.html">hash-graph-test-data</a>]
-    0 --> 9
-    1 --> 8
-    1 -.-> 24
->>>>>>> 0c1381d5
+    6[<a href="../hash_graph_postgres_queries/index.html">hash-graph-postgres-queries</a>]
+    7[<a href="../hash_graph_postgres_store/index.html">hash-graph-postgres-store</a>]
+    8[hash-graph-store]
+    class 8 root
+    9[<a href="../hash_graph_temporal_versioning/index.html">hash-graph-temporal-versioning</a>]
+    10[<a href="../hash_graph_test_server/index.html">hash-graph-test-server</a>]
+    11[<a href="../hash_graph_type_fetcher/index.html">hash-graph-type-fetcher</a>]
+    12[<a href="../hash_graph_types/index.html">hash-graph-types</a>]
+    13[<a href="../hash_graph_validation/index.html">hash-graph-validation</a>]
+    14[<a href="../harpc_server/index.html">harpc-server</a>]
+    15[<a href="../harpc_types/index.html">harpc-types</a>]
+    16[<a href="../harpc_wire_protocol/index.html">harpc-wire-protocol</a>]
+    17[<a href="../hashql_ast/index.html">hashql-ast</a>]
+    18[<a href="../hashql_compiletest/index.html">hashql-compiletest</a>]
+    19[<a href="../hashql_eval/index.html">hashql-eval</a>]
+    20[<a href="../hashql_hir/index.html">hashql-hir</a>]
+    21[<a href="../hashql_syntax_jexpr/index.html">hashql-syntax-jexpr</a>]
+    22[<a href="../hash_temporal_client/index.html">hash-temporal-client</a>]
+    23[<a href="../error_stack/index.html">error-stack</a>]
+    24[<a href="../hash_graph_benches/index.html">hash-graph-benches</a>]
+    25[<a href="../hash_graph_integration/index.html">hash-graph-integration</a>]
+    26[<a href="../hash_graph_test_data/index.html">hash-graph-test-data</a>]
+    0 --> 10
+    1 --> 9
+    1 -.-> 26
     2 -.-> 3
     2 --> 16
     4 --> 7
