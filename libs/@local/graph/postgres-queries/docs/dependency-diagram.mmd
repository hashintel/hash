--- conflicted
+++ resolved
@@ -18,38 +18,22 @@
     7[<a href="../hash_graph_migrations_macros/index.html">hash-graph-migrations-macros</a>]
     8[hash-graph-postgres-queries]
     class 8 root
-<<<<<<< HEAD
-    9[<a href="../hash_graph_postgres_store">hash-graph-postgres-store</a>]
-    10[<a href="../hash_graph_store">hash-graph-store</a>]
-    11[<a href="../hash_graph_temporal_versioning">hash-graph-temporal-versioning</a>]
-    12[<a href="../hash_graph_test_server">hash-graph-test-server</a>]
-    13[<a href="../hash_graph_types">hash-graph-types</a>]
-    14[<a href="../harpc_types">harpc-types</a>]
-    15[<a href="../harpc_wire_protocol">harpc-wire-protocol</a>]
-    16[<a href="../hash_telemetry">hash-telemetry</a>]
-    17[<a href="../hash_temporal_client">hash-temporal-client</a>]
-    18[<a href="../error_stack">error-stack</a>]
-    19[<a href="../hash_graph_benches">hash-graph-benches</a>]
-    20[<a href="../hash_graph_integration">hash-graph-integration</a>]
-    21[<a href="../hash_graph_test_data">hash-graph-test-data</a>]
+    9[<a href="../hash_graph_postgres_store/index.html">hash-graph-postgres-store</a>]
+    10[<a href="../hash_graph_store/index.html">hash-graph-store</a>]
+    11[<a href="../hash_graph_temporal_versioning/index.html">hash-graph-temporal-versioning</a>]
+    12[<a href="../hash_graph_test_server/index.html">hash-graph-test-server</a>]
+    13[<a href="../hash_graph_types/index.html">hash-graph-types</a>]
+    14[<a href="../harpc_types/index.html">harpc-types</a>]
+    15[<a href="../harpc_wire_protocol/index.html">harpc-wire-protocol</a>]
+    16[<a href="../hash_telemetry/index.html">hash-telemetry</a>]
+    17[<a href="../hash_temporal_client/index.html">hash-temporal-client</a>]
+    18[<a href="../error_stack/index.html">error-stack</a>]
+    19[<a href="../hash_graph_benches/index.html">hash-graph-benches</a>]
+    20[<a href="../hash_graph_integration/index.html">hash-graph-integration</a>]
+    21[<a href="../hash_graph_test_data/index.html">hash-graph-test-data</a>]
     0 --> 12
     1 --> 11
     1 -.-> 21
-=======
-    9[<a href="../hash_graph_postgres_store/index.html">hash-graph-postgres-store</a>]
-    10[<a href="../hash_graph_temporal_versioning/index.html">hash-graph-temporal-versioning</a>]
-    11[<a href="../hash_graph_test_server/index.html">hash-graph-test-server</a>]
-    12[<a href="../harpc_types/index.html">harpc-types</a>]
-    13[<a href="../harpc_wire_protocol/index.html">harpc-wire-protocol</a>]
-    14[<a href="../hash_telemetry/index.html">hash-telemetry</a>]
-    15[<a href="../error_stack/index.html">error-stack</a>]
-    16[<a href="../hash_graph_benches/index.html">hash-graph-benches</a>]
-    17[<a href="../hash_graph_integration/index.html">hash-graph-integration</a>]
-    18[<a href="../hash_graph_test_data/index.html">hash-graph-test-data</a>]
-    0 --> 11
-    1 --> 10
-    1 -.-> 18
->>>>>>> 0c1381d5
     2 -.-> 3
     2 --> 15
     4 --> 9
