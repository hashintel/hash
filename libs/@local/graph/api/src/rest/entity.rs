//! Web routes for CRU operations on entities.

use alloc::sync::Arc;
use std::collections::HashMap;

use axum::{
    Extension, Router,
    extract::Path,
    http::StatusCode,
    response::Response,
    routing::{get, post},
};
use error_stack::{Report, ResultExt as _};
use hash_graph_authorization::{
    AuthorizationApi as _, AuthorizationApiPool,
    backend::{ModifyRelationshipOperation, PermissionAssertion},
    schema::{
        EntityAdministratorSubject, EntityEditorSubject, EntityOwnerSubject, EntityPermission,
        EntityRelationAndSubject, EntitySetting, EntitySettingSubject, EntitySubjectSet,
        EntityViewerSubject, WebOwnerSubject,
    },
    zanzibar::Consistency,
};
use hash_graph_postgres_store::store::error::{EntityDoesNotExist, RaceConditionOnUpdate};
use hash_graph_store::{
    account::AccountStore as _,
    entity::{
        ClosedMultiEntityTypeMap, CountEntitiesParams, CreateEntityRequest, DiffEntityParams,
        DiffEntityResult, EntityQueryCursor, EntityQueryPath, EntityQuerySorting,
        EntityQuerySortingRecord, EntityQuerySortingToken, EntityQueryToken, EntityStore as _,
        EntityTypesError, EntityValidationReport, EntityValidationType, GetEntitiesParams,
        GetEntitiesResponse, GetEntitySubgraphParams, LinkDataStateError, LinkDataValidationReport,
        LinkError, LinkTargetError, LinkValidationReport, LinkedEntityError,
        MetadataValidationReport, PatchEntityParams, PropertyMetadataValidationReport,
        QueryConversion, UnexpectedEntityType, UpdateEntityEmbeddingsParams,
        ValidateEntityComponents, ValidateEntityParams,
    },
    entity_type::{EntityTypeResolveDefinitions, IncludeEntityTypeOption},
    filter::Filter,
    pool::StorePool,
    query::{NullOrdering, Ordering},
    subgraph::{edges::GraphResolveDepths, temporal_axes::QueryTemporalAxesUnresolved},
};
use hash_graph_types::{
    Embedding,
    account::{CreatedById, EditionCreatedById},
    knowledge::{
        Confidence, EntityTypeIdDiff,
        entity::{
            ActorType, Entity, EntityEditionId, EntityEditionProvenance, EntityEmbedding, EntityId,
            EntityMetadata, EntityProvenance, EntityRecordId, EntityTemporalMetadata, EntityUuid,
            InferredEntityProvenance, Location, OriginProvenance, ProvidedEntityEditionProvenance,
            SourceProvenance, SourceType,
        },
        link::LinkData,
        property::{
            ArrayMetadata, ObjectMetadata, Property, PropertyDiff, PropertyMetadata,
            PropertyMetadataObject, PropertyObject, PropertyPatchOperation, PropertyPath,
            PropertyPathElement, PropertyProvenance, PropertyWithMetadata,
            PropertyWithMetadataArray, PropertyWithMetadataObject, PropertyWithMetadataValue,
            ValueMetadata,
            visitor::{
                ArrayItemNumberMismatch, ArrayValidationReport, DataTypeCanonicalCalculation,
                DataTypeConversionError, DataTypeInferenceError, InvalidCanonicalValue,
                JsonSchemaValueTypeMismatch, ObjectPropertyValidationReport,
                ObjectValidationReport, OneOfArrayValidationReports, OneOfObjectValidationReports,
                OneOfPropertyValidationReports, PropertyArrayValidationReport,
                PropertyObjectValidationReport, PropertyValidationReport,
                PropertyValueTypeMismatch, PropertyValueValidationReport, ValueValidationError,
                ValueValidationReport,
            },
        },
    },
    owned_by_id::OwnedById,
};
use hash_temporal_client::TemporalClient;
use serde::{Deserialize, Serialize};
use type_system::url::VersionedUrl;
use utoipa::{OpenApi, ToSchema};

use crate::rest::{
    AuthenticatedUserHeader, OpenApiQuery, PermissionResponse, QueryLogger,
    api_resource::RoutedResource, json::Json, status::report_to_response,
    utoipa_typedef::subgraph::Subgraph,
};

#[derive(OpenApi)]
#[openapi(
    paths(
        create_entity,
        create_entities,
        validate_entity,
        check_entity_permission,
        get_entities,
        get_entity_subgraph,
        count_entities,
        patch_entity,
        update_entity_embeddings,
        diff_entity,

        get_entity_authorization_relationships,
        modify_entity_authorization_relationships,

        add_entity_administrator,
        remove_entity_administrator,
        add_entity_editor,
        remove_entity_editor,
    ),
    components(
        schemas(
            CreateEntityRequest,
            PropertyWithMetadata,
            PropertyWithMetadataValue,
            PropertyWithMetadataArray,
            PropertyWithMetadataObject,
            ValidateEntityParams,
            CountEntitiesParams,
            EntityValidationType,
            ValidateEntityComponents,
            Embedding,
            UpdateEntityEmbeddingsParams,
            EntityEmbedding,
            EntityQueryToken,

            PatchEntityParams,
            PropertyPatchOperation,

            EntityRelationAndSubject,
            EntityPermission,
            EntitySubjectSet,
            EntitySettingSubject,
            EntityOwnerSubject,
            EntityAdministratorSubject,
            EntityEditorSubject,
            EntityViewerSubject,
            ModifyEntityAuthorizationRelationship,
            ModifyRelationshipOperation,
            EntitySetting,

            GetEntitiesRequest,
            GetEntitySubgraphRequest,
            EntityQueryCursor,
            Ordering,
            NullOrdering,
            EntityQuerySortingRecord,
            EntityQuerySortingToken,
            GetEntitiesResponse,
            GetEntitySubgraphResponse,
            ClosedMultiEntityTypeMap,
            QueryConversion,

            Entity,
            Property,
            PropertyProvenance,
            PropertyObject,
            ArrayMetadata,
            ObjectMetadata,
            ValueMetadata,
            PropertyMetadataObject,
            PropertyMetadata,
            EntityUuid,
            EntityId,
            EntityEditionId,
            EntityMetadata,
            EntityProvenance,
            EntityEditionProvenance,
            InferredEntityProvenance,
            ProvidedEntityEditionProvenance,
            ActorType,
            OriginProvenance,
            SourceType,
            SourceProvenance,
            Location,
            EntityRecordId,
            EntityTemporalMetadata,
            EntityQueryToken,
            LinkData,
            EntityValidationReport,
            LinkedEntityError,
            LinkDataValidationReport,
            LinkDataStateError,
            LinkValidationReport,
            LinkError,
            LinkTargetError,
            UnexpectedEntityType,
            MetadataValidationReport,
            EntityTypesError,
            PropertyMetadataValidationReport,
            ObjectPropertyValidationReport,
            JsonSchemaValueTypeMismatch,
            ArrayValidationReport,
            ArrayItemNumberMismatch,
            PropertyValidationReport,
            OneOfPropertyValidationReports,
            PropertyValueValidationReport,
            ObjectValidationReport,
            DataTypeConversionError,
            DataTypeCanonicalCalculation,
            DataTypeInferenceError,
            PropertyValueTypeMismatch,
            InvalidCanonicalValue,
            OneOfArrayValidationReports,
            PropertyArrayValidationReport,
            OneOfObjectValidationReports,
            PropertyObjectValidationReport,
            ValueValidationReport,
            ValueValidationError,

            DiffEntityParams,
            DiffEntityResult,
            EntityTypeIdDiff,
            PropertyDiff,
            PropertyPath,
            PropertyPathElement,
            Confidence,
        )
    ),
    tags(
        (name = "Entity", description = "entity management API")
    )
)]
pub(crate) struct EntityResource;

impl RoutedResource for EntityResource {
    /// Create routes for interacting with entities.
    fn routes<S, A>() -> Router
    where
        S: StorePool + Send + Sync + 'static,
        A: AuthorizationApiPool + Send + Sync + 'static,
    {
        // TODO: The URL format here is preliminary and will have to change.
        Router::new().nest(
            "/entities",
            Router::new()
                .route("/", post(create_entity::<S, A>).patch(patch_entity::<S, A>))
                .route("/bulk", post(create_entities::<S, A>))
                .route(
                    "/relationships",
                    post(modify_entity_authorization_relationships::<A>),
                )
                .route("/diff", post(diff_entity::<S, A>))
                .route("/validate", post(validate_entity::<S, A>))
                .route("/embeddings", post(update_entity_embeddings::<S, A>))
                .nest(
                    "/:entity_id",
                    Router::new()
                        .route(
                            "/relationships",
                            get(get_entity_authorization_relationships::<A>),
                        )
                        .route(
                            "/administrators/:administrator",
                            post(add_entity_administrator::<A, S>)
                                .delete(remove_entity_administrator::<A, S>),
                        )
                        .route(
                            "/editors/:editor",
                            post(add_entity_editor::<A, S>).delete(remove_entity_editor::<A, S>),
                        )
                        .route(
                            "/permissions/:permission",
                            get(check_entity_permission::<A>),
                        ),
                )
                .nest(
                    "/query",
                    Router::new()
                        .route("/", post(get_entities::<S, A>))
                        .route("/subgraph", post(get_entity_subgraph::<S, A>))
                        .route("/count", post(count_entities::<S, A>)),
                ),
        )
    }
}

#[utoipa::path(
    post,
    path = "/entities",
    request_body = CreateEntityRequest,
    tag = "Entity",
    params(
        ("X-Authenticated-User-Actor-Id" = AccountId, Header, description = "The ID of the actor which is used to authorize the request"),
    ),
    responses(
        (status = 200, content_type = "application/json", description = "The created entity", body = Entity),
        (status = 422, content_type = "text/plain", description = "Provided request body is invalid"),

        (status = 404, description = "Entity Type URL was not found"),
        (status = 500, description = "Store error occurred"),
    ),
)]
#[tracing::instrument(
    level = "info",
    skip(store_pool, authorization_api_pool, temporal_client)
)]
async fn create_entity<S, A>(
    AuthenticatedUserHeader(actor_id): AuthenticatedUserHeader,
    store_pool: Extension<Arc<S>>,
    authorization_api_pool: Extension<Arc<A>>,
    temporal_client: Extension<Option<Arc<TemporalClient>>>,
    Json(body): Json<serde_json::Value>,
) -> Result<Json<Entity>, Response>
where
    S: StorePool + Send + Sync,
    A: AuthorizationApiPool + Send + Sync,
{
    let params = CreateEntityRequest::deserialize(&body)
        .map_err(Report::from)
        .map_err(report_to_response)?;

    let authorization_api = authorization_api_pool
        .acquire()
        .await
        .map_err(report_to_response)?;

    let mut store = store_pool
        .acquire(authorization_api, temporal_client.0)
        .await
        .map_err(report_to_response)?;

    store
        .create_entity(actor_id, params)
        .await
        .map_err(report_to_response)
        .map(Json)
}

#[utoipa::path(
    post,
    path = "/entities/bulk",
    request_body = [CreateEntityRequest],
    tag = "Entity",
    params(
        ("X-Authenticated-User-Actor-Id" = AccountId, Header, description = "The ID of the actor which is used to authorize the request"),
    ),
    responses(
        (status = 200, content_type = "application/json", description = "The created entities", body = [Entity]),
        (status = 422, content_type = "text/plain", description = "Provided request body is invalid"),

        (status = 404, description = "Entity Type URL was not found"),
        (status = 500, description = "Store error occurred"),
    ),
)]
#[tracing::instrument(level = "info", skip_all)]
async fn create_entities<S, A>(
    AuthenticatedUserHeader(actor_id): AuthenticatedUserHeader,
    store_pool: Extension<Arc<S>>,
    authorization_api_pool: Extension<Arc<A>>,
    temporal_client: Extension<Option<Arc<TemporalClient>>>,
    Json(body): Json<serde_json::Value>,
) -> Result<Json<Vec<Entity>>, Response>
where
    S: StorePool + Send + Sync,
    A: AuthorizationApiPool + Send + Sync,
{
    let params = Vec::<CreateEntityRequest>::deserialize(&body)
        .map_err(Report::from)
        .map_err(report_to_response)?;

    let authorization_api = authorization_api_pool
        .acquire()
        .await
        .map_err(report_to_response)?;

    let mut store = store_pool
        .acquire(authorization_api, temporal_client.0)
        .await
        .map_err(report_to_response)?;

    store
        .create_entities(actor_id, params)
        .await
        .map_err(report_to_response)
        .map(Json)
}

#[utoipa::path(
    post,
    path = "/entities/validate",
    request_body = ValidateEntityParams,
    tag = "Entity",
    params(
        ("X-Authenticated-User-Actor-Id" = AccountId, Header, description = "The ID of the actor which is used to authorize the request"),
    ),
    responses(
        (status = 200, content_type = "application/json", description = "The validation report", body = HashMap<usize, EntityValidationReport>),
        (status = 400, content_type = "application/json", description = "The entity validation failed"),

        (status = 404, description = "Entity Type URL was not found"),
        (status = 500, description = "Store error occurred"),
    ),
)]
#[tracing::instrument(
    level = "info",
    skip(store_pool, authorization_api_pool, temporal_client)
)]
async fn validate_entity<S, A>(
    AuthenticatedUserHeader(actor_id): AuthenticatedUserHeader,
    store_pool: Extension<Arc<S>>,
    authorization_api_pool: Extension<Arc<A>>,
    temporal_client: Extension<Option<Arc<TemporalClient>>>,
    mut query_logger: Option<Extension<QueryLogger>>,
    Json(body): Json<serde_json::Value>,
) -> Result<Json<HashMap<usize, EntityValidationReport>>, Response>
where
    S: StorePool + Send + Sync,
    A: AuthorizationApiPool + Send + Sync,
{
    if let Some(query_logger) = &mut query_logger {
        query_logger.capture(actor_id, OpenApiQuery::ValidateEntity(&body));
    }

    let params = ValidateEntityParams::deserialize(&body)
        .map_err(Report::from)
        .map_err(report_to_response)?;

    let authorization_api = authorization_api_pool
        .acquire()
        .await
        .map_err(report_to_response)?;

    let store = store_pool
        .acquire(authorization_api, temporal_client.0)
        .await
        .map_err(report_to_response)?;

    let response = Ok(Json(
        store
            .validate_entity(actor_id, Consistency::FullyConsistent, params)
            .await,
    ));
    if let Some(query_logger) = &mut query_logger {
        query_logger.send().await.map_err(report_to_response)?;
    }
    response
}

#[utoipa::path(
    get,
    path = "/entities/{entity_id}/permissions/{permission}",
    tag = "Entity",
    params(
        ("X-Authenticated-User-Actor-Id" = AccountId, Header, description = "The ID of the actor which is used to authorize the request"),
        ("entity_id" = EntityId, Path, description = "The entity ID to check if the actor has the permission"),
        ("permission" = EntityPermission, Path, description = "The permission to check for"),
    ),
    responses(
        (status = 200, body = PermissionResponse, description = "Information if the actor has the permission for the entity"),

        (status = 500, description = "Internal error occurred"),
    )
)]
#[tracing::instrument(level = "info", skip(authorization_api_pool))]
async fn check_entity_permission<A>(
    AuthenticatedUserHeader(actor_id): AuthenticatedUserHeader,
    Path((entity_id, permission)): Path<(EntityId, EntityPermission)>,
    authorization_api_pool: Extension<Arc<A>>,
    mut query_logger: Option<Extension<QueryLogger>>,
) -> Result<Json<PermissionResponse>, Response>
where
    A: AuthorizationApiPool + Send + Sync,
{
    if let Some(query_logger) = &mut query_logger {
        query_logger.capture(actor_id, OpenApiQuery::CheckEntityPermission {
            entity_id,
            permission,
        });
    }

    let response = Ok(Json(PermissionResponse {
        has_permission: authorization_api_pool
            .acquire()
            .await
            .map_err(report_to_response)?
            .check_entity_permission(
                actor_id,
                permission,
                entity_id,
                Consistency::FullyConsistent,
            )
            .await
            .map_err(report_to_response)?
            .has_permission,
    }));
    if let Some(query_logger) = &mut query_logger {
        query_logger.send().await.map_err(report_to_response)?;
    }
    response
}

fn generate_sorting_paths(
    paths: Option<Vec<EntityQuerySortingRecord<'_>>>,
    limit: Option<usize>,
    cursor: Option<EntityQueryCursor<'_>>,
    temporal_axes: &QueryTemporalAxesUnresolved,
) -> EntityQuerySorting<'static> {
    let temporal_axes_sorting_path = match temporal_axes {
        QueryTemporalAxesUnresolved::TransactionTime { .. } => &EntityQueryPath::TransactionTime,
        QueryTemporalAxesUnresolved::DecisionTime { .. } => &EntityQueryPath::DecisionTime,
    };

    let sorting = paths
        .map_or_else(
            || {
                if limit.is_some() || cursor.is_some() {
                    vec![
                        EntityQuerySortingRecord {
                            path: temporal_axes_sorting_path.clone(),
                            ordering: Ordering::Descending,
                            nulls: None,
                        },
                        EntityQuerySortingRecord {
                            path: EntityQueryPath::Uuid,
                            ordering: Ordering::Ascending,
                            nulls: None,
                        },
                        EntityQuerySortingRecord {
                            path: EntityQueryPath::OwnedById,
                            ordering: Ordering::Ascending,
                            nulls: None,
                        },
                    ]
                } else {
                    Vec::new()
                }
            },
            |mut paths| {
                let mut has_temporal_axis = false;
                let mut has_uuid = false;
                let mut has_owned_by_id = false;

                for path in &paths {
                    if path.path == EntityQueryPath::TransactionTime
                        || path.path == EntityQueryPath::DecisionTime
                    {
                        has_temporal_axis = true;
                    }
                    if path.path == EntityQueryPath::Uuid {
                        has_uuid = true;
                    }
                    if path.path == EntityQueryPath::OwnedById {
                        has_owned_by_id = true;
                    }
                }

                if !has_temporal_axis {
                    paths.push(EntityQuerySortingRecord {
                        path: temporal_axes_sorting_path.clone(),
                        ordering: Ordering::Descending,
                        nulls: None,
                    });
                }
                if !has_uuid {
                    paths.push(EntityQuerySortingRecord {
                        path: EntityQueryPath::Uuid,
                        ordering: Ordering::Ascending,
                        nulls: None,
                    });
                }
                if !has_owned_by_id {
                    paths.push(EntityQuerySortingRecord {
                        path: EntityQueryPath::OwnedById,
                        ordering: Ordering::Ascending,
                        nulls: None,
                    });
                }

                paths
            },
        )
        .into_iter()
        .map(EntityQuerySortingRecord::into_owned)
        .collect();

    EntityQuerySorting {
        paths: sorting,
        cursor: cursor.map(EntityQueryCursor::into_owned),
    }
}

#[derive(Debug, Clone, Deserialize, ToSchema)]
#[serde(rename_all = "camelCase", deny_unknown_fields)]
#[expect(
    clippy::struct_excessive_bools,
    reason = "Parameter struct deserialized from JSON"
)]
pub struct GetEntitiesRequest<'q, 's, 'p> {
    #[serde(borrow)]
    pub filter: Filter<'q, Entity>,
    pub temporal_axes: QueryTemporalAxesUnresolved,
    pub include_drafts: bool,
    pub limit: Option<usize>,
    #[serde(borrow, default)]
    pub conversions: Vec<QueryConversion<'p>>,
    #[serde(borrow)]
    pub sorting_paths: Option<Vec<EntityQuerySortingRecord<'p>>>,
    #[serde(borrow)]
    pub cursor: Option<EntityQueryCursor<'s>>,
    #[serde(default)]
    pub include_count: bool,
    #[serde(default)]
    pub include_entity_types: Option<IncludeEntityTypeOption>,
    #[serde(default)]
    pub include_web_ids: bool,
    #[serde(default)]
    pub include_created_by_ids: bool,
    #[serde(default)]
    pub include_edition_created_by_ids: bool,
    #[serde(default)]
<<<<<<< HEAD
    include_type_ids: bool,
    #[serde(default)]
    pub include_type_titles: bool,
=======
    pub include_type_ids: bool,
>>>>>>> 6aa0e94f
}

impl<'q, 's, 'p: 'q> From<GetEntitiesRequest<'q, 's, 'p>> for GetEntitiesParams<'q> {
    fn from(request: GetEntitiesRequest<'q, 's, 'p>) -> Self {
        Self {
            filter: request.filter,
            sorting: generate_sorting_paths(
                request.sorting_paths,
                request.limit,
                request.cursor,
                &request.temporal_axes,
            ),
            limit: request.limit,
            conversions: request.conversions,
            include_drafts: request.include_drafts,
            include_count: request.include_count,
            include_entity_types: request.include_entity_types,
            temporal_axes: request.temporal_axes,
            include_web_ids: request.include_web_ids,
            include_created_by_ids: request.include_created_by_ids,
            include_edition_created_by_ids: request.include_edition_created_by_ids,
            include_type_ids: request.include_type_ids,
            include_type_titles: request.include_type_titles,
        }
    }
}

#[utoipa::path(
    post,
    path = "/entities/query",
    request_body = GetEntitiesRequest,
    tag = "Entity",
    params(
        ("X-Authenticated-User-Actor-Id" = AccountId, Header, description = "The ID of the actor which is used to authorize the request"),
        ("after" = Option<String>, Query, description = "The cursor to start reading from"),
        ("limit" = Option<usize>, Query, description = "The maximum number of entities to read"),
    ),
    responses(
        (
            status = 200,
            content_type = "application/json",
            body = GetEntitiesResponse,
            description = "A list of entities that satisfy the given query.",
        ),
        (status = 422, content_type = "text/plain", description = "Provided query is invalid"),
        (status = 500, description = "Store error occurred"),
    )
)]
#[tracing::instrument(
    level = "info",
    skip_all,
    fields(actor=%actor_id, %request)
)]
async fn get_entities<S, A>(
    AuthenticatedUserHeader(actor_id): AuthenticatedUserHeader,
    store_pool: Extension<Arc<S>>,
    authorization_api_pool: Extension<Arc<A>>,
    temporal_client: Extension<Option<Arc<TemporalClient>>>,
    mut query_logger: Option<Extension<QueryLogger>>,
    Json(request): Json<serde_json::Value>,
) -> Result<Json<GetEntitiesResponse<'static>>, Response>
where
    S: StorePool + Send + Sync,
    A: AuthorizationApiPool + Send + Sync,
{
    if let Some(query_logger) = &mut query_logger {
        query_logger.capture(actor_id, OpenApiQuery::GetEntities(&request));
    }

    let authorization_api = authorization_api_pool
        .acquire()
        .await
        .map_err(report_to_response)?;

    let store = store_pool
        .acquire(authorization_api, temporal_client.0)
        .await
        .map_err(report_to_response)?;

    let request = GetEntitiesRequest::deserialize(&request)
        .map_err(Report::from)
        .map_err(report_to_response)?;

    if request.limit == Some(0) {
        tracing::warn!(
            %actor_id,
            "The limit is set to zero, so no entities will be returned."
        );
    }

    let response = store
        .get_entities(actor_id, request.into())
        .await
        .map(|response| {
            Json(GetEntitiesResponse {
                entities: response.entities,
                cursor: response.cursor.map(EntityQueryCursor::into_owned),
                count: response.count,
                closed_multi_entity_types: response.closed_multi_entity_types,
                definitions: response.definitions,
                web_ids: response.web_ids,
                created_by_ids: response.created_by_ids,
                edition_created_by_ids: response.edition_created_by_ids,
                type_ids: response.type_ids,
                type_titles: response.type_titles,
            })
        })
        .map_err(report_to_response);
    if let Some(query_logger) = &mut query_logger {
        query_logger.send().await.map_err(report_to_response)?;
    }
    response
}

#[derive(Debug, Clone, Deserialize, ToSchema)]
#[serde(rename_all = "camelCase", deny_unknown_fields)]
#[expect(
    clippy::struct_excessive_bools,
    reason = "Parameter struct deserialized from JSON"
)]
pub struct GetEntitySubgraphRequest<'q, 's, 'p> {
    #[serde(borrow)]
    pub filter: Filter<'q, Entity>,
    pub graph_resolve_depths: GraphResolveDepths,
    pub temporal_axes: QueryTemporalAxesUnresolved,
    pub include_drafts: bool,
    pub limit: Option<usize>,
    #[serde(borrow, default)]
    pub conversions: Vec<QueryConversion<'p>>,
    #[serde(borrow)]
    pub sorting_paths: Option<Vec<EntityQuerySortingRecord<'p>>>,
    #[serde(borrow)]
    pub cursor: Option<EntityQueryCursor<'s>>,
    #[serde(default)]
    pub include_count: bool,
    #[serde(default)]
    pub include_entity_types: Option<IncludeEntityTypeOption>,
    #[serde(default)]
    pub include_web_ids: bool,
    #[serde(default)]
    pub include_created_by_ids: bool,
    #[serde(default)]
    pub include_edition_created_by_ids: bool,
    #[serde(default)]
<<<<<<< HEAD
    include_type_ids: bool,
    #[serde(default)]
    pub include_type_titles: bool,
=======
    pub include_type_ids: bool,
>>>>>>> 6aa0e94f
}

impl<'q, 's, 'p: 'q> From<GetEntitySubgraphRequest<'q, 's, 'p>> for GetEntitySubgraphParams<'q> {
    fn from(request: GetEntitySubgraphRequest<'q, 's, 'p>) -> Self {
        Self {
            filter: request.filter,
            sorting: generate_sorting_paths(
                request.sorting_paths,
                request.limit,
                request.cursor,
                &request.temporal_axes,
            ),
            limit: request.limit,
            conversions: request.conversions,
            graph_resolve_depths: request.graph_resolve_depths,
            include_drafts: request.include_drafts,
            include_count: request.include_count,
            include_entity_types: request.include_entity_types,
            temporal_axes: request.temporal_axes,
            include_web_ids: request.include_web_ids,
            include_created_by_ids: request.include_created_by_ids,
            include_edition_created_by_ids: request.include_edition_created_by_ids,
            include_type_ids: request.include_type_ids,
            include_type_titles: request.include_type_titles,
        }
    }
}

#[derive(Serialize, ToSchema)]
#[serde(rename_all = "camelCase")]
struct GetEntitySubgraphResponse<'r> {
    subgraph: Subgraph,
    #[serde(borrow)]
    cursor: Option<EntityQueryCursor<'r>>,
    count: Option<usize>,
    #[serde(skip_serializing_if = "Option::is_none")]
    #[schema(nullable = false)]
    closed_multi_entity_types: Option<HashMap<VersionedUrl, ClosedMultiEntityTypeMap>>,
    #[serde(skip_serializing_if = "Option::is_none")]
    #[schema(nullable = false)]
    definitions: Option<EntityTypeResolveDefinitions>,
    #[serde(skip_serializing_if = "Option::is_none")]
    #[schema(nullable = false)]
    web_ids: Option<HashMap<OwnedById, usize>>,
    #[serde(skip_serializing_if = "Option::is_none")]
    #[schema(nullable = false)]
    created_by_ids: Option<HashMap<CreatedById, usize>>,
    #[serde(skip_serializing_if = "Option::is_none")]
    #[schema(nullable = false)]
    edition_created_by_ids: Option<HashMap<EditionCreatedById, usize>>,
    #[serde(skip_serializing_if = "Option::is_none")]
    #[schema(nullable = false)]
    type_ids: Option<HashMap<VersionedUrl, usize>>,
    #[serde(skip_serializing_if = "Option::is_none")]
    #[schema(nullable = false)]
    type_titles: Option<HashMap<String, usize>>,
}

#[utoipa::path(
    post,
    path = "/entities/query/subgraph",
    request_body = GetEntitySubgraphRequest,
    tag = "Entity",
    params(
        ("X-Authenticated-User-Actor-Id" = AccountId, Header, description = "The ID of the actor which is used to authorize the request"),
        ("after" = Option<String>, Query, description = "The cursor to start reading from"),
        ("limit" = Option<usize>, Query, description = "The maximum number of entities to read"),
    ),
    responses(
        (
            status = 200,
            content_type = "application/json",
            body = GetEntitySubgraphResponse,
            description = "A subgraph rooted at entities that satisfy the given query, each resolved to the requested depth.",
        ),
        (status = 422, content_type = "text/plain", description = "Provided query is invalid"),
        (status = 500, description = "Store error occurred"),
    )
)]
#[tracing::instrument(
    level = "info",
    skip_all,
    fields(actor=%actor_id, %request)
)]
async fn get_entity_subgraph<S, A>(
    AuthenticatedUserHeader(actor_id): AuthenticatedUserHeader,
    store_pool: Extension<Arc<S>>,
    authorization_api_pool: Extension<Arc<A>>,
    temporal_client: Extension<Option<Arc<TemporalClient>>>,
    mut query_logger: Option<Extension<QueryLogger>>,
    Json(request): Json<serde_json::Value>,
) -> Result<Json<GetEntitySubgraphResponse<'static>>, Response>
where
    S: StorePool + Send + Sync,
    A: AuthorizationApiPool + Send + Sync,
{
    if let Some(query_logger) = &mut query_logger {
        query_logger.capture(actor_id, OpenApiQuery::GetEntitySubgraph(&request));
    }

    let authorization_api = authorization_api_pool
        .acquire()
        .await
        .map_err(report_to_response)?;

    let store = store_pool
        .acquire(authorization_api, temporal_client.0)
        .await
        .map_err(report_to_response)?;

    let request = GetEntitySubgraphRequest::deserialize(&request)
        .map_err(Report::from)
        .map_err(report_to_response)?;

    if request.limit == Some(0) {
        tracing::warn!(
            %actor_id,
            "The limit is set to zero, so no entities will be returned"
        );
    }

    let response = store
        .get_entity_subgraph(actor_id, request.into())
        .await
        .map(|response| {
            Json(GetEntitySubgraphResponse {
                subgraph: response.subgraph.into(),
                cursor: response.cursor.map(EntityQueryCursor::into_owned),
                count: response.count,
                closed_multi_entity_types: response.closed_multi_entity_types,
                definitions: response.definitions,
                web_ids: response.web_ids,
                created_by_ids: response.created_by_ids,
                edition_created_by_ids: response.edition_created_by_ids,
                type_ids: response.type_ids,
                type_titles: response.type_titles,
            })
        })
        .map_err(report_to_response);
    if let Some(query_logger) = &mut query_logger {
        query_logger.send().await.map_err(report_to_response)?;
    }
    response
}

#[utoipa::path(
    post,
    path = "/entities/query/count",
    request_body = CountEntitiesParams,
    tag = "Entity",
    params(
        ("X-Authenticated-User-Actor-Id" = AccountId, Header, description = "The ID of the actor which is used to authorize the request"),

    ),
    responses(
        (
            status = 200,
            content_type = "application/json",
            body = usize,
        ),
        (status = 422, content_type = "text/plain", description = "Provided query is invalid"),
        (status = 500, description = "Store error occurred"),
    )
)]
#[tracing::instrument(
    level = "info",
    skip(store_pool, authorization_api_pool, temporal_client, request)
)]
async fn count_entities<S, A>(
    AuthenticatedUserHeader(actor_id): AuthenticatedUserHeader,
    store_pool: Extension<Arc<S>>,
    authorization_api_pool: Extension<Arc<A>>,
    temporal_client: Extension<Option<Arc<TemporalClient>>>,
    mut query_logger: Option<Extension<QueryLogger>>,
    Json(request): Json<serde_json::Value>,
) -> Result<Json<usize>, Response>
where
    S: StorePool + Send + Sync,
    A: AuthorizationApiPool + Send + Sync,
{
    if let Some(query_logger) = &mut query_logger {
        query_logger.capture(actor_id, OpenApiQuery::CountEntities(&request));
    }

    let authorization_api = authorization_api_pool
        .acquire()
        .await
        .map_err(report_to_response)?;

    let store = store_pool
        .acquire(authorization_api, temporal_client.0)
        .await
        .map_err(report_to_response)?;

    let response = store
        .count_entities(
            actor_id,
            CountEntitiesParams::deserialize(&request)
                .map_err(Report::from)
                .map_err(report_to_response)?,
        )
        .await
        .map(Json)
        .map_err(report_to_response);
    if let Some(query_logger) = &mut query_logger {
        query_logger.send().await.map_err(report_to_response)?;
    }
    response
}

#[utoipa::path(
    patch,
    path = "/entities",
    tag = "Entity",
    params(
        ("X-Authenticated-User-Actor-Id" = AccountId, Header, description = "The ID of the actor which is used to authorize the request"),
    ),
    responses(
        (status = 200, content_type = "application/json", description = "The updated entity", body = Entity),
        (status = 422, content_type = "text/plain", description = "Provided request body is invalid"),
        (status = 423, content_type = "text/plain", description = "The entity that should be updated was unexpectedly updated at the same time"),

        (status = 404, description = "Entity ID or Entity Type URL was not found"),
        (status = 500, description = "Store error occurred"),
    ),
    request_body = PatchEntityParams,
)]
#[tracing::instrument(
    level = "info",
    skip(store_pool, authorization_api_pool, temporal_client)
)]
async fn patch_entity<S, A>(
    AuthenticatedUserHeader(actor_id): AuthenticatedUserHeader,
    store_pool: Extension<Arc<S>>,
    authorization_api_pool: Extension<Arc<A>>,
    temporal_client: Extension<Option<Arc<TemporalClient>>>,
    Json(params): Json<PatchEntityParams>,
) -> Result<Json<Entity>, Response>
where
    S: StorePool + Send + Sync,
    A: AuthorizationApiPool + Send + Sync,
{
    let authorization_api = authorization_api_pool
        .acquire()
        .await
        .map_err(report_to_response)?;

    let mut store = store_pool
        .acquire(authorization_api, temporal_client.0)
        .await
        .map_err(report_to_response)?;

    store
        .patch_entity(actor_id, params)
        .await
        .map_err(|report| {
            if report.contains::<EntityDoesNotExist>() {
                report.attach(hash_status::StatusCode::NotFound)
            } else if report.contains::<RaceConditionOnUpdate>() {
                report.attach(hash_status::StatusCode::Cancelled)
            } else {
                report
            }
        })
        .map_err(report_to_response)
        .map(Json)
}

#[utoipa::path(
    post,
    path = "/entities/embeddings",
    tag = "Entity",
    params(
        ("X-Authenticated-User-Actor-Id" = AccountId, Header, description = "The ID of the actor which is used to authorize the request"),
    ),
    responses(
        (status = 204, content_type = "application/json", description = "The embeddings were created"),

        (status = 403, description = "Insufficient permissions to update the entity"),
        (status = 500, description = "Store error occurred"),
    ),
    request_body = UpdateEntityEmbeddingsParams,
)]
#[tracing::instrument(
    level = "info",
    skip(store_pool, authorization_api_pool, temporal_client, body)
)]
async fn update_entity_embeddings<S, A>(
    AuthenticatedUserHeader(actor_id): AuthenticatedUserHeader,
    store_pool: Extension<Arc<S>>,
    authorization_api_pool: Extension<Arc<A>>,
    temporal_client: Extension<Option<Arc<TemporalClient>>>,
    Json(body): Json<serde_json::Value>,
) -> Result<(), Response>
where
    S: StorePool + Send + Sync,
    A: AuthorizationApiPool + Send + Sync,
{
    // Manually deserialize the request from a JSON value to allow borrowed deserialization and
    // better error reporting.
    let params = UpdateEntityEmbeddingsParams::deserialize(body)
        .attach(hash_status::StatusCode::InvalidArgument)
        .map_err(report_to_response)?;

    let authorization_api = authorization_api_pool
        .acquire()
        .await
        .map_err(report_to_response)?;

    let mut store = store_pool
        .acquire(authorization_api, temporal_client.0)
        .await
        .map_err(report_to_response)?;

    store
        .update_entity_embeddings(actor_id, params)
        .await
        .map_err(report_to_response)
}

#[utoipa::path(
    post,
    path = "/entities/diff",
    tag = "Entity",
    params(
        ("X-Authenticated-User-Actor-Id" = AccountId, Header, description = "The ID of the actor which is used to authorize the request"),
    ),
    responses(
        (status = 200, content_type = "application/json", description = "The difference between the two entities", body = DiffEntityResult),
        (status = 422, content_type = "text/plain", description = "Provided request body is invalid"),

        (status = 404, description = "Entity ID was not found"),
        (status = 500, description = "Store error occurred"),
    ),
    request_body = DiffEntityParams,
)]
#[tracing::instrument(
    level = "info",
    skip(store_pool, authorization_api_pool, temporal_client)
)]
async fn diff_entity<S, A>(
    AuthenticatedUserHeader(actor_id): AuthenticatedUserHeader,
    store_pool: Extension<Arc<S>>,
    authorization_api_pool: Extension<Arc<A>>,
    temporal_client: Extension<Option<Arc<TemporalClient>>>,
    mut query_logger: Option<Extension<QueryLogger>>,
    Json(params): Json<DiffEntityParams>,
) -> Result<Json<DiffEntityResult<'static>>, Response>
where
    S: StorePool + Send + Sync,
    A: AuthorizationApiPool + Send + Sync,
{
    if let Some(query_logger) = &mut query_logger {
        query_logger.capture(actor_id, OpenApiQuery::DiffEntity(&params));
    }

    let authorization_api = authorization_api_pool
        .acquire()
        .await
        .map_err(report_to_response)?;

    let store = store_pool
        .acquire(authorization_api, temporal_client.0)
        .await
        .map_err(report_to_response)?;

    let response = store
        .diff_entity(actor_id, params)
        .await
        .map_err(|report| {
            if report.contains::<EntityDoesNotExist>() {
                report.attach(hash_status::StatusCode::NotFound)
            } else {
                report
            }
        })
        .map_err(report_to_response)
        .map(Json);
    if let Some(query_logger) = &mut query_logger {
        query_logger.send().await.map_err(report_to_response)?;
    }
    response
}

#[utoipa::path(
    get,
    path = "/entities/{entity_id}/relationships",
    tag = "Entity",
    params(
        ("X-Authenticated-User-Actor-Id" = AccountId, Header, description = "The ID of the actor which is used to authorize the request"),
        ("entity_id" = EntityId, Path, description = "The Entity to read the relations for"),
    ),
    responses(
        (status = 200, description = "The relations of the entity", body = [EntityRelationAndSubject]),

        (status = 403, description = "Permission denied"),
    )
)]
#[tracing::instrument(level = "info", skip(authorization_api_pool))]
async fn get_entity_authorization_relationships<A>(
    AuthenticatedUserHeader(actor_id): AuthenticatedUserHeader,
    Path(entity_id): Path<EntityId>,
    authorization_api_pool: Extension<Arc<A>>,
    mut query_logger: Option<Extension<QueryLogger>>,
) -> Result<Json<Vec<EntityRelationAndSubject>>, Response>
where
    A: AuthorizationApiPool + Send + Sync,
{
    if let Some(query_logger) = &mut query_logger {
        query_logger.capture(
            actor_id,
            OpenApiQuery::GetEntityAuthorizationRelationships { entity_id },
        );
    }

    let authorization_api = authorization_api_pool
        .acquire()
        .await
        .map_err(report_to_response)?;

    let response = Ok(Json(
        authorization_api
            .get_entity_relations(entity_id, Consistency::FullyConsistent)
            .await
            .map_err(report_to_response)?,
    ));
    if let Some(query_logger) = &mut query_logger {
        query_logger.send().await.map_err(report_to_response)?;
    }
    response
}

#[derive(Debug, Deserialize, ToSchema)]
#[serde(rename_all = "camelCase")]
struct ModifyEntityAuthorizationRelationship {
    operation: ModifyRelationshipOperation,
    resource: EntityId,
    relation_subject: EntityRelationAndSubject,
}

#[utoipa::path(
    post,
    path = "/entities/relationships",
    tag = "Entity",
    request_body = [ModifyEntityAuthorizationRelationship],
    params(
        ("X-Authenticated-User-Actor-Id" = AccountId, Header, description = "The ID of the actor which is used to authorize the request"),
    ),
    responses(
        (status = 204, description = "The relationship was modified for the entity"),

        (status = 403, description = "Permission denied"),
)
)]
#[tracing::instrument(level = "info", skip(authorization_api_pool))]
async fn modify_entity_authorization_relationships<A>(
    AuthenticatedUserHeader(actor_id): AuthenticatedUserHeader,
    authorization_api_pool: Extension<Arc<A>>,
    relationships: Json<Vec<ModifyEntityAuthorizationRelationship>>,
) -> Result<StatusCode, Response>
where
    A: AuthorizationApiPool + Send + Sync,
{
    let mut authorization_api = authorization_api_pool
        .acquire()
        .await
        .map_err(report_to_response)?;

    let (entities, operations): (Vec<_>, Vec<_>) = relationships
        .0
        .into_iter()
        .map(|request| {
            (
                request.resource,
                (
                    request.operation,
                    request.resource,
                    request.relation_subject,
                ),
            )
        })
        .unzip();

    let (permissions, _zookie) = authorization_api
        .check_entities_permission(
            actor_id,
            EntityPermission::Update,
            entities,
            Consistency::FullyConsistent,
        )
        .await
        .map_err(report_to_response)?;

    let mut failed = false;
    // TODO: Change interface for `check_entities_permission` to avoid this loop
    for (entity_id, has_permission) in permissions {
        if !has_permission {
            tracing::error!(
                "Insufficient permissions to modify relationship for entity `{entity_id}`"
            );
            failed = true;
        }
    }

    if failed {
        return Err(report_to_response(
            Report::new(PermissionAssertion).attach(hash_status::StatusCode::PermissionDenied),
        ));
    }

    // for request in relationships.0 {
    authorization_api
        .modify_entity_relations(operations)
        .await
        .map_err(report_to_response)?;

    Ok(StatusCode::NO_CONTENT)
}

#[utoipa::path(
    post,
    path = "/entities/{entity_id}/administrators/{administrator}",
    tag = "Entity",
    params(
        ("X-Authenticated-User-Actor-Id" = AccountId, Header, description = "The ID of the actor which is used to authorize the request"),
        ("entity_id" = EntityId, Path, description = "The Entity to add the administrator to"),
        ("administrator" = OwnedById, Path, description = "The administrator to add to the entity"),
    ),
    responses(
        (status = 204, description = "The administrator was added to the entity"),

        (status = 403, description = "Permission denied"),
)
)]
#[tracing::instrument(
    level = "info",
    skip(store_pool, authorization_api_pool, temporal_client)
)]
async fn add_entity_administrator<A, S>(
    AuthenticatedUserHeader(actor_id): AuthenticatedUserHeader,
    Path((entity_id, owned_by_id)): Path<(EntityId, OwnedById)>,
    store_pool: Extension<Arc<S>>,
    authorization_api_pool: Extension<Arc<A>>,
    temporal_client: Extension<Option<Arc<TemporalClient>>>,
) -> Result<StatusCode, StatusCode>
where
    S: StorePool + Send + Sync,
    A: AuthorizationApiPool + Send + Sync,
{
    let mut authorization_api = authorization_api_pool.acquire().await.map_err(|error| {
        tracing::error!(?error, "Could not acquire access to the authorization API");
        StatusCode::INTERNAL_SERVER_ERROR
    })?;

    let has_permission = authorization_api
        .check_entity_permission(
            actor_id,
            EntityPermission::Update,
            entity_id,
            Consistency::FullyConsistent,
        )
        .await
        .map_err(|error| {
            tracing::error!(
                ?error,
                "Could not check if administrator can be added to entity"
            );
            StatusCode::INTERNAL_SERVER_ERROR
        })?
        .has_permission;

    if !has_permission {
        return Err(StatusCode::FORBIDDEN);
    }

    let administrator_id = store_pool
        .acquire(&mut authorization_api, temporal_client.0)
        .await
        .map_err(|report| {
            tracing::error!(error=?report, "Could not acquire store");
            StatusCode::INTERNAL_SERVER_ERROR
        })?
        .identify_owned_by_id(owned_by_id)
        .await
        .map_err(|report| {
            tracing::error!(error=?report, "Could not identify account or account group");
            StatusCode::INTERNAL_SERVER_ERROR
        })?;

    let administrator = match administrator_id {
        WebOwnerSubject::Account { id } => EntityAdministratorSubject::Account { id },
        WebOwnerSubject::AccountGroup { id } => EntityAdministratorSubject::AccountGroup {
            id,
            set: EntitySubjectSet::Member,
        },
    };

    authorization_api
        .modify_entity_relations([(
            ModifyRelationshipOperation::Create,
            entity_id,
            EntityRelationAndSubject::Administrator {
                subject: administrator,
                level: 0,
            },
        )])
        .await
        .map_err(|error| {
            tracing::error!(?error, "Could not add entity administrator");
            StatusCode::INTERNAL_SERVER_ERROR
        })?;

    Ok(StatusCode::NO_CONTENT)
}

#[utoipa::path(
    delete,
    path = "/entities/{entity_id}/administrators/{administrator}",
    tag = "Entity",
    params(
        ("X-Authenticated-User-Actor-Id" = AccountId, Header, description = "The ID of the actor which is used to authorize the request"),
        ("entity_id" = EntityId, Path, description = "The Entity to remove the administrator from"),
        ("administrator" = OwnedById, Path, description = "The administrator to remove from the entity"),
    ),
    responses(
        (status = 204, description = "The administrator was removed from the entity"),

        (status = 403, description = "Permission denied"),
    )
)]
#[tracing::instrument(
    level = "info",
    skip(store_pool, authorization_api_pool, temporal_client)
)]
async fn remove_entity_administrator<A, S>(
    AuthenticatedUserHeader(actor_id): AuthenticatedUserHeader,
    Path((entity_id, owned_by_id)): Path<(EntityId, OwnedById)>,
    store_pool: Extension<Arc<S>>,
    authorization_api_pool: Extension<Arc<A>>,
    temporal_client: Extension<Option<Arc<TemporalClient>>>,
) -> Result<StatusCode, StatusCode>
where
    S: StorePool + Send + Sync,
    A: AuthorizationApiPool + Send + Sync,
{
    let mut authorization_api = authorization_api_pool.acquire().await.map_err(|error| {
        tracing::error!(?error, "Could not acquire access to the authorization API");
        StatusCode::INTERNAL_SERVER_ERROR
    })?;

    let has_permission = authorization_api
        .check_entity_permission(
            actor_id,
            EntityPermission::FullAccess,
            entity_id,
            Consistency::FullyConsistent,
        )
        .await
        .map_err(|error| {
            tracing::error!(
                ?error,
                "Could not check if administrator can be removed from entity"
            );
            StatusCode::INTERNAL_SERVER_ERROR
        })?
        .has_permission;

    if !has_permission {
        return Err(StatusCode::FORBIDDEN);
    }

    let administrator_id = store_pool
        .acquire(&mut authorization_api, temporal_client.0)
        .await
        .map_err(|report| {
            tracing::error!(error=?report, "Could not acquire store");
            StatusCode::INTERNAL_SERVER_ERROR
        })?
        .identify_owned_by_id(owned_by_id)
        .await
        .map_err(|report| {
            tracing::error!(error=?report, "Could not identify account or account group");
            StatusCode::INTERNAL_SERVER_ERROR
        })?;

    let administrator = match administrator_id {
        WebOwnerSubject::Account { id } => EntityAdministratorSubject::Account { id },
        WebOwnerSubject::AccountGroup { id } => EntityAdministratorSubject::AccountGroup {
            id,
            set: EntitySubjectSet::Member,
        },
    };

    authorization_api
        .modify_entity_relations([(
            ModifyRelationshipOperation::Delete,
            entity_id,
            EntityRelationAndSubject::Administrator {
                subject: administrator,
                level: 0,
            },
        )])
        .await
        .map_err(|error| {
            tracing::error!(?error, "Could not remove entity administrator");
            StatusCode::INTERNAL_SERVER_ERROR
        })?;

    Ok(StatusCode::NO_CONTENT)
}

#[utoipa::path(
    post,
    path = "/entities/{entity_id}/editors/{editor}",
    tag = "Entity",
    params(
        ("X-Authenticated-User-Actor-Id" = AccountId, Header, description = "The ID of the actor which is used to authorize the request"),
        ("entity_id" = EntityId, Path, description = "The Entity to add the editor to"),
        ("editor" = OwnedById, Path, description = "The editor to add to the entity"),
    ),
    responses(
        (status = 204, description = "The editor was added to the entity"),

        (status = 403, description = "Permission denied"),
    )
)]
#[tracing::instrument(
    level = "info",
    skip(store_pool, authorization_api_pool, temporal_client)
)]
async fn add_entity_editor<A, S>(
    AuthenticatedUserHeader(actor_id): AuthenticatedUserHeader,
    Path((entity_id, editor)): Path<(EntityId, OwnedById)>,
    store_pool: Extension<Arc<S>>,
    authorization_api_pool: Extension<Arc<A>>,
    temporal_client: Extension<Option<Arc<TemporalClient>>>,
) -> Result<StatusCode, StatusCode>
where
    S: StorePool + Send + Sync,
    A: AuthorizationApiPool + Send + Sync,
{
    let mut authorization_api = authorization_api_pool.acquire().await.map_err(|error| {
        tracing::error!(?error, "Could not acquire access to the authorization API");
        StatusCode::INTERNAL_SERVER_ERROR
    })?;

    let has_permission = authorization_api
        .check_entity_permission(
            actor_id,
            EntityPermission::FullAccess,
            entity_id,
            Consistency::FullyConsistent,
        )
        .await
        .map_err(|error| {
            tracing::error!(?error, "Could not check if editor can be added to entity");
            StatusCode::INTERNAL_SERVER_ERROR
        })?
        .has_permission;

    if !has_permission {
        return Err(StatusCode::FORBIDDEN);
    }

    let editor_id = store_pool
        .acquire(&mut authorization_api, temporal_client.0)
        .await
        .map_err(|report| {
            tracing::error!(error=?report, "Could not acquire store");
            StatusCode::INTERNAL_SERVER_ERROR
        })?
        .identify_owned_by_id(editor)
        .await
        .map_err(|report| {
            tracing::error!(error=?report, "Could not identify account or account group");
            StatusCode::INTERNAL_SERVER_ERROR
        })?;

    let subject = match editor_id {
        WebOwnerSubject::Account { id } => EntityEditorSubject::Account { id },
        WebOwnerSubject::AccountGroup { id } => EntityEditorSubject::AccountGroup {
            id,
            set: EntitySubjectSet::Member,
        },
    };

    authorization_api
        .modify_entity_relations([(
            ModifyRelationshipOperation::Create,
            entity_id,
            EntityRelationAndSubject::Editor { subject, level: 0 },
        )])
        .await
        .map_err(|error| {
            tracing::error!(?error, "Could not add entity editor");
            StatusCode::INTERNAL_SERVER_ERROR
        })?;

    Ok(StatusCode::NO_CONTENT)
}

#[utoipa::path(
    delete,
    path = "/entities/{entity_id}/editors/{editor}",
    tag = "Entity",
    params(
        ("X-Authenticated-User-Actor-Id" = AccountId, Header, description = "The ID of the actor which is used to authorize the request"),
        ("entity_id" = EntityId, Path, description = "The Entity to remove the editor from"),
        ("editor" = OwnedById, Path, description = "The editor to remove from the entity"),
    ),
    responses(
        (status = 204, description = "The editor was removed from the entity"),

        (status = 403, description = "Permission denied"),
    )
)]
#[tracing::instrument(
    level = "info",
    skip(store_pool, authorization_api_pool, temporal_client)
)]
async fn remove_entity_editor<A, S>(
    AuthenticatedUserHeader(actor_id): AuthenticatedUserHeader,
    Path((entity_id, editor)): Path<(EntityId, OwnedById)>,
    store_pool: Extension<Arc<S>>,
    authorization_api_pool: Extension<Arc<A>>,
    temporal_client: Extension<Option<Arc<TemporalClient>>>,
) -> Result<StatusCode, StatusCode>
where
    S: StorePool + Send + Sync,
    A: AuthorizationApiPool + Send + Sync,
{
    let mut authorization_api = authorization_api_pool.acquire().await.map_err(|error| {
        tracing::error!(?error, "Could not acquire access to the authorization API");
        StatusCode::INTERNAL_SERVER_ERROR
    })?;

    let has_permission = authorization_api
        .check_entity_permission(
            actor_id,
            EntityPermission::Update,
            entity_id,
            Consistency::FullyConsistent,
        )
        .await
        .map_err(|error| {
            tracing::error!(
                ?error,
                "Could not check if editor can be removed from entity"
            );
            StatusCode::INTERNAL_SERVER_ERROR
        })?
        .has_permission;

    if !has_permission {
        return Err(StatusCode::FORBIDDEN);
    }

    let editor_id = store_pool
        .acquire(&mut authorization_api, temporal_client.0)
        .await
        .map_err(|report| {
            tracing::error!(error=?report, "Could not acquire store");
            StatusCode::INTERNAL_SERVER_ERROR
        })?
        .identify_owned_by_id(editor)
        .await
        .map_err(|report| {
            tracing::error!(error=?report, "Could not identify account or account group");
            StatusCode::INTERNAL_SERVER_ERROR
        })?;

    let subject = match editor_id {
        WebOwnerSubject::Account { id } => EntityEditorSubject::Account { id },
        WebOwnerSubject::AccountGroup { id } => EntityEditorSubject::AccountGroup {
            id,
            set: EntitySubjectSet::Member,
        },
    };

    authorization_api
        .modify_entity_relations([(
            ModifyRelationshipOperation::Delete,
            entity_id,
            EntityRelationAndSubject::Editor { subject, level: 0 },
        )])
        .await
        .map_err(|error| {
            tracing::error!(?error, "Could not remove entity editor");
            StatusCode::INTERNAL_SERVER_ERROR
        })?;

    Ok(StatusCode::NO_CONTENT)
}<|MERGE_RESOLUTION|>--- conflicted
+++ resolved
@@ -607,13 +607,9 @@
     #[serde(default)]
     pub include_edition_created_by_ids: bool,
     #[serde(default)]
-<<<<<<< HEAD
-    include_type_ids: bool,
+    pub include_type_ids: bool,
     #[serde(default)]
     pub include_type_titles: bool,
-=======
-    pub include_type_ids: bool,
->>>>>>> 6aa0e94f
 }
 
 impl<'q, 's, 'p: 'q> From<GetEntitiesRequest<'q, 's, 'p>> for GetEntitiesParams<'q> {
@@ -758,13 +754,9 @@
     #[serde(default)]
     pub include_edition_created_by_ids: bool,
     #[serde(default)]
-<<<<<<< HEAD
-    include_type_ids: bool,
+    pub include_type_ids: bool,
     #[serde(default)]
     pub include_type_titles: bool,
-=======
-    pub include_type_ids: bool,
->>>>>>> 6aa0e94f
 }
 
 impl<'q, 's, 'p: 'q> From<GetEntitySubgraphRequest<'q, 's, 'p>> for GetEntitySubgraphParams<'q> {
