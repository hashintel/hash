--- conflicted
+++ resolved
@@ -1168,12 +1168,7 @@
 
     async fn get_closed_multi_entity_types<I, J>(
         &self,
-<<<<<<< HEAD
-        actor_id: ActorId,
-        params: GetClosedMultiEntityTypeParams,
-    ) -> Result<GetClosedMultiEntityTypeResponse, Report<QueryError>> {
-=======
-        actor_id: AccountId,
+        actor_id: ActorId,
         entity_type_ids: I,
         temporal_axes: QueryTemporalAxesUnresolved,
         include_resolved: Option<IncludeResolvedEntityTypeOption>,
@@ -1182,7 +1177,6 @@
         I: IntoIterator<Item = J> + Send,
         J: IntoIterator<Item = VersionedUrl> + Send,
     {
->>>>>>> 6f7cddca
         self.store
             .get_closed_multi_entity_types(
                 actor_id,
