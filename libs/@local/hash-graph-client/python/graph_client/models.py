--- conflicted
+++ resolved
@@ -10,20 +10,15 @@
     model_config = ConfigDict(populate_by_name=True)
     root: UUID
 
-<<<<<<< HEAD
-
 class AccountGroupPermission(Enum):
-    add_owner = "add_owner"
-    remove_owner = "remove_owner"
-    add_admin = "add_admin"
-    remove_admin = "remove_admin"
-    add_member = "add_member"
-    remove_member = "remove_member"
-    member = "member"
-
-
-=======
->>>>>>> 5df42485
+    add_owner = 'add_owner'
+    remove_owner = 'remove_owner'
+    add_admin = 'add_admin'
+    remove_admin = 'remove_admin'
+    add_member = 'add_member'
+    remove_member = 'remove_member'
+    member = 'member'
+
 class AccountId(RootModel[UUID]):
     model_config = ConfigDict(populate_by_name=True)
     root: UUID
@@ -51,33 +46,25 @@
     incoming: int = Field(..., ge=0)
     outgoing: int = Field(..., ge=0)
 
-<<<<<<< HEAD
-
 class EntityDirectEditorSubjectAccount(BaseModel):
     model_config = ConfigDict(populate_by_name=True)
-    account_id: AccountId = Field(..., alias="accountId")
-    namespace: Literal["account"]
-
+    account_id: AccountId = Field(..., alias='accountId')
+    namespace: Literal['account']
 
 class EntityDirectOwnerSubjectAccount(BaseModel):
     model_config = ConfigDict(populate_by_name=True)
-    account_id: AccountId = Field(..., alias="accountId")
-    namespace: Literal["account"]
-
+    account_id: AccountId = Field(..., alias='accountId')
+    namespace: Literal['account']
 
 class EntityDirectViewerSubjectPublic(BaseModel):
     model_config = ConfigDict(populate_by_name=True)
-    namespace: Literal["public"]
-
+    namespace: Literal['public']
 
 class EntityDirectViewerSubjectAccount(BaseModel):
     model_config = ConfigDict(populate_by_name=True)
-    account_id: AccountId = Field(..., alias="accountId")
-    namespace: Literal["account"]
-
-
-=======
->>>>>>> 5df42485
+    account_id: AccountId = Field(..., alias='accountId')
+    namespace: Literal['account']
+
 class EntityEditionId(RootModel[UUID]):
     model_config = ConfigDict(populate_by_name=True)
     root: UUID
@@ -86,21 +73,15 @@
     model_config = ConfigDict(populate_by_name=True)
     root: str
 
-<<<<<<< HEAD
-
 class EntityObjectRelation(Enum):
-    direct_owner = "direct_owner"
-    direct_editor = "direct_editor"
-    direct_viewer = "direct_viewer"
-
+    direct_owner = 'direct_owner'
+    direct_editor = 'direct_editor'
+    direct_viewer = 'direct_viewer'
 
 class EntityPermission(Enum):
-    update = "update"
-    view = "view"
-
-
-=======
->>>>>>> 5df42485
+    update = 'update'
+    view = 'view'
+
 class EntityProperties(BaseModel):
     """
     The properties of an entity.
@@ -132,16 +113,7 @@
     edition_id: EntityEditionId = Field(..., alias='editionId')
     entity_id: EntityId = Field(..., alias='entityId')
 
-<<<<<<< HEAD
 class EntitySubjectPublic(BaseModel):
-=======
-class EntityRelation(Enum):
-    direct_owner = 'direct_owner'
-    direct_editor = 'direct_editor'
-    direct_viewer = 'direct_viewer'
-
-class PublicSubject(BaseModel):
->>>>>>> 5df42485
     model_config = ConfigDict(populate_by_name=True)
     type: Literal['public']
 
@@ -153,30 +125,15 @@
 class EntitySubjectAccountGroup(BaseModel):
     model_config = ConfigDict(populate_by_name=True)
     id: AccountGroupId
-<<<<<<< HEAD
-    type: Literal["accountGroup"]
-
-
-class EntitySubject(
-    RootModel[EntitySubjectPublic | EntitySubjectAccount | EntitySubjectAccountGroup]
-):
-    model_config = ConfigDict(populate_by_name=True)
-    root: EntitySubjectPublic | EntitySubjectAccount | EntitySubjectAccountGroup = (
-        Field(..., discriminator="type")
-    )
-
-=======
-    type: Literal['accountGroupMembers']
-
-class EntitySubject(RootModel[PublicSubject | AccountSubject | AccountGroupMembersSubject]):
-    model_config = ConfigDict(populate_by_name=True)
-    root: PublicSubject | AccountSubject | AccountGroupMembersSubject = Field(..., discriminator='type')
->>>>>>> 5df42485
-
-class EntitySubjectSet(RootModel[Literal["member"]]):
-    model_config = ConfigDict(populate_by_name=True)
-    root: Literal["member"]
-
+    type: Literal['accountGroup']
+
+class EntitySubject(RootModel[EntitySubjectPublic | EntitySubjectAccount | EntitySubjectAccountGroup]):
+    model_config = ConfigDict(populate_by_name=True)
+    root: EntitySubjectPublic | EntitySubjectAccount | EntitySubjectAccountGroup = Field(..., discriminator='type')
+
+class EntitySubjectSet(RootModel[Literal['member']]):
+    model_config = ConfigDict(populate_by_name=True)
+    root: Literal['member']
 
 class EntityTypeQueryToken(Enum):
     """
@@ -304,10 +261,9 @@
     model_config = ConfigDict(populate_by_name=True)
     root: Literal['public'] | OwnedById
 
-class WebPermission(RootModel[Literal["create_entity"]]):
-    model_config = ConfigDict(populate_by_name=True)
-    root: Literal["create_entity"]
-
+class WebPermission(RootModel[Literal['create_entity']]):
+    model_config = ConfigDict(populate_by_name=True)
+    root: Literal['create_entity']
 
 class UpdateDataType(BaseModel):
     """
@@ -459,54 +415,33 @@
 
 class EntityDirectEditorSubjectAccountGroup(BaseModel):
     model_config = ConfigDict(populate_by_name=True)
-    account_group_id: AccountGroupId = Field(..., alias="accountGroupId")
-    namespace: Literal["accountGroup"]
+    account_group_id: AccountGroupId = Field(..., alias='accountGroupId')
+    namespace: Literal['accountGroup']
     relation: EntitySubjectSet
 
-
-class EntityDirectEditorSubject(
-    RootModel[EntityDirectEditorSubjectAccount | EntityDirectEditorSubjectAccountGroup]
-):
-    model_config = ConfigDict(populate_by_name=True)
-    root: EntityDirectEditorSubjectAccount | EntityDirectEditorSubjectAccountGroup = (
-        Field(..., discriminator="namespace")
-    )
-
+class EntityDirectEditorSubject(RootModel[EntityDirectEditorSubjectAccount | EntityDirectEditorSubjectAccountGroup]):
+    model_config = ConfigDict(populate_by_name=True)
+    root: EntityDirectEditorSubjectAccount | EntityDirectEditorSubjectAccountGroup = Field(..., discriminator='namespace')
 
 class EntityDirectOwnerSubjectAccountGroup(BaseModel):
     model_config = ConfigDict(populate_by_name=True)
-    account_group_id: AccountGroupId = Field(..., alias="accountGroupId")
-    namespace: Literal["accountGroup"]
+    account_group_id: AccountGroupId = Field(..., alias='accountGroupId')
+    namespace: Literal['accountGroup']
     relation: EntitySubjectSet
 
-
-class EntityDirectOwnerSubject(
-    RootModel[EntityDirectOwnerSubjectAccount | EntityDirectOwnerSubjectAccountGroup]
-):
-    model_config = ConfigDict(populate_by_name=True)
-    root: EntityDirectOwnerSubjectAccount | EntityDirectOwnerSubjectAccountGroup = (
-        Field(..., discriminator="namespace")
-    )
-
+class EntityDirectOwnerSubject(RootModel[EntityDirectOwnerSubjectAccount | EntityDirectOwnerSubjectAccountGroup]):
+    model_config = ConfigDict(populate_by_name=True)
+    root: EntityDirectOwnerSubjectAccount | EntityDirectOwnerSubjectAccountGroup = Field(..., discriminator='namespace')
 
 class EntityDirectViewerSubjectAccountGroup(BaseModel):
     model_config = ConfigDict(populate_by_name=True)
-    account_group_id: AccountGroupId = Field(..., alias="accountGroupId")
-    namespace: Literal["accountGroup"]
+    account_group_id: AccountGroupId = Field(..., alias='accountGroupId')
+    namespace: Literal['accountGroup']
     relation: EntitySubjectSet
 
-
-class EntityDirectViewerSubject(
-    RootModel[
-        EntityDirectViewerSubjectPublic
-        | EntityDirectViewerSubjectAccount
-        | EntityDirectViewerSubjectAccountGroup
-    ]
-):
-    model_config = ConfigDict(populate_by_name=True)
-    root: EntityDirectViewerSubjectPublic | EntityDirectViewerSubjectAccount | EntityDirectViewerSubjectAccountGroup = Field(
-        ..., discriminator="namespace"
-    )
+class EntityDirectViewerSubject(RootModel[EntityDirectViewerSubjectPublic | EntityDirectViewerSubjectAccount | EntityDirectViewerSubjectAccountGroup]):
+    model_config = ConfigDict(populate_by_name=True)
+    root: EntityDirectViewerSubjectPublic | EntityDirectViewerSubjectAccount | EntityDirectViewerSubjectAccountGroup = Field(..., discriminator='namespace')
 
 class EntityLinkOrder(BaseModel):
     model_config = ConfigDict(populate_by_name=True)
@@ -515,34 +450,22 @@
 
 class EntityRelationDirectOwner(BaseModel):
     model_config = ConfigDict(populate_by_name=True)
-    relation: Literal["directOwner"]
+    relation: Literal['directOwner']
     subject: EntityDirectOwnerSubject
 
-
 class EntityRelationDirectEditor(BaseModel):
     model_config = ConfigDict(populate_by_name=True)
-    relation: Literal["directEditor"]
+    relation: Literal['directEditor']
     subject: EntityDirectEditorSubject
 
-
 class EntityRelationDirectViewer(BaseModel):
     model_config = ConfigDict(populate_by_name=True)
-    relation: Literal["directViewer"]
+    relation: Literal['directViewer']
     subject: EntityDirectViewerSubject
 
-
-class EntityRelationSubject(
-    RootModel[
-        EntityRelationDirectOwner
-        | EntityRelationDirectEditor
-        | EntityRelationDirectViewer
-    ]
-):
-    model_config = ConfigDict(populate_by_name=True)
-    root: EntityRelationDirectOwner | EntityRelationDirectEditor | EntityRelationDirectViewer = Field(
-        ..., discriminator="relation"
-    )
-
+class EntityRelationSubject(RootModel[EntityRelationDirectOwner | EntityRelationDirectEditor | EntityRelationDirectViewer]):
+    model_config = ConfigDict(populate_by_name=True)
+    root: EntityRelationDirectOwner | EntityRelationDirectEditor | EntityRelationDirectViewer = Field(..., discriminator='relation')
 
 class EntityTypeVertexId(BaseModel):
     model_config = ConfigDict(populate_by_name=True)
@@ -728,8 +651,7 @@
 
 class EntityAuthorizationRelationship(BaseModel):
     model_config = ConfigDict(populate_by_name=True)
-    relation_subject: EntityRelationSubject = Field(..., alias="relationSubject")
-
+    relation_subject: EntityRelationSubject = Field(..., alias='relationSubject')
 
 class EqualFilter(BaseModel):
     model_config = ConfigDict(populate_by_name=True)
