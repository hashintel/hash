--- conflicted
+++ resolved
@@ -21,14 +21,9 @@
     "@local/tsconfig": "0.0.0-private",
     "@redocly/cli": "1.18.0",
     "@types/node": "20.12.3",
-<<<<<<< HEAD
-    "@typescript-eslint/parser": "7.2.0",
-    "eslint": "^8.57.0",
-=======
     "eslint": "8.57.0",
     "fix-esm-import-path": "1.10.0",
     "rimraf": "6.0.1",
->>>>>>> 2e13a29c
     "typescript": "5.5.3"
   }
 }