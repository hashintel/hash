{
  "name": "@local/hash-graph-client",
  "version": "0.0.0-private",
  "private": true,
  "description": "OpenAPI client for the HASH Graph API.",
  "license": "AGPL-3.0",
  "main": "index.ts",
  "scripts": {
    "codegen": "redocly bundle --format=json -o openapi.bundle.json ../../../../apps/hash-graph/openapi/openapi.json && openapi-generator-cli generate && rm openapi.bundle.json"
  },
  "dependencies": {
    "@openapitools/openapi-generator-cli": "2.5.2",
    "axios": "1.6.0"
  },
  "devDependencies": {
    "@apps/hash-graph": "0.0.0-private",
    "@local/eslint-config": "0.0.0-private",
    "@local/tsconfig": "0.0.0-private",
<<<<<<< HEAD
    "@redocly/cli": "1.10.3",
    "@types/node": "20.11.29",
=======
    "@redocly/cli": "1.10.4",
    "@types/node": "18.15.13",
>>>>>>> 1e58f2b2
    "@typescript-eslint/parser": "7.2.0",
    "eslint": "8.57.0",
    "typescript": "5.1.6"
  }
}<|MERGE_RESOLUTION|>--- conflicted
+++ resolved
@@ -16,13 +16,8 @@
     "@apps/hash-graph": "0.0.0-private",
     "@local/eslint-config": "0.0.0-private",
     "@local/tsconfig": "0.0.0-private",
-<<<<<<< HEAD
-    "@redocly/cli": "1.10.3",
+    "@redocly/cli": "1.10.4",
     "@types/node": "20.11.29",
-=======
-    "@redocly/cli": "1.10.4",
-    "@types/node": "18.15.13",
->>>>>>> 1e58f2b2
     "@typescript-eslint/parser": "7.2.0",
     "eslint": "8.57.0",
     "typescript": "5.1.6"
