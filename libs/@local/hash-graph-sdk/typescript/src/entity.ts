import type { VersionedUrl } from "@blockprotocol/graph";
import type {
  CreateEntityRequest as GraphApiCreateEntityRequest,
  Entity as GraphApiEntity,
  GraphApi,
  PatchEntityParams as GraphApiPatchEntityParams,
  PropertyMetadata,
  PropertyMetadataMap,
  PropertyPath,
  PropertyProvenance,
} from "@local/hash-graph-client/api";
import type {
  CreatedById,
  EditionArchivedById,
  EditionCreatedById,
} from "@local/hash-graph-types/account";
import type {
  EntityId,
  EntityMetadata,
  EntityPropertiesObject,
  EntityRecordId,
  EntityTemporalVersioningMetadata,
  EntityUuid,
  LinkData,
} from "@local/hash-graph-types/entity";
<<<<<<< HEAD
import type {
  CreatedAtDecisionTime,
  CreatedAtTransactionTime,
} from "@local/hash-graph-types/temporal-versioning";
import type { OwnedById } from "@local/hash-graph-types/web";
import isEqual from "lodash/isEqual";
import zip from "lodash/zip";
=======
import isEqual from "lodash.isequal";
>>>>>>> 840c6d02

import type { AuthenticationContext } from "./authentication-context";

export type CreateEntityParameters = Omit<
  GraphApiCreateEntityRequest,
  "entityTypeIds" | "decisionTime" | "draft"
> & {
  ownedById: OwnedById;
  properties: EntityPropertiesObject;
  linkData?: LinkData;
  entityTypeId: VersionedUrl;
  entityUuid?: EntityUuid;
  propertyMetadata?: PropertyMetadataMap;
  draft?: boolean;
};

export type PatchEntityParameters = Omit<
  GraphApiPatchEntityParams,
  "entityId" | "entityTypeIds" | "decisionTime"
> & {
  entityTypeId?: VersionedUrl;
};
const typeId: unique symbol = Symbol.for(
  "@local/hash-graph-sdk/entity/SerializedEntity",
);
type TypeId = typeof typeId;

export interface SerializedEntity<
  // eslint-disable-next-line @typescript-eslint/no-unused-vars
  Properties extends EntityPropertiesObject = EntityPropertiesObject,
> {
  // Prevents the type from being created from outside the module
  [typeId]: TypeId;
}

type EntityData<
  Properties extends EntityPropertiesObject = EntityPropertiesObject,
> = {
  metadata: EntityMetadata & {
    confidence?: number;
    properties?: PropertyMetadataMap;
  };
  properties: Properties;
  linkData?: LinkData & {
    leftEntityConfidence?: number;
    rightEntityConfidence?: number;
    leftEntityProvenance?: PropertyProvenance;
    rightEntityProvenance?: PropertyProvenance;
  };
};

type EntityInput<Properties extends EntityPropertiesObject> =
  | GraphApiEntity
  | SerializedEntity<Properties>;

const isSerializedEntity = <Properties extends EntityPropertiesObject>(
  entity: EntityInput<Properties>,
): entity is SerializedEntity => {
  return (
    "entityTypeId" in
    (entity as GraphApiEntity | EntityData<Properties>).metadata
  );
};

const isGraphApiEntity = <Properties extends EntityPropertiesObject>(
  entity: EntityInput<Properties>,
): entity is GraphApiEntity => {
  return (
    "entityTypeIds" in
    (entity as GraphApiEntity | EntityData<Properties>).metadata
  );
};

export class Entity<
  Properties extends EntityPropertiesObject = EntityPropertiesObject,
> {
  #entity: EntityData<Properties>;

  constructor(entity: EntityInput<Properties>) {
    if (isSerializedEntity(entity)) {
      this.#entity = entity as unknown as EntityData<Properties>;
    } else if (isGraphApiEntity(entity)) {
      this.#entity = {
        ...entity,
        properties: entity.properties as Properties,
        metadata: {
          ...entity.metadata,
          recordId: entity.metadata.recordId as EntityRecordId,
          entityTypeId: entity.metadata.entityTypeIds[0] as VersionedUrl,
          temporalVersioning: entity.metadata
            .temporalVersioning as EntityTemporalVersioningMetadata,
          provenance: {
            ...entity.metadata.provenance,
            createdById: entity.metadata.provenance.createdById as CreatedById,
            createdAtDecisionTime: entity.metadata.provenance
              .createdAtDecisionTime as CreatedAtDecisionTime,
            createdAtTransactionTime: entity.metadata.provenance
              .createdAtTransactionTime as CreatedAtTransactionTime,
            firstNonDraftCreatedAtDecisionTime: entity.metadata.provenance
              .firstNonDraftCreatedAtDecisionTime as CreatedAtDecisionTime,
            firstNonDraftCreatedAtTransactionTime: entity.metadata.provenance
              .firstNonDraftCreatedAtTransactionTime as CreatedAtTransactionTime,
            edition: {
              ...entity.metadata.provenance.edition,
              createdById: entity.metadata.provenance.edition
                .createdById as EditionCreatedById,
              archivedById: entity.metadata.provenance.edition
                .archivedById as EditionArchivedById,
            },
          },
        },
        linkData: {
          ...entity.linkData,
          leftEntityId: entity.linkData?.leftEntityId as EntityId,
          rightEntityId: entity.linkData?.rightEntityId as EntityId,
        },
      };
    } else {
      throw new Error(
        `Expected entity to be either a serialized entity, or a graph api entity, but got ${JSON.stringify(entity, null, 2)}`,
      );
    }
  }

  public static async create(
    graphAPI: GraphApi,
    authentication: AuthenticationContext,
    params: CreateEntityParameters,
  ): Promise<Entity> {
    return (
      await Entity.createMultiple(graphAPI, authentication, [params])
    )[0]!;
  }

  public static async createMultiple(
    graphAPI: GraphApi,
    authentication: AuthenticationContext,
    params: CreateEntityParameters[],
  ): Promise<Entity[]> {
    return graphAPI
      .createEntities(
        authentication.actorId,
        params.map(({ entityTypeId, draft, ...rest }) => ({
          entityTypeIds: [entityTypeId],
          draft: draft ?? false,
          ...rest,
        })),
      )
      .then(({ data }) =>
        zip(params, data).map(
          ([request, metadata]) =>
            new Entity({
              metadata: metadata!,
              properties: request!.properties,
              linkData: request!.linkData,
            }),
        ),
      );
  }

  public async patch(
    graphAPI: GraphApi,
    authentication: AuthenticationContext,
    { entityTypeId, ...params }: PatchEntityParameters,
  ): Promise<Entity<Properties>> {
    return graphAPI
      .patchEntity(authentication.actorId, {
        entityId: this.entityId,
        entityTypeIds: entityTypeId ? [entityTypeId] : undefined,
        ...params,
      })
      .then(({ data }) => new Entity<Properties>(data));
  }

  public async archive(
    graphAPI: GraphApi,
    authentication: AuthenticationContext,
  ): Promise<void> {
    await graphAPI.patchEntity(authentication.actorId, {
      entityId: this.entityId,
      archived: true,
    });
  }

  public async unarchive(
    graphAPI: GraphApi,
    authentication: AuthenticationContext,
  ): Promise<void> {
    await graphAPI.patchEntity(authentication.actorId, {
      entityId: this.entityId,
      archived: false,
    });
  }

  public get metadata(): EntityMetadata {
    return this.#entity.metadata;
  }

  public get entityId(): EntityId {
    return this.#entity.metadata.recordId.entityId;
  }

  public get properties(): Properties {
    return this.#entity.properties;
  }

  public propertyMetadata(path: PropertyPath): PropertyMetadata | undefined {
    return this.#entity.metadata.properties?.find((map) =>
      isEqual(map.path, path),
    )?.metadata;
  }

  public get linkData(): LinkData | undefined {
    return this.#entity.linkData;
  }

  public toJSON(): SerializedEntity<Properties> {
    return { [typeId]: typeId, ...this.#entity };
  }

  public get [Symbol.toStringTag](): string {
    return this.constructor.name;
  }
}

export class LinkEntity<
  Properties extends EntityPropertiesObject = EntityPropertiesObject,
> extends Entity<Properties> {
  constructor(entity: EntityInput<Properties> | Entity) {
    const input = (entity instanceof Entity ? entity.toJSON() : entity) as
      | GraphApiEntity
      | EntityData<Properties>;

    if (!input.linkData) {
      throw new Error(
        `Expected link entity to have link data, but got \`${input.linkData}\``,
      );
    }

    super(input as EntityInput<Properties>);
  }

  public static async createMultiple(
    graphAPI: GraphApi,
    authentication: AuthenticationContext,
    params: (CreateEntityParameters & { linkData: LinkData })[],
  ): Promise<LinkEntity[]> {
    return graphAPI
      .createEntities(
        authentication.actorId,
        params.map(({ entityTypeId, draft, ...rest }) => ({
          entityTypeIds: [entityTypeId],
          draft: draft ?? false,
          ...rest,
        })),
      )
      .then(({ data }) =>
        zip(params, data).map(
          ([request, metadata]) =>
            new LinkEntity({
              metadata: metadata!,
              properties: request!.properties,
              linkData: request!.linkData,
            }),
        ),
      );
  }

  public static async create(
    graphAPI: GraphApi,
    authentication: AuthenticationContext,
    params: CreateEntityParameters & { linkData: LinkData },
  ): Promise<LinkEntity> {
    return (
      await LinkEntity.createMultiple(graphAPI, authentication, [params])
    )[0]!;
  }

  public async patch(
    graphAPI: GraphApi,
    authentication: AuthenticationContext,
    { entityTypeId, ...params }: PatchEntityParameters,
  ): Promise<LinkEntity<Properties>> {
    return graphAPI
      .patchEntity(authentication.actorId, {
        entityId: this.entityId,
        entityTypeIds: entityTypeId ? [entityTypeId] : undefined,
        ...params,
      })
      .then(({ data }) => new LinkEntity<Properties>(data));
  }

  public get linkData(): LinkData {
    return super.linkData!;
  }
}<|MERGE_RESOLUTION|>--- conflicted
+++ resolved
@@ -23,17 +23,13 @@
   EntityUuid,
   LinkData,
 } from "@local/hash-graph-types/entity";
-<<<<<<< HEAD
 import type {
   CreatedAtDecisionTime,
   CreatedAtTransactionTime,
 } from "@local/hash-graph-types/temporal-versioning";
 import type { OwnedById } from "@local/hash-graph-types/web";
-import isEqual from "lodash/isEqual";
-import zip from "lodash/zip";
-=======
-import isEqual from "lodash.isequal";
->>>>>>> 840c6d02
+import isEqual from "lodash.isEqual";
+import zip from "lodash.zip";
 
 import type { AuthenticationContext } from "./authentication-context";
 
