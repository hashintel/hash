--- conflicted
+++ resolved
@@ -3,12 +3,8 @@
 use error_stack::{Report, ResultExt};
 use futures::{Stream, StreamExt, TryStreamExt};
 use reqwest::Response;
-<<<<<<< HEAD
 use serde::{de::DeserializeOwned, Deserialize, Serialize};
-=======
-use serde::{de::DeserializeOwned, ser::SerializeStruct, Deserialize, Serialize, Serializer};
 use tokio::time::sleep;
->>>>>>> dcedb710
 use tokio_util::{codec::FramedRead, io::StreamReader};
 
 use crate::{
@@ -201,32 +197,15 @@
             written_at: model::ZedToken,
         }
 
-<<<<<<< HEAD
-        let response = self
-            .call::<RequestResponse>(
-                "/v1/relationships/write",
-                &RequestBody {
-                    updates: operations
-                        .into_iter()
-                        .map(|(operation, relationship)| RelationshipUpdate::<R> {
-                            operation,
-                            relationship,
-                        })
-                        .collect(),
-                },
-            )
-            .await?;
-=======
         let request_body = RequestBody {
             updates: operations
                 .into_iter()
-                .map(|(operation, tuple)| RelationshipUpdate::<T> {
+                .map(|(operation, relationship)| RelationshipUpdate::<R> {
                     operation,
-                    relationship: model::Relationship(tuple),
+                    relationship,
                 })
                 .collect(),
         };
->>>>>>> dcedb710
 
         let max_attempts = 3_u32;
         let mut attempt = 0;
