--- conflicted
+++ resolved
@@ -1,15 +1,9 @@
-<<<<<<< HEAD
 #![feature(
     associated_type_bounds,
-    async_fn_in_trait,
     impl_trait_in_assoc_type,
     lint_reasons,
-    never_type,
-    return_position_impl_trait_in_trait
+    never_type
 )]
-=======
-#![feature(associated_type_bounds, impl_trait_in_assoc_type, lint_reasons)]
->>>>>>> 7c945b29
 
 pub mod backend;
 pub mod schema;
