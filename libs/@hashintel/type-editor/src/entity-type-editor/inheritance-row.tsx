import { EntityType, VersionedUrl } from "@blockprotocol/type-system/slim";
import { faPlus } from "@fortawesome/free-solid-svg-icons";
import {
  Button,
  Callout,
<<<<<<< HEAD
  EntityTypeIcon,
  FontAwesomeIcon,
  LinkTypeIcon,
=======
  FontAwesomeIcon,
>>>>>>> 77ece53b
  Modal,
  TYPE_SELECTOR_HEIGHT,
} from "@hashintel/design-system";
import { Box, Stack } from "@mui/material";
import { useMemo, useRef, useState } from "react";
import { useFormContext, useWatch } from "react-hook-form";

import { useEntityTypesOptions } from "../shared/entity-types-options-context";
import { EntityTypeEditorFormData } from "../shared/form-types";
import { useIsReadonly } from "../shared/read-only-context";
import { linkEntityTypeUrl } from "../shared/urls";
import { InheritedTypeCard } from "./inheritance-row/inherited-type-card";
import { useValidateParents } from "./inheritance-row/use-validate-parents";
import { TypeSelector } from "./shared/insert-property-field/type-selector";
import { useFilterTypeOptions } from "./shared/use-filter-type-options";

type ModalData = {
  callback?: () => void;
  calloutMessage: string;
  type: "info" | "warning";
};

export const InheritanceRow = ({
  entityTypeId,
}: {
  entityTypeId: VersionedUrl;
}) => {
  const [typeSelectorOpen, setTypeSelectorOpen] = useState(false);
  const [modalData, setModalData] = useState<ModalData | null>(null);

  const selectorInputRef = useRef<HTMLInputElement>(null);
  const [typeSelectorSearchText, setTypeSelectorSearchText] = useState("");

  const { control, setValue } = useFormContext<EntityTypeEditorFormData>();

  const directParentEntityTypeIds = useWatch({
    control,
    name: "allOf",
  });

  const properties = useWatch({
    control,
    name: "properties",
  });

  const links = useWatch({
    control,
    name: "links",
  });

  const { entityTypes, linkTypes } = useEntityTypesOptions();

  const { entityTypesArray, directParents } = useMemo(() => {
<<<<<<< HEAD
    const typesArray = [
      ...Object.values(entityTypes).map((type) => ({
        ...type,
        Icon: EntityTypeIcon,
      })),
      ...Object.values(linkTypes).map((type) => ({
        ...type,
        Icon: LinkTypeIcon,
      })),
    ];

=======
    const isLinkType = directParentEntityTypeIds.find((id) => linkTypes[id]);

    // If something has a link type as a parent, it cannot have a non-link type parent, and vice versa
    const typesArray = isLinkType
      ? Object.values(linkTypes)
      : directParentEntityTypeIds.length
      ? Object.values(entityTypes)
      : [...Object.values(entityTypes), ...Object.values(linkTypes)];

>>>>>>> 77ece53b
    const parents = typesArray.filter(
      (type) =>
        // We intentionally hide the special Block Protocol Link entity from being displayed as a parent
        type.$id !== linkEntityTypeUrl &&
        directParentEntityTypeIds.includes(type.$id),
    );

    return { entityTypesArray: typesArray, directParents: parents };
  }, [entityTypes, linkTypes, directParentEntityTypeIds]);

  const entityTypeOptions = useFilterTypeOptions({
    typeOptions: entityTypesArray,
    typesToExclude: [...directParents, { $id: linkEntityTypeUrl }],
  });

  const isReadonly = useIsReadonly();

  const validateParents = useValidateParents();

  const setSelectorVisibility = (shouldBeVisible: boolean) => {
    if (shouldBeVisible) {
      setTypeSelectorOpen(true);
    } else {
      setTypeSelectorOpen(false);
      setTypeSelectorSearchText("");
    }
  };

  const addParent = (parent: EntityType) => {
    const proposedParentIds = [...directParentEntityTypeIds, parent.$id];

    try {
      validateParents({
        childEntityTypeId: entityTypeId,
        childLinksIds: links.map((link) => link.$id),
        childPropertiesIds: properties.map((property) => property.$id),
        directParentIds: proposedParentIds,
      });
    } catch (error) {
      setModalData({
        calloutMessage: (error as Error).message,
        type: "warning",
      });
      return;
    }

    const setNewParents = () => {
      setValue("allOf", proposedParentIds, {
        shouldDirty: true,
      });
      setSelectorVisibility(false);
    };

    if (proposedParentIds.length === 1 && linkTypes[proposedParentIds[0]!]) {
      setModalData({
        callback: setNewParents,
        calloutMessage:
          "You are adding a link type as a parent, which will make future versions of this type a link type.",
        type: "info",
      });
      return;
    }

    setNewParents();
  };

  const removeParent = (parent: EntityType) => {
    const proposedNewParents = directParentEntityTypeIds.filter(
      (id) => id !== parent.$id,
    );

    const setNewParents = () => {
      setValue("allOf", proposedNewParents, { shouldDirty: true });
    };

    if (
      proposedNewParents.length === 0 &&
      directParentEntityTypeIds.find((id) => linkTypes[id])
    ) {
      setModalData({
        callback: setNewParents,
        calloutMessage:
          "Removing this parent, a link type, will mean future versions of this type are not link types.",
        type: "info",
      });
      return;
    }

    setNewParents();
  };

  return (
    <>
      <Stack
        direction="row"
        alignItems="center"
        sx={{ height: TYPE_SELECTOR_HEIGHT }}
      >
        {directParents.length > 0 ? (
          directParents.map((type) => {
            return (
              <Box key={type.$id} sx={{ mr: 2 }}>
                <InheritedTypeCard
                  entityType={type}
                  onRemove={() => removeParent(type)}
                />
              </Box>
            );
          })
        ) : (
          <Box
            sx={({ palette }) => ({
              background: palette.gray[20],
              border: `1px solid ${palette.gray[30]}`,
              borderRadius: 1.5,
              color: palette.gray[80],
              fontSize: "var(--step--1)",
              px: 2,
              py: 1,
              mr: 2,
            })}
          >
            No other types yet
          </Box>
        )}
        {isReadonly ? null : typeSelectorOpen ? (
          <TypeSelector
            dropdownProps={{
              query: typeSelectorSearchText,
              createButtonProps: null,
              variant: "entity type",
            }}
            inputRef={selectorInputRef}
            onAdd={addParent}
            onCancel={() => setSelectorVisibility(false)}
            onSearchTextChange={setTypeSelectorSearchText}
            options={entityTypeOptions}
            searchText={typeSelectorSearchText}
            sx={{ width: 500 }}
            variant="entity type"
          />
        ) : (
          <Button
            onClick={() => setSelectorVisibility(true)}
            size="xs"
            variant="secondary_quiet"
          >
            ADD TYPE{" "}
            <FontAwesomeIcon
              icon={faPlus}
              sx={{
                display: "flex",
                alignItems: "center",
                fontSize: "var(--step--3)",
                ml: 0.7,
                mb: 0.1,
              }}
            />
          </Button>
        )}
      </Stack>
      {modalData && (
        <Modal open onClose={() => setModalData(null)}>
          <Stack spacing={3}>
            <Callout type={modalData.type}>{modalData.calloutMessage}</Callout>
            <Stack direction="row" spacing={2} justifyContent="space-between">
              {modalData.callback && (
                <Button
                  autoFocus
                  onClick={() => {
                    modalData.callback?.();
                    setModalData(null);
                  }}
                  sx={{ width: "50%" }}
                >
                  Continue
                </Button>
              )}
              <Button
                autoFocus={!modalData.callback}
                onClick={() => setModalData(null)}
                variant={modalData.callback ? "secondary" : "primary"}
                sx={{ width: modalData.callback ? "50%" : "100%" }}
              >
                {modalData.callback ? "Cancel" : "Close"}
              </Button>
            </Stack>
          </Stack>
        </Modal>
      )}
    </>
  );
};<|MERGE_RESOLUTION|>--- conflicted
+++ resolved
@@ -3,13 +3,9 @@
 import {
   Button,
   Callout,
-<<<<<<< HEAD
   EntityTypeIcon,
   FontAwesomeIcon,
   LinkTypeIcon,
-=======
-  FontAwesomeIcon,
->>>>>>> 77ece53b
   Modal,
   TYPE_SELECTOR_HEIGHT,
 } from "@hashintel/design-system";
@@ -63,29 +59,24 @@
   const { entityTypes, linkTypes } = useEntityTypesOptions();
 
   const { entityTypesArray, directParents } = useMemo(() => {
-<<<<<<< HEAD
-    const typesArray = [
-      ...Object.values(entityTypes).map((type) => ({
-        ...type,
-        Icon: EntityTypeIcon,
-      })),
-      ...Object.values(linkTypes).map((type) => ({
-        ...type,
-        Icon: LinkTypeIcon,
-      })),
-    ];
-
-=======
     const isLinkType = directParentEntityTypeIds.find((id) => linkTypes[id]);
+    const entityTypeOptions = Object.values(entityTypes).map((type) => ({
+      ...type,
+      Icon: EntityTypeIcon,
+    }));
+
+    const linkTypeOptions = Object.values(linkTypes).map((type) => ({
+      ...type,
+      Icon: LinkTypeIcon,
+    }));
 
     // If something has a link type as a parent, it cannot have a non-link type parent, and vice versa
     const typesArray = isLinkType
-      ? Object.values(linkTypes)
+      ? linkTypeOptions
       : directParentEntityTypeIds.length
-      ? Object.values(entityTypes)
-      : [...Object.values(entityTypes), ...Object.values(linkTypes)];
-
->>>>>>> 77ece53b
+      ? entityTypeOptions
+      : [...entityTypeOptions, ...linkTypeOptions];
+
     const parents = typesArray.filter(
       (type) =>
         // We intentionally hide the special Block Protocol Link entity from being displayed as a parent
