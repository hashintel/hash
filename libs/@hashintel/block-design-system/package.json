{
  "name": "@hashintel/block-design-system",
  "version": "0.0.2",
  "description": "Block Design System",
  "bugs": {
    "url": "https://github.com/hashintel/hash/issues"
  },
  "repository": {
    "type": "git",
    "url": "git@github.com:hashintel/hash.git",
    "directory": "libs/@hashintel/block-design-system"
  },
  "license": "MIT",
  "author": {
    "name": "HASH",
    "url": "https://hash.ai"
  },
  "main": "src/main.ts",
  "types": "src/main.ts",
  "scripts": {
    "fix:eslint": "eslint --fix .",
    "lint:eslint": "eslint --report-unused-disable-directives .",
    "lint:tsc": "tsc --noEmit",
    "prepublishOnly": "PACKAGE_DIR=$(pwd) yarn workspace @local/repo-chores exe scripts/prepublish.ts",
    "postpublish": "PACKAGE_DIR=$(pwd) yarn workspace @local/repo-chores exe scripts/postpublish.ts"
  },
  "dependencies": {
<<<<<<< HEAD
    "@blockprotocol/graph": "0.3.4-canary-20240314113521",
=======
    "@blockprotocol/graph": "0.3.4-canary-20240313191438",
>>>>>>> 932ecc42
    "@blockprotocol/type-system": "0.1.1",
    "@hashintel/design-system": "0.0.8",
    "@local/hash-isomorphic-utils": "0.0.0-private",
    "lowlight": "2.8.1",
    "react-syntax-highlighter": "15.5.0",
    "react-type-animation": "3.0.1"
  },
  "devDependencies": {
    "@emotion/react": "11.11.1",
    "@emotion/styled": "11.11.0",
    "@local/eslint-config": "0.0.0-private",
    "@local/tsconfig": "0.0.0-private",
    "@mui/material": "5.14.11",
    "@mui/system": "5.14.11",
    "@types/react": "18.0.26",
    "@types/react-dom": "18.0.10",
    "@types/react-syntax-highlighter": "15.5.6",
    "eslint": "8.57.0",
    "eslint-plugin-storybook": "0.8.0",
    "react": "18.2.0",
    "react-dom": "18.2.0",
    "typescript": "5.1.6"
  },
  "peerDependencies": {
    "@emotion/react": "11.9.0",
    "@emotion/styled": "11.8.1",
    "@mui/material": "5.14.11",
    "@mui/system": "5.14.11",
    "react": "^18.2.0",
    "react-dom": "^18.2.0"
  }
}<|MERGE_RESOLUTION|>--- conflicted
+++ resolved
@@ -25,11 +25,7 @@
     "postpublish": "PACKAGE_DIR=$(pwd) yarn workspace @local/repo-chores exe scripts/postpublish.ts"
   },
   "dependencies": {
-<<<<<<< HEAD
-    "@blockprotocol/graph": "0.3.4-canary-20240314113521",
-=======
     "@blockprotocol/graph": "0.3.4-canary-20240313191438",
->>>>>>> 932ecc42
     "@blockprotocol/type-system": "0.1.1",
     "@hashintel/design-system": "0.0.8",
     "@local/hash-isomorphic-utils": "0.0.0-private",
