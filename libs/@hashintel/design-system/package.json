{
  "name": "@hashintel/design-system",
  "version": "0.0.4",
  "description": "HASH Design System",
  "repository": {
    "type": "git",
    "url": "https://github.com/hashintel/hash.git",
    "directory": "libs/@hashintel/design-system"
  },
  "license": "AGPL-3.0",
  "sideEffects": false,
  "main": "src/main.ts",
  "types": "src/main.ts",
  "scripts": {
    "build-storybook": "storybook build",
    "fix:eslint": "eslint --fix .",
    "lint:eslint": "eslint --report-unused-disable-directives .",
    "lint:tsc": "tsc --noEmit",
    "prepublishOnly": "PACKAGE_DIR=$(pwd) yarn workspace @local/repo-chores exe scripts/prepublish.ts",
    "postpublish": "PACKAGE_DIR=$(pwd) yarn workspace @local/repo-chores exe scripts/postpublish.ts",
    "storybook": "storybook dev -p 6006",
    "test": "jest"
  },
  "dependencies": {
    "@emotion/cache": "11.7.1",
    "@emotion/react": "11.9.0",
    "@emotion/styled": "11.8.1",
    "@fortawesome/free-regular-svg-icons": "6.0.0",
    "@fortawesome/free-solid-svg-icons": "6.0.0",
    "clsx": "1.2.1"
  },
  "devDependencies": {
    "@babel/preset-env": "7.20.2",
    "@babel/preset-typescript": "7.18.6",
    "@local/eslint-config": "0.0.0-private",
    "@local/tsconfig": "0.0.0-private",
    "@storybook/addon-essentials": "7.0.0-beta.14",
    "@storybook/addon-interactions": "7.0.0-beta.14",
    "@storybook/addon-links": "7.0.0-beta.14",
    "@storybook/blocks": "7.0.0-beta.14",
    "@storybook/react": "7.0.0-beta.14",
    "@storybook/react-webpack5": "7.0.0-beta.14",
    "@storybook/testing-library": "^0.0.14-next.1",
    "@types/react": "18.0.25",
<<<<<<< HEAD
    "@types/react-dom": "^18.0.9",
=======
    "@types/react-dom": "18.0.9",
>>>>>>> 89bfc103
    "eslint": "8.33.0",
    "eslint-plugin-storybook": "0.6.10",
    "storybook": "7.0.0-beta.14",
    "typescript": "4.9.4"
  },
  "peerDependencies": {
    "@mui/material": "5.11.8",
    "@mui/system": "5.11.8",
    "react": "^18.2.0",
    "react-dom": "^18.2.0"
  }
}<|MERGE_RESOLUTION|>--- conflicted
+++ resolved
@@ -42,11 +42,7 @@
     "@storybook/react-webpack5": "7.0.0-beta.14",
     "@storybook/testing-library": "^0.0.14-next.1",
     "@types/react": "18.0.25",
-<<<<<<< HEAD
-    "@types/react-dom": "^18.0.9",
-=======
     "@types/react-dom": "18.0.9",
->>>>>>> 89bfc103
     "eslint": "8.33.0",
     "eslint-plugin-storybook": "0.6.10",
     "storybook": "7.0.0-beta.14",
