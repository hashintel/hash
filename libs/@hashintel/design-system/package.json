{
  "name": "@hashintel/design-system",
  "version": "0.0.8",
  "description": "HASH Design System",
  "repository": {
    "type": "git",
    "url": "https://github.com/hashintel/hash.git",
    "directory": "libs/@hashintel/design-system"
  },
  "license": "AGPL-3.0",
  "sideEffects": false,
  "type": "module",
  "exports": {
    ".": "./src/components.ts",
    "./constants": "./src/constants.ts",
    "./palettes": "./src/palettes.ts",
    "./theme": "./src/theme.ts"
  },
  "types": "./src/components.ts",
  "typesVersions": {
    "*": {
      ".": [
        "./src/components.ts"
      ],
      "constants": [
        "./src/constants.ts"
      ],
      "palettes": [
        "./src/palettes.ts"
      ],
      "theme": [
        "./src/theme.ts"
      ]
    }
  },
  "scripts": {
    "fix:eslint": "eslint --fix .",
    "lint:eslint": "eslint --report-unused-disable-directives .",
    "lint:tsc": "tsc --noEmit",
    "prepublishOnly": "PACKAGE_DIR=$(pwd) yarn workspace @local/repo-chores exe scripts/prepublish.ts",
    "postpublish": "PACKAGE_DIR=$(pwd) yarn workspace @local/repo-chores exe scripts/postpublish.ts"
  },
  "dependencies": {
    "@blockprotocol/graph": "0.4.0-canary.0",
    "@blockprotocol/type-system": "0.1.2-canary.0",
    "@fortawesome/free-regular-svg-icons": "6.7.2",
    "@fortawesome/free-solid-svg-icons": "6.7.2",
    "@local/hash-isomorphic-utils": "0.0.0-private",
    "clsx": "1.2.1",
    "echarts": "5.5.1",
    "react-loading-skeleton": "3.5.0"
  },
  "devDependencies": {
    "@emotion/cache": "11.14.0",
    "@emotion/react": "11.14.0",
    "@emotion/styled": "11.14.0",
    "@local/eslint": "0.0.0-private",
    "@local/tsconfig": "0.0.0-private",
    "@mui/material": "5.16.12",
    "@mui/system": "5.16.12",
    "@storybook/react": "7.6.20",
    "@types/react": "19.0.1",
    "@types/react-dom": "19.0.2",
    "eslint": "9.17.0",
    "eslint-plugin-storybook": "0.11.1",
    "react": "19.0.0",
    "react-dom": "19.0.0",
    "typescript": "5.7.2"
  },
  "peerDependencies": {
    "@emotion/cache": "11.14.0",
    "@emotion/react": "11.14.0",
    "@emotion/styled": "11.14.0",
<<<<<<< HEAD
    "@mui/material": "5.16.11",
    "@mui/system": "5.16.8",
    "react": "^19.0.0",
    "react-dom": "^19.0.0"
=======
    "@mui/material": "5.16.12",
    "@mui/system": "5.16.12",
    "react": "^18.2.0",
    "react-dom": "^18.2.0"
>>>>>>> fd2ff488
  }
}<|MERGE_RESOLUTION|>--- conflicted
+++ resolved
@@ -71,16 +71,9 @@
     "@emotion/cache": "11.14.0",
     "@emotion/react": "11.14.0",
     "@emotion/styled": "11.14.0",
-<<<<<<< HEAD
-    "@mui/material": "5.16.11",
-    "@mui/system": "5.16.8",
+    "@mui/material": "5.16.12",
+    "@mui/system": "5.16.12",
     "react": "^19.0.0",
     "react-dom": "^19.0.0"
-=======
-    "@mui/material": "5.16.12",
-    "@mui/system": "5.16.12",
-    "react": "^18.2.0",
-    "react-dom": "^18.2.0"
->>>>>>> fd2ff488
   }
 }