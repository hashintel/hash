{
  "name": "@hashintel/ds-components",
  "version": "0.0.1-c",
  "description": "HASH Component Library built with React, Ark UI, and PandaCSS",
  "repository": {
    "type": "git",
    "url": "https://github.com/hashintel/hash.git",
    "directory": "libs/@hashintel/ds-components"
  },
  "license": "(MIT OR Apache-2.0)",
  "sideEffects": false,
  "type": "module",
  "exports": {
    "./*": {
      "import": "./dist/*.js",
      "types": "./dist/*.d.ts"
    }
  },
  "files": [
    "dist",
    "CHANGELOG.md",
    "LICENSE-APACHE.md",
    "LICENSE-MIT.md",
    "LICENSE",
    "README.md"
  ],
  "scripts": {
    "build": "vite build",
    "dev": "vite build --watch",
    "fix:eslint": "eslint --fix .",
    "lint:eslint": "eslint --report-unused-disable-directives .",
    "lint:tsc": "tsc --noEmit",
    "storybook": "storybook dev -p 6006",
    "storybook:build": "storybook build",
    "test:watch": "vitest"
  },
  "dependencies": {
    "@ark-ui/react": "5.26.2",
<<<<<<< HEAD
    "@hashintel/ds-helpers": "0.0.1-b",
=======
    "@hashintel/ds-helpers": "0.0.1",
    "@hashintel/refractive": "0.0.0",
>>>>>>> 658b9a40
    "canvas": "3.2.0",
    "motion": "12.23.24"
  },
  "devDependencies": {
    "@figma/code-connect": "1.3.8",
    "@local/eslint": "0.0.0-private",
    "@local/tsconfig": "0.0.0-private",
    "@pandacss/dev": "1.4.3",
    "@storybook/addon-docs": "9.1.13",
    "@storybook/global": "5.0.0",
    "@storybook/react": "9.1.13",
    "@storybook/react-vite": "9.1.13",
    "@types/react": "19.2.2",
    "@types/react-dom": "19.2.2",
    "@vitejs/plugin-react": "5.0.4",
    "eslint": "9.38.0",
    "eslint-plugin-storybook": "9.1.13",
    "lucide-react": "0.544.0",
    "storybook": "9.1.13",
    "typescript": "5.9.3",
    "vite": "7.1.11",
    "vite-plugin-dts": "4.5.4"
  },
  "peerDependencies": {
    "react": "^19.0.0",
    "react-dom": "^19.0.0"
  }
}<|MERGE_RESOLUTION|>--- conflicted
+++ resolved
@@ -36,12 +36,8 @@
   },
   "dependencies": {
     "@ark-ui/react": "5.26.2",
-<<<<<<< HEAD
     "@hashintel/ds-helpers": "0.0.1-b",
-=======
-    "@hashintel/ds-helpers": "0.0.1",
     "@hashintel/refractive": "0.0.0",
->>>>>>> 658b9a40
     "canvas": "3.2.0",
     "motion": "12.23.24"
   },
