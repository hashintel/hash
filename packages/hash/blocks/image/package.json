{
  "name": "image",
  "version": "0.1.0",
  "description": "image block component",
  "private": true,
  "browser": "dist/main.js",
  "author": "Nate Higgins",
  "license": "MIT",
  "main": "src/index.ts",
  "scripts": {
    "build": "yarn clean && cross-env NODE_ENV=production webpack --mode production && yarn schema",
    "build:dev": "yarn clean && cross-env NODE_ENV=development webpack --mode development",
    "schema": "typescript-json-schema tsconfig.json AppProps --required true --out dist/block-schema.json",
    "webpack-dev-server": "cross-env NODE_ENV=development webpack-dev-server -d --port 9090 --config webpack-dev-server.config.js --open",
    "start": "concurrently -n webpack,webpack-dev-server -c green,cyan \"yarn build:dev -- --watch --verbose\" \"yarn webpack-dev-server\"",
    "clean": "rimraf dist",
    "serve": "serve -C -l 62677 dist"
  },
<<<<<<< HEAD
=======
  "dependencies": {
    "@hashintel/block-protocol": "*"
  },
>>>>>>> 354b27f5
  "peerDependencies": {
    "react": "17.0.2"
  },
  "devDependencies": {
    "@babel/cli": "^7.12.10",
    "@babel/core": "^7.12.10",
    "@babel/plugin-proposal-class-properties": "^7.12.1",
    "@babel/plugin-transform-runtime": "^7.12.10",
    "@babel/preset-env": "^7.12.10",
    "@babel/preset-react": "^7.12.10",
    "@babel/preset-typescript": "7.13.0",
    "@babel/runtime": "^7.12.5",
    "babel-loader": "^8.2.2",
    "concurrently": "^5.3.0",
    "core-js": "^2.6.12",
    "cross-env": "^7.0.3",
    "html-webpack-plugin": "^4.5.0",
    "prettier": "^2.2.1",
    "react": "17.0.2",
    "react-dom": "17.0.2",
    "regenerator-runtime": "^0.13.7",
    "rimraf": "^3.0.2",
    "serve": "11.3.2",
    "typescript-json-schema": "0.50.1",
    "webpack": "^4.44.2",
    "webpack-assets-manifest": "^3.1.1",
    "webpack-bundle-analyzer": "^3.9.0",
    "webpack-cli": "^3.3.12",
    "webpack-dev-server": "^3.11.0"
  },
  "dependencies": {
    "twind": "0.16.16",
    "@hashintel/block-protocol": "0.1.0"
  }
}<|MERGE_RESOLUTION|>--- conflicted
+++ resolved
@@ -16,12 +16,6 @@
     "clean": "rimraf dist",
     "serve": "serve -C -l 62677 dist"
   },
-<<<<<<< HEAD
-=======
-  "dependencies": {
-    "@hashintel/block-protocol": "*"
-  },
->>>>>>> 354b27f5
   "peerDependencies": {
     "react": "17.0.2"
   },
@@ -54,6 +48,6 @@
   },
   "dependencies": {
     "twind": "0.16.16",
-    "@hashintel/block-protocol": "0.1.0"
+    "@hashintel/block-protocol": "*"
   }
 }