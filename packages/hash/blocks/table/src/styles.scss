--- conflicted
+++ resolved
@@ -1,77 +1,35 @@
-<<<<<<< HEAD
-table {
-  border-collapse: collapse;
-  table-layout: auto;
-  font-family: Arial, Helvetica, sans-serif;
-  font-size: 14px;
-
-  --input-width: 120px;
-}
-
-th {
-  padding: 8px;
-}
-
-td {
-  padding: 4px;
-
-  input {
-    padding: 4px 8px;
-    width: var(--input-width);
-  }
-
-  span {
-    padding: 4px 6px;
-  }
-}
-
-td, thead tr:last-child th, thead tr:nth-last-child(2) th {
-  border-left: 1px solid lightgrey;
-  border-right: 1px solid lightgrey;
-}
-
-thead tr:nth-child(odd) {
-  display: none;
-}
-
-tr:last-child {
-  border-bottom: 1px solid lightgrey;
-  border-top: 1px solid lightgrey;
-}
-=======
-table {
-  border-collapse: collapse;
-  table-layout: auto;
-  font-family: Arial, Helvetica, sans-serif;
-  font-size: 14px;
-
-  --input-width: 120px;
-}
-
-th {
-  padding: 8px;
-}
-
-td {
-  padding: 4px;
-
-  input {
-    padding: 4px 8px;
-    width: var(--input-width);
-  }
-
-  span {
-    padding: 4px 6px;
-  }
-}
-
-td, thead tr:last-child th, thead tr:nth-last-child(2) th {
-  border-left: 1px solid lightgrey;
-  border-right: 1px solid lightgrey;
-}
-
-tr {
-  border-bottom: 1px solid lightgrey;
-  border-top: 1px solid lightgrey;
-}
->>>>>>> 20f38a9c
+table {
+  border-collapse: collapse;
+  table-layout: auto;
+  font-family: Arial, Helvetica, sans-serif;
+  font-size: 14px;
+
+  --input-width: 120px;
+}
+
+th {
+  padding: 8px;
+}
+
+td {
+  padding: 4px;
+
+  input {
+    padding: 4px 8px;
+    width: var(--input-width);
+  }
+
+  span {
+    padding: 4px 6px;
+  }
+}
+
+td, thead tr:last-child th, thead tr:nth-last-child(2) th {
+  border-left: 1px solid lightgrey;
+  border-right: 1px solid lightgrey;
+}
+
+tr {
+  border-bottom: 1px solid lightgrey;
+  border-top: 1px solid lightgrey;
+}