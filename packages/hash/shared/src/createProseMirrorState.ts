import { baseKeymap, toggleMark } from "prosemirror-commands";
import { dropCursor } from "prosemirror-dropcursor";
import { keymap } from "prosemirror-keymap";
import { ProsemirrorNode, Schema } from "prosemirror-model";
import { EditorState, Plugin } from "prosemirror-state";
import { createEntityStorePlugin } from "./entityStorePlugin";
import { createSchema, getPageEditorNodes } from "./prosemirror";
import { wrapEntitiesPlugin } from "./wrapEntitiesPlugin";

<<<<<<< HEAD
const createInitialDoc = (
  schema: Schema = createSchema(getPageEditorNodes()),
) => schema.node("doc", {}, [schema.node("blank")]);
=======
const createInitialDoc = (schema: Schema = createSchema()) =>
  schema.node("doc", {}, [schema.node("loading")]);
>>>>>>> af891c72

const defaultPlugins: Plugin<any, Schema>[] = [
  ...wrapEntitiesPlugin(baseKeymap),
  // This enables an indicator to appear when drag and dropping blocks
  dropCursor(),
];

export const formatKeymap = (doc: ProsemirrorNode<Schema>) =>
  keymap<Schema>({
    // Mod- stands for Cmd- o macOS and Ctrl- elsewhere
    "Mod-b": toggleMark(doc.type.schema.marks.strong!),
    "Mod-i": toggleMark(doc.type.schema.marks.em!),
    "Mod-u": toggleMark(doc.type.schema.marks.underlined!),
    // We add an extra shortcut on macOS to mimic raw Chrome’s contentEditable.
    // ProseMirror normalizes keys, so we don’t get two self-cancelling handlers.
    "Ctrl-u": toggleMark(doc.type.schema.marks.underlined!),

    "Shift-Enter": (state, dispatch) => {
      dispatch?.(
        state.tr
          .replaceSelectionWith(doc.type.schema.nodes.hardBreak!.create())
          .scrollIntoView(),
      );
      return true;
    },
    // execCommand is flagged as depecrated but it seems that there isn't a viable alternative
    // to call the undo and redo default browser actions (https://stackoverflow.com/a/70831583)
    // After the collab rework this should be replaced with a proper implementation
    "Mod-z": () => document.execCommand("undo"),
    "Mod-y": () => document.execCommand("redo"),
    "Mod-Shift-z": () => document.execCommand("redo"),
  });

export const createProseMirrorState = ({
  accountId,
  doc = createInitialDoc(),
  plugins = [],
}: {
  accountId: string;
  doc?: ProsemirrorNode<Schema>;
  plugins?: Plugin<any, Schema>[];
}) => {
  return EditorState.create<Schema>({
    doc,
    plugins: [
      ...defaultPlugins,
      createEntityStorePlugin({ accountId }),
      formatKeymap(doc),
      ...plugins,
    ],
  });
};<|MERGE_RESOLUTION|>--- conflicted
+++ resolved
@@ -7,14 +7,9 @@
 import { createSchema, getPageEditorNodes } from "./prosemirror";
 import { wrapEntitiesPlugin } from "./wrapEntitiesPlugin";
 
-<<<<<<< HEAD
 const createInitialDoc = (
   schema: Schema = createSchema(getPageEditorNodes()),
-) => schema.node("doc", {}, [schema.node("blank")]);
-=======
-const createInitialDoc = (schema: Schema = createSchema()) =>
-  schema.node("doc", {}, [schema.node("loading")]);
->>>>>>> af891c72
+) => schema.node("doc", {}, [schema.node("loading")]);
 
 const defaultPlugins: Plugin<any, Schema>[] = [
   ...wrapEntitiesPlugin(baseKeymap),
