import { ProsemirrorNode, Schema } from "prosemirror-model";
import { ComponentNode } from "./prosemirror";
import { TextToken } from "./graphql/types";
import { TextEntityType, TextProperties } from "./entity";
import { TEXT_TOKEN_PROPERTY_TYPE_BASE_URI } from "./entityStore";

<<<<<<< HEAD
export const textBlockNodesFromTokens = (
  tokens: TextToken[],
  schema: Schema,
): ProsemirrorNode<Schema>[] =>
  tokens
    // eslint-disable-next-line array-callback-return -- TODO: disable the rule because it’s not aware of TS
    .map((token) => {
      switch (token.tokenType) {
        case "hardBreak":
          return schema.node("hardBreak");
        case "mention":
          return schema.node("mention", {
            mentionType: token.mentionType,
            entityId: token.entityId,
          });
        case "text": {
          return schema.text(
            token.text,
=======
export const childrenForTextEntity = (
  entity: Pick<TextEntityType, "properties">,
  schema: Schema,
): ProsemirrorNode<Schema>[] =>
  // eslint-disable-next-line array-callback-return -- TODO: disable the rule because it’s not aware of TS
  entity.properties[TEXT_TOKEN_PROPERTY_TYPE_BASE_URI]?.map((token) => {
    switch (token.tokenType) {
      case "hardBreak":
        return schema.node("hardBreak");
      case "mention":
        return schema.node("mention", {
          mentionType: token.mentionType,
          entityId: token.entityId,
        });
      case "text": {
        return schema.text(
          token.text,
          [
            ["strong", token.bold] as const,
            ["underlined", token.underline] as const,
            ["em", token.italics] as const,
>>>>>>> 1bbbdb61
            [
              "link",
              Boolean(token.link),
              token.link ? { href: token.link } : undefined,
            ] as const,
          ]
            .filter(([, include]) => include)
            .map(([mark, _, attrs]) => schema.mark(mark, attrs)),
        );
      }
    }
  }) ?? [];

export const childrenForTextEntity = (
  entity: Pick<Text, "properties">,
  schema: Schema,
): ProsemirrorNode<Schema>[] =>
  textBlockNodesFromTokens(entity.properties.tokens, schema);

export const textBlockNodeToEntityProperties = (
  node: ComponentNode,
): TextProperties => {
  const tokens: TextToken[] = [];

  node.content.descendants((child) => {
    if (!child.isInline) {
      return;
    }

    switch (child.type.name) {
      case "hardBreak": {
        tokens.push({ tokenType: "hardBreak" });
        break;
      }
      case "mention": {
        tokens.push({
          tokenType: "mention",
          mentionType: child.attrs.mentionType,
          entityId: child.attrs.entityId,
        });
        break;
      }
      case "text": {
        const marks = new Set<string>(
          child.marks.map((mark) => mark.type.name),
        );

        tokens.push({
          tokenType: "text",
          text: child.text ?? "",
          ...(marks.has("strong") ? { bold: true } : {}),
          ...(marks.has("em") ? { italics: true } : {}),
          ...(marks.has("underlined") ? { underline: true } : {}),
          ...(marks.has("link")
            ? {
                link: child.marks.find((mark) => mark.type.name === "link")
                  ?.attrs?.href,
              }
            : {}),
        });
        break;
      }
    }
  });

  return { [TEXT_TOKEN_PROPERTY_TYPE_BASE_URI]: tokens };
};<|MERGE_RESOLUTION|>--- conflicted
+++ resolved
@@ -4,32 +4,12 @@
 import { TextEntityType, TextProperties } from "./entity";
 import { TEXT_TOKEN_PROPERTY_TYPE_BASE_URI } from "./entityStore";
 
-<<<<<<< HEAD
 export const textBlockNodesFromTokens = (
   tokens: TextToken[],
   schema: Schema,
 ): ProsemirrorNode<Schema>[] =>
-  tokens
-    // eslint-disable-next-line array-callback-return -- TODO: disable the rule because it’s not aware of TS
-    .map((token) => {
-      switch (token.tokenType) {
-        case "hardBreak":
-          return schema.node("hardBreak");
-        case "mention":
-          return schema.node("mention", {
-            mentionType: token.mentionType,
-            entityId: token.entityId,
-          });
-        case "text": {
-          return schema.text(
-            token.text,
-=======
-export const childrenForTextEntity = (
-  entity: Pick<TextEntityType, "properties">,
-  schema: Schema,
-): ProsemirrorNode<Schema>[] =>
   // eslint-disable-next-line array-callback-return -- TODO: disable the rule because it’s not aware of TS
-  entity.properties[TEXT_TOKEN_PROPERTY_TYPE_BASE_URI]?.map((token) => {
+  tokens.map((token) => {
     switch (token.tokenType) {
       case "hardBreak":
         return schema.node("hardBreak");
@@ -45,7 +25,6 @@
             ["strong", token.bold] as const,
             ["underlined", token.underline] as const,
             ["em", token.italics] as const,
->>>>>>> 1bbbdb61
             [
               "link",
               Boolean(token.link),
@@ -57,17 +36,18 @@
         );
       }
     }
-  }) ?? [];
+  });
 
 export const childrenForTextEntity = (
-  entity: Pick<Text, "properties">,
+  entity: Pick<TextEntityType, "properties">,
   schema: Schema,
 ): ProsemirrorNode<Schema>[] =>
-  textBlockNodesFromTokens(entity.properties.tokens, schema);
+  textBlockNodesFromTokens(
+    entity.properties[TEXT_TOKEN_PROPERTY_TYPE_BASE_URI] ?? [],
+    schema,
+  );
 
-export const textBlockNodeToEntityProperties = (
-  node: ComponentNode,
-): TextProperties => {
+export const textBlockNodeToTextTokens = (node: ComponentNode): TextToken[] => {
   const tokens: TextToken[] = [];
 
   node.content.descendants((child) => {
@@ -111,5 +91,11 @@
     }
   });
 
-  return { [TEXT_TOKEN_PROPERTY_TYPE_BASE_URI]: tokens };
-};+  return tokens;
+};
+
+export const textBlockNodeToEntityProperties = (
+  node: ComponentNode,
+): TextProperties => ({
+  [TEXT_TOKEN_PROPERTY_TYPE_BASE_URI]: textBlockNodeToTextTokens(node),
+});