import { Draft, produce } from "immer";
import { isEqual } from "lodash";
import { ProsemirrorNode, Schema } from "prosemirror-model";
import { EditorState, Plugin, PluginKey, Transaction } from "prosemirror-state";
import { EditorView } from "prosemirror-view";
import { v4 as uuid } from "uuid";
import { BlockEntity, isDraftTextContainingEntityProperties } from "./entity";
import {
  createEntityStore,
  DraftEntity,
  draftEntityForEntityId,
  EntityStore,
  isBlockEntity,
  isDraftBlockEntity,
} from "./entityStore";
import {
  ComponentNode,
  componentNodeToId,
  EntityNode,
  findComponentNodes,
  isComponentNode,
  isEntityNode,
  textBlockNodeToEntityProperties,
} from "./prosemirror";
import { collect } from "./util";

type EntityStorePluginStateListener = (store: EntityStore) => void;

type EntityStorePluginState = {
  store: EntityStore;
  listeners: EntityStorePluginStateListener[];
  trackedActions: { action: EntityStorePluginAction; id: string }[];
};

export type EntityStorePluginAction = { received?: boolean } & (
  | /**
   * This is an action that merges in a new set of blocks from a Page
   * entity's contents property, usually post save while attempting to
   * remember draft data which has not yet been saved. This is not a
   * fool-proof solution, and is only necessary because we don't yet
   * convert the changes made during a save into discrete actions. Once
   * we do that, we should remove this as its a source of complexity and
   * bugs. It also results in needing to send the entire store to the
   * other clients, as it is not sync-able.
   *
   * @deprecated
   * @todo remove this once we better handle saves
   */
  {
      type: "mergeNewPageContents";
      payload: BlockEntity[];
    }
  | { type: "store"; payload: EntityStore }
  | { type: "subscribe"; payload: EntityStorePluginStateListener }
  | { type: "unsubscribe"; payload: EntityStorePluginStateListener }
  | {
      type: "updateEntityProperties";
      payload: { draftId: string; properties: {}; merge: boolean };
    }
  | {
      type: "newDraftEntity";
      payload: {
        accountId: string;
        draftId: string;
        entityId: string | null;
      };
    }
  | {
      type: "updateEntityId";
      payload: {
        draftId: string;
        entityId: string;
      };
    }
);

const entityStorePluginKey = new PluginKey<EntityStorePluginState, Schema>(
  "entityStore",
);

type EntityStoreMeta = {
  store?: EntityStorePluginState;
  disableInterpretation?: boolean;
};

const getMeta = (
  transaction: Transaction<Schema>,
): EntityStoreMeta | undefined => transaction.getMeta(entityStorePluginKey);

const setMeta = (transaction: Transaction<Schema>, meta: EntityStoreMeta) =>
  transaction.setMeta(entityStorePluginKey, meta);

/**
 * @use {@link subscribeToEntityStore} if you need a live subscription
 */
export const entityStorePluginState = (state: EditorState<Schema>) => {
  const pluginState = entityStorePluginKey.getState(state);

  if (!pluginState) {
    throw new Error(
      "Cannot get entity store when state does not have entity store plugin",
    );
  }
  return pluginState;
};

/**
 * @use {@link subscribeToEntityStore} if you need a live subscription
 */
export const entityStorePluginStateFromTransaction = (
  tr: Transaction<Schema>,
  state: EditorState<Schema>,
): EntityStorePluginState =>
  getMeta(tr)?.store ?? entityStorePluginState(state);

/**
 * As we're not yet working with a totally flat entity store, the same
 * entity can exist in multiple places in a draft entity store. This
 * function finds each instance of an entity by entity id, and calls a
 * handler which can mutate this entity. This will ensure a desired update
 * is applied everywhere that's necessary.
 *
 * @todo look into removing this when the entity store is flat
 */
const updateEntitiesByDraftId = (
  draftEntityStore: Draft<EntityStore["draft"]>,
  draftId: string,
  updateHandler: (entity: Draft<DraftEntity>) => void,
) => {
  const entities: Draft<DraftEntity>[] = [draftEntityStore[draftId]!];

  for (const entity of Object.values(draftEntityStore)) {
    if (isDraftBlockEntity(entity)) {
      if (entity.properties.entity.draftId === draftId) {
        entities.push(entity.properties.entity);
      }

      if (
        isDraftTextContainingEntityProperties(
          entity.properties.entity.properties,
        ) &&
        entity.properties.entity.properties.text.data.draftId === draftId
      ) {
        entities.push(entity.properties.entity.properties.text.data);
      }
    }
  }

  for (const entity of entities) {
    updateHandler(entity);
  }
};

/**
 * We currently violate Immer's rules, as properties inside entities can be
 * other entities themselves, and we expect `entity.property.entity` to be
 * the same object as the other entity. We either need to change that, or
 * remove immer, or both.
 *
 * @todo address this
 * @see https://immerjs.github.io/immer/pitfalls#immer-only-supports-unidirectional-trees
 *
 * @todo reduce duplication
 */
const entityStoreReducer = (
  state: EntityStorePluginState,
  action: EntityStorePluginAction,
): EntityStorePluginState => {
  switch (action.type) {
    case "mergeNewPageContents":
      return {
        ...state,
        store: createEntityStore(action.payload, state.store.draft),
      };

    case "store": {
      return {
        ...state,
        store: action.payload,
        trackedActions: [],
      };
    }

    case "subscribe":
      return {
        ...state,
        listeners: Array.from(new Set([...state.listeners, action.payload])),
      };

    case "unsubscribe":
      return {
        ...state,
        listeners: state.listeners.filter(
          (listener) => listener !== action.payload,
        ),
      };

    case "updateEntityProperties": {
      if (!state.store.draft[action.payload.draftId]) {
        throw new Error("Entity missing to merge entity properties");
      }

      return produce(state, (draftState) => {
        if (!action.received) {
          draftState.trackedActions.push({ action, id: uuid() });
        }

        updateEntitiesByDraftId(
          draftState.store.draft,
          action.payload.draftId,
          action.payload.merge
            ? (draftEntity) => {
                Object.assign(
                  draftEntity.properties,
                  action.payload.properties,
                );
              }
            : (draftEntity) => {
                draftEntity.properties = action.payload.properties;
              },
        );
      });
    }

    case "updateEntityId": {
      if (!state.store.draft[action.payload.draftId]) {
        throw new Error("Entity missing to update entity id");
      }

      return produce(state, (draftState) => {
        if (!action.received) {
          draftState.trackedActions.push({ action, id: uuid() });
        }

        updateEntitiesByDraftId(
          draftState.store.draft,
          action.payload.draftId,
          (draftEntity: Draft<DraftEntity>) => {
            draftEntity.entityId = action.payload.entityId;
          },
        );
      });
    }

    case "newDraftEntity":
      if (state.store.draft[action.payload.draftId]) {
        throw new Error("Draft entity already exists");
      }

      return produce(state, (draftState) => {
        if (!action.received) {
          draftState.trackedActions.push({ action, id: uuid() });
        }

        draftState.store.draft[action.payload.draftId] = {
          accountId: action.payload.accountId,
          entityId: action.payload.entityId,
          draftId: action.payload.draftId,
          entityVersionCreatedAt: new Date().toISOString(),
          properties: {},
        };
      });
  }

  return state;
};

export const disableEntityStoreTransactionInterpretation = (
  tr: Transaction<Schema>,
) => {
  setMeta(tr, {
    ...(getMeta(tr) ?? {}),
    disableInterpretation: true,
  });
};

/**
 * @todo store actions on transaction
 */
export const addEntityStoreAction = (
  state: EditorState<Schema>,
  tr: Transaction<Schema>,
  action: EntityStorePluginAction,
) => {
  const prevState = entityStorePluginStateFromTransaction(tr, state);
  const nextState = entityStoreReducer(prevState, action);
  setMeta(tr, {
    ...(getMeta(tr) ?? {}),
    store: nextState,
  });

  return nextState;
};

const updateEntityStoreListeners = collect<
  [
    view: EditorView<Schema>,
    listener: EntityStorePluginStateListener,
    unsubscribe: boolean | undefined | void,
  ]
>((updates) => {
  const transactions = new Map<EditorView<Schema>, Transaction<Schema>>();

  for (const [view, listener, unsubscribe] of updates) {
    if (!transactions.has(view)) {
      const { tr } = view.state;
      tr.setMeta("addToHistory", false);
      transactions.set(view, tr);
    }

    const tr = transactions.get(view)!;

    addEntityStoreAction(view.state, tr, {
      type: unsubscribe ? "unsubscribe" : "subscribe",
      payload: listener,
    });
  }

  for (const [view, transaction] of Array.from(transactions.entries())) {
    view.dispatch(transaction);
  }
});

export const subscribeToEntityStore = (
  view: EditorView<Schema>,
  listener: EntityStorePluginStateListener,
) => {
  updateEntityStoreListeners(view, listener);

  return () => {
    updateEntityStoreListeners(view, listener, true);
  };
};

const getDraftIdFromEntityByEntityId = (
  draftStore: EntityStore["draft"],
  entityId: string,
) => {
  const existingEntity = draftEntityForEntityId(draftStore, entityId);

  if (!existingEntity) {
    throw new Error("invariant: entity missing from entity store");
  }

  return existingEntity.draftId;
};

const getRequiredDraftIdFromEntityNode = (entityNode: EntityNode): string => {
  if (!entityNode.attrs.draftId) {
    throw new Error("Draft id missing when expected");
  }

  return entityNode.attrs.draftId;
};

export const newDraftId = () => `fake-${uuid()}`;

class ProsemirrorStateChangeHandler {
  private readonly tr: Transaction<Schema>;
  private handled = false;

  constructor(private state: EditorState<Schema>, private accountId: string) {
    this.tr = state.tr;
  }

  handleDoc() {
    if (this.handled) {
      throw new Error("already used");
    }

    this.handled = true;

    this.tr.doc.descendants((node, pos) => {
      this.handleNode(node, pos);
    });

    return this.tr;
  }

  private handleNode(node: ProsemirrorNode<Schema>, pos: number) {
    if (isComponentNode(node)) {
      this.componentNode(node, pos);
    }

    if (isEntityNode(node)) {
      this.entityNode(node, pos);
    }
  }

  private componentNode(node: ComponentNode, pos: number) {
    let blockEntityNode: EntityNode | null = null;
    const resolved = this.tr.doc.resolve(pos);
    for (let depth = 0; depth < resolved.depth; depth++) {
      const parentNode = resolved.node(depth);
      if (isEntityNode(parentNode)) {
        blockEntityNode = parentNode;
        break;
      }
    }

    if (!blockEntityNode) {
      throw new Error("invariant: unexpected structure");
    }

    if (blockEntityNode.attrs.draftId) {
      const draftEntityStore = this.getDraftEntityStoreFromTransaction();
      const entity = draftEntityStore[blockEntityNode.attrs.draftId];

      if (!entity || !isBlockEntity(entity)) {
        throw new Error(
          "Block entity node points at non-block entity in draft store",
        );
      }

      const componentId = componentNodeToId(node);

      if (entity.properties.componentId !== componentId) {
        addEntityStoreAction(this.state, this.tr, {
          type: "updateEntityProperties",
          payload: {
            merge: true,
            draftId: entity.draftId,
            properties: { componentId },
          },
        });
      }
    }
  }

  private entityNode(node: EntityNode, pos: number) {
    const updatedNode = this.potentialNewDraftEntityForEntityNode(node, pos);

    this.handlePotentialTextContentChangesInEntityNode(updatedNode);
  }

  private potentialUpdateParentBlockEntity(node: EntityNode, pos: number) {
    const parent = this.tr.doc.resolve(pos).parent;

    if (isEntityNode(parent)) {
      const parentDraftId = parent.attrs.draftId;
      if (!parentDraftId) {
        throw new Error("invariant: parents must have a draft id");
      }

      const draftEntityStore = this.getDraftEntityStoreFromTransaction();
      const parentEntity = draftEntityStore[parentDraftId];
      if (!parentEntity) {
        throw new Error("invariant: parent node missing from draft store");
      }

      // @todo in what circumstances does this occur
      if (!isDraftBlockEntity(parentEntity)) {
        const componentNodeChild = findComponentNodes(node)[0];

        addEntityStoreAction(this.state, this.tr, {
          type: "updateEntityProperties",
          payload: {
            merge: false,
            draftId: parentEntity.draftId,
            properties: {
              entity: draftEntityStore[getRequiredDraftIdFromEntityNode(node)],
              /**
               * We don't currently rely on componentId of the draft
               * right
               * now, but this will be a problem in the future (i.e, if
               * save starts using the draft entity store)
               *
               * @todo set this properly
               */
              componentId: componentNodeChild
                ? componentNodeToId(componentNodeChild)
                : "",
            },
          },
        });
      }
    }
  }

  private handlePotentialTextContentChangesInEntityNode(node: EntityNode) {
    const draftEntityStore = this.getDraftEntityStoreFromTransaction();
    const draftEntity =
      draftEntityStore[getRequiredDraftIdFromEntityNode(node)];

    if (!draftEntity) {
      throw new Error("invariant: draft entity missing from store");
    }

    if (
      "properties" in draftEntity &&
      node.firstChild &&
      node.firstChild.isTextblock
    ) {
      const nextProps = textBlockNodeToEntityProperties(node.firstChild);

      if (!isEqual(draftEntity.properties, nextProps)) {
        /**
         * @todo this is communicated by the contents of the
         * prosemirror tree – do we really need to send this too?
         */
        addEntityStoreAction(this.state, this.tr, {
          type: "updateEntityProperties",
          payload: {
            merge: false,
            draftId: draftEntity.draftId,
            properties: nextProps,
          },
        });
      }
    }
  }

  private potentialDraftIdSetForEntityNode(node: EntityNode, pos: number) {
    const draftEntityStore = this.getDraftEntityStoreFromTransaction();

    const entityId = node.attrs.draftId
      ? draftEntityStore[node.attrs.draftId]?.entityId
      : null;

    const draftId = entityId
      ? getDraftIdFromEntityByEntityId(draftEntityStore, entityId)
      : /**
         * @todo this will lead to the frontend setting draft id uuids for
         *   new blocks – this is potentially insecure and needs
         *   considering
         */
        node.attrs.draftId ?? newDraftId();

    if (!draftEntityStore[draftId]) {
      addEntityStoreAction(this.state, this.tr, {
        type: "newDraftEntity",
        payload: {
          accountId: this.accountId,
          draftId,
          entityId: entityId ?? null,
        },
      });
    }

    /**
     * @todo need to ensure we throw away now unused draft entities
     * @todo does this ever happen now? We're trying to make it so draftId
     * never changes
     */
    if (draftId !== node.attrs.draftId) {
      this.tr.setNodeMarkup(pos, undefined, {
        ...node.attrs,
        draftId,
      });
    }
  }

  private potentialNewDraftEntityForEntityNode(
    node: EntityNode,
    pos: number,
  ): EntityNode {
    this.potentialDraftIdSetForEntityNode(node, pos);

    const updatedNode = this.tr.doc.resolve(this.tr.mapping.map(pos)).nodeAfter;

    if (!updatedNode || !isEntityNode(updatedNode)) {
      throw new Error("Node missing in transaction");
    }

    this.potentialUpdateParentBlockEntity(updatedNode, pos);

    return updatedNode;
  }

  private getDraftEntityStoreFromTransaction() {
    return entityStorePluginStateFromTransaction(this.tr, this.state).store
      .draft;
  }
}

<<<<<<< HEAD
export const createEntityStorePlugin = ({ accountId }: { accountId: string }) =>
  new Plugin<EntityStorePluginState, Schema>({
    key: entityStorePluginKey,
    state: {
      init(_): EntityStorePluginState {
        return {
          store: createEntityStore([], {}),
          listeners: [],
          trackedActions: [],
        };
      },
      apply(tr, initialState): EntityStorePluginState {
        const nextState = getMeta(tr)?.store ?? initialState;

        if (nextState !== initialState) {
          for (const listener of nextState.listeners) {
            listener(nextState.store);
          }
        }

        return nextState;
      },
=======
/**
 * This is used by entityStorePlugin to notify any listeners to the plugin that
 * a state has changed. This needs to happen at the end of a tick to ensure that
 * Prosemirror is in a consistent and stable state before the subscriber is
 * notified as the subscriber may then query Prosemirror which could cause a
 * crash if Prosemirror is either not in a consistent state yet, or if the view
 * state and the state used to notify the subscribers are not in sync.
 *
 * We schedule the notification using the view and not the current state, as
 * the view state may change in between when its scheduled and when the
 * notification occurs, and we want to ensure we only notify with the final
 * view state in a tick. Intermediary states are not notified for.
 */
const scheduleNotifyEntityStoreSubscribers = collect<
  [
    view: EditorView<Schema>,
    prevState: EditorState<Schema>,
    entityStorePlugin: Plugin<EntityStorePluginState, Schema>,
  ]
>((calls) => {
  for (const [view, prevState, entityStorePlugin] of calls) {
    const nextPluginState = entityStorePlugin.getState(view.state);
    const prevPluginState = entityStorePlugin.getState(prevState);

    // If the plugin state has changed, notify listeners
    if (nextPluginState !== prevPluginState) {
      for (const listener of nextPluginState.listeners) {
        listener(nextPluginState.store);
      }
    }
  }
});

export const entityStorePlugin = new Plugin<EntityStorePluginState, Schema>({
  key: entityStorePluginKey,
  state: {
    init(_): EntityStorePluginState {
      return {
        store: createEntityStore([], {}),
        listeners: [],
        trackedActions: [],
      };
    },
    apply(tr, initialState): EntityStorePluginState {
      return getMeta(tr)?.store ?? initialState;
>>>>>>> cfd9958f
    },

<<<<<<< HEAD
    /**
     * This is necessary to ensure the draft entity store stays in sync with the
     * changes made by users to the document
     *
     * @todo we need to take the state left by the transactions as the start
     * for nodeChangeHandler
     */
    appendTransaction(transactions, _, state) {
      if (!transactions.some((tr) => tr.docChanged)) {
        return;
      }
=======
  view() {
    return {
      update: (view, prevState) => {
        scheduleNotifyEntityStoreSubscribers(
          view,
          prevState,
          entityStorePlugin,
        );
      },
    };
  },

  /**
   * This is necessary to ensure the draft entity store stays in sync with the
   * changes made by users to the document
   *
   * @todo we need to take the state left by the transactions as the start
   * for nodeChangeHandler
   */
  appendTransaction(transactions, _, state) {
    if (!transactions.some((tr) => tr.docChanged)) {
      return;
    }
>>>>>>> cfd9958f

      if (
        getMeta(transactions[transactions.length - 1]!)?.disableInterpretation
      ) {
        return;
      }

      return new ProsemirrorStateChangeHandler(state, accountId).handleDoc();
    },
  });<|MERGE_RESOLUTION|>--- conflicted
+++ resolved
@@ -573,30 +573,6 @@
   }
 }
 
-<<<<<<< HEAD
-export const createEntityStorePlugin = ({ accountId }: { accountId: string }) =>
-  new Plugin<EntityStorePluginState, Schema>({
-    key: entityStorePluginKey,
-    state: {
-      init(_): EntityStorePluginState {
-        return {
-          store: createEntityStore([], {}),
-          listeners: [],
-          trackedActions: [],
-        };
-      },
-      apply(tr, initialState): EntityStorePluginState {
-        const nextState = getMeta(tr)?.store ?? initialState;
-
-        if (nextState !== initialState) {
-          for (const listener of nextState.listeners) {
-            listener(nextState.store);
-          }
-        }
-
-        return nextState;
-      },
-=======
 /**
  * This is used by entityStorePlugin to notify any listeners to the plugin that
  * a state has changed. This needs to happen at the end of a tick to ensure that
@@ -630,22 +606,34 @@
   }
 });
 
-export const entityStorePlugin = new Plugin<EntityStorePluginState, Schema>({
-  key: entityStorePluginKey,
-  state: {
-    init(_): EntityStorePluginState {
+export const createEntityStorePlugin = ({ accountId }: { accountId: string }) =>
+  new Plugin<EntityStorePluginState, Schema>({
+    key: entityStorePluginKey,
+    state: {
+      init(_): EntityStorePluginState {
+        return {
+          store: createEntityStore([], {}),
+          listeners: [],
+          trackedActions: [],
+        };
+      },
+      apply(tr, initialState): EntityStorePluginState {
+        return getMeta(tr)?.store ?? initialState;
+      },
+    },
+
+    view() {
       return {
-        store: createEntityStore([], {}),
-        listeners: [],
-        trackedActions: [],
+        update: (view, prevState) => {
+          scheduleNotifyEntityStoreSubscribers(
+            view,
+            prevState,
+            createEntityStorePlugin({ accountId }),
+          );
+        },
       };
     },
-    apply(tr, initialState): EntityStorePluginState {
-      return getMeta(tr)?.store ?? initialState;
->>>>>>> cfd9958f
-    },
-
-<<<<<<< HEAD
+
     /**
      * This is necessary to ensure the draft entity store stays in sync with the
      * changes made by users to the document
@@ -657,31 +645,6 @@
       if (!transactions.some((tr) => tr.docChanged)) {
         return;
       }
-=======
-  view() {
-    return {
-      update: (view, prevState) => {
-        scheduleNotifyEntityStoreSubscribers(
-          view,
-          prevState,
-          entityStorePlugin,
-        );
-      },
-    };
-  },
-
-  /**
-   * This is necessary to ensure the draft entity store stays in sync with the
-   * changes made by users to the document
-   *
-   * @todo we need to take the state left by the transactions as the start
-   * for nodeChangeHandler
-   */
-  appendTransaction(transactions, _, state) {
-    if (!transactions.some((tr) => tr.docChanged)) {
-      return;
-    }
->>>>>>> cfd9958f
 
       if (
         getMeta(transactions[transactions.length - 1]!)?.disableInterpretation
