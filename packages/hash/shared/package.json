{
  "name": "@hashintel/hash-shared",
  "version": "0.0.0-private",
  "private": true,
  "description": "Temporary catchall place for shared code",
  "license": "AGPL-3.0",
  "exports": {
    "./*": "./src/*.ts"
  },
  "typesVersions": {
    "*": {
      "*": [
        "./src/*.ts"
      ]
    }
  },
  "scripts": {
    "codegen": "rimraf './src/**/*.gen.*'; graphql-codegen --config codegen.yml",
    "fix:eslint": "eslint --fix .",
    "lint:eslint": "eslint .",
    "lint:tsc": "tsc --noEmit",
    "test": "jest"
  },
  "dependencies": {
    "@apollo/client": "3.6.9",
    "@blockprotocol/core": "0.0.12",
    "@hashintel/hash-graph-client": "0.0.0-private",
    "@sentry/browser": "7.19.0",
    "graphql-tag": "2.12.5",
    "immer": "9.0.6",
    "jsonschema": "1.4.0",
    "lodash": "4.17.21",
    "node-fetch": "^2.6.7",
    "prosemirror-commands": "1.3.1",
    "prosemirror-dev-tools": "3.1.0",
    "prosemirror-dropcursor": "1.6.1",
    "prosemirror-inputrules": "1.2.0",
    "prosemirror-keymap": "1.2.0",
    "prosemirror-model": "1.18.2",
    "prosemirror-schema-basic": "1.2.0",
    "prosemirror-schema-list": "1.2.2",
    "prosemirror-state": "1.4.2",
    "prosemirror-transform": "1.7.0",
    "prosemirror-view": "1.29.1",
    "slugify": "1.6.5",
    "uuid": "8.3.2"
  },
  "devDependencies": {
    "@blockprotocol/type-system-web": "https://gitpkg.vercel.app/blockprotocol/blockprotocol/packages/%40blockprotocol/type-system-web?6526c0e",
    "@graphql-codegen/cli": "2.13.11",
    "@graphql-codegen/fragment-matcher": "3.3.1",
    "@graphql-codegen/typescript": "2.8.1",
    "@graphql-codegen/typescript-operations": "2.5.6",
    "@local/eslint-config": "0.0.0-private",
    "@local/tsconfig": "0.0.0-private",
    "@types/lodash": "4.14.188",
    "@types/node": "18.11.9",
    "@types/node-fetch": "^2.6.2",
<<<<<<< HEAD
    "@typescript-eslint/eslint-plugin": "5.43.0",
    "@typescript-eslint/parser": "5.43.0",
=======
    "@typescript-eslint/eslint-plugin": "5.44.0",
    "@typescript-eslint/parser": "5.44.0",
>>>>>>> ab792199
    "eslint": "8.28.0",
    "react": "^18.2.0",
    "rimraf": "^3.0.2",
    "typescript": "4.8.4"
  }
}<|MERGE_RESOLUTION|>--- conflicted
+++ resolved
@@ -56,13 +56,8 @@
     "@types/lodash": "4.14.188",
     "@types/node": "18.11.9",
     "@types/node-fetch": "^2.6.2",
-<<<<<<< HEAD
-    "@typescript-eslint/eslint-plugin": "5.43.0",
-    "@typescript-eslint/parser": "5.43.0",
-=======
     "@typescript-eslint/eslint-plugin": "5.44.0",
     "@typescript-eslint/parser": "5.44.0",
->>>>>>> ab792199
     "eslint": "8.28.0",
     "react": "^18.2.0",
     "rimraf": "^3.0.2",
