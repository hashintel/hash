import {
  DataTypeWithMetadata as DataTypeWithMetadataGraphApi,
  EntityTypeWithMetadata as EntityTypeWithMetadataGraphApi,
  PropertyTypeWithMetadata as PropertyTypeWithMetadataGraphApi,
  ProvenanceMetadata as ProvenanceMetadataGraphApi,
} from "@hashintel/hash-graph-client";
import {
  BaseUri,
  DataType,
  EntityType,
  PropertyType,
  VersionedUri,
} from "@blockprotocol/type-system-node";
import { EntityEditionId, EntityId } from "./identifier";

// Due to restrictions with how much OpenAPI can express, we patch the schemas with the better-typed ones from the
// type-system package.

export type DataTypeWithMetadata = Omit<
  DataTypeWithMetadataGraphApi,
  "schema"
> & { schema: DataType };

export type PropertyTypeWithMetadata = Omit<
  PropertyTypeWithMetadataGraphApi,
  "schema"
> & { schema: PropertyType };

export type EntityTypeWithMetadata = Omit<
  EntityTypeWithMetadataGraphApi,
  "schema"
> & { schema: EntityType };

export type { OntologyElementMetadata } from "@hashintel/hash-graph-client";

/** Plain JSON value and object definitions */
type JsonValue = string | number | boolean | JsonObject | JsonValue[];
type JsonObject = {
  [_: string]: JsonValue;
};

/**
 * Entity Properties are JSON objects with `BaseUri`s as keys, _except_ when there is a Data Type of primitive type
 * `object` in which case the nested objects become plain `JsonObject`s
 */
type PropertyValue = JsonValue | PropertyObject;
export type PropertyObject = {
  [_: BaseUri]: PropertyValue;
};

<<<<<<< HEAD
=======
export type LinkEntityMetadata = {
  leftOrder?: number;
  rightOrder?: number;
  leftEntityId: EntityId;
  rightEntityId: EntityId;
};

>>>>>>> ae708ef9
export type EntityMetadata = {
  archived: boolean;
  editionId: EntityEditionId;
  entityTypeId: VersionedUri;
<<<<<<< HEAD
  linkMetadata?: {
    leftOrder?: number;
    rightOrder?: number;
    leftEntityId: EntityId;
    rightEntityId: EntityId;
  };
=======
  linkMetadata?: LinkEntityMetadata;
>>>>>>> ae708ef9
  provenance: ProvenanceMetadataGraphApi;
};

export type Entity = {
  properties: PropertyObject;
  metadata: EntityMetadata;
};

export type GraphElement =
  | DataTypeWithMetadata
  | PropertyTypeWithMetadata
  | EntityTypeWithMetadata
  | Entity;<|MERGE_RESOLUTION|>--- conflicted
+++ resolved
@@ -48,8 +48,6 @@
   [_: BaseUri]: PropertyValue;
 };
 
-<<<<<<< HEAD
-=======
 export type LinkEntityMetadata = {
   leftOrder?: number;
   rightOrder?: number;
@@ -57,21 +55,11 @@
   rightEntityId: EntityId;
 };
 
->>>>>>> ae708ef9
 export type EntityMetadata = {
   archived: boolean;
   editionId: EntityEditionId;
   entityTypeId: VersionedUri;
-<<<<<<< HEAD
-  linkMetadata?: {
-    leftOrder?: number;
-    rightOrder?: number;
-    leftEntityId: EntityId;
-    rightEntityId: EntityId;
-  };
-=======
   linkMetadata?: LinkEntityMetadata;
->>>>>>> ae708ef9
   provenance: ProvenanceMetadataGraphApi;
 };
 
