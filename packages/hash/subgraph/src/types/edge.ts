import { BaseUri } from "@blockprotocol/type-system-node";
import {
  isEntityEditionId,
  isOntologyTypeEditionId,
  EntityId,
  Timestamp,
  EntityEditionId,
  EntityIdAndTimestamp,
  OntologyTypeEditionId,
} from "./identifier";

// -------------------------------- Edge Kinds --------------------------------

const ONTOLOGY_EDGE_KINDS = [
  "INHERITS_FROM",
  "CONSTRAINS_VALUES_ON",
  "CONSTRAINS_PROPERTIES_ON",
  "CONSTRAINS_LINKS_ON",
  "CONSTRAINS_LINK_DESTINATIONS_ON",
<<<<<<< HEAD
] as const;
const KNOWLEDGE_GRAPH_EDGE_KIND = [
  "HAS_LEFT_ENDPOINT",
  "HAS_RIGHT_ENDPOINT",
] as const;
const SHARED_EDGE_KIND = ["IS_OF_TYPE"] as const;
=======
];
const KNOWLEDGE_GRAPH_EDGE_KIND = ["HAS_LEFT_ENTITY", "HAS_RIGHT_ENTITY"];
const SHARED_EDGE_KIND = ["IS_OF_TYPE"];
>>>>>>> 02af8472

export type OntologyEdgeKind = typeof ONTOLOGY_EDGE_KINDS[number];
export type KnowledgeGraphEdgeKind = typeof KNOWLEDGE_GRAPH_EDGE_KIND[number];
export type SharedEdgeKind = typeof SHARED_EDGE_KIND[number];

export const isOntologyEdgeKind = (kind: string): kind is OntologyEdgeKind => {
  return (ONTOLOGY_EDGE_KINDS as ReadonlyArray<string>).includes(kind);
};

export const isKnowledgeGraphEdgeKind = (
  kind: string,
): kind is KnowledgeGraphEdgeKind => {
  return (KNOWLEDGE_GRAPH_EDGE_KIND as ReadonlyArray<string>).includes(kind);
};

export const isSharedEdgeKind = (kind: string): kind is SharedEdgeKind => {
  return (SHARED_EDGE_KIND as ReadonlyArray<string>).includes(kind);
};

// -------------------------------- Outward Edges --------------------------------

/**
 * A "partial" definition of an edge which is complete when joined with the missing left-endpoint (usually the source
 * of the edge)
 */
type GenericOutwardEdge<K, E> = {
  kind: K;
  reversed: boolean;
  rightEndpoint: E;
};

export type OntologyOutwardEdge =
  | GenericOutwardEdge<OntologyEdgeKind, OntologyTypeEditionId>
  | GenericOutwardEdge<SharedEdgeKind, EntityEditionId>;

export type KnowledgeGraphOutwardEdge =
  | GenericOutwardEdge<KnowledgeGraphEdgeKind, EntityIdAndTimestamp>
  | GenericOutwardEdge<SharedEdgeKind, OntologyTypeEditionId>;

export type OutwardEdge = OntologyOutwardEdge | KnowledgeGraphOutwardEdge;

export const isOntologyOutwardEdge = (
  edge: OutwardEdge,
): edge is OntologyOutwardEdge => {
  return (
    isOntologyEdgeKind(edge.kind) ||
    (isSharedEdgeKind(edge.kind) && isEntityEditionId(edge.rightEndpoint))
  );
};

export const isKnowledgeGraphOutwardEdge = (
  edge: OutwardEdge,
): edge is KnowledgeGraphOutwardEdge => {
  return (
    isKnowledgeGraphEdgeKind(edge.kind) ||
    (isSharedEdgeKind(edge.kind) && isOntologyTypeEditionId(edge.rightEndpoint))
  );
};

// -------------------------------- The `Edges` type --------------------------------

export type Edges = {
  [_: BaseUri]: {
    [_: number]: OntologyOutwardEdge[];
  };
} & {
  [_: EntityId]: {
    [_: Timestamp]: KnowledgeGraphOutwardEdge[];
  };
};<|MERGE_RESOLUTION|>--- conflicted
+++ resolved
@@ -17,18 +17,11 @@
   "CONSTRAINS_PROPERTIES_ON",
   "CONSTRAINS_LINKS_ON",
   "CONSTRAINS_LINK_DESTINATIONS_ON",
-<<<<<<< HEAD
 ] as const;
 const KNOWLEDGE_GRAPH_EDGE_KIND = [
-  "HAS_LEFT_ENDPOINT",
-  "HAS_RIGHT_ENDPOINT",
+  "HAS_LEFT_ENTITY", "HAS_RIGHT_ENTITY",
 ] as const;
 const SHARED_EDGE_KIND = ["IS_OF_TYPE"] as const;
-=======
-];
-const KNOWLEDGE_GRAPH_EDGE_KIND = ["HAS_LEFT_ENTITY", "HAS_RIGHT_ENTITY"];
-const SHARED_EDGE_KIND = ["IS_OF_TYPE"];
->>>>>>> 02af8472
 
 export type OntologyEdgeKind = typeof ONTOLOGY_EDGE_KINDS[number];
 export type KnowledgeGraphEdgeKind = typeof KNOWLEDGE_GRAPH_EDGE_KIND[number];
