--- conflicted
+++ resolved
@@ -26,13 +26,7 @@
     "@local/tsconfig": "0.0.0-private",
     "@types/react": "18.0.25",
     "@types/react-dom": "18.0.8",
-<<<<<<< HEAD
-    "eslint": "8.28.0",
-=======
-    "@typescript-eslint/eslint-plugin": "5.46.0",
-    "@typescript-eslint/parser": "5.46.0",
     "eslint": "8.29.0",
->>>>>>> 0e9bf07e
     "typescript": "4.9.4"
   },
   "peerDependencies": {
