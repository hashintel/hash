--- conflicted
+++ resolved
@@ -4,11 +4,7 @@
   plugins: ["@typescript-eslint", "canonical", "unicorn"],
   rules: {
     ...require("@local/eslint-config/temporarily-disable-rules.cjs")([
-<<<<<<< HEAD
       /* 2022-11-16:  14 */ "@typescript-eslint/no-unsafe-assignment",
-=======
-      /* 2022-11-15:  14 */ "@typescript-eslint/no-unsafe-assignment",
->>>>>>> 2fdb3730
     ]),
     "jsx-a11y/label-has-associated-control": "off",
     "import/no-default-export": "error",
