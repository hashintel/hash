import { Pool, PoolClient } from "pg";
import { DataSource } from "apollo-datasource";

import { DBAdapter, Entity, EntityMeta, LoginCode } from "../adapter";
import { genId } from "../../util";
import {
  gatherLinks,
  entityNotFoundError,
  replaceLink,
  mapPGRowToEntity,
  mapPGRowToDbUser,
} from "./util";
import { getRequiredEnv } from "../../util";

const parsePort = (str: string) => {
  if (/^\d+$/.test(str)) {
    return parseInt(str);
  }
  throw new Error("PG_PORT must be a positive number");
};

export const createPool = () =>
  new Pool({
    user: getRequiredEnv("HASH_PG_USER"),
    host: getRequiredEnv("HASH_PG_HOST"),
    port: parsePort(getRequiredEnv("HASH_PG_PORT")),
    database: getRequiredEnv("HASH_PG_DATABASE"),
    password: getRequiredEnv("HASH_PG_PASSWORD"),
  });

export class PostgresAdapter extends DataSource implements DBAdapter {
  private pool: Pool;

  constructor() {
    super();
    this.pool = createPool();
  }

  /** Execute a function inside a transaction. */
  private async tx<T>(fn: (client: PoolClient) => Promise<T>): Promise<T> {
    const client = await this.pool.connect();
    try {
      await client.query("BEGIN");
      const res = await fn(client);
      await client.query("COMMIT");
      return res;
    } catch (err) {
      await client.query("ROLLBACK");
      throw err;
    } finally {
      client.release();
    }
  }

  /** Get the row ID of an entity type. */
  private async getEntityTypeId(
    client: PoolClient,
    name: string
  ): Promise<number | null> {
    const res = await client.query(
      "select id from entity_types where name = $1",
      [name]
    );
    return res.rowCount === 0 ? null : res.rows[0]["id"];
  }

  /** Create an entity type and return its row ID. */
  private async createEntityType(
    client: PoolClient,
    name: string
  ): Promise<number> {
    // The "on conflict do nothing" clause is required here because multiple transactions
    // may try to insert at the same time causing a conflict on the UNIQUE constraint on
    // entity_types name column.
    await client.query(
      "insert into entity_types (name) values ($1) on conflict do nothing",
      [name]
    );
    return (await this.getEntityTypeId(client, name))!;
  }

  private async createOutgoingLink(
    client: PoolClient,
    params: {
      accountId: string;
      entityId: string;
      childAccountId: string;
      childId: string;
    }
  ) {
    await client.query(
      `insert into outgoing_links (account_id, entity_id, child_account_id, child_id)
      values ($1, $2, $3, $4)`,
      [params.accountId, params.entityId, params.childAccountId, params.childId]
    );
  }

  private async createIncomingLink(
    client: PoolClient,
    params: {
      accountId: string;
      entityId: string;
      parentAccountId: string;
      parentId: string;
    }
  ) {
    await client.query(
      `insert into incoming_links (account_id, entity_id, parent_account_id, parent_id)
      values ($1, $2, $3, $4)`,
      [
        params.accountId,
        params.entityId,
        params.parentAccountId,
        params.parentId,
      ]
    );
  }

  private async getEntityAccount(client: PoolClient, entityId: string) {
    const res = await client.query(
      "select account_id from entity_account where entity_id = $1",
      [entityId]
    );
    return res.rowCount === 0 ? null : (res.rows[0]["account_id"] as string);
  }

  /** Insert a history entity corresponding to a new versioned entity. */
  private async insertHistoryEntity(
    client: PoolClient,
    params: {
      accountId: string;
      historyId: string;
      entityId: string;
      entityCreatedAt: Date;
    }
  ) {
    client.query(
      `insert into entity_history (account_id, history_id, entity_id, created_at)
      values ($1, $2, $3, $4)`,
      [
        params.accountId,
        params.historyId,
        params.entityId,
        params.entityCreatedAt,
      ]
    );
  }

  /** Insert a row into the entities table. */
  private async insertEntity(
    client: PoolClient,
    params: {
      accountId: string;
      entityId: string;
      typeId: number;
      properties: any;
      historyId?: string;
      metadataId: string;
      createdById: string;
      createdAt: Date;
      updatedAt: Date;
    }
  ) {
    await client.query(
      `insert into entities (
          account_id, entity_id, type, properties, history_id, metadata_id, created_by,
          created_at, updated_at
        )
        values ($1, $2, $3, $4, $5, $6, $7, $8, $9)`,
      [
        params.accountId,
        params.entityId,
        params.typeId,
        params.properties,
        params.historyId,
        params.metadataId,
        params.createdById,
        params.createdAt,
        params.updatedAt,
      ]
    );
  }

  private async insertEntityMetadata(
    client: PoolClient,
    params: {
      accountId: string;
      metadataId: string;
      extra: any;
    }
  ): Promise<EntityMeta> {
    await client.query(
      "insert into entity_metadata (account_id, metadata_id, extra) values ($1, $2, $3)",
      [params.accountId, params.metadataId, params.extra]
    );
    return params as EntityMeta;
  }

  /**
   * Create a new entity. If entityId is not provided it will be automatically generated.
   * To create a versioned entity, set the optional parameter "versioned" to `true`.
   * */
  async createEntity(params: {
    accountId: string;
    entityId?: string;
    createdById: string;
    type: string;
    versioned?: boolean;
    properties: any;
  }): Promise<Entity> {
    const entityId = params.entityId ?? genId();
    const now = new Date();

    const entity = await this.tx(async (client) => {
      // Create the shard if it does not already exist
      // TODO: this should be performed in a "createAccount" function, or similar.
      await client.query(
        `insert into accounts (account_id) values ($1)
        on conflict (account_id) do nothing`,
        [params.accountId]
      );

      // TODO: creating the entity type here if it doesn't exist. Do we want this?
      const entityTypeId =
        (await this.getEntityTypeId(client, params.type)) ??
        (await this.createEntityType(client, params.type));

      const historyId = params.versioned ? genId() : undefined;
      const metadataId = genId();

      // TODO: defer FK and run concurrently with insertEntity
      const metadata = await this.insertEntityMetadata(client, {
        accountId: params.accountId,
        metadataId,
        extra: {}, // TODO: decide what to put in here
      });

      await this.insertEntity(client, {
        ...params,
        entityId: entityId,
        typeId: entityTypeId,
        historyId,
        metadataId,
        createdAt: now,
        updatedAt: now,
      });

      const entity: Entity = {
        accountId: params.accountId,
        entityId: entityId,
        createdById: params.createdById,
        type: params.type,
        properties: params.properties,
        historyId,
        metadata,
        createdAt: now,
        updatedAt: now,
      };

      // Make a reference to this entity's shard in the `entity_account` lookup table
      // TODO: defer FK constraint and run concurrently with insertEntity
      await client.query(
        "insert into entity_account (entity_id, account_id) values ($1, $2)",
        [entity.entityId, entity.accountId]
      );

      // Gather the links this entity makes and insert incoming and outgoing references:
      const linkedEntityIds = gatherLinks(entity);
      await Promise.all(
        linkedEntityIds.map(async (dstId) => {
          const accountId = await this.getEntityAccount(client, dstId);
          if (!accountId) {
            throw new Error(`accountId not found for entity ${dstId}`);
          }
          await Promise.all([
            this.createOutgoingLink(client, {
              accountId: entity.accountId,
              entityId: entity.entityId,
              childAccountId: accountId,
              childId: dstId,
            }),
            this.createIncomingLink(client, {
              accountId,
              entityId: dstId,
              parentAccountId: entity.accountId,
              parentId: entity.entityId,
            }),
          ]);
        })
      );

      return entity;
    });

    return entity;
  }

  /** Get an entity. The optional argument `lock` may be set to `true` to lock
   *  the entity for selects or updates until the transaction completes.*/
  private async _getEntity(
    client: PoolClient,
    params: { accountId: string; entityId: string },
    lock: boolean = false
  ): Promise<Entity | undefined> {
    const res = await client.query(
      `select 
        e.account_id, e.entity_id, t.name as type, e.properties, e.created_by,
        e.created_at, e.updated_at, e.history_id, e.metadata_id, meta.extra
      from
        entities as e
        join entity_types as t on e.type = t.id
        join entity_metadata as meta on
          e.account_id = meta.account_id and  -- required for sharding
          e.metadata_id = meta.metadata_id
      where
        e.account_id = $1 and e.entity_id = $2
      ${lock ? "for update" : ""}`,
      [params.accountId, params.entityId]
    );

    if (res.rowCount === 0) {
      return undefined;
    } else if (res.rowCount > 1) {
      throw new Error(`expected 1 row but received ${res.rowCount}`);
    }

    return mapPGRowToEntity(res.rows[0]);
  }

  /** Get an entity by ID in a given account. */
  async getEntity(params: {
    accountId: string;
    entityId: string;
  }): Promise<Entity | undefined> {
    const client = await this.pool.connect();
    try {
      return await this._getEntity(client, params);
    } finally {
      client.release();
    }
  }

  private async updateVersionedEntity(
    client: PoolClient,
    params: {
      entity: Entity;
      newProperties: any;
    }
  ) {
    if (!params.entity.historyId) {
      throw new Error("cannot create new version of non-versioned entity"); // TODO: better error
    }

    const typeId = await this.getEntityTypeId(client, params.entity.type);
    if (!typeId) {
      throw new Error("type not found"); // TODO: better error
    }

    const now = new Date();
    const newEntityVersion: Entity = {
      ...params.entity,
      entityId: genId(),
      properties: params.newProperties,
      createdAt: now,
      updatedAt: now,
    };

    // TODO: if we defer the FK between entity_history and entities table, these two
    // queries may be performed concurrently.
    await this.insertEntity(client, {
      ...newEntityVersion,
      typeId,
      metadataId: newEntityVersion.metadata.metadataId,
    });
    await this.insertHistoryEntity(client, {
      accountId: newEntityVersion.accountId,
      historyId: newEntityVersion.historyId!,
      entityId: newEntityVersion.entityId,
      entityCreatedAt: newEntityVersion.createdAt,
    });

    return newEntityVersion;
  }

  private async updateNonVersionedEntity(
    client: PoolClient,
    params: {
      entity: Entity;
      newProperties: any;
    }
  ) {
    if (params.entity.historyId) {
      throw new Error("cannot in-place update a versioned entity"); // TODO: better error
    }

    const typeId = await this.getEntityTypeId(client, params.entity.type);
    if (!typeId) {
      throw new Error("type not found"); // TODO: better error
    }

    const now = new Date();
    const res = await client.query(
      `update entities set properties = $1, updated_at = $2
      where account_id = $3 and entity_id = $4`,
      [
        params.newProperties,
        now,
        params.entity.accountId,
        params.entity.entityId,
      ]
    );

    if (res.rowCount !== 1) {
      throw new Error(`expected 1 row to be updated not ${res.rowCount}`);
    }
    return {
      ...params.entity,
      properties: params.newProperties,
      updatedAt: now,
    } as Entity;
  }

  /** Get the IDs of all entities which refrence a given entity. */
  private async getEntityParentIds(client: PoolClient, entity: Entity) {
    const res = await client.query(
      `select parent_account_id, parent_id from incoming_links
      where account_id = $1 and entity_id = $2`,
      [entity.accountId, entity.entityId]
    );
    if (res.rowCount === 0) {
      return [];
    }
    return res.rows.map((row) => ({
      accountId: row["parent_account_id"] as string,
      entityId: row["parent_id"] as string,
    }));
  }

  private async _updateEntity(
    client: PoolClient,
    params: {
      accountId: string;
      entityId: string;
      type?: string;
      properties: any;
    }
  ): Promise<Entity[]> {
    const entity = await this._getEntity(client, params);
    if (!entity) {
      throw entityNotFoundError(params);
    }

    if (params.type && params.type !== entity.type) {
      throw new Error("types don't match"); // TODO: better error
    }

    if (entity.historyId) {
      const updatedEntity = await this.updateVersionedEntity(client, {
        entity,
        newProperties: params.properties,
      });

      // Updating a versioned entity creates a new entity with a new ID. We need to
      // update all entities which reference this entity with this ID.
      // TODO: there's redundant _getEntity fetching here. Could refactor the function
      // signature to take the old state of the entity.
      const parentRefs = await this.getEntityParentIds(client, updatedEntity);
      const parents = await Promise.all(
        parentRefs.map(async (ref) => {
          const parent = await this._getEntity(client, ref);
          if (!parent) {
            throw entityNotFoundError(ref);
          }
          return parent;
        })
      );
      const updatedParents = await Promise.all(
        parents.map(async (parent) => {
          replaceLink(parent, {
            old: entity.entityId,
            new: updatedEntity.entityId,
          });
          return await this._updateEntity(client, parent);
        })
      );

      return [updatedEntity].concat(updatedParents.flat());
    }

    const updatedEntity = await this.updateNonVersionedEntity(client, {
      entity,
      newProperties: params.properties,
    });
    return [updatedEntity];
  }

  /** Update an entity's properties. If the "type" parameter is provided, the function
   * checks that it matches the entity's type. Returns `undefined` if the entity does
   * not exist in the given account.
   */
  async updateEntity(params: {
    accountId: string;
    entityId: string;
    type?: string;
    properties: any;
  }): Promise<Entity[]> {
    return await this.tx(async (client) => {
      return await this._updateEntity(client, params);
    });
  }

  /** Get all entities of a given type. */
  async getEntitiesByType(params: {
    accountId: string;
    type: string;
  }): Promise<Entity[]> {
    const res = await this.pool.query(
      `select
        e.account_id, e.entity_id, t.name as type, e.properties, e.created_by,
        e.created_at, e.updated_at, e.metadata_id, e.history_id, meta.extra
      from
        entities as e
        join entity_types as t on e.type = t.id
        join entity_metadata as meta on
          meta.account_id = e.account_id  -- required for sharding
          and meta.metadata_id = e.metadata_id
      where
        e.account_id = $1 and t.name = $2`,
      [params.accountId, params.type]
    );

    return res.rows.map(mapPGRowToEntity);
  }

  /** Get all account entities. */
  async getAccountEntities(): Promise<Entity[]> {
    const res = await this.pool.query(
      `select
        e.account_id, e.entity_id, t.name as type, e.properties, e.created_by,
        e.created_at, e.updated_at, e.metadata_id, meta.extra
      from
        entities as e
        join entity_types as t on e.type = t.id
        join entity_metadata as meta on
          meta.account_id = e.account_id  -- required for sharding
          and meta.metadata_id = e.metadata_id
      where
        e.account_id = e.entity_id`
    );
    return res.rows.map(mapPGRowToEntity);
  }

  async updateEntityMetadata(params: {
    accountId: string;
    metadataId: string;
    extra: any;
  }): Promise<EntityMeta> {
    const res = await this.pool.query(
      `update entity_metadata set extra = $1 where account_id = $2 and metadata_id = $3`,
      [params.extra, params.accountId, params.metadataId]
    );
    if (res.rowCount !== 1) {
      throw new Error("internal error"); // TODO: better erorr message
    }
    return params;
  }

<<<<<<< HEAD
  getUserById = (params: { id: string }) =>
    this.pool
      .query(
        `select
      e.account_id, e.entity_id, t.name as type, e.properties, e.created_by,
      e.created_at, e.updated_at, e.metadata_id, e.history_id, meta.extra
    from
      entities as e
      join entity_types as t on e.type = t.id
      join entity_metadata as meta on
        meta.account_id = e.account_id  -- required for sharding
        and meta.metadata_id = e.metadata_id
    where
        t.name = 'User'
      and
        e.entity_id = $1`,
        [params.id]
      )
      .then(({ rows }) => {
        if (rows.length === 0) return null;
        if (rows.length > 1)
          throw new Error(
            `Critical: multiple users with id '${params.id}' found in datastore`
          );
        return mapPGRowToDbUser(rows[0]);
      });

  getUserByEmail = (params: { email: string }) =>
    this.pool
      .query(
        `select
      e.account_id, e.entity_id, t.name as type, e.properties, e.created_by,
      e.created_at, e.updated_at, e.metadata_id, e.history_id, meta.extra
    from
      entities as e
      join entity_types as t on e.type = t.id
      join entity_metadata as meta on
        meta.account_id = e.account_id  -- required for sharding
        and meta.metadata_id = e.metadata_id
    where
        t.name = 'User'
      and
        e.properties ->> 'email' = $1`,
        [params.email]
      )
      .then(({ rows }) => {
        if (rows.length === 0) return null;
        if (rows.length > 1)
          throw new Error(
            `Critical: multiple users with email '${params.email}' found in datastore`
          );
        return mapPGRowToDbUser(rows[0]);
      });

  getUserByShortname = (params: { shortname: string }) =>
    this.pool
      .query(
        `select
        e.account_id, e.entity_id, t.name as type, e.properties, e.created_by,
        e.created_at, e.updated_at, e.metadata_id, e.history_id, meta.extra
      from
        entities as e
        join entity_types as t on e.type = t.id
        join entity_metadata as meta on
          meta.account_id = e.account_id  -- required for sharding
          and meta.metadata_id = e.metadata_id
      where
          t.name = 'User'
        and
          e.properties ->> 'shortname' = $1`,
        [params.shortname]
      )
      .then(({ rows }) => {
        if (rows.length === 0) return null;
        if (rows.length > 1)
          throw new Error(
            `Critical: multiple users with shortname '${params.shortname}' found in datastore`
          );

        return mapPGRowToDbUser(rows[0]);
      });

  /** Insert a row into the entities table. */
  private insertLoginCode = (
    client: PoolClient,
    params: {
      loginId: string;
      userId: string;
      code: string;
      createdAt: Date;
    }
  ): Promise<void> =>
    client
      .query(
        `
        insert into login_codes (
          login_id, user_id, login_code, created_at
        )
        values ($1, $2, $3, $4)
      `,
        [params.loginId, params.userId, params.code, params.createdAt]
      )
      .then();

  async createLoginCode(params: {
    userId: string;
    code: string;
  }): Promise<LoginCode> {
    const id = genId();
    const createdAt = new Date();

    return this.tx((client) =>
      this.insertLoginCode(client, { ...params, loginId: id, createdAt })
    ).then(() => ({
      id,
      ...params,
      numberOfAttempts: 0,
      createdAt,
    }));
  }

  getLoginCode = (params: {
    loginId: string;
    userId: string;
  }): Promise<LoginCode | null> =>
    this.pool
      .query(
        `
      select
        login_id, user_id, login_code, number_of_attempts, created_at
      from
        login_codes
      where
          login_id = $1
        and
          user_id = $2
      `,
        [params.loginId, params.userId]
      )
      .then(({ rows }) => {
        if (rows.length === 0) return null;
        if (rows.length > 1)
          throw new Error(
            `Critical: multiple login codes with login_id '${params.loginId}' and user_id ${params.userId} found in datastore`
          );
        return {
          id: rows[0]["login_id"],
          userId: rows[0]["user_id"],
          code: rows[0]["login_code"],
          numberOfAttempts: rows[0]["number_of_attempts"],
          createdAt: rows[0]["created_at"],
        };
      });

  incrementLoginCodeAttempts = (params: {
    loginCode: LoginCode;
  }): Promise<void> =>
    this.pool
      .query(
        `
          update login_codes
          set number_of_attempts = number_of_attempts + 1
          where login_id = $1 and user_id = $2
        `,
        [params.loginCode.id, params.loginCode.userId]
      )
      .then();
=======
  async getAndUpdateEntity(params: {
    accountId: string;
    entityId: string;
    handler: (entity: Entity) => Entity;
  }): Promise<Entity[]> {
    const updated = await this.tx(async (client) => {
      const entity = await this._getEntity(client, params, true);
      if (!entity) {
        throw entityNotFoundError(params);
      }
      const updated = params.handler(entity);
      return await this._updateEntity(client, {
        accountId: params.accountId,
        entityId: params.entityId,
        properties: updated.properties,
      });
    });

    return updated;
  }
>>>>>>> 41983f84
}<|MERGE_RESOLUTION|>--- conflicted
+++ resolved
@@ -565,7 +565,6 @@
     return params;
   }
 
-<<<<<<< HEAD
   getUserById = (params: { id: string }) =>
     this.pool
       .query(
@@ -733,7 +732,6 @@
         [params.loginCode.id, params.loginCode.userId]
       )
       .then();
-=======
   async getAndUpdateEntity(params: {
     accountId: string;
     entityId: string;
@@ -754,5 +752,4 @@
 
     return updated;
   }
->>>>>>> 41983f84
 }