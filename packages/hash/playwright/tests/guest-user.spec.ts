--- conflicted
+++ resolved
@@ -59,9 +59,5 @@
     page.locator("text=This page could not be found."),
   ).toBeVisible();
 
-<<<<<<< HEAD
-  await expect(page.locator("button")).toHaveText(["Log In", "Sign Up"]);
-=======
   await expect(page.locator("button")).toHaveText(["Sign In", "Sign Up"]);
->>>>>>> 143e0e50
 });