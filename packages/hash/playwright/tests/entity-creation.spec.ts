import { test, expect } from "@playwright/test";
import { sleep } from "@hashintel/hash-shared/sleep";
<<<<<<< HEAD
import { loginUsingUi } from "./shared/login-using-ui";
import { resetDb } from "./shared/reset-db";
=======
import { failOnConsoleOutput } from "./utils/console-checks";
import { loginUsingUi } from "./utils/login-using-ui";
import { resetDb } from "./utils/reset-db";
>>>>>>> c7354054

test.beforeEach(async () => {
  await resetDb();
});

/**
 * @todo: Re-enable this playwright test when required workspace functionality is fixed
 * @see https://app.asana.com/0/1202805690238892/1203106234191599/f
 */
test.skip("user can create and update entity", async ({ page }) => {
  failOnConsoleOutput(page);

  await loginUsingUi({ page, accountShortName: "bob" });

  // Check if we are on the user page
  await expect(page.locator("text=Welcome to HASH")).toBeVisible();

  // Go to Create Entity
  await page.locator('[data-testid="create-entity-btn"]').click();
  await page.waitForURL(
    (url) => !!url.pathname.match(/^\/[\w-]+\/types+\/new/),
  );

  // Create a random entity name for each test
  const entityName = `TestEntity${(Math.random() * 1000).toFixed()}`;

  // Fill up entity creation form
  await page.fill(
    '[data-testid=entity-type-creation-form] input[name="name"]',
    entityName,
  );
  await page.fill(
    '[data-testid=entity-type-creation-form] input[name="description"]',
    "Test Entity",
  );

  // Submit entity creation form and wait for page load
  await page.click("[data-testid=entity-type-creation-form] button");
  await page.waitForURL(
    (url) => !!url.pathname.match(/^\/[\w-]+(\/types\/)[\w-]+/),
  );

  // Create a new Property
  await page.click('[placeholder="newProperty"]');
  await page.fill('[placeholder="newProperty"]', "Property1");
  await page.click("text=Create Property");

  // Wait until property gets created
  await sleep(1000);

  // Click on New Entity button to create new instance of entity
  await page.click(`text=New ${entityName}`);
  await page.waitForURL(
    (url) => !!url.pathname.match(/^\/[\w-]+(\/entities\/new)/),
  );

  // Expect the created property to be present
  await expect(
    page.locator(`text=Property1Property1 >> input[type="text"]`),
  ).toBeVisible();

  // Go back and add another property to the entity
  await page.goBack();

  await page.click('[placeholder="newProperty"]');
  await page.fill('[placeholder="newProperty"]', "Property2");
  await page.click("text=Create Property");

  // Wait until property gets created
  await sleep(1000);

  // Click on New Entity button to create new instance of entity
  await page.click(`text=New ${entityName}`);
  await page.waitForURL(
    (url) => !!url.pathname.match(/^\/[\w-]+(\/entities\/new)/),
  );

  // Expect the newly created property to be present
  await expect(
    page.locator(`text=Property2Property2 >> input[type="text"]`),
  ).toBeVisible();
});<|MERGE_RESOLUTION|>--- conflicted
+++ resolved
@@ -1,13 +1,8 @@
 import { test, expect } from "@playwright/test";
 import { sleep } from "@hashintel/hash-shared/sleep";
-<<<<<<< HEAD
+import { failOnConsoleOutput } from "./shared/console-checks";
 import { loginUsingUi } from "./shared/login-using-ui";
 import { resetDb } from "./shared/reset-db";
-=======
-import { failOnConsoleOutput } from "./utils/console-checks";
-import { loginUsingUi } from "./utils/login-using-ui";
-import { resetDb } from "./utils/reset-db";
->>>>>>> c7354054
 
 test.beforeEach(async () => {
   await resetDb();
