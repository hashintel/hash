--- conflicted
+++ resolved
@@ -11,12 +11,8 @@
   "dependencies": {
     "@hashintel/hash-backend-utils": "0.0.0",
     "@hashintel/hash-shared": "0.0.0",
-<<<<<<< HEAD
     "@local/tsconfig": "0.0.0-private",
-    "@playwright/test": "1.25.1",
-=======
     "@playwright/test": "1.27.1",
->>>>>>> 489a8a71
     "execa": "5.1.1",
     "js-yaml": "4.1.0",
     "playwright": "1.27.1",
