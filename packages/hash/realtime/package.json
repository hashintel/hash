--- conflicted
+++ resolved
@@ -24,12 +24,7 @@
     "@local/tsconfig": "0.0.0-private",
     "@types/node": "18.11.9",
     "@types/set-interval-async": "1.0.0",
-<<<<<<< HEAD
-    "eslint": "8.28.0",
-=======
     "eslint": "8.29.0",
-    "rimraf": "^3.0.2",
->>>>>>> 0e9bf07e
     "ts-node-dev": "2.0.0"
   }
 }