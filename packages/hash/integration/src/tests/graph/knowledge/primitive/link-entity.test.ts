import { TypeSystemInitializer } from "@blockprotocol/type-system";
import {
  createGraphClient,
  ensureSystemGraphIsInitialized,
  ImpureGraphContext,
} from "@hashintel/hash-api/src/graph";
<<<<<<< HEAD
=======
import { Logger } from "@hashintel/hash-backend-utils/logger";

import {
  EntityTypeCreatorParams,
  generateSystemEntityTypeSchema,
} from "@hashintel/hash-api/src/graph/util";

import { generateTypeId } from "@hashintel/hash-shared/ontology-types";
import { TypeSystemInitializer } from "@blockprotocol/type-system";
import {
  Entity,
  EntityTypeWithMetadata,
  linkEntityTypeUri,
} from "@hashintel/hash-subgraph";
import { createEntityType } from "@hashintel/hash-api/src/graph/ontology/primitive/entity-type";
import { User } from "@hashintel/hash-api/src/graph/knowledge/system-types/user";
>>>>>>> f7650aa8
import {
  archiveEntity,
  createEntity,
  getEntityOutgoingLinks,
} from "@hashintel/hash-api/src/graph/knowledge/primitive/entity";
import {
  createLinkEntity,
  getLinkEntityLeftEntity,
  getLinkEntityRightEntity,
  LinkEntity,
} from "@hashintel/hash-api/src/graph/knowledge/primitive/link-entity";
import { User } from "@hashintel/hash-api/src/graph/knowledge/system-types/user";
import { createEntityType } from "@hashintel/hash-api/src/graph/ontology/primitive/entity-type";
import {
  EntityTypeCreatorParams,
  generateSystemEntityTypeSchema,
  linkEntityTypeUri,
} from "@hashintel/hash-api/src/graph/util";
import { getRequiredEnv } from "@hashintel/hash-backend-utils/environment";
import { Logger } from "@hashintel/hash-backend-utils/logger";
import { generateTypeId } from "@hashintel/hash-shared/ontology-types";
import { OwnedById } from "@hashintel/hash-shared/types";
import { Entity, EntityTypeWithMetadata } from "@hashintel/hash-subgraph";

import { createTestUser } from "../../../util";

jest.setTimeout(60000);

const logger = new Logger({
  mode: "dev",
  level: "debug",
  serviceName: "integration-tests",
});

const graphApiHost = getRequiredEnv("HASH_GRAPH_API_HOST");
const graphApiPort = parseInt(getRequiredEnv("HASH_GRAPH_API_PORT"), 10);

const graphApi = createGraphClient(logger, {
  host: graphApiHost,
  port: graphApiPort,
});

const graphContext: ImpureGraphContext = { graphApi };

describe("Link entity", () => {
  let namespace: string;

  let testUser: User;
  let testEntityType: EntityTypeWithMetadata;
  let friendLinkEntityType: EntityTypeWithMetadata;
  let acquaintanceLinkEntityType: EntityTypeWithMetadata;
  let leftEntity: Entity;
  let friendRightEntity: Entity;
  let acquaintanceRightEntity: Entity;

  const createTestEntityType = (
    params: Omit<EntityTypeCreatorParams, "entityTypeId" | "actorId">,
  ) => {
    const entityTypeId = generateTypeId({
      namespace,
      kind: "entity-type",
      title: params.title,
    });
    return createEntityType(graphContext, {
      ownedById: testUser.accountId as OwnedById,
      schema: generateSystemEntityTypeSchema({
        entityTypeId,
        ...params,
      }),
      actorId: testUser.accountId,
    });
  };

  beforeAll(async () => {
    await TypeSystemInitializer.initialize();
    await ensureSystemGraphIsInitialized({ graphApi, logger });

    testUser = await createTestUser(graphApi, "linktest", logger);

    namespace = testUser.shortname!;

    await Promise.all([
      createEntityType(graphContext, {
        ownedById: testUser.accountId as OwnedById,
        schema: {
          title: "Friends",
          description: "Friend of",
          kind: "entityType",
          type: "object",
          allOf: [{ $ref: linkEntityTypeUri }],
          properties: {},
        },
        actorId: testUser.accountId,
      }).then((linkEntityType) => {
        friendLinkEntityType = linkEntityType;
      }),
      createEntityType(graphContext, {
        ownedById: testUser.accountId as OwnedById,
        schema: {
          title: "Acquaintance",
          description: "Acquainted with",
          kind: "entityType",
          type: "object",
          allOf: [{ $ref: linkEntityTypeUri }],
          properties: {},
        },
        actorId: testUser.accountId,
      }).then((linkEntityType) => {
        acquaintanceLinkEntityType = linkEntityType;
      }),
    ]);

    testEntityType = await createTestEntityType({
      title: "Person",
      properties: [],
      outgoingLinks: [
        {
          linkEntityType: friendLinkEntityType,
          destinationEntityTypes: ["SELF_REFERENCE"],
          ordered: false,
        },
        {
          linkEntityType: acquaintanceLinkEntityType,
          destinationEntityTypes: ["SELF_REFERENCE"],
          ordered: false,
        },
      ],
    });

    await Promise.all([
      createEntity(graphContext, {
        ownedById: testUser.accountId as OwnedById,
        entityType: testEntityType,
        properties: {},
        actorId: testUser.accountId,
      }).then((entity) => {
        leftEntity = entity;
      }),
      createEntity(graphContext, {
        ownedById: testUser.accountId as OwnedById,
        entityType: testEntityType,
        properties: {},
        actorId: testUser.accountId,
      }).then((entity) => {
        friendRightEntity = entity;
      }),
      createEntity(graphContext, {
        ownedById: testUser.accountId as OwnedById,
        entityType: testEntityType,
        properties: {},
        actorId: testUser.accountId,
      }).then((entity) => {
        acquaintanceRightEntity = entity;
      }),
    ]);
  });

  let linkEntityFriend: LinkEntity;
  let linkEntityAcquaintance: LinkEntity;

  it("can link entities", async () => {
    linkEntityFriend = await createLinkEntity(graphContext, {
      ownedById: testUser.accountId as OwnedById,
      leftEntityId: leftEntity.metadata.editionId.baseId,
      linkEntityType: friendLinkEntityType,
      rightEntityId: friendRightEntity.metadata.editionId.baseId,
      actorId: testUser.accountId,
    });

    linkEntityAcquaintance = await createLinkEntity(graphContext, {
      ownedById: testUser.accountId as OwnedById,
      leftEntityId: leftEntity.metadata.editionId.baseId,
      linkEntityType: acquaintanceLinkEntityType,
      rightEntityId: acquaintanceRightEntity.metadata.editionId.baseId,
      actorId: testUser.accountId,
    });
  });

  it("can get all entity links", async () => {
    const allLinks = await getEntityOutgoingLinks(graphContext, {
      entity: leftEntity,
    });
    expect(allLinks).toHaveLength(2);
    expect(allLinks).toContainEqual(linkEntityFriend);
    expect(allLinks).toContainEqual(linkEntityAcquaintance);
  });

  it("can get a single entity link", async () => {
    const links = await getEntityOutgoingLinks(graphContext, {
      entity: leftEntity,
      linkEntityType: friendLinkEntityType,
    });

    expect(links).toHaveLength(1);
    const linkEntity = links[0]!;

    expect(await getLinkEntityLeftEntity(graphContext, { linkEntity })).toEqual(
      leftEntity,
    );
    expect(linkEntity.metadata.entityTypeId).toEqual(
      friendLinkEntityType.schema.$id,
    );
    expect(
      await getLinkEntityRightEntity(graphContext, { linkEntity }),
    ).toEqual(friendRightEntity);
  });

  it("can archive a link", async () => {
    await archiveEntity(graphContext, {
      entity: linkEntityAcquaintance,
      actorId: testUser.accountId,
    });

    const links = await getEntityOutgoingLinks(graphContext, {
      entity: leftEntity,
      linkEntityType: acquaintanceLinkEntityType,
    });

    expect(links).toHaveLength(0);
  });
});<|MERGE_RESOLUTION|>--- conflicted
+++ resolved
@@ -4,25 +4,6 @@
   ensureSystemGraphIsInitialized,
   ImpureGraphContext,
 } from "@hashintel/hash-api/src/graph";
-<<<<<<< HEAD
-=======
-import { Logger } from "@hashintel/hash-backend-utils/logger";
-
-import {
-  EntityTypeCreatorParams,
-  generateSystemEntityTypeSchema,
-} from "@hashintel/hash-api/src/graph/util";
-
-import { generateTypeId } from "@hashintel/hash-shared/ontology-types";
-import { TypeSystemInitializer } from "@blockprotocol/type-system";
-import {
-  Entity,
-  EntityTypeWithMetadata,
-  linkEntityTypeUri,
-} from "@hashintel/hash-subgraph";
-import { createEntityType } from "@hashintel/hash-api/src/graph/ontology/primitive/entity-type";
-import { User } from "@hashintel/hash-api/src/graph/knowledge/system-types/user";
->>>>>>> f7650aa8
 import {
   archiveEntity,
   createEntity,
@@ -39,13 +20,16 @@
 import {
   EntityTypeCreatorParams,
   generateSystemEntityTypeSchema,
-  linkEntityTypeUri,
 } from "@hashintel/hash-api/src/graph/util";
 import { getRequiredEnv } from "@hashintel/hash-backend-utils/environment";
 import { Logger } from "@hashintel/hash-backend-utils/logger";
 import { generateTypeId } from "@hashintel/hash-shared/ontology-types";
 import { OwnedById } from "@hashintel/hash-shared/types";
-import { Entity, EntityTypeWithMetadata } from "@hashintel/hash-subgraph";
+import {
+  Entity,
+  EntityTypeWithMetadata,
+  linkEntityTypeUri,
+} from "@hashintel/hash-subgraph";
 
 import { createTestUser } from "../../../util";
 
