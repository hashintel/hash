--- conflicted
+++ resolved
@@ -7,10 +7,6 @@
 import { Logger } from "@hashintel/hash-backend-utils/logger";
 
 import { EntityType, TypeSystemInitializer } from "@blockprotocol/type-system";
-<<<<<<< HEAD
-=======
-import { linkEntityTypeUri } from "@hashintel/hash-api/src/graph/util";
->>>>>>> d1c2e8f1
 import {
   DataTypeWithMetadata,
   EntityTypeWithMetadata,
