import { getRequiredEnv } from "@hashintel/hash-backend-utils/environment";
import { createGraphClient } from "@hashintel/hash-api/src/graph";
import { Logger } from "@hashintel/hash-backend-utils/logger";

import { PropertyType } from "@hashintel/hash-graph-client/";
import {
  DataTypeModel,
  PropertyTypeModel,
} from "@hashintel/hash-api/src/model";

jest.setTimeout(60000);

const logger = new Logger({
  mode: "dev",
  level: "debug",
  serviceName: "integration-tests",
});

<<<<<<< HEAD
const graphApi = createGraphClient(logger, {
  basePath: getRequiredEnv("HASH_GRAPH_API_BASE_URL"),
});
=======
const graphApiHost = getRequiredEnv("HASH_GRAPH_API_HOST");
const graphApiPort = parseInt(getRequiredEnv("HASH_GRAPH_API_PORT"), 10);

const graphApi = createGraphClient(
  { host: graphApiHost, port: graphApiPort },
  logger,
);
>>>>>>> 8c7291e7

const accountId = "00000000-0000-0000-0000-000000000000";

const textDataType$id = "https://property-type~example.com/data-type/v/1";

beforeAll(async () => {
  await DataTypeModel.create(graphApi, {
    accountId,
    schema: {
      $id: textDataType$id,
      kind: "dataType",
      title: "Text",
      type: "string",
    },
  });
});

describe("Property type CRU", () => {
  const propertyType = ($id: string): PropertyType => {
    return {
      $id,
      kind: "propertyType",
      title: "A property type",
      oneOf: [
        {
          $ref: textDataType$id,
        },
      ],
    };
  };

  const createdPropertyType$id =
    "https://property-type~example.com/property-type/v/1";
  let createdPropertyType: PropertyTypeModel;
  it("can create a property type", async () => {
    createdPropertyType = await PropertyTypeModel.create(graphApi, {
      accountId,
      schema: propertyType(createdPropertyType$id),
    });
  });

  it("can read a property type", async () => {
    const fetchedPropertyType = await PropertyTypeModel.get(graphApi, {
      versionedUri: createdPropertyType$id,
    });

    expect(fetchedPropertyType.schema.$id).toEqual(createdPropertyType$id);
  });

  const updated$id = "https://property-type~example.com/property-type/v/2";
  const updatedTitle = "New test!";
  it("can update a property type", async () => {
    await createdPropertyType
      .update(graphApi, {
        accountId,
        schema: {
          ...propertyType(updated$id),
          title: updatedTitle,
        },
      })
      .catch((err) => Promise.reject(err.data));
  });

  it("can read all latest property types", async () => {
    const allPropertyTypes = await PropertyTypeModel.getAllLatest(graphApi, {
      accountId,
    });

    const newlyUpdated = allPropertyTypes.find(
      (pt) => pt.schema.$id === updated$id,
    );

    expect(allPropertyTypes.length).toBeGreaterThan(0);
    expect(newlyUpdated).toBeDefined();

    expect(newlyUpdated!.schema.$id).toEqual(updated$id);
    expect(newlyUpdated!.schema.title).toEqual(updatedTitle);
  });
});<|MERGE_RESOLUTION|>--- conflicted
+++ resolved
@@ -16,19 +16,13 @@
   serviceName: "integration-tests",
 });
 
-<<<<<<< HEAD
-const graphApi = createGraphClient(logger, {
-  basePath: getRequiredEnv("HASH_GRAPH_API_BASE_URL"),
-});
-=======
 const graphApiHost = getRequiredEnv("HASH_GRAPH_API_HOST");
 const graphApiPort = parseInt(getRequiredEnv("HASH_GRAPH_API_PORT"), 10);
 
-const graphApi = createGraphClient(
-  { host: graphApiHost, port: graphApiPort },
-  logger,
-);
->>>>>>> 8c7291e7
+const graphApi = createGraphClient(logger, {
+  host: graphApiHost,
+  port: graphApiPort,
+});
 
 const accountId = "00000000-0000-0000-0000-000000000000";
 
