--- conflicted
+++ resolved
@@ -253,13 +253,8 @@
       linkedEntities: [
         {
           // Then create an entity + link
-<<<<<<< HEAD
           destinationAccountId: extractAccountId(brand(testUser.getBaseId())),
-          linkEntityTypeId: linkEntityTypeFriendModel.getSchema().$id,
-=======
-          destinationAccountId: testUser.getBaseId(),
           linkEntityTypeId: linkEntityTypeFriend.schema.$id,
->>>>>>> f4faf5a9
           entity: {
             // The "new" entity is in fact just an existing entity, so only a link will be created.
             existingEntityId: updatedEntityModel.getBaseId(),
