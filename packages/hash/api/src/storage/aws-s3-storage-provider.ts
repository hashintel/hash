import { GetObjectCommand, S3Client } from "@aws-sdk/client-s3";
import { createPresignedPost } from "@aws-sdk/s3-presigned-post";
import { getSignedUrl } from "@aws-sdk/s3-request-presigner";
<<<<<<< HEAD

import { StorageType } from "../graphql/apiTypes.gen";
=======
import { StorageType } from "../graphql/api-types.gen";
>>>>>>> c5421949
import {
  GetFileEntityStorageKeyParams,
  PresignedDownloadRequest,
  PresignedPostUpload,
  PresignedStorageRequest,
  UploadableStorageProvider,
} from "./storage-provider";
import { getFileExtension } from "./storage-utils";

export interface AwsS3StorageProviderConstructorArgs {
  /** Name of the S3 bucket */
  bucket: string;
  /** S3 region */
  region: string;
}
/** Inplementation of the storage provider for AWS S3. Uploads all files to a single bucket */
export class AwsS3StorageProvider implements UploadableStorageProvider {
  /** The S3 client is created in the constructor and kept as long as the instance lives */
  private client: S3Client;
  private bucket: string;
  public storageType: StorageType = StorageType.AwsS3;

  constructor({ bucket, region }: AwsS3StorageProviderConstructorArgs) {
    this.bucket = bucket;
    this.client = new S3Client({ region });
  }

  async presignUpload(
    params: PresignedStorageRequest,
  ): Promise<PresignedPostUpload> {
    const presignedPost = await createPresignedPost(this.client, {
      Bucket: this.bucket,
      Key: params.key,
      Fields: params.fields,
      Expires: params.expiresInSeconds,
    });
    return presignedPost;
  }

  async presignDownload(params: PresignedDownloadRequest): Promise<string> {
    const command = new GetObjectCommand({
      Bucket: this.bucket,
      Key: params.key,
    });
    const url = await getSignedUrl(this.client, command, {
      expiresIn: params.expiresInSeconds,
    });
    return url;
  }

  getFileEntityStorageKey({
    accountId,
    fileName,
    entityVersionId,
  }: GetFileEntityStorageKeyParams) {
    let fileKey = `files/${accountId}/${entityVersionId}`;
    // Find and add the file extension to the path if it exists
    const extension = getFileExtension(fileName);
    if (extension) {
      fileKey += extension[0];
    }
    return fileKey;
  }
}<|MERGE_RESOLUTION|>--- conflicted
+++ resolved
@@ -1,12 +1,8 @@
 import { GetObjectCommand, S3Client } from "@aws-sdk/client-s3";
 import { createPresignedPost } from "@aws-sdk/s3-presigned-post";
 import { getSignedUrl } from "@aws-sdk/s3-request-presigner";
-<<<<<<< HEAD
 
-import { StorageType } from "../graphql/apiTypes.gen";
-=======
 import { StorageType } from "../graphql/api-types.gen";
->>>>>>> c5421949
 import {
   GetFileEntityStorageKeyParams,
   PresignedDownloadRequest,
