import { apiOrigin } from "@hashintel/hash-shared/environment";
import { Express } from "express";

import { StorageType } from "../graphql/apiTypes.gen";
import { getAwsS3Config } from "../lib/aws-config";
import { LOCAL_FILE_UPLOAD_PATH } from "../lib/config";
import { AwsS3StorageProvider } from "./aws-s3-storage-provider";
import { ExternalStorageProvider } from "./external-storage-provider";
import { LocalFileSystemStorageProvider } from "./local-file-storage";
import {
  StorageProvider,
  StorageProviderLookup,
  UploadableStorageProvider,
} from "./storage-provider";
<<<<<<< HEAD
=======
import { AwsS3StorageProvider } from "./aws-s3-storage-provider";
import { StorageType } from "../graphql/api-types.gen";
import { LocalFileSystemStorageProvider } from "./local-file-storage";
import { LOCAL_FILE_UPLOAD_PATH } from "../lib/config";
import { getAwsS3Config } from "../lib/aws-config";
import { ExternalStorageProvider } from "./external-storage-provider";
>>>>>>> c5421949

type StorageProviderInitialiser = () =>
  | StorageProvider
  | UploadableStorageProvider;

const storageProviderInitialiserLookup: Record<
  StorageType,
  StorageProviderInitialiser
> = {
  [StorageType.AwsS3]: () => new AwsS3StorageProvider(getAwsS3Config()),
  [StorageType.ExternalLink]: () => new ExternalStorageProvider(),
  [StorageType.LocalFileSystem]: () =>
    new LocalFileSystemStorageProvider({
      fileUploadPath: LOCAL_FILE_UPLOAD_PATH,
      apiOrigin,
    }),
};
/** All storage providers usable by the API should be added here.
 * Even if not currently used for upload, they need to be available for downloads.
 */
const storageProviderLookup: StorageProviderLookup = {};
let uploadStorageProvider: StorageType = StorageType.LocalFileSystem;

function initialiseStorageProvider(provider: StorageType) {
  const initialiser = storageProviderInitialiserLookup[provider];
  // eslint-disable-next-line @typescript-eslint/no-unnecessary-condition -- @todo improve logic or types to remove this comment
  if (!initialiser) {
    throw new Error(
      `No storage provider available for storage type: ${provider}`,
    );
  }
  const newProvider = initialiser();
  storageProviderLookup[provider] = newProvider;
  return newProvider;
}

export function setupStorageProviders(
  app: Express,
  fileUploadProvider: StorageType,
) {
  const localFileStorage = initialiseStorageProvider(
    StorageType.LocalFileSystem,
  ) as LocalFileSystemStorageProvider;
  // Sets up routes needed to handle download/upload
  localFileStorage.setupExpressRoutes(app);
  initialiseStorageProvider(fileUploadProvider);
  uploadStorageProvider = fileUploadProvider;
}
export function getStorageProvider(provider: StorageType): StorageProvider {
  if (storageProviderLookup[provider]) {
    return storageProviderLookup[provider]!;
  } else {
    return initialiseStorageProvider(provider);
  }
}

export function getUploadStorageProvider(): UploadableStorageProvider {
  const uploadProvider = storageProviderLookup[uploadStorageProvider];
  if (!uploadProvider) {
    throw new Error(
      `Upload storage provider ${uploadStorageProvider} is required by the app but doesn't exist`,
    );
  }
  return uploadProvider as UploadableStorageProvider;
}<|MERGE_RESOLUTION|>--- conflicted
+++ resolved
@@ -1,7 +1,7 @@
 import { apiOrigin } from "@hashintel/hash-shared/environment";
 import { Express } from "express";
 
-import { StorageType } from "../graphql/apiTypes.gen";
+import { StorageType } from "../graphql/api-types.gen";
 import { getAwsS3Config } from "../lib/aws-config";
 import { LOCAL_FILE_UPLOAD_PATH } from "../lib/config";
 import { AwsS3StorageProvider } from "./aws-s3-storage-provider";
@@ -12,15 +12,6 @@
   StorageProviderLookup,
   UploadableStorageProvider,
 } from "./storage-provider";
-<<<<<<< HEAD
-=======
-import { AwsS3StorageProvider } from "./aws-s3-storage-provider";
-import { StorageType } from "../graphql/api-types.gen";
-import { LocalFileSystemStorageProvider } from "./local-file-storage";
-import { LOCAL_FILE_UPLOAD_PATH } from "../lib/config";
-import { getAwsS3Config } from "../lib/aws-config";
-import { ExternalStorageProvider } from "./external-storage-provider";
->>>>>>> c5421949
 
 type StorageProviderInitialiser = () =>
   | StorageProvider
