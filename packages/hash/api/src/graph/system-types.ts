import { Logger } from "@hashintel/hash-backend-utils/logger";
import { GraphApi } from "@hashintel/hash-graph-client";
import { types } from "@hashintel/hash-shared/ontology-types";
import {
  DataTypeWithMetadata,
  EntityTypeWithMetadata,
  PropertyTypeWithMetadata,
} from "@hashintel/hash-subgraph";

import { logger } from "../logger";
import { entityTypeInitializer, propertyTypeInitializer } from "./util";

// eslint-disable-next-line import/no-mutable-exports
export let SYSTEM_TYPES: {
  dataType: {};
  propertyType: {
    // General account related
    shortName: PropertyTypeWithMetadata;

    // User-related
    email: PropertyTypeWithMetadata;
    kratosIdentityId: PropertyTypeWithMetadata;
    preferredName: PropertyTypeWithMetadata;

    // Org-related
    orgName: PropertyTypeWithMetadata;
    orgSize: PropertyTypeWithMetadata;
    orgProvidedInfo: PropertyTypeWithMetadata;

    // OrgMembership-related
    responsibility: PropertyTypeWithMetadata;

    // Block-related
    componentId: PropertyTypeWithMetadata;

    // Page-related
    archived: PropertyTypeWithMetadata;
    summary: PropertyTypeWithMetadata;
    title: PropertyTypeWithMetadata;
    index: PropertyTypeWithMetadata;
    icon: PropertyTypeWithMetadata;

    // Text-related
    tokens: PropertyTypeWithMetadata;

    // Comment-related
    resolvedAt: PropertyTypeWithMetadata;
    deletedAt: PropertyTypeWithMetadata;

    // HASH Instance related
    userSelfRegistrationIsEnabled: PropertyTypeWithMetadata;
    userRegistrationByInviteIsEnabled: PropertyTypeWithMetadata;
    orgSelfRegistrationIsEnabled: PropertyTypeWithMetadata;

    // File related
    fileName: PropertyTypeWithMetadata;
    fileSize: PropertyTypeWithMetadata;
    externalFileLink: PropertyTypeWithMetadata;
    objectStoreKey: PropertyTypeWithMetadata;
    fileKey: PropertyTypeWithMetadata;
  };
  entityType: {
    hashInstance: EntityTypeWithMetadata;
    user: EntityTypeWithMetadata;
    org: EntityTypeWithMetadata;
    block: EntityTypeWithMetadata;
    comment: EntityTypeWithMetadata;
    page: EntityTypeWithMetadata;
    text: EntityTypeWithMetadata;
<<<<<<< HEAD
    /**
     * @todo: deprecate all uses of this dummy entity type
     * @see https://app.asana.com/0/1202805690238892/1203015527055368/f
     */
    dummy: EntityTypeWithMetadata;
    file: EntityTypeWithMetadata;
=======
>>>>>>> f85c8f0d
  };
  linkEntityType: {
    // HASHInstance-related
    admin: EntityTypeWithMetadata;

    // User-related
    orgMembership: EntityTypeWithMetadata;

    // Block-related
    blockData: EntityTypeWithMetadata;

    // Page-related
    contains: EntityTypeWithMetadata;
    parent: EntityTypeWithMetadata;

    // Comment-related
    hasText: EntityTypeWithMetadata;
    author: EntityTypeWithMetadata;
  };
};

const userSelfRegistrationIsEnabledPropertyTypeInitializer =
  propertyTypeInitializer({
    ...types.propertyType.userSelfRegistrationIsEnabled,
    possibleValues: [{ primitiveDataType: "boolean" }],
  });

const orgSelfRegistrationIsEnabledPropertyTypeInitializer =
  propertyTypeInitializer({
    ...types.propertyType.orgSelfRegistrationIsEnabled,
    possibleValues: [{ primitiveDataType: "boolean" }],
  });

const userRegistrationByInviteIsEnabledPropertyTypeInitializer =
  propertyTypeInitializer({
    ...types.propertyType.userRegistrationByInviteIsEnabled,
    possibleValues: [{ primitiveDataType: "boolean" }],
  });

export const adminLinkEntityTypeInitializer = entityTypeInitializer(
  types.linkEntityType.admin,
);

export const hashInstanceEntityTypeInitializer = async (graphApi: GraphApi) => {
  /* eslint-disable @typescript-eslint/no-use-before-define */

  const userSelfRegistrationIsEnabledPropertyType =
    await SYSTEM_TYPES_INITIALIZERS.propertyType.userSelfRegistrationIsEnabled(
      graphApi,
    );

  const orgSelfRegistrationIsEnabledPropertyType =
    await SYSTEM_TYPES_INITIALIZERS.propertyType.orgSelfRegistrationIsEnabled(
      graphApi,
    );

  const userRegistrationByInviteIsEnabledPropertyType =
    await SYSTEM_TYPES_INITIALIZERS.propertyType.userRegistrationByInviteIsEnabled(
      graphApi,
    );

  const adminLinkEntityType =
    await SYSTEM_TYPES_INITIALIZERS.linkEntityType.admin(graphApi);

  const userEntityType = await SYSTEM_TYPES_INITIALIZERS.entityType.user(
    graphApi,
  );

  /* eslint-enable @typescript-eslint/no-use-before-define */

  return entityTypeInitializer({
    ...types.entityType.hashInstance,
    properties: [
      {
        propertyType: userSelfRegistrationIsEnabledPropertyType,
        required: true,
      },
      {
        propertyType: orgSelfRegistrationIsEnabledPropertyType,
        required: true,
      },
      {
        propertyType: userRegistrationByInviteIsEnabledPropertyType,
        required: true,
      },
    ],
    outgoingLinks: [
      {
        linkEntityType: adminLinkEntityType,
        destinationEntityTypes: [userEntityType],
      },
    ],
  })(graphApi);
};

// Generate the schema for the org provided info property type
export const orgProvidedInfoPropertyTypeInitializer = async (
  graphApi: GraphApi,
) => {
  const orgSizePropertyType =
    // eslint-disable-next-line @typescript-eslint/no-use-before-define
    await SYSTEM_TYPES_INITIALIZERS.propertyType.orgSize(graphApi);

  const orgSizeBaseUri = orgSizePropertyType.metadata.editionId.baseId;

  return propertyTypeInitializer({
    ...types.propertyType.orgProvidedInfo,
    possibleValues: [
      {
        propertyTypeObjectProperties: {
          [orgSizeBaseUri]: {
            $ref: orgSizePropertyType.schema.$id,
          },
        },
      },
    ],
  })(graphApi);
};

// Generate the schema for the org entity type
export const orgEntityTypeInitializer = async (graphApi: GraphApi) => {
  /* eslint-disable @typescript-eslint/no-use-before-define */
  const shortnamePropertyType =
    await SYSTEM_TYPES_INITIALIZERS.propertyType.shortName(graphApi);

  const orgNamePropertyType =
    await SYSTEM_TYPES_INITIALIZERS.propertyType.orgName(graphApi);

  const orgProvidedInfoPropertyType =
    await SYSTEM_TYPES_INITIALIZERS.propertyType.orgProvidedInfo(graphApi);
  /* eslint-enable @typescript-eslint/no-use-before-define */

  return entityTypeInitializer({
    ...types.entityType.org,
    properties: [
      {
        propertyType: shortnamePropertyType,
        required: true,
      },
      {
        propertyType: orgNamePropertyType,
        required: true,
      },
      {
        propertyType: orgProvidedInfoPropertyType,
        required: false,
      },
    ],
  })(graphApi);
};

const shortnamePropertyTypeInitializer = propertyTypeInitializer({
  ...types.propertyType.shortName,
  possibleValues: [{ primitiveDataType: "text" }],
});

const orgNamePropertyTypeInitializer = propertyTypeInitializer({
  ...types.propertyType.orgName,
  possibleValues: [{ primitiveDataType: "text" }],
});

const orgSizePropertyTypeInitializer = propertyTypeInitializer({
  ...types.propertyType.orgSize,
  possibleValues: [{ primitiveDataType: "text" }],
});

const emailPropertyTypeInitializer = propertyTypeInitializer({
  ...types.propertyType.email,
  possibleValues: [{ primitiveDataType: "text" }],
});

const kratosIdentityIdPropertyTypeInitializer = propertyTypeInitializer({
  ...types.propertyType.kratosIdentityId,
  possibleValues: [{ primitiveDataType: "text" }],
});

const preferredNamePropertyTypeInitializer = propertyTypeInitializer({
  ...types.propertyType.preferredName,
  possibleValues: [{ primitiveDataType: "text" }],
});

const responsibilityPropertyTypeInitializer = propertyTypeInitializer({
  ...types.propertyType.responsibility,
  possibleValues: [{ primitiveDataType: "text" }],
});

const orgMembershipLinkEntityTypeInitializer = async (graphApi: GraphApi) => {
  /* eslint-disable @typescript-eslint/no-use-before-define */
  const responsibilityPropertyType =
    await SYSTEM_TYPES_INITIALIZERS.propertyType.responsibility(graphApi);
  /* eslint-enable @typescript-eslint/no-use-before-define */

  return entityTypeInitializer({
    ...types.linkEntityType.orgMembership,
    properties: [
      {
        propertyType: responsibilityPropertyType,
        required: true,
      },
    ],
  })(graphApi);
};

const userEntityTypeInitializer = async (graphApi: GraphApi) => {
  /* eslint-disable @typescript-eslint/no-use-before-define */
  const shortnamePropertyType =
    await SYSTEM_TYPES_INITIALIZERS.propertyType.shortName(graphApi);

  const emailPropertyType = await SYSTEM_TYPES_INITIALIZERS.propertyType.email(
    graphApi,
  );

  const kratosIdentityIdPropertyType =
    await SYSTEM_TYPES_INITIALIZERS.propertyType.kratosIdentityId(graphApi);

  const preferredNamePropertyType =
    await SYSTEM_TYPES_INITIALIZERS.propertyType.preferredName(graphApi);

  const orgEntityType = await SYSTEM_TYPES_INITIALIZERS.entityType.org(
    graphApi,
  );

  const orgMembershipLinkEntityType =
    await SYSTEM_TYPES_INITIALIZERS.linkEntityType.orgMembership(graphApi);

  /* eslint-enable @typescript-eslint/no-use-before-define */

  return entityTypeInitializer({
    ...types.entityType.user,
    properties: [
      {
        propertyType: shortnamePropertyType,
      },
      {
        propertyType: emailPropertyType,
        required: true,
        array: { minItems: 1 },
      },
      {
        propertyType: kratosIdentityIdPropertyType,
        required: true,
      },
      {
        propertyType: preferredNamePropertyType,
        required: true,
      },
    ],
    outgoingLinks: [
      {
        linkEntityType: orgMembershipLinkEntityType,
        destinationEntityTypes: [orgEntityType],
      },
    ],
  })(graphApi);
};

const componentIdPropertyTypeInitializer = propertyTypeInitializer({
  ...types.propertyType.componentId,
  possibleValues: [{ primitiveDataType: "text" }],
});

const blockDataLinkEntityTypeInitializer = entityTypeInitializer(
  types.linkEntityType.blockData,
);

const blockEntityTypeInitializer = async (graphApi: GraphApi) => {
  /* eslint-disable @typescript-eslint/no-use-before-define */

  const componentIdPropertyType =
    await SYSTEM_TYPES_INITIALIZERS.propertyType.componentId(graphApi);

  const blockDataLinkEntityType =
    await SYSTEM_TYPES_INITIALIZERS.linkEntityType.blockData(graphApi);

  /* eslint-enable @typescript-eslint/no-use-before-define */

  return entityTypeInitializer({
    ...types.entityType.block,
    properties: [
      {
        propertyType: componentIdPropertyType,
        required: true,
      },
    ],
    outgoingLinks: [
      {
        linkEntityType: blockDataLinkEntityType,
        minItems: 1,
        maxItems: 1,
      },
    ],
  })(graphApi);
};

const tokensPropertyTypeInitializer = propertyTypeInitializer({
  ...types.propertyType.tokens,
  /**
   * @todo: potentially improve this property type to be composed of nested property type definitions
   * @see https://app.asana.com/0/1202805690238892/1203045933021778/f
   */
  possibleValues: [{ primitiveDataType: "object" }],
});

const textEntityTypeInitializer = async (graphApi: GraphApi) => {
  /* eslint-disable @typescript-eslint/no-use-before-define */

  const tokensPropertyType =
    await SYSTEM_TYPES_INITIALIZERS.propertyType.tokens(graphApi);

  /* eslint-enable @typescript-eslint/no-use-before-define */
  return entityTypeInitializer({
    ...types.entityType.text,
    properties: [
      {
        propertyType: tokensPropertyType,
        required: true,
        array: true,
      },
    ],
  })(graphApi);
};

const archivedPropertyTypeInitializer = propertyTypeInitializer({
  ...types.propertyType.archived,
  possibleValues: [{ primitiveDataType: "boolean" }],
});

const summaryPropertyTypeInitializer = propertyTypeInitializer({
  ...types.propertyType.summary,
  possibleValues: [{ primitiveDataType: "text" }],
});

const titlePropertyTypeInitializer = propertyTypeInitializer({
  ...types.propertyType.title,
  possibleValues: [{ primitiveDataType: "text" }],
});

const indexPropertyTypeInitializer = propertyTypeInitializer({
  ...types.propertyType.index,
  possibleValues: [{ primitiveDataType: "text" }],
});

const iconPropertyTypeInitializer = propertyTypeInitializer({
  ...types.propertyType.icon,
  possibleValues: [{ primitiveDataType: "text" }],
});

const containsLinkEntityTypeInitializer = entityTypeInitializer(
  types.linkEntityType.contains,
);

const parentLinkEntityTypeInitializer = entityTypeInitializer(
  types.linkEntityType.parent,
);

const pageEntityTypeInitializer = async (graphApi: GraphApi) => {
  /* eslint-disable @typescript-eslint/no-use-before-define */

  const summaryPropertyType =
    await SYSTEM_TYPES_INITIALIZERS.propertyType.summary(graphApi);

  const archivedPropertyType =
    await SYSTEM_TYPES_INITIALIZERS.propertyType.archived(graphApi);

  const titlePropertyType = await SYSTEM_TYPES_INITIALIZERS.propertyType.title(
    graphApi,
  );

  const indexPropertyType = await SYSTEM_TYPES_INITIALIZERS.propertyType.index(
    graphApi,
  );

  const iconPropertyType = await SYSTEM_TYPES_INITIALIZERS.propertyType.icon(
    graphApi,
  );

  const containsLinkEntityType =
    await SYSTEM_TYPES_INITIALIZERS.linkEntityType.contains(graphApi);

  const parentLinkTypeType =
    await SYSTEM_TYPES_INITIALIZERS.linkEntityType.parent(graphApi);

  const blockEntityType = await SYSTEM_TYPES_INITIALIZERS.entityType.block(
    graphApi,
  );

  /* eslint-enable @typescript-eslint/no-use-before-define */

  return entityTypeInitializer({
    ...types.entityType.page,
    properties: [
      {
        propertyType: summaryPropertyType,
      },
      {
        propertyType: archivedPropertyType,
      },
      {
        propertyType: iconPropertyType,
      },
      {
        propertyType: titlePropertyType,
        required: true,
      },
      {
        propertyType: indexPropertyType,
        required: true,
      },
    ],
    outgoingLinks: [
      {
        linkEntityType: containsLinkEntityType,
        destinationEntityTypes: [blockEntityType],
        minItems: 1,
        ordered: true,
      },
      {
        linkEntityType: parentLinkTypeType,
        destinationEntityTypes: ["SELF_REFERENCE"],
        maxItems: 1,
      },
    ],
  })(graphApi);
};

const resolvedAtPropertyTypeInitializer = propertyTypeInitializer({
  ...types.propertyType.resolvedAt,
  possibleValues: [{ primitiveDataType: "text" }],
});

const deletedAtPropertyTypeInitializer = propertyTypeInitializer({
  ...types.propertyType.deletedAt,
  possibleValues: [{ primitiveDataType: "text" }],
});

const hasTextLinkEntityTypeInitializer = entityTypeInitializer(
  types.linkEntityType.hasText,
);

const authorLinkEntityTypeInitializer = entityTypeInitializer(
  types.linkEntityType.author,
);

const commentEntityTypeInitializer = async (graphApi: GraphApi) => {
  /* eslint-disable @typescript-eslint/no-use-before-define */

  const resolvedAtPropertyType =
    await SYSTEM_TYPES_INITIALIZERS.propertyType.resolvedAt(graphApi);

  const deletedAtPropertyType =
    await SYSTEM_TYPES_INITIALIZERS.propertyType.deletedAt(graphApi);

  const hasTextLinkEntityType =
    await SYSTEM_TYPES_INITIALIZERS.linkEntityType.hasText(graphApi);

  const parentLinkTypeType =
    await SYSTEM_TYPES_INITIALIZERS.linkEntityType.parent(graphApi);

  const authorLinkTypeType =
    await SYSTEM_TYPES_INITIALIZERS.linkEntityType.author(graphApi);

  const userEntityType = await SYSTEM_TYPES_INITIALIZERS.entityType.user(
    graphApi,
  );

  const textEntityType = await SYSTEM_TYPES_INITIALIZERS.entityType.text(
    graphApi,
  );

  const blockEntityType = await SYSTEM_TYPES_INITIALIZERS.entityType.block(
    graphApi,
  );

  /* eslint-enable @typescript-eslint/no-use-before-define */

  return entityTypeInitializer({
    ...types.entityType.comment,
    properties: [
      {
        propertyType: resolvedAtPropertyType,
      },
      {
        propertyType: deletedAtPropertyType,
      },
    ],
    outgoingLinks: [
      {
        linkEntityType: hasTextLinkEntityType,
        destinationEntityTypes: [textEntityType],
        minItems: 1,
        maxItems: 1,
      },
      {
        linkEntityType: parentLinkTypeType,
        destinationEntityTypes: ["SELF_REFERENCE", blockEntityType],
        minItems: 1,
        maxItems: 1,
      },
      {
        linkEntityType: authorLinkTypeType,
        destinationEntityTypes: [userEntityType],
        minItems: 1,
        maxItems: 1,
      },
    ],
  })(graphApi);
};

const fileNamePropertyTypeInitializer = propertyTypeInitializer({
  ...types.propertyType.fileName,
  possibleValues: [{ primitiveDataType: "text" }],
});

const fileSizePropertyTypeInitializer = propertyTypeInitializer({
  ...types.propertyType.fileSize,
  possibleValues: [{ primitiveDataType: "number" }],
});

const objectStoreKeyPropertyTypeInitializer = propertyTypeInitializer({
  ...types.propertyType.objectStoreKey,
  possibleValues: [{ primitiveDataType: "text" }],
});

const externalFileLinkPropertyTypeInitializer = propertyTypeInitializer({
  ...types.propertyType.externalFileLink,
  possibleValues: [{ primitiveDataType: "text" }],
});

const fileKeyPropertyTypeInitializer = async (graphApi: GraphApi) => {
  /* eslint-disable @typescript-eslint/no-use-before-define */
  const objectStoreKeyPropertyType =
    await SYSTEM_TYPES_INITIALIZERS.propertyType.objectStoreKey(graphApi);

  const fileSizePropertyType =
    await SYSTEM_TYPES_INITIALIZERS.propertyType.fileSize(graphApi);

  const externalFileLinkPropertyType =
    await SYSTEM_TYPES_INITIALIZERS.propertyType.externalFileLink(graphApi);
  /* eslint-enable @typescript-eslint/no-use-before-define */

  const objectStoreKeyBaseUri =
    objectStoreKeyPropertyType.metadata.editionId.baseId;

  const fileSizeBaseUri = fileSizePropertyType.metadata.editionId.baseId;

  const externalFileLinkBaseUri =
    externalFileLinkPropertyType.metadata.editionId.baseId;

  return propertyTypeInitializer({
    ...types.propertyType.fileKey,
    possibleValues: [
      {
        propertyTypeObjectProperties: {
          [objectStoreKeyBaseUri]: {
            $ref: objectStoreKeyPropertyType.schema.$id,
          },
          [fileSizeBaseUri]: {
            $ref: fileSizePropertyType.schema.$id,
          },
        },
      },
      {
        propertyTypeObjectProperties: {
          [externalFileLinkBaseUri]: {
            $ref: externalFileLinkPropertyType.schema.$id,
          },
        },
      },
    ],
  })(graphApi);
};

export const fileEntityTypeInitializer = async (graphApi: GraphApi) => {
  /* eslint-disable @typescript-eslint/no-use-before-define */

  const fileNamePropertyType =
    await SYSTEM_TYPES_INITIALIZERS.propertyType.fileName(graphApi);

  const fileKeyPropertyType =
    await SYSTEM_TYPES_INITIALIZERS.propertyType.fileKey(graphApi);

  /* eslint-enable @typescript-eslint/no-use-before-define */

  return entityTypeInitializer({
    ...types.entityType.file,
    properties: [
      {
        propertyType: fileNamePropertyType,
        required: true,
      },
      {
        propertyType: fileKeyPropertyType,
        required: true,
      },
    ],
  })(graphApi);
};

type LazyPromise<T> = (graphApi: GraphApi) => Promise<T>;

type FlattenAndPromisify<T> = {
  [K in keyof T]: T[K] extends object
    ? { [I in keyof T[K]]: LazyPromise<T[K][I]> }
    : never;
};

export const SYSTEM_TYPES_INITIALIZERS: FlattenAndPromisify<
  typeof SYSTEM_TYPES
> = {
  dataType: {},
  propertyType: {
    shortName: shortnamePropertyTypeInitializer,

    email: emailPropertyTypeInitializer,
    kratosIdentityId: kratosIdentityIdPropertyTypeInitializer,
    preferredName: preferredNamePropertyTypeInitializer,

    orgName: orgNamePropertyTypeInitializer,
    orgSize: orgSizePropertyTypeInitializer,
    orgProvidedInfo: orgProvidedInfoPropertyTypeInitializer,

    responsibility: responsibilityPropertyTypeInitializer,

    componentId: componentIdPropertyTypeInitializer,

    summary: summaryPropertyTypeInitializer,
    archived: archivedPropertyTypeInitializer,
    title: titlePropertyTypeInitializer,
    index: indexPropertyTypeInitializer,
    icon: iconPropertyTypeInitializer,

    tokens: tokensPropertyTypeInitializer,

    resolvedAt: resolvedAtPropertyTypeInitializer,
    deletedAt: deletedAtPropertyTypeInitializer,

    userSelfRegistrationIsEnabled:
      userSelfRegistrationIsEnabledPropertyTypeInitializer,
    orgSelfRegistrationIsEnabled:
      orgSelfRegistrationIsEnabledPropertyTypeInitializer,
    userRegistrationByInviteIsEnabled:
      userRegistrationByInviteIsEnabledPropertyTypeInitializer,

    fileName: fileNamePropertyTypeInitializer,
    fileSize: fileSizePropertyTypeInitializer,
    externalFileLink: externalFileLinkPropertyTypeInitializer,
    objectStoreKey: objectStoreKeyPropertyTypeInitializer,
    fileKey: fileKeyPropertyTypeInitializer,
  },
  entityType: {
    hashInstance: hashInstanceEntityTypeInitializer,
    user: userEntityTypeInitializer,
    org: orgEntityTypeInitializer,
    block: blockEntityTypeInitializer,
    page: pageEntityTypeInitializer,
    comment: commentEntityTypeInitializer,
    text: textEntityTypeInitializer,
<<<<<<< HEAD
    dummy: dummyEntityTypeInitializer,
    file: fileEntityTypeInitializer,
=======
>>>>>>> f85c8f0d
  },
  linkEntityType: {
    admin: adminLinkEntityTypeInitializer,
    orgMembership: orgMembershipLinkEntityTypeInitializer,
    blockData: blockDataLinkEntityTypeInitializer,
    contains: containsLinkEntityTypeInitializer,
    parent: parentLinkEntityTypeInitializer,
    hasText: hasTextLinkEntityTypeInitializer,
    author: authorLinkEntityTypeInitializer,
  },
};

/**
 * Ensures the required system types have been created in the graph by fetching
 * them or creating them using the `systemUserAccountId`. Note this method must
 * be run after the `systemUserAccountId` has been initialized.
 */
export const ensureSystemTypesExist = async (params: {
  graphApi: GraphApi;
  logger: Logger;
}) => {
  const { graphApi } = params;
  logger.debug("Ensuring system types exist");

  // Create system types if they don't already exist
  /**
   * @todo Use transactional primitive/bulk insert to be able to do this in parallel
   *   see the following task:
   *   https://app.asana.com/0/1201095311341924/1202573572594586/f
   */

  const initializedSystemTypes: any = {};

  // eslint-disable-next-line guard-for-in
  for (const typeKind in SYSTEM_TYPES_INITIALIZERS) {
    initializedSystemTypes[typeKind] = {};

    const inner =
      SYSTEM_TYPES_INITIALIZERS[
        typeKind as keyof typeof SYSTEM_TYPES_INITIALIZERS
      ];
    for (const [key, typeInitializer] of Object.entries(inner) as [
      string,
      (
        graphApi: GraphApi,
      ) => Promise<
        PropertyTypeWithMetadata | DataTypeWithMetadata | EntityTypeWithMetadata
      >,
    ][]) {
      logger.debug(`Checking system type: [${key}] exists`);
      const type = await typeInitializer(graphApi);
      initializedSystemTypes[typeKind][key] = type;
    }
  }

  SYSTEM_TYPES = initializedSystemTypes;
};<|MERGE_RESOLUTION|>--- conflicted
+++ resolved
@@ -67,15 +67,7 @@
     comment: EntityTypeWithMetadata;
     page: EntityTypeWithMetadata;
     text: EntityTypeWithMetadata;
-<<<<<<< HEAD
-    /**
-     * @todo: deprecate all uses of this dummy entity type
-     * @see https://app.asana.com/0/1202805690238892/1203015527055368/f
-     */
-    dummy: EntityTypeWithMetadata;
     file: EntityTypeWithMetadata;
-=======
->>>>>>> f85c8f0d
   };
   linkEntityType: {
     // HASHInstance-related
@@ -733,11 +725,7 @@
     page: pageEntityTypeInitializer,
     comment: commentEntityTypeInitializer,
     text: textEntityTypeInitializer,
-<<<<<<< HEAD
-    dummy: dummyEntityTypeInitializer,
     file: fileEntityTypeInitializer,
-=======
->>>>>>> f85c8f0d
   },
   linkEntityType: {
     admin: adminLinkEntityTypeInitializer,
