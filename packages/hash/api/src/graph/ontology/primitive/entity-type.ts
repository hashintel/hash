import { AxiosError } from "axios";

import { EntityType, VersionedUri } from "@blockprotocol/type-system";
import { UpdateEntityTypeRequest } from "@hashintel/hash-graph-client";
import {
  EntityTypeWithMetadata,
  ontologyTypeEditionIdToVersionedUri,
  Subgraph,
  SubgraphRootTypes,
  linkEntityTypeUri,
} from "@hashintel/hash-subgraph";
import { generateTypeId } from "@hashintel/hash-shared/ontology-types";
import { AccountId, OwnedById } from "@hashintel/hash-shared/types";
import { getRoots } from "@hashintel/hash-subgraph/src/stdlib/roots";
import { EntityTypeWithoutId } from "@hashintel/hash-shared/graphql/types";
import {
  ImpureGraphFunction,
  PureGraphFunction,
  zeroedGraphResolveDepths,
} from "../..";
import { getNamespaceOfAccountOwner } from "./util";
<<<<<<< HEAD
=======
import { linkEntityTypeUri } from "../../util";
>>>>>>> d1c2e8f1
import { NotFoundError } from "../../../lib/error";

/**
 * Create an entity type.
 *
 * @param params.ownedById - the id of the account who owns the entity type
 * @param params.schema - the `EntityType`
 * @param params.actorId - the id of the account that is creating the entity type
 */
export const createEntityType: ImpureGraphFunction<
  {
    ownedById: OwnedById;
    schema: EntityTypeWithoutId;
    actorId: AccountId;
  },
  Promise<EntityTypeWithMetadata>
> = async (ctx, params) => {
  const { ownedById, actorId } = params;
  const namespace = await getNamespaceOfAccountOwner(ctx, {
    ownerId: params.ownedById,
  });

  const entityTypeId = generateTypeId({
    namespace,
    kind: "entity-type",
    title: params.schema.title,
  });
  const schema = { $id: entityTypeId, ...params.schema };

  const { graphApi } = ctx;

  const { data: metadata } = await graphApi
    .createEntityType({
      actorId,
      ownedById,
      schema,
    })
    .catch((err: AxiosError) => {
      throw new Error(
        err.response?.status === 409
          ? `entity type with the same URI already exists. [URI=${schema.$id}]`
          : `[${err.code}] couldn't create entity type: ${err.response?.data}.`,
      );
    });

  return { schema, metadata };
};

/**
 * Get an entity type by its versioned URI.
 *
 * @param params.entityTypeId the unique versioned URI for an entity type.
 */
export const getEntityTypeById: ImpureGraphFunction<
  {
    entityTypeId: VersionedUri;
  },
  Promise<EntityTypeWithMetadata>
> = async ({ graphApi }, params) => {
  const { entityTypeId } = params;

  const entityTypeSubgraph = await graphApi
    .getEntityTypesByQuery({
      filter: {
        equal: [{ path: ["versionedUri"] }, { parameter: entityTypeId }],
      },
      graphResolveDepths: zeroedGraphResolveDepths,
    })
    .then(({ data }) => data as Subgraph<SubgraphRootTypes["entityType"]>);

  const [entityType] = getRoots(entityTypeSubgraph);

  if (!entityType) {
    throw new NotFoundError(
      `Could not find entity type with ID "${entityTypeId}"`,
    );
  }

  return entityType;
};

/**
 * Update an entity type.
 *
 * @param params.entityTypeId - the id of the entity type that's being updated
 * @param params.schema - the updated `EntityType`
 * @param params.actorId - the id of the account that is updating the entity type
 */
export const updateEntityType: ImpureGraphFunction<
  {
    entityTypeId: VersionedUri;
    schema: Omit<EntityType, "$id">;
    actorId: AccountId;
  },
  Promise<EntityTypeWithMetadata>
> = async ({ graphApi }, params) => {
  const { entityTypeId, schema, actorId } = params;
  const updateArguments: UpdateEntityTypeRequest = {
    actorId,
    typeToUpdate: entityTypeId,
    schema,
  };

  const { data: metadata } = await graphApi.updateEntityType(updateArguments);

  const { editionId } = metadata;

  return {
    schema: {
      ...schema,
      $id: ontologyTypeEditionIdToVersionedUri(editionId),
    },
    metadata,
  };
};

export const isEntityTypeLinkEntityType: PureGraphFunction<
  {
    entityType: EntityTypeWithMetadata;
  },
  boolean
> = (params) => {
  /**
   * @todo: account for link entity types being able to inherit from other link entity types
   * @see https://app.asana.com/0/1200211978612931/1201726402115269/f
   */
  const {
    entityType: { schema },
  } = params;

  return (
    !!schema.allOf &&
    schema.allOf.some(({ $ref }) => $ref === linkEntityTypeUri)
  );
};<|MERGE_RESOLUTION|>--- conflicted
+++ resolved
@@ -19,10 +19,6 @@
   zeroedGraphResolveDepths,
 } from "../..";
 import { getNamespaceOfAccountOwner } from "./util";
-<<<<<<< HEAD
-=======
-import { linkEntityTypeUri } from "../../util";
->>>>>>> d1c2e8f1
 import { NotFoundError } from "../../../lib/error";
 
 /**
