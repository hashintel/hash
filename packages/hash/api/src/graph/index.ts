import { DataSource } from "apollo-datasource";
import {
  Configuration,
  GraphApi as GraphApiClient,
} from "@hashintel/hash-graph-client";
import HttpAgent, { HttpsAgent } from "agentkeepalive";
import axios from "axios";
import { Logger } from "@hashintel/hash-backend-utils/logger";

const agentConfig = {
  maxSockets: 128,
  maxFreeSockets: 20,
  timeout: 60 * 1000, // ms
  freeSocketTimeout: 30 * 1000, // ms
};

const httpAgent = new HttpAgent(agentConfig);
const httpsAgent = new HttpsAgent(agentConfig);

export type GraphApi = GraphApiClient & DataSource;

export const createGraphClient = (
<<<<<<< HEAD
=======
  { host, port }: { host: string; port: number },
>>>>>>> 8c7291e7
  _logger: Logger,
  { basePath }: { basePath: string },
): GraphApi => {
  const axiosInstance = axios.create({
    httpAgent,
    httpsAgent,
  });

  const basePath = `http://${host}:${port}`;

  const config = new Configuration({ basePath });

  return new GraphApiClient(config, basePath, axiosInstance);
};<|MERGE_RESOLUTION|>--- conflicted
+++ resolved
@@ -20,12 +20,8 @@
 export type GraphApi = GraphApiClient & DataSource;
 
 export const createGraphClient = (
-<<<<<<< HEAD
-=======
+  _logger: Logger,
   { host, port }: { host: string; port: number },
->>>>>>> 8c7291e7
-  _logger: Logger,
-  { basePath }: { basePath: string },
 ): GraphApi => {
   const axiosInstance = axios.create({
     httpAgent,
