--- conflicted
+++ resolved
@@ -77,11 +77,8 @@
   lastActive = Date.now();
   waiting: Waiting[] = [];
   saveChain = Promise.resolve();
-<<<<<<< HEAD
   collecting: ReturnType<typeof setTimeout> | null = null;
-=======
   saveMapping: Mapping | null = null;
->>>>>>> 860dc080
   clientIds = new WeakMap<Step, string>();
 
   positionPollers: CollabPositionPoller[] = [];
