--- conflicted
+++ resolved
@@ -8,33 +8,7 @@
   LoggedInGraphQLContext,
   MutationCreatePageArgs
 > = async (_, { accountId, properties }, { dataSources: { db }, user }) => {
-  // @todo: generate all of the entity IDs up-front and create all entities below
-  // concurrently (may need to defer FK constraints).
-
-<<<<<<< HEAD
   const page = await Page.createPage(db, {
-=======
-  // Convenience wrapper
-  const createEntity = async (type: SystemType, entityProperties: any) => {
-    return await Entity.createEntityWithLinks(db, {
-      user,
-      accountId,
-      entityDefinition: {
-        entityProperties,
-        versioned: true,
-        entityType: {
-          systemTypeName: SystemTypeName[type],
-        },
-      },
-    });
-  };
-
-  const newParaEntity = await createEntity("Text", { tokens: [] });
-
-  const newParaBlock = await createEntity("Block", {
-    componentId: "https://blockprotocol.org/blocks/@hash/paragraph",
-    entityId: newParaEntity.entityId,
->>>>>>> d8c2d27e
     accountId,
     createdBy: user,
     properties,
