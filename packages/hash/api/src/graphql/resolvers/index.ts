import { JSONObjectResolver } from "graphql-scalars";

import { Entity } from "../apiTypes.gen";

import {
  aggregateEntity,
  createEntity,
  entity,
  entities,
  entityFields,
  updateEntity,
  transferEntity,
} from "./entity";
import { createLink } from "./link/createLink";
import { deleteLink } from "./link/deleteLink";
import { blocks, blockProperties, blockLinkedEntities } from "./block";
import {
  createPage,
  accountPages,
  page,
  pageProperties,
  updatePage,
  updatePageContents,
  searchPages,
  setParentPage,
  pageLinkedEntities,
} from "./pages";
import { accounts } from "./account/accounts";
import { createUser } from "./user/createUser";
import { createUserWithOrgEmailInvitation } from "./user/createUserWithOrgEmailInvitation";
import { updateUser } from "./user/updateUser";
import { createOrg } from "./org/createOrg";
import { orgLinkedEntities } from "./org/linkedEntities";
import { accountSignupComplete } from "./user/accountSignupComplete";
import { sendLoginCode } from "./user/sendLoginCode";
import { userLinkedEntities } from "./user/linkedEntities";
import { orgMembershipLinkedEntities } from "./orgMembership/linkedEntities";
import { embedCode } from "./embed";
import {
  getImpliedEntityHistory,
  getImpliedEntityVersion,
} from "./entity/impliedHistory";

import { me } from "./user/me";
import { isShortnameTaken } from "./user/isShortnameTaken";
import { deprecatedCreateEntityType } from "./entityType/createEntityType";
import { SYSTEM_TYPES, SystemType } from "../../types/entityTypes";
import { entityTypeTypeFields } from "./entityType/entityTypeTypeFields";
import { entityTypeInheritance } from "./entityType/entityTypeInheritance";
import { deprecatedGetAccountEntityTypes } from "./entityType/getAccountEntityTypes";
import { deprecatedGetEntityType } from "./entityType/getEntityType";
import { createOrgEmailInvitation } from "./org/createOrgEmailInvitation";
import { getOrgEmailInvitation } from "./org/getOrgEmailInvitation";
import { getOrgInvitationLink } from "./org/getOrgInvitationLink";
import { joinOrg } from "./user/joinOrg";
import { fileFields } from "./file";
import { requestFileUpload } from "./file/requestFileUpload";
import { createFileFromLink } from "./file/createFileFromLink";
import { loggedIn } from "./middlewares/loggedIn";
import { loggedInAndSignedUp } from "./middlewares/loggedInAndSignedUp";
import { canAccessAccount } from "./middlewares/canAccessAccount";
import { deprecatedUpdateEntityType } from "./entityType/updateEntityType";
import { deleteLinkedAggregation } from "./linkedAggregation/deleteLinkedAggregation";
import { updateLinkedAggregationOperation } from "./linkedAggregation/updateLinkedAggregationOperation";
import { createLinkedAggregation } from "./linkedAggregation/createLinkedAggregation";
import { linkedAggregationResults } from "./linkedAggregation/linkedAggregationResults";
import { orgEmailInvitationLinkedEntities } from "./orgEmailInvitation/linkedEntities";
import { orgInvitationLinkLinkedEntities } from "./orgInvitationLink/linkedEntities";
import { pageSearchResultConnection } from "./paginationConnection/pageSearchResultConnection";
import {
  executeDemoTask,
  executeGithubSpecTask,
  executeGithubCheckTask,
  executeGithubDiscoverTask,
  executeGithubReadTask,
} from "./taskExecutor";
import { getLink } from "./link/getLink";
import { getLinkedAggregation } from "./linkedAggregation/getLinkedAggregation";
import { getAllLatestDataTypes, getDataType } from "./ontology/data-type";
import {
  createPropertyType,
  getAllLatestPropertyTypes,
  getPropertyType,
  updatePropertyType,
} from "./ontology/property-type";
import {
  createLinkType,
  getAllLatestLinkTypes,
  getLinkType,
  updateLinkType,
} from "./ontology/link-type";

import {
  createEntityType,
  getAllLatestEntityTypes,
  getEntityType,
  updateEntityType,
} from "./ontology/entity-type";

export const resolvers = {
  Query: {
    // Logged in and signed up users only
    accountPages: loggedInAndSignedUp(accountPages),
    accounts:
      loggedInAndSignedUp(
        accounts,
      ) /** @todo: make accessible to admins only (or deprecate) */,
    aggregateEntity: loggedInAndSignedUp(aggregateEntity),
    blocks: loggedInAndSignedUp(blocks),
    deprecatedGetAccountEntityTypes: loggedInAndSignedUp(
      deprecatedGetAccountEntityTypes,
    ),
    entity: loggedInAndSignedUp(entity),
    entities: loggedInAndSignedUp(canAccessAccount(entities)),
    deprecatedGetEntityType: loggedInAndSignedUp(deprecatedGetEntityType),
    getLink: loggedInAndSignedUp(getLink),
    getLinkedAggregation: loggedInAndSignedUp(getLinkedAggregation),
    page: canAccessAccount(page),
    getImpliedEntityHistory: loggedInAndSignedUp(getImpliedEntityHistory),
    getImpliedEntityVersion: loggedInAndSignedUp(getImpliedEntityVersion),
    searchPages: loggedInAndSignedUp(searchPages),
    // Logged in users only
    me: loggedIn(me),
    // Any user
    getOrgEmailInvitation,
    getOrgInvitationLink,
    isShortnameTaken,
    embedCode,
    pageSearchResultConnection,
    // Ontology
<<<<<<< HEAD
    /** @todo add auth gate for the following endpoints. */
    getAllLatestDataTypes,
    getDataType,
    getAllLatestPropertyTypes,
    getPropertyType,
    getAllLatestLinkTypes,
    getLinkType,
    getAllLatestEntityTypes,
    getEntityType,
=======
    getAllLatestDataTypes: loggedInAndSignedUp(getAllLatestDataTypes),
    getDataType: loggedInAndSignedUp(getDataType),
    getAllLatestPropertyTypes: loggedInAndSignedUp(getAllLatestPropertyTypes),
    getPropertyType: loggedInAndSignedUp(getPropertyType),
    getAllLatestLinkTypes: loggedInAndSignedUp(getAllLatestLinkTypes),
    getLinkType: loggedInAndSignedUp(getLinkType),
>>>>>>> e705a83e
  },

  Mutation: {
    // Logged in and signed up users only
    createEntity: loggedInAndSignedUp(createEntity),
    createLink: loggedInAndSignedUp(createLink),
    deleteLink: loggedInAndSignedUp(deleteLink),
    createLinkedAggregation: loggedInAndSignedUp(createLinkedAggregation),
    updateLinkedAggregationOperation: loggedInAndSignedUp(
      updateLinkedAggregationOperation,
    ),
    deleteLinkedAggregation: loggedInAndSignedUp(deleteLinkedAggregation),
    deprecatedCreateEntityType: loggedInAndSignedUp(deprecatedCreateEntityType),
    createFileFromLink: loggedInAndSignedUp(createFileFromLink),
    createPage: loggedInAndSignedUp(createPage),
    createOrg: loggedInAndSignedUp(createOrg),
    createOrgEmailInvitation: loggedInAndSignedUp(createOrgEmailInvitation),
    transferEntity: loggedInAndSignedUp(transferEntity),
    updateEntity: loggedInAndSignedUp(updateEntity),
    deprecatedUpdateEntityType: loggedInAndSignedUp(deprecatedUpdateEntityType),
    updatePage: loggedInAndSignedUp(updatePage),
    updatePageContents: loggedInAndSignedUp(updatePageContents),
    joinOrg: loggedInAndSignedUp(joinOrg),
    requestFileUpload: loggedInAndSignedUp(requestFileUpload),
    setParentPage: loggedInAndSignedUp(setParentPage),
    // Logged in users only
    updateUser: loggedIn(updateUser),
    // Any user
    createUser,
    createUserWithOrgEmailInvitation,
    sendLoginCode,
    // Task execution
    executeDemoTask,
    executeGithubSpecTask,
    executeGithubCheckTask,
    executeGithubDiscoverTask: loggedInAndSignedUp(executeGithubDiscoverTask),
    executeGithubReadTask: loggedInAndSignedUp(executeGithubReadTask),
    // Ontology
<<<<<<< HEAD
    /** @todo add auth gate for the following endpoints. */
    createPropertyType,
    updatePropertyType,
    createLinkType,
    updateLinkType,
    createEntityType,
    updateEntityType,
=======
    createPropertyType: loggedInAndSignedUp(createPropertyType),
    updatePropertyType: loggedInAndSignedUp(updatePropertyType),
    createLinkType: loggedInAndSignedUp(createLinkType),
    updateLinkType: loggedInAndSignedUp(updateLinkType),
>>>>>>> e705a83e
  },

  JSONObject: JSONObjectResolver,

  Block: {
    properties:
      blockProperties /** @todo: remove this resolver as it is deprecated */,
    ...blockLinkedEntities,
  },

  Page: {
    properties:
      pageProperties /** @todo: remove this resolver as it is deprecated */,
    ...pageLinkedEntities,
  },

  User: {
    accountSignupComplete,
    ...userLinkedEntities,
  },

  Org: {
    ...orgLinkedEntities,
  },

  OrgMembership: {
    properties: entityFields.properties,
    ...orgMembershipLinkedEntities,
  },

  FileProperties: {
    url: fileFields.url,
  },

  OrgEmailInvitation: {
    properties: entityFields.properties,
    ...orgEmailInvitationLinkedEntities,
  },

  OrgInvitationLink: {
    properties: entityFields.properties,
    ...orgInvitationLinkLinkedEntities,
  },

  UnknownEntity: {
    properties: entityFields.properties,
  },

  Entity: {
    __resolveType({ entityTypeName }: Entity) {
      // @todo this should also check if the type is in the HASH account
      //    otherwise it'll catch User, Org etc types in other accounts
      //    which may have a different structure to the HASH one.
      //    should also extract this check (e.g. to src/types/entityTypes).
      if (SYSTEM_TYPES.includes(entityTypeName as SystemType)) {
        return entityTypeName;
      }
      return "UnknownEntity";
    },
    history: entityFields.history,
    linkGroups: entityFields.linkGroups,
    linkedEntities: entityFields.linkedEntities,
    linkedAggregations: entityFields.linkedAggregations,
  },

  LinkedAggregation: {
    results: linkedAggregationResults,
  },

  DeprecatedEntityType: {
    entityType: entityTypeTypeFields.entityType,
    entityTypeId: entityTypeTypeFields.entityTypeId,
    entityTypeName: entityTypeTypeFields.entityTypeName,
    entityTypeVersionId: entityTypeTypeFields.entityTypeVersionId,

    ...entityTypeInheritance,
  },

  Account: {
    __resolveType({ entityTypeName }: Entity) {
      return entityTypeName;
    },
  },
};<|MERGE_RESOLUTION|>--- conflicted
+++ resolved
@@ -128,24 +128,14 @@
     embedCode,
     pageSearchResultConnection,
     // Ontology
-<<<<<<< HEAD
-    /** @todo add auth gate for the following endpoints. */
-    getAllLatestDataTypes,
-    getDataType,
-    getAllLatestPropertyTypes,
-    getPropertyType,
-    getAllLatestLinkTypes,
-    getLinkType,
-    getAllLatestEntityTypes,
-    getEntityType,
-=======
     getAllLatestDataTypes: loggedInAndSignedUp(getAllLatestDataTypes),
     getDataType: loggedInAndSignedUp(getDataType),
     getAllLatestPropertyTypes: loggedInAndSignedUp(getAllLatestPropertyTypes),
     getPropertyType: loggedInAndSignedUp(getPropertyType),
     getAllLatestLinkTypes: loggedInAndSignedUp(getAllLatestLinkTypes),
     getLinkType: loggedInAndSignedUp(getLinkType),
->>>>>>> e705a83e
+    getAllLatestEntityTypes: loggedInAndSignedUp(getAllLatestEntityTypes),
+    getEntityType: loggedInAndSignedUp(getEntityType),
   },
 
   Mutation: {
@@ -184,20 +174,12 @@
     executeGithubDiscoverTask: loggedInAndSignedUp(executeGithubDiscoverTask),
     executeGithubReadTask: loggedInAndSignedUp(executeGithubReadTask),
     // Ontology
-<<<<<<< HEAD
-    /** @todo add auth gate for the following endpoints. */
-    createPropertyType,
-    updatePropertyType,
-    createLinkType,
-    updateLinkType,
-    createEntityType,
-    updateEntityType,
-=======
     createPropertyType: loggedInAndSignedUp(createPropertyType),
     updatePropertyType: loggedInAndSignedUp(updatePropertyType),
     createLinkType: loggedInAndSignedUp(createLinkType),
     updateLinkType: loggedInAndSignedUp(updateLinkType),
->>>>>>> e705a83e
+    createEntityType: loggedInAndSignedUp(createEntityType),
+    updateEntityType: loggedInAndSignedUp(updateEntityType),
   },
 
   JSONObject: JSONObjectResolver,
