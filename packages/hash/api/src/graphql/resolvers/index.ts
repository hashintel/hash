--- conflicted
+++ resolved
@@ -81,7 +81,6 @@
 } from "./taskExecutor";
 import { getLink } from "./link/getLink";
 import { getLinkedAggregation } from "./linkedAggregation/getLinkedAggregation";
-<<<<<<< HEAD
 import { getAllLatestDataTypes, getDataType } from "./ontology/data-type";
 import {
   createPropertyType,
@@ -108,9 +107,7 @@
 } from "./knowledge/page";
 import { knowledgePage } from "./knowledge/page/page";
 import { knowledgeBlocks } from "./knowledge/block/block";
-=======
 import { getBlockProtocolBlocks } from "./blockprotocol/getBlock";
->>>>>>> 22b50bf3
 
 export const resolvers = {
   Query: {
@@ -122,14 +119,10 @@
       ) /** @todo: make accessible to admins only (or deprecate) */,
     aggregateEntity: loggedInAndSignedUp(aggregateEntity),
     blocks: loggedInAndSignedUp(blocks),
-<<<<<<< HEAD
     deprecatedGetAccountEntityTypes: loggedInAndSignedUp(
       deprecatedGetAccountEntityTypes,
     ),
-=======
     getBlockProtocolBlocks,
-    getAccountEntityTypes: loggedInAndSignedUp(getAccountEntityTypes),
->>>>>>> 22b50bf3
     entity: loggedInAndSignedUp(entity),
     entities: loggedInAndSignedUp(canAccessAccount(entities)),
     deprecatedGetEntityType: loggedInAndSignedUp(deprecatedGetEntityType),
