import { JSONObjectResolver } from "graphql-scalars";

import { embedCode } from "./embed";

import { me } from "./knowledge/user/me";
import { isShortnameTaken } from "./knowledge/user/is-shortname-taken";
import { fileFields } from "./file";
import { requestFileUpload } from "./file/requestFileUpload";
import { loggedIn } from "./middlewares/loggedIn";
import { loggedInAndSignedUp } from "./middlewares/loggedInAndSignedUp";
import { deleteLinkedAggregation } from "./linkedAggregation/deleteLinkedAggregation";
import { updateLinkedAggregationOperation } from "./linkedAggregation/updateLinkedAggregationOperation";
import { createLinkedAggregation } from "./linkedAggregation/createLinkedAggregation";
import { linkedAggregationResults } from "./linkedAggregation/linkedAggregationResults";
import {
  executeDemoTask,
  executeGithubSpecTask,
  executeGithubCheckTask,
  executeGithubDiscoverTask,
  executeGithubReadTask,
} from "./taskExecutor";
import { getLinkedAggregation } from "./linkedAggregation/getLinkedAggregation";
import { getAllLatestDataTypes, getDataType } from "./ontology/data-type";
import {
  createPropertyTypeResolver,
  getAllLatestPropertyTypesResolver,
  getPropertyTypeResolver,
  updatePropertyTypeResolver,
} from "./ontology/property-type";

import {
  createEntityTypeResolver,
  getAllLatestEntityTypesResolver,
  getEntityTypeResolver,
  updateEntityTypeResolver,
} from "./ontology/entity-type";
import { updatePageContents, pageContents } from "./knowledge/page";
import {
  createPage,
  page,
  pages,
  parentPage,
  pageComments,
} from "./knowledge/page/page";
import { createComment } from "./knowledge/comment/comment";
import { blocks } from "./knowledge/block/block";
import { getBlockProtocolBlocks } from "./blockprotocol/getBlock";
import {
  createEntityResolver,
  getEntityResolver,
  getAllLatestEntitiesResolver,
  updateEntityResolver,
  archiveEntity,
} from "./knowledge/entity/entity";
import { setParentPage } from "./knowledge/page/set-parent-page";
import { updatePage } from "./knowledge/page/update-page";
import { commentHasText } from "./knowledge/comment/has-text";
import { commentTextUpdatedAt } from "./knowledge/comment/text-updated-at";
import { commentReplies } from "./knowledge/comment/replies";
import { commentParent } from "./knowledge/comment/parent";
import { commentAuthor } from "./knowledge/comment/author";
import { resolveComment } from "./knowledge/comment/resolve";
import { deleteComment } from "./knowledge/comment/delete";
import { updateCommentText } from "./knowledge/comment/update-text";
import { blockChildEntity } from "./knowledge/block/data-entity";
import { loggedInAndSignedUpHashInstanceAdmin } from "./middlewares/loggedInAndSignedUpHashInstanceAdmin";
import { createUser } from "./knowledge/user/create-user";
import { createOrg } from "./knowledge/org/create-org";
import { hashInstanceEntity } from "./knowledge/hashInstance/hashInstance";

/** @todo - Refactor the names of these https://app.asana.com/0/1200211978612931/1203234667392169/f */
export const resolvers = {
  Query: {
    // Logged in and signed up users only,
    getBlockProtocolBlocks,
    getLinkedAggregation: loggedInAndSignedUp(getLinkedAggregation),
    // Logged in users only
    me: loggedIn(me),
    // Any user
    isShortnameTaken,
    embedCode,
    // Ontology
    getAllLatestDataTypes: loggedInAndSignedUp(getAllLatestDataTypes),
    getDataType,
    getAllLatestPropertyTypes: loggedInAndSignedUp(
      getAllLatestPropertyTypesResolver,
    ),
    getPropertyType: getPropertyTypeResolver,
    getAllLatestEntityTypes: loggedInAndSignedUp(
      getAllLatestEntityTypesResolver,
    ),
    getEntityType: getEntityTypeResolver,
    // Knowledge
    page,
    pages: loggedInAndSignedUp(pages),
    pageComments: loggedInAndSignedUp(pageComments),
    blocks: loggedInAndSignedUp(blocks),
<<<<<<< HEAD
    getEntity: loggedInAndSignedUp(getEntity),
    getAllLatestEntities,
=======
    getEntity: loggedInAndSignedUp(getEntityResolver),
    getAllLatestEntities: loggedInAndSignedUp(getAllLatestEntitiesResolver),
>>>>>>> f4faf5a9
    hashInstanceEntity,
  },

  Mutation: {
    // Logged in and signed up users only
    createLinkedAggregation: loggedInAndSignedUp(createLinkedAggregation),
    updateLinkedAggregationOperation: loggedInAndSignedUp(
      updateLinkedAggregationOperation,
    ),
    deleteLinkedAggregation: loggedInAndSignedUp(deleteLinkedAggregation),
    updatePageContents: loggedInAndSignedUp(updatePageContents),
    requestFileUpload: loggedInAndSignedUp(requestFileUpload),
    // Task execution
    executeDemoTask,
    executeGithubSpecTask,
    executeGithubCheckTask,
    executeGithubDiscoverTask: loggedInAndSignedUp(executeGithubDiscoverTask),
    executeGithubReadTask: loggedInAndSignedUp(executeGithubReadTask),
    // Ontology
    createPropertyType: loggedInAndSignedUp(createPropertyTypeResolver),
    updatePropertyType: loggedInAndSignedUp(updatePropertyTypeResolver),
    createEntityType: loggedInAndSignedUp(createEntityTypeResolver),
    updateEntityType: loggedInAndSignedUp(updateEntityTypeResolver),
    // Knowledge
    createEntity: loggedInAndSignedUp(createEntityResolver),
    updateEntity: loggedIn(updateEntityResolver),
    archiveEntity: loggedIn(archiveEntity),
    createPage: loggedInAndSignedUp(createPage),
    setParentPage: loggedInAndSignedUp(setParentPage),
    updatePage: loggedInAndSignedUp(updatePage),
    createComment: loggedInAndSignedUp(createComment),
    resolveComment: loggedInAndSignedUp(resolveComment),
    deleteComment: loggedInAndSignedUp(deleteComment),
    updateCommentText: loggedInAndSignedUp(updateCommentText),
    // HASH instance admin mutations
    createUser: loggedInAndSignedUpHashInstanceAdmin(createUser),
    createOrg: loggedInAndSignedUpHashInstanceAdmin(createOrg),
  },

  JSONObject: JSONObjectResolver,

  FileProperties: {
    url: fileFields.url,
  },

  LinkedAggregation: {
    results: linkedAggregationResults,
  },

  // New knowledge field resolvers
  Page: {
    contents: pageContents,
    parentPage,
  },

  Comment: {
    hasText: commentHasText,
    textUpdatedAt: commentTextUpdatedAt,
    parent: commentParent,
    author: commentAuthor,
    replies: commentReplies,
  },

  Block: {
    blockChildEntity,
  },
};<|MERGE_RESOLUTION|>--- conflicted
+++ resolved
@@ -95,13 +95,8 @@
     pages: loggedInAndSignedUp(pages),
     pageComments: loggedInAndSignedUp(pageComments),
     blocks: loggedInAndSignedUp(blocks),
-<<<<<<< HEAD
-    getEntity: loggedInAndSignedUp(getEntity),
-    getAllLatestEntities,
-=======
     getEntity: loggedInAndSignedUp(getEntityResolver),
-    getAllLatestEntities: loggedInAndSignedUp(getAllLatestEntitiesResolver),
->>>>>>> f4faf5a9
+    getAllLatestEntities: getAllLatestEntitiesResolver,
     hashInstanceEntity,
   },
 
