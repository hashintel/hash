--- conflicted
+++ resolved
@@ -110,15 +110,12 @@
 import { getBlockProtocolBlocks } from "./blockprotocol/getBlock";
 import { knowledgeEntity } from "./knowledge/entity/entity";
 import { UnresolvedKnowledgeEntityGQL } from "./knowledge/model-mapping";
-<<<<<<< HEAD
 import { dataEntity } from "./knowledge/block/data-entity";
-=======
 import {
   createKnowledgeLink,
   deleteKnowledgeLink,
   outgoingKnowledgeLinks,
 } from "./knowledge/link/link";
->>>>>>> 118a1da1
 
 /**
  * @todo: derive these from the statically declared workspace type names
