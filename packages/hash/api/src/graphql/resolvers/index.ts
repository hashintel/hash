import GraphQLJSON from "graphql-type-json";

import { Entity } from "../apiTypes.gen";

import {
  aggregateEntity,
  createEntity,
  entity,
  entities,
  entityFields,
  updateEntity,
  transferEntity,
} from "./entity";
import { createLink } from "./link/createLink";
import { deleteLink } from "./link/deleteLink";
import { blocks, blockProperties, blockLinkedEntities } from "./block";
import {
  createPage,
  accountPages,
  page,
  pageProperties,
  updatePage,
  updatePageContents,
  searchPages,
  setParentPage,
  pageLinkedEntities,
} from "./pages";
import { accounts } from "./account/accounts";
import { createUser } from "./user/createUser";
import { createUserWithOrgEmailInvitation } from "./user/createUserWithOrgEmailInvitation";
import { updateUser } from "./user/updateUser";
import { createOrg } from "./org/createOrg";
import { orgLinkedEntities } from "./org/linkedEntities";
import { accountSignupComplete } from "./user/accountSignupComplete";
import { verifyEmail } from "./user/verifyEmail";
import { sendLoginCode } from "./user/sendLoginCode";
import { loginWithLoginCode } from "./user/loginWithLoginCode";
import { userLinkedEntities } from "./user/linkedEntities";
import { orgMembershipLinkedEntities } from "./orgMembership/linkedEntities";
import { embedCode } from "./embed";
import {
  getImpliedEntityHistory,
  getImpliedEntityVersion,
} from "./entity/impliedHistory";

import { logout } from "./user/logout";
import { me } from "./user/me";
import { isShortnameTaken } from "./user/isShortnameTaken";
import { createEntityType } from "./entityType/createEntityType";
import { SYSTEM_TYPES, SystemType } from "../../types/entityTypes";
import { entityTypeTypeFields } from "./entityType/entityTypeTypeFields";
import { entityTypeInheritance } from "./entityType/entityTypeInheritance";
import { getAccountEntityTypes } from "./entityType/getAccountEntityTypes";
import { getEntityType } from "./entityType/getEntityType";
import { createOrgEmailInvitation } from "./org/createOrgEmailInvitation";
import { getOrgEmailInvitation } from "./org/getOrgEmailInvitation";
import { getOrgInvitationLink } from "./org/getOrgInvitationLink";
import { joinOrg } from "./user/joinOrg";
import { fileFields } from "./file";
import { requestFileUpload } from "./file/requestFileUpload";
import { createFileFromLink } from "./file/createFileFromLink";
import { loggedIn } from "./middlewares/loggedIn";
import { loggedInAndSignedUp } from "./middlewares/loggedInAndSignedUp";
import { canAccessAccount } from "./middlewares/canAccessAccount";
import { updateEntityType } from "./entityType/updateEntityType";
import { deleteLinkedAggregation } from "./linkedAggregation/deleteLinkedAggregation";
import { updateLinkedAggregationOperation } from "./linkedAggregation/updateLinkedAggregationOperation";
import { createLinkedAggregation } from "./linkedAggregation/createLinkedAggregation";
import { linkedAggregationResults } from "./linkedAggregation/linkedAggregationResults";
import { orgEmailInvitationLinkedEntities } from "./orgEmailInvitation/linkedEntities";
import { orgInvitationLinkLinkedEntities } from "./orgInvitationLink/linkedEntities";
import { pageSearchResultConnection } from "./paginationConnection/pageSearchResultConnection";
<<<<<<< HEAD
import {
  executeDemoTask,
  executeGithubSpecTask,
  executeGithubCheckTask,
  executeGithubDiscoverTask,
  executeGithubReadTask,
} from "./taskExecutor";
=======
import { executeDemoTask } from "./taskExecutor";
import { getLink } from "./link/getLink";
import { getLinkedAggregation } from "./linkedAggregation/getLinkedAggregation";
>>>>>>> 0cff7285

export const resolvers = {
  Query: {
    // Logged in and signed up users only
    accountPages: loggedInAndSignedUp(accountPages),
    accounts:
      loggedInAndSignedUp(
        accounts,
      ) /** @todo: make accessible to admins only (or deprecate) */,
    aggregateEntity: loggedInAndSignedUp(aggregateEntity),
    blocks: loggedInAndSignedUp(blocks),
    getAccountEntityTypes: loggedInAndSignedUp(getAccountEntityTypes),
    entity: loggedInAndSignedUp(entity),
    entities: loggedInAndSignedUp(canAccessAccount(entities)),
    getEntityType: loggedInAndSignedUp(getEntityType),
    getLink: loggedInAndSignedUp(getLink),
    getLinkedAggregation: loggedInAndSignedUp(getLinkedAggregation),
    page: canAccessAccount(page),
    getImpliedEntityHistory: loggedInAndSignedUp(getImpliedEntityHistory),
    getImpliedEntityVersion: loggedInAndSignedUp(getImpliedEntityVersion),
    searchPages: loggedInAndSignedUp(searchPages),
    // Logged in users only
    me: loggedIn(me),
    // Any user
    getOrgEmailInvitation,
    getOrgInvitationLink,
    isShortnameTaken,
    embedCode,
    pageSearchResultConnection,
  },

  Mutation: {
    // Logged in and signed up users only
    createEntity: loggedInAndSignedUp(createEntity),
    createLink: loggedInAndSignedUp(createLink),
    deleteLink: loggedInAndSignedUp(deleteLink),
    createLinkedAggregation: loggedInAndSignedUp(createLinkedAggregation),
    updateLinkedAggregationOperation: loggedInAndSignedUp(
      updateLinkedAggregationOperation,
    ),
    deleteLinkedAggregation: loggedInAndSignedUp(deleteLinkedAggregation),
    createEntityType: loggedInAndSignedUp(createEntityType),
    createFileFromLink: loggedInAndSignedUp(createFileFromLink),
    createPage: loggedInAndSignedUp(createPage),
    createOrg: loggedInAndSignedUp(createOrg),
    createOrgEmailInvitation: loggedInAndSignedUp(createOrgEmailInvitation),
    transferEntity: loggedInAndSignedUp(transferEntity),
    updateEntity: loggedInAndSignedUp(updateEntity),
    updateEntityType: loggedInAndSignedUp(updateEntityType),
    updatePage: loggedInAndSignedUp(updatePage),
    updatePageContents: loggedInAndSignedUp(updatePageContents),
    joinOrg: loggedInAndSignedUp(joinOrg),
    requestFileUpload: loggedInAndSignedUp(requestFileUpload),
    setParentPage: loggedInAndSignedUp(setParentPage),
    // Logged in users only
    updateUser: loggedIn(updateUser),
    logout: loggedIn(logout),
    // Any user
    createUser,
    createUserWithOrgEmailInvitation,
    verifyEmail,
    sendLoginCode,
    loginWithLoginCode,
    // Task execution
    executeDemoTask,
    executeGithubSpecTask,
    executeGithubCheckTask,
    executeGithubDiscoverTask: loggedInAndSignedUp(executeGithubDiscoverTask),
    executeGithubReadTask: loggedInAndSignedUp(executeGithubReadTask),
  },

  JSONObject: GraphQLJSON,
  TextToken: GraphQLJSON,

  Block: {
    properties:
      blockProperties /** @todo: remove this resolver as it is deprecated */,
    ...blockLinkedEntities,
  },

  Page: {
    properties:
      pageProperties /** @todo: remove this resolver as it is deprecated */,
    ...pageLinkedEntities,
  },

  User: {
    accountSignupComplete,
    properties: entityFields.properties,
    ...userLinkedEntities,
  },

  Org: {
    properties: entityFields.properties,
    ...orgLinkedEntities,
  },

  OrgMembership: {
    properties: entityFields.properties,
    ...orgMembershipLinkedEntities,
  },

  FileProperties: {
    url: fileFields.url,
  },

  OrgEmailInvitation: {
    properties: entityFields.properties,
    ...orgEmailInvitationLinkedEntities,
  },

  OrgInvitationLink: {
    properties: entityFields.properties,
    ...orgInvitationLinkLinkedEntities,
  },

  UnknownEntity: {
    properties: entityFields.properties,
  },

  Entity: {
    __resolveType({ entityTypeName }: Entity) {
      // @todo this should also check if the type is in the HASH account
      //    otherwise it'll catch User, Org etc types in other accounts
      //    which may have a different structure to the HASH one.
      //    should also extract this check (e.g. to src/types/entityTypes).
      if (SYSTEM_TYPES.includes(entityTypeName as SystemType)) {
        return entityTypeName;
      }
      return "UnknownEntity";
    },
    history: entityFields.history,
    linkGroups: entityFields.linkGroups,
    linkedEntities: entityFields.linkedEntities,
    linkedAggregations: entityFields.linkedAggregations,
  },

  LinkedAggregation: {
    results: linkedAggregationResults,
  },

  EntityType: {
    entityType: entityTypeTypeFields.entityType,
    entityTypeId: entityTypeTypeFields.entityTypeId,
    entityTypeName: entityTypeTypeFields.entityTypeName,
    entityTypeVersionId: entityTypeTypeFields.entityTypeVersionId,

    ...entityTypeInheritance,
  },

  Account: {
    __resolveType({ entityTypeName }: Entity) {
      return entityTypeName;
    },
  },
};<|MERGE_RESOLUTION|>--- conflicted
+++ resolved
@@ -70,7 +70,6 @@
 import { orgEmailInvitationLinkedEntities } from "./orgEmailInvitation/linkedEntities";
 import { orgInvitationLinkLinkedEntities } from "./orgInvitationLink/linkedEntities";
 import { pageSearchResultConnection } from "./paginationConnection/pageSearchResultConnection";
-<<<<<<< HEAD
 import {
   executeDemoTask,
   executeGithubSpecTask,
@@ -78,11 +77,8 @@
   executeGithubDiscoverTask,
   executeGithubReadTask,
 } from "./taskExecutor";
-=======
-import { executeDemoTask } from "./taskExecutor";
 import { getLink } from "./link/getLink";
 import { getLinkedAggregation } from "./linkedAggregation/getLinkedAggregation";
->>>>>>> 0cff7285
 
 export const resolvers = {
   Query: {
