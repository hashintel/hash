--- conflicted
+++ resolved
@@ -102,35 +102,27 @@
   updatePersistedPageContents,
   persistedPageContents,
 } from "./knowledge/page";
-<<<<<<< HEAD
-import { persistedPage } from "./knowledge/page/page";
+import {
+  createPersistedPage,
+  persistedPage,
+  persistedPages,
+  parentPersistedPage,
+} from "./knowledge/page/page";
 import { persistedBlocks } from "./knowledge/block/block";
 import { getBlockProtocolBlocks } from "./blockprotocol/getBlock";
-import { persistedEntity } from "./knowledge/entity/entity";
+import {
+  createPersistedEntity,
+  persistedEntity,
+} from "./knowledge/entity/entity";
 import { UnresolvedPersistedEntityGQL } from "./knowledge/model-mapping";
-=======
-import {
-  createKnowledgePage,
-  knowledgePage,
-  knowledgePages,
-  parentKnowledgePage,
-} from "./knowledge/page/page";
-import { knowledgeBlocks } from "./knowledge/block/block";
-import { getBlockProtocolBlocks } from "./blockprotocol/getBlock";
-import {
-  createKnowledgeEntity,
-  knowledgeEntity,
-} from "./knowledge/entity/entity";
-import { UnresolvedKnowledgeEntityGQL } from "./knowledge/model-mapping";
-import { dataEntity } from "./knowledge/block/data-entity";
->>>>>>> 6b02300e
 import {
   createPersistedLink,
   deletePersistedLink,
   outgoingPersistedLinks,
 } from "./knowledge/link/link";
-import { setParentKnowledgePage } from "./knowledge/page/set-parent-page";
-import { updateKnowledgePage } from "./knowledge/page/update-page";
+import { setParentPersistedPage } from "./knowledge/page/set-parent-page";
+import { updatePersistedPage } from "./knowledge/page/update-page";
+import { dataEntity } from "./knowledge/block/data-entity";
 
 /**
  * @todo: derive these from the statically declared workspace type names
@@ -188,18 +180,11 @@
     getAllLatestEntityTypes: loggedInAndSignedUp(getAllLatestEntityTypes),
     getEntityType: loggedInAndSignedUp(getEntityType),
     // Knowledge
-<<<<<<< HEAD
     persistedPage: loggedInAndSignedUp(persistedPage),
+    persistedPages: loggedInAndSignedUp(persistedPages),
     persistedBlocks: loggedInAndSignedUp(persistedBlocks),
     persistedEntity: loggedInAndSignedUp(persistedEntity),
     outgoingPersistedLinks: loggedInAndSignedUp(outgoingPersistedLinks),
-=======
-    knowledgePage: loggedInAndSignedUp(knowledgePage),
-    knowledgePages: loggedInAndSignedUp(knowledgePages),
-    knowledgeBlocks: loggedInAndSignedUp(knowledgeBlocks),
-    knowledgeEntity: loggedInAndSignedUp(knowledgeEntity),
-    outgoingKnowledgeLinks: loggedInAndSignedUp(outgoingKnowledgeLinks),
->>>>>>> 6b02300e
   },
 
   Mutation: {
@@ -247,17 +232,12 @@
     createEntityType: loggedInAndSignedUp(createEntityType),
     updateEntityType: loggedInAndSignedUp(updateEntityType),
     // Knowledge
-<<<<<<< HEAD
+    createPersistedEntity: loggedInAndSignedUp(createPersistedEntity),
     createPersistedLink: loggedInAndSignedUp(createPersistedLink),
     deletePersistedLink: loggedInAndSignedUp(deletePersistedLink),
-=======
-    createKnowledgeEntity: loggedInAndSignedUp(createKnowledgeEntity),
-    createKnowledgeLink: loggedInAndSignedUp(createKnowledgeLink),
-    deleteKnowledgeLink: loggedInAndSignedUp(deleteKnowledgeLink),
-    createKnowledgePage: loggedInAndSignedUp(createKnowledgePage),
-    setParentKnowledgePage: loggedInAndSignedUp(setParentKnowledgePage),
-    updateKnowledgePage: loggedInAndSignedUp(updateKnowledgePage),
->>>>>>> 6b02300e
+    createPersistedPage: loggedInAndSignedUp(createPersistedPage),
+    setParentPersistedPage: loggedInAndSignedUp(setParentPersistedPage),
+    updatePersistedPage: loggedInAndSignedUp(updatePersistedPage),
   },
 
   JSONObject: JSONObjectResolver,
@@ -364,7 +344,7 @@
       | WorkspaceEntityGQLTypeName
       | "UnknownPersistedEntity" => {
       const workspaceEntityGQLTypeName = workspaceTypeName
-        ? `Knowledge${workspaceTypeName.split(" ").join("")}`
+        ? `Persisted${workspaceTypeName.split(" ").join("")}`
         : undefined;
 
       return workspaceEntityGQLTypeName &&
@@ -374,18 +354,13 @@
     },
   },
 
-<<<<<<< HEAD
   PersistedPage: {
     contents: persistedPageContents,
-=======
-  KnowledgePage: {
-    contents: knowledgePageContents,
-    parentPage: parentKnowledgePage,
-  },
-
-  KnowledgeBlock: {
+    parentPage: parentPersistedPage,
+  },
+
+  PersistedBlock: {
     dataEntity,
->>>>>>> 6b02300e
   },
 
   /**
