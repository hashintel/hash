import { EntityModel } from "../../../../model";
<<<<<<< HEAD
import { QueryPersistedEntityArgs, ResolverFn } from "../../../apiTypes.gen";
=======
import {
  MutationCreateKnowledgeEntityArgs,
  QueryKnowledgeEntityArgs,
  ResolverFn,
} from "../../../apiTypes.gen";
>>>>>>> 6b02300e
import {
  mapEntityModelToGQL,
  UnresolvedPersistedEntityGQL,
} from "../model-mapping";
import { LoggedInGraphQLContext } from "../../../context";

<<<<<<< HEAD
export const persistedEntity: ResolverFn<
  Promise<UnresolvedPersistedEntityGQL>,
=======
export const createKnowledgeEntity: ResolverFn<
  Promise<UnresolvedKnowledgeEntityGQL>,
  {},
  LoggedInGraphQLContext,
  MutationCreateKnowledgeEntityArgs
> = async (
  _,
  { ownedById, properties, entityTypeId, linkedEntities },
  { dataSources: { graphApi }, user },
) => {
  /**
   * @todo: prevent callers of this mutation from being able to create restricted
   * workspace types (e.g. a `User` or an `Org`)
   *
   * @see https://app.asana.com/0/1202805690238892/1203084714149803/f
   */

  const entity = await EntityModel.createEntityWithLinks(graphApi, {
    ownedById: ownedById ?? user.entityId,
    entityTypeId,
    properties,
    linkedEntities: linkedEntities ?? undefined,
  });

  return mapEntityModelToGQL(entity);
};

export const knowledgeEntity: ResolverFn<
  Promise<UnresolvedKnowledgeEntityGQL>,
>>>>>>> 6b02300e
  {},
  LoggedInGraphQLContext,
  QueryPersistedEntityArgs
> = async (_, { entityId, entityVersion }, { dataSources: { graphApi } }) => {
  const entity = entityVersion
    ? await EntityModel.getVersion(graphApi, { entityId, entityVersion })
    : await EntityModel.getLatest(graphApi, { entityId });

  return mapEntityModelToGQL(entity);
};<|MERGE_RESOLUTION|>--- conflicted
+++ resolved
@@ -1,28 +1,20 @@
 import { EntityModel } from "../../../../model";
-<<<<<<< HEAD
-import { QueryPersistedEntityArgs, ResolverFn } from "../../../apiTypes.gen";
-=======
 import {
-  MutationCreateKnowledgeEntityArgs,
-  QueryKnowledgeEntityArgs,
+  QueryPersistedEntityArgs,
+  MutationCreatePersistedEntityArgs,
   ResolverFn,
 } from "../../../apiTypes.gen";
->>>>>>> 6b02300e
 import {
   mapEntityModelToGQL,
   UnresolvedPersistedEntityGQL,
 } from "../model-mapping";
 import { LoggedInGraphQLContext } from "../../../context";
 
-<<<<<<< HEAD
-export const persistedEntity: ResolverFn<
+export const createPersistedEntity: ResolverFn<
   Promise<UnresolvedPersistedEntityGQL>,
-=======
-export const createKnowledgeEntity: ResolverFn<
-  Promise<UnresolvedKnowledgeEntityGQL>,
   {},
   LoggedInGraphQLContext,
-  MutationCreateKnowledgeEntityArgs
+  MutationCreatePersistedEntityArgs
 > = async (
   _,
   { ownedById, properties, entityTypeId, linkedEntities },
@@ -45,9 +37,8 @@
   return mapEntityModelToGQL(entity);
 };
 
-export const knowledgeEntity: ResolverFn<
-  Promise<UnresolvedKnowledgeEntityGQL>,
->>>>>>> 6b02300e
+export const persistedEntity: ResolverFn<
+  Promise<UnresolvedPersistedEntityGQL>,
   {},
   LoggedInGraphQLContext,
   QueryPersistedEntityArgs
