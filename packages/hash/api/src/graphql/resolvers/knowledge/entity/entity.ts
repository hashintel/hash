--- conflicted
+++ resolved
@@ -5,16 +5,6 @@
   ForbiddenError,
   UserInputError,
 } from "apollo-server-express";
-<<<<<<< HEAD
-import { Entity, isEntityId, Subgraph } from "@hashintel/hash-subgraph";
-import { splitEntityId } from "@hashintel/hash-shared/types";
-
-import {
-  EntityModel,
-  EntityTypeModel,
-  LinkEntityModel,
-} from "../../../../model";
-=======
 import {
   Entity,
   isEntityId,
@@ -22,7 +12,6 @@
   Subgraph,
 } from "@hashintel/hash-subgraph";
 import { EntityModel, LinkEntityModel } from "../../../../model";
->>>>>>> f4faf5a9
 import {
   QueryGetEntityArgs,
   MutationCreateEntityArgs,
