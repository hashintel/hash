import { TextToken } from "@hashintel/hash-shared/graphql/types";
<<<<<<< HEAD

=======
import { ResolverFn } from "../../../api-types.gen";
import { LoggedInGraphQLContext } from "../../../context";
import { UnresolvedCommentGQL } from "../graphql-mapping";
import { SYSTEM_TYPES } from "../../../../graph/system-types";
>>>>>>> c5421949
import {
  getCommentById,
  getCommentText,
} from "../../../../graph/knowledge/system-types/comment";
import { SYSTEM_TYPES } from "../../../../graph/system-types";
import { ResolverFn } from "../../../apiTypes.gen";
import { LoggedInGraphQLContext } from "../../../context";
import { UnresolvedCommentGQL } from "../graphql-mapping";

export const commentHasTextResolver: ResolverFn<
  Promise<TextToken[]>,
  UnresolvedCommentGQL,
  LoggedInGraphQLContext,
  {}
> = async ({ metadata }, _, { dataSources }) => {
  const { graphApi } = dataSources;
  const comment = await getCommentById(
    { graphApi },
    {
      entityId: metadata.editionId.baseId,
    },
  );
  const textEntity = await getCommentText({ graphApi }, { comment });

  // @todo implement `Text` class so that a `Text.getTokens()` method can be used here
  return (
    (textEntity.properties[
      SYSTEM_TYPES.propertyType.tokens.metadata.editionId.baseId
    ] as TextToken[] | undefined) ?? []
  );
};<|MERGE_RESOLUTION|>--- conflicted
+++ resolved
@@ -1,18 +1,11 @@
 import { TextToken } from "@hashintel/hash-shared/graphql/types";
-<<<<<<< HEAD
 
-=======
-import { ResolverFn } from "../../../api-types.gen";
-import { LoggedInGraphQLContext } from "../../../context";
-import { UnresolvedCommentGQL } from "../graphql-mapping";
-import { SYSTEM_TYPES } from "../../../../graph/system-types";
->>>>>>> c5421949
 import {
   getCommentById,
   getCommentText,
 } from "../../../../graph/knowledge/system-types/comment";
 import { SYSTEM_TYPES } from "../../../../graph/system-types";
-import { ResolverFn } from "../../../apiTypes.gen";
+import { ResolverFn } from "../../../api-types.gen";
 import { LoggedInGraphQLContext } from "../../../context";
 import { UnresolvedCommentGQL } from "../graphql-mapping";
 
