import { Entity } from "@hashintel/hash-subgraph";

import {
  getBlockById,
  getBlockData,
} from "../../../../graph/knowledge/system-types/block";
<<<<<<< HEAD
import { QueryBlocksArgs, ResolverFn } from "../../../apiTypes.gen";
=======

import { QueryBlocksArgs, ResolverFn } from "../../../api-types.gen";
>>>>>>> c5421949
import { GraphQLContext } from "../../../context";
import { mapEntityToGQL, UnresolvedBlockGQL } from "../graphql-mapping";

export const blockChildEntityResolver: ResolverFn<
  Promise<Entity>,
  UnresolvedBlockGQL,
  GraphQLContext,
  QueryBlocksArgs
> = async ({ metadata }, _, { dataSources: { graphApi } }) => {
  const block = await getBlockById(
    { graphApi },
    {
      entityId: metadata.editionId.baseId,
    },
  );

  return mapEntityToGQL(await getBlockData({ graphApi }, { block }));
};<|MERGE_RESOLUTION|>--- conflicted
+++ resolved
@@ -4,12 +4,7 @@
   getBlockById,
   getBlockData,
 } from "../../../../graph/knowledge/system-types/block";
-<<<<<<< HEAD
-import { QueryBlocksArgs, ResolverFn } from "../../../apiTypes.gen";
-=======
-
 import { QueryBlocksArgs, ResolverFn } from "../../../api-types.gen";
->>>>>>> c5421949
 import { GraphQLContext } from "../../../context";
 import { mapEntityToGQL, UnresolvedBlockGQL } from "../graphql-mapping";
 
