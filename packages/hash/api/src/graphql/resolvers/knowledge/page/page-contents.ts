--- conflicted
+++ resolved
@@ -1,17 +1,11 @@
 import { Entity } from "@hashintel/hash-subgraph";
-<<<<<<< HEAD
 import { ApolloError } from "apollo-server-errors";
 
-=======
-import { ResolverFn } from "../../../api-types.gen";
-import { LoggedInGraphQLContext } from "../../../context";
-import { mapBlockToGQL, UnresolvedPageGQL } from "../graphql-mapping";
->>>>>>> c5421949
 import {
   getPageBlocks,
   getPageById,
 } from "../../../../graph/knowledge/system-types/page";
-import { ResolverFn } from "../../../apiTypes.gen";
+import { ResolverFn } from "../../../api-types.gen";
 import { LoggedInGraphQLContext } from "../../../context";
 import { mapBlockToGQL, UnresolvedPageGQL } from "../graphql-mapping";
 
