--- conflicted
+++ resolved
@@ -6,17 +6,6 @@
 import produce from "immer";
 
 import {
-<<<<<<< HEAD
-=======
-  CreateEntityAction,
-  EntityDefinition,
-  InsertBlockAction,
-  SwapBlockDataAction,
-  UpdateEntityAction,
-  UpdatePageAction,
-} from "../../../api-types.gen";
-import {
->>>>>>> c5421949
   createEntityWithLinks,
   getLatestEntityById,
   getOrCreateEntity,
@@ -37,7 +26,7 @@
   SwapBlockDataAction,
   UpdateEntityAction,
   UpdatePageAction,
-} from "../../../apiTypes.gen";
+} from "../../../api-types.gen";
 
 export const createEntityWithPlaceholdersFn =
   (graphApi: GraphApi, placeholderResults: PlaceholderResultsMap) =>
