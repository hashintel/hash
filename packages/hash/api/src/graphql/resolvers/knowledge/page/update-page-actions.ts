--- conflicted
+++ resolved
@@ -31,29 +31,21 @@
       }
     });
 
-<<<<<<< HEAD
-    return await EntityModel.createEntityWithLinks(graphApi, {
-      ownedById: entityCreatedById,
-      entityTypeId: entityDefinition.entityType?.entityTypeId!,
-      properties: entityDefinition.entityProperties,
-      linkedEntities: entityDefinition.linkedEntities ?? undefined,
-      createdById: entityCreatedById,
-    });
-=======
     if (entityDefinition.existingEntity) {
       return await EntityModel.getOrCreate(graphApi, {
-        ownedById: entityOwnedById,
+        ownedById: entityCreatedById,
         entityDefinition,
+        createdById: entityCreatedById,
       });
     } else {
       return await EntityModel.createEntityWithLinks(graphApi, {
-        ownedById: entityOwnedById,
+        ownedById: entityCreatedById,
         entityTypeId: entityDefinition.entityType?.entityTypeId!,
         properties: entityDefinition.entityProperties,
         linkedEntities: entityDefinition.linkedEntities ?? undefined,
+        createdById: entityCreatedById,
       });
     }
->>>>>>> 9c172957
   };
 
 type UpdatePageActionKey = keyof UpdatePersistedPageAction;
