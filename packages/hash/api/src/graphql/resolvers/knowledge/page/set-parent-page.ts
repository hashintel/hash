--- conflicted
+++ resolved
@@ -1,16 +1,10 @@
 import { ApolloError } from "apollo-server-express";
 
-<<<<<<< HEAD
-=======
-import { LoggedInGraphQLContext } from "../../../context";
-import { MutationSetParentPageArgs, ResolverFn } from "../../../api-types.gen";
-import { mapPageToGQL, UnresolvedPageGQL } from "../graphql-mapping";
->>>>>>> c5421949
 import {
   getPageById,
   setPageParentPage,
 } from "../../../../graph/knowledge/system-types/page";
-import { MutationSetParentPageArgs, ResolverFn } from "../../../apiTypes.gen";
+import { MutationSetParentPageArgs, ResolverFn } from "../../../api-types.gen";
 import { LoggedInGraphQLContext } from "../../../context";
 import { mapPageToGQL, UnresolvedPageGQL } from "../graphql-mapping";
 
