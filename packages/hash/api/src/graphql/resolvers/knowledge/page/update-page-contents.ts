import { ApolloError, UserInputError } from "apollo-server-errors";

import { exactlyOne } from "../../../../util";
import { PageModel } from "../../../../model";
import {
  UpdatePersistedPageContentsResult,
  MutationUpdatePersistedPageContentsArgs,
  ResolverFn,
} from "../../../apiTypes.gen";
import { LoggedInGraphQLContext } from "../../../context";
import {
  mapPageModelToGQL,
  UnresolvedPersistedPageGQL,
} from "../model-mapping";
import {
  PlaceholderResultsMap,
  filterForAction,
  handleCreateNewEntity,
  handleInsertNewBlock,
  handleSwapBlockData,
  handleUpdateEntity,
  createEntityWithPlaceholdersFn,
} from "./update-page-actions";

/**
 * @todo This operation should ideally be atomic in nature, either we do all
 *   updates or none. currently there is no guarantee that a failure rolls back
 *   all changes, which could leave the database in an undesired state.
 *   When we have a transaction primitive in the Graph API, we should use it here.
 *   See https://app.asana.com/0/1200211978612931/1202573572594586/f
 */
export const updatePersistedPageContents: ResolverFn<
  Promise<
    Omit<UpdatePersistedPageContentsResult, "page"> & {
      page: UnresolvedPersistedPageGQL;
    }
  >,
  {},
  LoggedInGraphQLContext,
  MutationUpdatePersistedPageContentsArgs
> = async (
  _,
  { ownedById, entityId: pageEntityId, actions },
  { dataSources, userModel },
) => {
  for (const [i, action] of actions.entries()) {
    if (
      !exactlyOne(
        action.insertBlock,
        action.moveBlock,
        action.removeBlock,
        action.updateEntity,
        action.swapBlockData,
        action.createEntity,
        action.createEntityType,
      )
    ) {
      throw new UserInputError(
        `at action ${i}: exactly one of the fields on UpdatePersistedPageAction must be specified`,
      );
    }
  }

  const placeholderResults = new PlaceholderResultsMap();
  const { graphApi } = dataSources;

  const createEntityWithPlaceholders = createEntityWithPlaceholdersFn(
    graphApi,
    placeholderResults,
  );

  /**
   * @todo Figure out how we want to implement entity type creation
   *   in update-page-contents
   *   see https://app.asana.com/0/1202805690238892/1203057486837598/f
   */
  // Create any _new_ entity types
  filterForAction(actions, "createEntityType").map(({ index }) => {
    throw new Error(
      `createEntityType: not implemented yet, action index: ${index}`,
    );
  });

  /**
   * Create any _new_ entities. This is done one at a time in order to allow
   * you to reference a previous created entity using its placeholder.
   */
  for (const { action, index } of filterForAction(actions, "createEntity")) {
    await handleCreateNewEntity({
      createEntityAction: action,
      index,
      placeholderResults,
      createEntityWithPlaceholders,
    });
  }

  // Create any _new_ blocks
  const insertedBlocks = await Promise.all(
    filterForAction(actions, "insertBlock").map(({ action, index }) =>
      handleInsertNewBlock(graphApi, {
        userModel,
        insertBlockAction: action,
        index,
        createEntityWithPlaceholders,
        placeholderResults,
      }),
    ),
  );

  // Perform any block data swapping updates.
  await Promise.all(
    filterForAction(actions, "swapBlockData").map(({ action }) =>
      handleSwapBlockData(graphApi, {
        userModel,
        swapBlockDataAction: action,
      }),
    ),
  );

  // Perform any entity updates.
  await Promise.all(
    filterForAction(actions, "updateEntity").map(async ({ action }) =>
      handleUpdateEntity(graphApi, { userModel, action, placeholderResults }),
    ),
  );

  const pageModel = await PageModel.getPageById(graphApi, {
    entityId: pageEntityId,
  });

  if (!pageModel) {
    const msg = `Page with fixed ID ${pageEntityId} not found in account ${ownedById}`;
    throw new ApolloError(msg, "NOT_FOUND");
  }

  let insertCount = 0;
  for (const [i, action] of actions.entries()) {
    try {
      if (action.insertBlock) {
        await pageModel.insertBlock(graphApi, {
          block: insertedBlocks[insertCount]!,
          position: action.insertBlock.position,
<<<<<<< HEAD
          insertedById: userModel.entityId,
=======
          updateSiblings: false,
>>>>>>> 9c172957
        });
        insertCount += 1;
      } else if (action.moveBlock) {
        await pageModel.moveBlock(graphApi, {
          ...action.moveBlock,
          movedById: userModel.entityId,
        });
      } else if (action.removeBlock) {
        await pageModel.removeBlock(graphApi, {
          position: action.removeBlock.position,
          removedById: userModel.entityId,
          allowRemovingFinal: actions
            .slice(i + 1)
            .some((actionToFollow) => actionToFollow.insertBlock),
          updateSiblings: false,
        });
      }
    } catch (error) {
      if (error instanceof UserInputError) {
        throw new UserInputError(`action ${i}: ${error}`);
      } else if (error instanceof Error) {
        throw new Error(`Could not apply update: ${error.message}`);
      }

      throw new Error(`Could not apply update: ${JSON.stringify(error)}`);
    }
  }

  return {
    page: mapPageModelToGQL(pageModel),
    placeholders: placeholderResults.getResults(),
  };
};<|MERGE_RESOLUTION|>--- conflicted
+++ resolved
@@ -140,11 +140,8 @@
         await pageModel.insertBlock(graphApi, {
           block: insertedBlocks[insertCount]!,
           position: action.insertBlock.position,
-<<<<<<< HEAD
+          updateSiblings: false,
           insertedById: userModel.entityId,
-=======
-          updateSiblings: false,
->>>>>>> 9c172957
         });
         insertCount += 1;
       } else if (action.moveBlock) {
