import { ApolloError, UserInputError } from "apollo-server-errors";

import { ImpureGraphContext } from "../../../../graph";
import {
  addBlockToPage,
  getPageById,
  moveBlockInPage,
  removeBlockFromPage,
} from "../../../../graph/knowledge/system-types/page";
import { exactlyOne } from "../../../../util";
import {
  MutationUpdatePageContentsArgs,
  ResolverFn,
<<<<<<< HEAD
  UpdatePageContentsResult,
} from "../../../apiTypes.gen";
=======
} from "../../../api-types.gen";
>>>>>>> c5421949
import { LoggedInGraphQLContext } from "../../../context";
import { mapPageToGQL, UnresolvedPageGQL } from "../graphql-mapping";
import {
  createEntityWithPlaceholdersFn,
  filterForAction,
  handleCreateNewEntity,
  handleInsertNewBlock,
  handleSwapBlockData,
  handleUpdateEntity,
  PlaceholderResultsMap,
} from "./update-page-actions";

/**
 * @todo This operation should ideally be atomic in nature, either we do all
 *   updates or none. currently there is no guarantee that a failure rolls back
 *   all changes, which could leave the database in an undesired state.
 *   When we have a transaction primitive in the Graph API, we should use it here.
 *   See https://app.asana.com/0/1200211978612931/1202573572594586/f
 */
export const updatePageContents: ResolverFn<
  Promise<
    Omit<UpdatePageContentsResult, "page"> & {
      page: UnresolvedPageGQL;
    }
  >,
  {},
  LoggedInGraphQLContext,
  MutationUpdatePageContentsArgs
> = async (_, { entityId: pageEntityId, actions }, { dataSources, user }) => {
  for (const [i, action] of actions.entries()) {
    if (
      !exactlyOne(
        action.insertBlock,
        action.moveBlock,
        action.removeBlock,
        action.updateEntity,
        action.swapBlockData,
        action.createEntity,
        action.createEntityType,
      )
    ) {
      throw new UserInputError(
        `at action ${i}: exactly one of the fields on UpdatePageAction must be specified`,
      );
    }
  }

  const placeholderResults = new PlaceholderResultsMap();
  const { graphApi } = dataSources;

  const graphContext: ImpureGraphContext = { graphApi };

  const createEntityWithPlaceholders = createEntityWithPlaceholdersFn(
    graphApi,
    placeholderResults,
  );

  /**
   * @todo Figure out how we want to implement entity type creation
   *   in update-page-contents
   *   see https://app.asana.com/0/1202805690238892/1203057486837598/f
   */
  // Create any _new_ entity types
  filterForAction(actions, "createEntityType").map(({ index }) => {
    throw new Error(
      `createEntityType: not implemented yet, action index: ${index}`,
    );
  });

  /**
   * Create any _new_ entities. This is done one at a time in order to allow
   * you to reference a previous created entity using its placeholder.
   */
  for (const { action, index } of filterForAction(actions, "createEntity")) {
    await handleCreateNewEntity({
      createEntityAction: action,
      index,
      placeholderResults,
      createEntityWithPlaceholders,
    });
  }

  // Create any _new_ blocks
  const insertedBlocks = await Promise.all(
    filterForAction(actions, "insertBlock").map(({ action, index }) =>
      handleInsertNewBlock(graphApi, {
        user,
        insertBlockAction: action,
        index,
        createEntityWithPlaceholders,
        placeholderResults,
      }),
    ),
  );

  // Perform any block data swapping updates.
  await Promise.all(
    filterForAction(actions, "swapBlockData").map(({ action }) =>
      handleSwapBlockData(graphApi, {
        user,
        swapBlockDataAction: action,
      }),
    ),
  );

  // Perform any entity updates.
  await Promise.all(
    filterForAction(actions, "updateEntity").map(async ({ action }) =>
      handleUpdateEntity(graphApi, { user, action, placeholderResults }),
    ),
  );

  const page = await getPageById(graphContext, {
    entityId: pageEntityId,
  });

  // eslint-disable-next-line @typescript-eslint/no-unnecessary-condition -- @todo improve logic or types to remove this comment
  if (!page) {
    const msg = `Page with Entity ID ${pageEntityId}`;
    throw new ApolloError(msg, "NOT_FOUND");
  }

  let insertCount = 0;
  for (const [i, action] of actions.entries()) {
    try {
      if (action.insertBlock) {
        await addBlockToPage(graphContext, {
          page,
          block: insertedBlocks[insertCount]!,
          position: action.insertBlock.position,
          actorId: user.accountId,
        });
        insertCount += 1;
      } else if (action.moveBlock) {
        await moveBlockInPage(graphContext, {
          ...action.moveBlock,
          page,
          actorId: user.accountId,
        });
      } else if (action.removeBlock) {
        await removeBlockFromPage(graphContext, {
          page,
          position: action.removeBlock.position,
          actorId: user.accountId,
          allowRemovingFinal: actions
            .slice(i + 1)
            .some((actionToFollow) => actionToFollow.insertBlock),
        });
      }
    } catch (error) {
      if (error instanceof UserInputError) {
        throw new UserInputError(`action ${i}: ${error}`);
      } else if (error instanceof Error) {
        throw new Error(`Could not apply update: ${error.message}`);
      }

      throw new Error(`Could not apply update: ${JSON.stringify(error)}`);
    }
  }

  return {
    page: mapPageToGQL(page),
    placeholders: placeholderResults.getResults(),
  };
};<|MERGE_RESOLUTION|>--- conflicted
+++ resolved
@@ -11,12 +11,8 @@
 import {
   MutationUpdatePageContentsArgs,
   ResolverFn,
-<<<<<<< HEAD
   UpdatePageContentsResult,
-} from "../../../apiTypes.gen";
-=======
 } from "../../../api-types.gen";
->>>>>>> c5421949
 import { LoggedInGraphQLContext } from "../../../context";
 import { mapPageToGQL, UnresolvedPageGQL } from "../graphql-mapping";
 import {
