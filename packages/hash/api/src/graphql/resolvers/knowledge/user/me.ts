import { Subgraph } from "@hashintel/hash-subgraph";

import { getLatestEntityRootedSubgraph } from "../../../../graph/knowledge/primitive/entity";
<<<<<<< HEAD
import { QueryMeArgs, ResolverFn } from "../../../apiTypes.gen";
=======
import { ResolverFn, QueryMeArgs } from "../../../api-types.gen";
>>>>>>> c5421949
import { LoggedInGraphQLContext } from "../../../context";

export const meResolver: ResolverFn<
  Subgraph,
  {},
  LoggedInGraphQLContext,
  QueryMeArgs
> = async (
  _,
  { hasLeftEntity, hasRightEntity },
  { user, dataSources: { graphApi } },
) => {
  return await getLatestEntityRootedSubgraph(
    { graphApi },
    {
      entity: user.entity,
      graphResolveDepths: {
        hasLeftEntity,
        hasRightEntity,
      },
    },
  );
};<|MERGE_RESOLUTION|>--- conflicted
+++ resolved
@@ -1,11 +1,7 @@
 import { Subgraph } from "@hashintel/hash-subgraph";
 
 import { getLatestEntityRootedSubgraph } from "../../../../graph/knowledge/primitive/entity";
-<<<<<<< HEAD
-import { QueryMeArgs, ResolverFn } from "../../../apiTypes.gen";
-=======
-import { ResolverFn, QueryMeArgs } from "../../../api-types.gen";
->>>>>>> c5421949
+import { QueryMeArgs, ResolverFn } from "../../../api-types.gen";
 import { LoggedInGraphQLContext } from "../../../context";
 
 export const meResolver: ResolverFn<
