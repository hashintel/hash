import { EntityWithMetadata } from "@hashintel/hash-subgraph";
import {
  BlockModel,
  CommentModel,
  EntityModel,
  PageModel,
} from "../../../model";
import {
  PersistedBlock,
  PersistedPage,
  PersistedComment,
} from "../../apiTypes.gen";

export const mapEntityModelToGQL = (
  entityModel: EntityModel,
<<<<<<< HEAD
): UnresolvedEntityWithMetadataGQL => ({
  entityId: entityModel.entityId,
  entityTypeId: entityModel.entityTypeModel.getSchema().$id,
  entityVersion: entityModel.getVersion(),
  ownedById: entityModel.getOwnedById(),
  accountId: entityModel.getOwnedById(),
  properties: entityModel.getProperties(),
  /**
   * To be used by the `EntityWithMetadata` `__resolveType` resolver method to reliably determine
   * the GQL type of this entity. Note that this is not exposed in the GQL type definitions,
   * and is therefore not returned to GraphQL clients.
   */
  systemTypeName: entityModel.entityTypeModel.getSystemTypeName(),
});
=======
): EntityWithMetadata => entityModel.entity;
>>>>>>> 160f91cf

export type ExternalPersistedPageResolversGQL = "contents";
export type UnresolvedPersistedPageGQL = Omit<
  PersistedPage,
  ExternalPersistedPageResolversGQL
>;

export const mapPageModelToGQL = (
  pageModel: PageModel,
): UnresolvedPersistedPageGQL => ({
  ...mapEntityModelToGQL(pageModel),
  title: pageModel.getTitle(),
  properties: pageModel.getProperties(),
  archived: pageModel.getArchived(),
  summary: pageModel.getSummary(),
  index: pageModel.getIndex(),
  icon: pageModel.getIcon(),
});

export type ExternalPersistedCommentResolversGQL =
  | "hasText"
  | "textUpdatedAt"
  | "parent"
  | "author"
  | "replies";
export type UnresolvedPersistedCommentGQL = Omit<
  PersistedComment,
  ExternalPersistedCommentResolversGQL
>;

export const mapCommentModelToGQL = (
  commentModel: CommentModel,
): UnresolvedPersistedCommentGQL => ({
  ...mapEntityModelToGQL(commentModel),
  resolvedAt: commentModel.getResolvedAt(),
  deletedAt: commentModel.getDeletedAt(),
});

export type ExternalPersistedBlockResolversGQL = "blockChildEntity";
export type UnresolvedPersistedBlockGQL = Omit<
  PersistedBlock,
  ExternalPersistedBlockResolversGQL
>;
export const mapBlockModelToGQL = (
  blockModel: BlockModel,
): UnresolvedPersistedBlockGQL => ({
  ...mapEntityModelToGQL(blockModel),
  componentId: blockModel.getComponentId(),
<<<<<<< HEAD
});

export type UnresolvedPersistedLinkGQL = Omit<
  PersistedLink,
  "sourceEntity" | "targetEntity"
> & {
  sourceEntity: UnresolvedEntityWithMetadataGQL;
  targetEntity: UnresolvedEntityWithMetadataGQL;
};

export const mapLinkModelToGQL = (
  linkModel: LinkModel,
): UnresolvedPersistedLinkGQL => ({
  ownedById: linkModel.getOwnedById(),
  linkTypeId: linkModel.linkTypeModel.getSchema().$id,
  index: linkModel.index,
  sourceEntityId: linkModel.sourceEntityModel.entityId,
  targetEntityId: linkModel.targetEntityModel.entityId,
  // These may be field resolvers at some point.
  // Currently we require source and target on link model instantiation.
  sourceEntity: mapEntityModelToGQL(linkModel.sourceEntityModel),
  targetEntity: mapEntityModelToGQL(linkModel.targetEntityModel),
=======
>>>>>>> 160f91cf
});<|MERGE_RESOLUTION|>--- conflicted
+++ resolved
@@ -13,24 +13,7 @@
 
 export const mapEntityModelToGQL = (
   entityModel: EntityModel,
-<<<<<<< HEAD
-): UnresolvedEntityWithMetadataGQL => ({
-  entityId: entityModel.entityId,
-  entityTypeId: entityModel.entityTypeModel.getSchema().$id,
-  entityVersion: entityModel.getVersion(),
-  ownedById: entityModel.getOwnedById(),
-  accountId: entityModel.getOwnedById(),
-  properties: entityModel.getProperties(),
-  /**
-   * To be used by the `EntityWithMetadata` `__resolveType` resolver method to reliably determine
-   * the GQL type of this entity. Note that this is not exposed in the GQL type definitions,
-   * and is therefore not returned to GraphQL clients.
-   */
-  systemTypeName: entityModel.entityTypeModel.getSystemTypeName(),
-});
-=======
 ): EntityWithMetadata => entityModel.entity;
->>>>>>> 160f91cf
 
 export type ExternalPersistedPageResolversGQL = "contents";
 export type UnresolvedPersistedPageGQL = Omit<
@@ -43,7 +26,7 @@
 ): UnresolvedPersistedPageGQL => ({
   ...mapEntityModelToGQL(pageModel),
   title: pageModel.getTitle(),
-  properties: pageModel.getProperties(),
+  properties: pageModel.properties,
   archived: pageModel.getArchived(),
   summary: pageModel.getSummary(),
   index: pageModel.getIndex(),
@@ -79,29 +62,4 @@
 ): UnresolvedPersistedBlockGQL => ({
   ...mapEntityModelToGQL(blockModel),
   componentId: blockModel.getComponentId(),
-<<<<<<< HEAD
-});
-
-export type UnresolvedPersistedLinkGQL = Omit<
-  PersistedLink,
-  "sourceEntity" | "targetEntity"
-> & {
-  sourceEntity: UnresolvedEntityWithMetadataGQL;
-  targetEntity: UnresolvedEntityWithMetadataGQL;
-};
-
-export const mapLinkModelToGQL = (
-  linkModel: LinkModel,
-): UnresolvedPersistedLinkGQL => ({
-  ownedById: linkModel.getOwnedById(),
-  linkTypeId: linkModel.linkTypeModel.getSchema().$id,
-  index: linkModel.index,
-  sourceEntityId: linkModel.sourceEntityModel.entityId,
-  targetEntityId: linkModel.targetEntityModel.entityId,
-  // These may be field resolvers at some point.
-  // Currently we require source and target on link model instantiation.
-  sourceEntity: mapEntityModelToGQL(linkModel.sourceEntityModel),
-  targetEntity: mapEntityModelToGQL(linkModel.targetEntityModel),
-=======
->>>>>>> 160f91cf
 });