import { ApolloError } from "apollo-server-express";
import { AxiosError } from "axios";
import { PropertyTypeWithMetadata, Subgraph } from "@hashintel/hash-subgraph";
import { OwnedById } from "@hashintel/hash-shared/types";

import {
  MutationCreatePropertyTypeArgs,
  MutationUpdatePropertyTypeArgs,
  QueryGetPropertyTypeArgs,
  QueryGetAllLatestPropertyTypesArgs,
  ResolverFn,
} from "../../apiTypes.gen";
import { LoggedInGraphQLContext } from "../../context";
import {
  createPropertyType,
  updatePropertyType,
} from "../../../graph/ontology/primitive/property-type";

export const createPropertyTypeResolver: ResolverFn<
  Promise<PropertyTypeWithMetadata>,
  {},
  LoggedInGraphQLContext,
  MutationCreatePropertyTypeArgs
> = async (_, params, { dataSources, user }) => {
  const { graphApi } = dataSources;
  const { ownedById, propertyType } = params;

  const createdPropertyType = await createPropertyType(
    { graphApi },
    {
<<<<<<< HEAD
      // eslint-disable-next-line @typescript-eslint/no-unnecessary-condition -- @todo improve logic or types to remove this comment
      ownedById: (ownedById as OwnedById) ?? userModel.getEntityUuid(),
=======
      ownedById: (ownedById as OwnedById) ?? user.accountId,
>>>>>>> 54f03c31
      schema: propertyType,
      actorId: user.accountId,
    },
  ).catch((err) => {
    throw new ApolloError(err, "CREATION_ERROR");
  });

  return createdPropertyType;
};

export const getAllLatestPropertyTypesResolver: ResolverFn<
  Promise<Subgraph>,
  {},
  LoggedInGraphQLContext,
  QueryGetAllLatestPropertyTypesArgs
> = async (
  _,
  { constrainsValuesOn, constrainsPropertiesOn },
  { dataSources },
  __,
) => {
  const { graphApi } = dataSources;

  /**
   * @todo: get all latest property types in specified account.
   *   This may mean implicitly filtering results by what an account is
   *   authorized to see.
   *   https://app.asana.com/0/1202805690238892/1202890446280569/f
   */
  const { data: propertyTypeSubgraph } = await graphApi
    .getPropertyTypesByQuery({
      filter: {
        equal: [{ path: ["version"] }, { parameter: "latest" }],
      },
      graphResolveDepths: {
        inheritsFrom: { outgoing: 0 },
        constrainsValuesOn,
        constrainsPropertiesOn,
        constrainsLinksOn: { outgoing: 0 },
        constrainsLinkDestinationsOn: { outgoing: 0 },
        isOfType: { outgoing: 0 },
        hasLeftEntity: { incoming: 0, outgoing: 0 },
        hasRightEntity: { incoming: 0, outgoing: 0 },
      },
    })
    .catch((err: AxiosError) => {
      throw new ApolloError(
        `Unable to retrieve all latest property types. ${err.response?.data}`,
        "GET_ALL_ERROR",
      );
    });

  return propertyTypeSubgraph as Subgraph;
};

export const getPropertyTypeResolver: ResolverFn<
  Promise<Subgraph>,
  {},
  LoggedInGraphQLContext,
  QueryGetPropertyTypeArgs
> = async (
  _,
  { propertyTypeId, constrainsValuesOn, constrainsPropertiesOn },
  { dataSources },
  __,
) => {
  const { graphApi } = dataSources;

  const { data: propertyTypeSubgraph } = await graphApi
    .getPropertyTypesByQuery({
      filter: {
        equal: [{ path: ["versionedUri"] }, { parameter: propertyTypeId }],
      },
      graphResolveDepths: {
        inheritsFrom: { outgoing: 0 },
        constrainsValuesOn,
        constrainsPropertiesOn,
        constrainsLinksOn: { outgoing: 0 },
        constrainsLinkDestinationsOn: { outgoing: 0 },
        isOfType: { outgoing: 0 },
        hasLeftEntity: { incoming: 0, outgoing: 0 },
        hasRightEntity: { incoming: 0, outgoing: 0 },
      },
    })
    .catch((err: AxiosError) => {
      throw new ApolloError(
        `Unable to retrieve property type [${propertyTypeId}]: ${err.response?.data}`,
        "GET_ERROR",
      );
    });

  return propertyTypeSubgraph as Subgraph;
};

export const updatePropertyTypeResolver: ResolverFn<
  Promise<PropertyTypeWithMetadata>,
  {},
  LoggedInGraphQLContext,
  MutationUpdatePropertyTypeArgs
> = async (_, params, { dataSources, user }) => {
  const { graphApi } = dataSources;
  const { propertyTypeId, updatedPropertyType: updatedPropertyTypeSchema } =
    params;

  const updatedPropertyType = await updatePropertyType(
    { graphApi },
    {
      propertyTypeId,
      schema: updatedPropertyTypeSchema,
      actorId: user.accountId,
    },
  ).catch((err: AxiosError) => {
    const msg =
      err.response?.status === 409
        ? `Property type URI doesn't exist, unable to update. [URI=${propertyTypeId}]`
        : `Couldn't update property type.`;

    throw new ApolloError(msg, "CREATION_ERROR");
  });

  return updatedPropertyType;
};<|MERGE_RESOLUTION|>--- conflicted
+++ resolved
@@ -28,12 +28,8 @@
   const createdPropertyType = await createPropertyType(
     { graphApi },
     {
-<<<<<<< HEAD
       // eslint-disable-next-line @typescript-eslint/no-unnecessary-condition -- @todo improve logic or types to remove this comment
-      ownedById: (ownedById as OwnedById) ?? userModel.getEntityUuid(),
-=======
       ownedById: (ownedById as OwnedById) ?? user.accountId,
->>>>>>> 54f03c31
       schema: propertyType,
       actorId: user.accountId,
     },
