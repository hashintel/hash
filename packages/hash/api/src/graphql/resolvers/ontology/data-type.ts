--- conflicted
+++ resolved
@@ -1,10 +1,5 @@
 import { Subgraph } from "@hashintel/hash-subgraph";
-<<<<<<< HEAD
-import { ApolloError } from "apollo-server-express";
-import { AxiosError } from "axios";
 
-=======
->>>>>>> 28d7aae7
 import {
   QueryGetAllLatestDataTypesArgs,
   QueryGetDataTypeArgs,
