--- conflicted
+++ resolved
@@ -104,11 +104,8 @@
     pageEntityId: String!
     summary: String
     title: String!
-<<<<<<< HEAD
     index: String!
-=======
     icon: String
->>>>>>> 984fbec0
   }
 
   type EntityRef {
