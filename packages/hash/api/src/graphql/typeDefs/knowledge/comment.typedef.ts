--- conflicted
+++ resolved
@@ -90,7 +90,6 @@
     ): PersistedComment!
 
     """
-<<<<<<< HEAD
     Delete an existing comment
     """
     deletePersistedComment(
@@ -101,10 +100,7 @@
     ): PersistedComment!
 
     """
-    Edit an existing comment
-=======
     Edit an existing comment's text contents
->>>>>>> b5050615
     """
     updatePersistedCommentText(
       """
