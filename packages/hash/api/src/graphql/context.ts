--- conflicted
+++ resolved
@@ -3,15 +3,10 @@
 
 import { CacheAdapter } from "../cache";
 import { EmailTransporter } from "../email/transporters";
-<<<<<<< HEAD
-=======
-import { StorageType } from "./api-types.gen";
-import { TaskExecutor } from "../task-execution";
->>>>>>> c5421949
 import { GraphApi } from "../graph";
 import { User } from "../graph/knowledge/system-types/user";
-import { TaskExecutor } from "../task-execution";
-import { StorageType } from "./apiTypes.gen";
+import { TaskExecutor, TaskExecutor } from "../task-execution";
+import { StorageType } from "./api-types.gen";
 
 /**
  * Apollo context object with dataSources. For details see:
