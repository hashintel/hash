/** @todo - Fix/reimplement linkedAggregations - https://app.asana.com/0/1201095311341924/1202938872166821 */
// eslint-disable-next-line @typescript-eslint/ban-ts-comment
// @ts-nocheck
import { UserInputError } from "apollo-server-errors";
import jp from "jsonpath";
import { get, merge, orderBy } from "lodash";

import {
  AggregateOperation,
  AggregateOperationInput,
  LinkedAggregation as GQLLinkedAggregation,
} from "../graphql/apiTypes.gen";
import {
  Aggregation,
  Entity,
  isUnupportedJSONPath,
  JSONPathComponent,
  Link,
  User,
} from ".";
<<<<<<< HEAD
=======
import {
  LinkedAggregation as GQLLinkedAggregation,
  AggregateOperation,
  AggregateOperationInput,
} from "../graphql/api-types.gen";
>>>>>>> c5421949

export type GQLLinkedAggregationExternalResolvers = "__typename" | "results";

export type UnresolvedGQLAggregateOperation = Omit<
  AggregateOperation,
  "pageCount"
>;

export type UnresolvedGQLLinkedAggregation = Omit<
  GQLLinkedAggregation,
  GQLLinkedAggregationExternalResolvers
>;

export type CreateAggregationArgs = {
  stringifiedPath: string;
  operation: AggregateOperationInput;
  source: Entity;
  createdBy: User;
};

export type AggregationConstructorArgs = {
  aggregationId: string;
  aggregationVersionId: string;

  stringifiedPath: string;

  sourceAccountId: string;
  sourceEntityId: string;

  appliedToSourceAt: Date;
  appliedToSourceByAccountId: string;
  removedFromSourceAt?: Date;
  removedFromSourceByAccountId?: string;

  operation: UnresolvedGQLAggregateOperation;

  updatedAt: Date;
  updatedByAccountId: string;
};

const mapDbAggregationToModel = (dbAggregation: DbAggregation) =>
  new Aggregation({
    ...dbAggregation,
    stringifiedPath: dbAggregation.path,
    operation: dbAggregation.operation as UnresolvedGQLAggregateOperation,
  });

class __Aggregation {
  aggregationId: string;
  aggregationVersionId: string;

  stringifiedPath: string;
  path: jp.PathComponent[];

  sourceAccountId: string;
  sourceEntityId: string;

  appliedToSourceAt: Date;
  appliedToSourceByAccountId: string;
  removedFromSourceAt?: Date;
  removedFromSourceByAccountId?: string;

  operation: UnresolvedGQLAggregateOperation;

  updatedAt: Date;
  updatedByAccountId: string;

  constructor({
    aggregationId,
    aggregationVersionId,
    stringifiedPath,
    operation,
    sourceAccountId,
    sourceEntityId,
    appliedToSourceAt,
    appliedToSourceByAccountId,
    removedFromSourceAt,
    removedFromSourceByAccountId,
    updatedAt,
    updatedByAccountId,
  }: AggregationConstructorArgs) {
    this.aggregationId = aggregationId;
    this.aggregationVersionId = aggregationVersionId;
    this.stringifiedPath = stringifiedPath;
    this.path = Link.parseStringifiedPath(stringifiedPath);
    this.operation = operation;
    this.sourceAccountId = sourceAccountId;
    this.sourceEntityId = sourceEntityId;
    this.appliedToSourceAt = appliedToSourceAt;
    this.appliedToSourceByAccountId = appliedToSourceByAccountId;
    this.removedFromSourceAt = removedFromSourceAt;
    this.removedFromSourceByAccountId = removedFromSourceByAccountId;
    this.updatedAt = updatedAt;
    this.updatedByAccountId = updatedByAccountId;
  }

  static isPathValid(path: string): boolean {
    try {
      const components = jp.parse(path) as JSONPathComponent[];

      if (isUnupportedJSONPath(components)) {
        return false;
      }
    } catch {
      return false;
    }
    return true;
  }

  static parseStringifiedPath(stringifiedPath: string): jp.PathComponent[] {
    const components = jp.parse(stringifiedPath) as JSONPathComponent[];

    if (isUnupportedJSONPath(components)) {
      throw new Error(
        `Cannot parse unsupported JSON path "${stringifiedPath}""`,
      );
    }

    return components.slice(1).map(({ expression }) => expression.value);
  }

  static stringifyPath(path: jp.PathComponent[]) {
    return jp.stringify(path);
  }

  static validatePath(path: string) {
    if (!Link.isPathValid(path)) {
      throw new UserInputError(`"${path}" is not a valid JSON path`);
    }
  }

  static filterEntities(
    data: Entity[],
    multiFilter: NonNullable<AggregateOperation["multiFilter"]>,
  ) {
    return data.filter((entity) => {
      const results = multiFilter.filters
        .map((filterItem) => {
          const item = get(entity.properties, filterItem.field);

          if (typeof item !== "string") {
            return null;
          }

          if (
            [
              "CONTAINS",
              "DOES_NOT_CONTAIN",
              "IS",
              "IS_NOT",
              "ENDS_WITH",
              "STARTS_WITH",
            ].includes(filterItem.operator) &&
            !filterItem.value
          ) {
            throw new Error(
              `You must provide 'value' when using operator '${filterItem.operator}'`,
            );
          }

          switch (filterItem.operator) {
            case "CONTAINS":
              return item
                .toLowerCase()
                .includes(filterItem.value!.toLowerCase());
            case "DOES_NOT_CONTAIN":
              return !item
                .toLowerCase()
                .includes(filterItem.value!.toLowerCase());
            case "STARTS_WITH":
              return item
                .toLowerCase()
                .startsWith(filterItem.value!.toLowerCase());
            case "ENDS_WITH":
              return item
                .toLowerCase()
                .endsWith(filterItem.value!.toLowerCase());
            case "IS_EMPTY":
              return !item;
            case "IS_NOT_EMPTY":
              return !!item;
            case "IS":
              return item.toLowerCase() === filterItem.value!.toLowerCase();
            case "IS_NOT":
              return item.toLowerCase() !== filterItem.value!.toLowerCase();
            default:
              return null;
          }
        })
        .filter((val) => val !== null);

      return multiFilter.operator === "OR"
        ? results.some(Boolean)
        : results.every(Boolean);
    });
  }

  static sortEntities(
    entities: Entity[],
    multiSort: NonNullable<AggregateOperation["multiSort"]>,
  ) {
    return orderBy(
      entities,
      multiSort.map(({ field }) => {
        if (
          [
            "entityCreatedAt",
            "entityVersionCreatedAt",
            "entityVersionUpdatedAt",
          ].includes(field)
        ) {
          return field;
        }

        return (entity) => get(entity.properties, field);
      }),
      multiSort.map(({ desc }) => (desc ? "desc" : "asc")),
    );
  }

  static async create(
    client: DbClient,
    params: CreateAggregationArgs,
  ): Promise<Aggregation> {
    const {
      stringifiedPath,
      source,
      operation: operationInput,
      createdBy,
    } = params;

    const operation: UnresolvedGQLAggregateOperation = {
      ...operationInput,
      itemsPerPage: operationInput.itemsPerPage ?? 10,
      pageNumber: operationInput.pageNumber ?? 1,
    };

    Link.validatePath(stringifiedPath);

    const { accountId: sourceAccountId, entityId: sourceEntityId } = source;

    if (
      await Aggregation.getEntityAggregationByPath(client, {
        source,
        stringifiedPath,
      })
    ) {
      /** @todo: consider supporting multiple aggregations at the same path */

      throw new Error("Cannot create aggregation that already exists");
    }

    const dbAggregation = await client.createAggregation({
      path: stringifiedPath,
      sourceAccountId,
      sourceEntityId,
      operation,
      createdByAccountId: createdBy.accountId,
    });

    return mapDbAggregationToModel(dbAggregation);
  }

  static async getEntityAggregationByPath(
    client: DbClient,
    params: {
      source: Entity;
      stringifiedPath: string;
    },
  ): Promise<Aggregation | null> {
    const { source, stringifiedPath } = params;
    const { accountId: sourceAccountId, entityId: sourceEntityId } = source;

    const dbAggregation = await client.getEntityAggregationByPath({
      sourceAccountId,
      sourceEntityId,
      path: stringifiedPath,
    });

    return dbAggregation ? mapDbAggregationToModel(dbAggregation) : null;
  }

  static async getAggregationById(
    client: DbClient,
    params: {
      sourceAccountId: string;
      aggregationId: string;
    },
  ): Promise<Aggregation | null> {
    const dbAggregation = await client.getAggregation(params);

    return dbAggregation ? mapDbAggregationToModel(dbAggregation) : null;
  }

  static async getAllEntityAggregations(
    client: DbClient,
    params: {
      source: Entity;
      activeAt?: Date;
    },
  ): Promise<Aggregation[]> {
    const { source, activeAt } = params;
    const { accountId: sourceAccountId, entityId: sourceEntityId } = source;

    const dbAggregations = await client.getEntityAggregations({
      sourceAccountId,
      sourceEntityId,
      activeAt,
    });

    return dbAggregations.map(mapDbAggregationToModel);
  }

  async updateOperation(
    client: DbClient,
    params: {
      operation: AggregateOperationInput;
      updatedByAccountId: string;
    },
  ): Promise<Aggregation> {
    const updatedDbAggregation = await client.updateAggregationOperation({
      sourceAccountId: this.sourceAccountId,
      aggregationId: this.aggregationId,
      updatedOperation: {
        ...params.operation,
        itemsPerPage: params.operation.itemsPerPage ?? 10,
        pageNumber: params.operation.pageNumber ?? 1,
      },
      updatedByAccountId: params.updatedByAccountId,
    });

    merge(this, mapDbAggregationToModel(updatedDbAggregation));

    return this;
  }

  async getSourceEntity(client: DbClient): Promise<Entity> {
    const sourceEntity = await Entity.getEntityLatestVersion(client, {
      accountId: this.sourceAccountId,
      entityId: this.sourceEntityId,
    });

    if (!sourceEntity) {
      throw new Error(
        `Critical: source entity of aggregation with aggregationId ${this.aggregationId} not found`,
      );
    }

    return sourceEntity;
  }

  async getResults(
    client: DbClient,
    params?: {
      disablePagination?: boolean;
    },
  ): Promise<Entity[]> {
    const {
      entityTypeId,
      entityTypeVersionId,
      multiSort,
      multiFilter,
      pageNumber,
      itemsPerPage,
    } = this.operation;
    /**
     * @todo: this returns an array of all entities of the given type (if any) in the account.
     * We should perform the sorting & filtering in the database for better performance.
     * For pagination, using a database cursor may be an option.
     */
    const entities = await Entity.getAccountEntities(client, {
      accountId: this.sourceAccountId,
      entityTypeFilter: {
        entityTypeId: entityTypeId ?? undefined,
        entityTypeVersionId: entityTypeVersionId || undefined,
      },
    });

    const filteredEntities = multiFilter
      ? Aggregation.filterEntities(entities, multiFilter)
      : entities;

    const sortedEntities = multiSort
      ? Aggregation.sortEntities(filteredEntities, multiSort)
      : filteredEntities;

    /** @todo: filter source entity from results? */

    const { disablePagination } = params ?? {};

    if (disablePagination) {
      return sortedEntities;
    }

    const startIndex = pageNumber === 1 ? 0 : (pageNumber - 1) * itemsPerPage;
    const endIndex = Math.min(startIndex + itemsPerPage, entities.length);

    return sortedEntities.slice(startIndex, endIndex);
  }

  async getPageCount(client: DbClient): Promise<number> {
    const { itemsPerPage } = this.operation;

    /**
     * @todo: implement more performant way of determining the number of
     * possible results
     */
    const numberOfPossibleResults = (
      await this.getResults(client, {
        disablePagination: true,
      })
    ).length;

    return Math.ceil(numberOfPossibleResults / itemsPerPage);
  }

  async delete(
    client: DbClient,
    params: { deletedByAccountId: string },
  ): Promise<void> {
    const { deletedByAccountId } = params;
    await client.deleteAggregation({
      sourceAccountId: this.sourceAccountId,
      aggregationId: this.aggregationId,
      deletedByAccountId,
    });
  }

  async toGQLLinkedAggregation(
    client: DbClient,
  ): Promise<UnresolvedGQLLinkedAggregation> {
    return {
      aggregationId: this.aggregationId,
      sourceAccountId: this.sourceAccountId,
      sourceEntityId: this.sourceEntityId,
      path: this.stringifiedPath,
      operation: {
        ...this.operation,
        /**
         * @todo: move this into a field resolver so that it is only
         * calculated when the field is requested
         */
        pageCount: await this.getPageCount(client),
      },
    };
  }
}

export default __Aggregation;<|MERGE_RESOLUTION|>--- conflicted
+++ resolved
@@ -9,7 +9,7 @@
   AggregateOperation,
   AggregateOperationInput,
   LinkedAggregation as GQLLinkedAggregation,
-} from "../graphql/apiTypes.gen";
+} from "../graphql/api-types.gen";
 import {
   Aggregation,
   Entity,
@@ -18,14 +18,6 @@
   Link,
   User,
 } from ".";
-<<<<<<< HEAD
-=======
-import {
-  LinkedAggregation as GQLLinkedAggregation,
-  AggregateOperation,
-  AggregateOperationInput,
-} from "../graphql/api-types.gen";
->>>>>>> c5421949
 
 export type GQLLinkedAggregationExternalResolvers = "__typename" | "results";
 
