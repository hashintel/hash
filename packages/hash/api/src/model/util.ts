import { DataType, PropertyType } from "@blockprotocol/type-system-web";
/**
 * @todo migrate the below types to the type system package types.
 *   https://app.asana.com/0/1202805690238892/1202892835843657/f
 */
import { EntityType, LinkType } from "@hashintel/hash-graph-client";

import slugify from "slugify";
import { getRequiredEnv } from "../util";

/** @todo: enable admins to expand upon restricted shortnames block list */
export const RESTRICTED_SHORTNAMES = [
  "-",
  ".well-known",
  "404.html",
  "422.html",
  "500.html",
  "502.html",
  "503.html",
  "abuse_reports",
  "admin",
  "ag",
  "api",
  "apple-touch-icon-precomposed.png",
  "apple-touch-icon.png",
  "assets",
  "autocomplete",
  "bh",
  "bhg",
  "dashboard",
  "deploy.html",
  "dw",
  "example",
  "explore",
  "favicon.ico",
  "favicon.png",
  "files",
  "groups",
  "health_check",
  "help",
  "import",
  "invites",
  "jwt",
  "local",
  "login",
  "oauth",
  "org",
  "profile",
  "projects",
  "public",
  "robots.txt",
  "s",
  "search",
  "sent_notifications",
  "slash-command-logo.png",
  "snippets",
  "unsubscribes",
  "uploads",
  "user",
  "users",
  "v2",
];

export const nilUuid = "00000000-0000-0000-0000-000000000000" as const;

/**
 * @todo: create workspace types in an account that's dedicated to
 * the HASH workspace. For now we're just chucking them in the root account.
 */
export const workspaceAccountId = nilUuid;

const workspaceAccountShortname = getRequiredEnv("WORKSPACE_ACCOUNT_SHORTNAME");

/**
 * @todo: revisit how this URI is defined and obtained as this is a temporary solution
 *   https://app.asana.com/0/1200211978612931/1202848989198299/f
 */
export const workspaceTypesNamespaceUri = `https://example.com/@${workspaceAccountShortname}/types`;

export const blockprotocolTypesNamespaceUri =
  "https://blockprotocol.org/@blockprotocol/types";

type SchemaKind =
  | EntityType["kind"]
  | PropertyType["kind"]
  | DataType["kind"]
  | LinkType["kind"];

const schemaKindSlugs: Record<SchemaKind, string> = {
  entityType: "entity-type",
  dataType: "data-type",
  propertyType: "property-type",
  linkType: "link-type",
};

/**
 * @todo replace with unified type ID generation
 *   https://app.asana.com/0/1200211978612931/1202848989198299/f
 */
const slugifySchemaTitle = (title: string): string =>
  slugify(title, { lower: true });

export const generateSchemaBaseUri = (params: {
  namespaceUri: string;
  kind: SchemaKind;
  title: string;
}) =>
  `${params.namespaceUri}/${schemaKindSlugs[params.kind]}/${slugifySchemaTitle(
    params.title,
  )}/`;

export const generateSchemaVersionedUri = (params: {
  namespaceUri: string;
  kind: SchemaKind;
  title: string;
  version?: number;
<<<<<<< HEAD
}) => `${generateSchemaBaseUri(params)}v/${params.version ?? 1}`;
=======
}) => `${generateSchemaBaseUri(params)}/v/${params.version ?? 1}` as const;
>>>>>>> b82c9dc9

const primitiveDataTypeTitles = [
  "Text",
  "Number",
  "Boolean",
  "Empty List",
  "Object",
  "Null",
] as const;

export type PrimitiveDataTypeTitle = typeof primitiveDataTypeTitles[number];

export const primitiveDataTypeVersionedUris = primitiveDataTypeTitles.reduce(
  (prev, title) => ({
    ...prev,
    [title]: generateSchemaVersionedUri({
      namespaceUri: blockprotocolTypesNamespaceUri,
      kind: "dataType",
      title,
      /** @todo: get latest version of primitive data tyeps incase they are udpated */
      version: 1,
    }),
  }),
  {},
) as Record<PrimitiveDataTypeTitle, string>;

/**
 * Helper method for generating a property type schema for the Graph API.
 *
 * @todo make use of new type system package instead of ad-hoc types.
 *   https://app.asana.com/0/1202805690238892/1202892835843657/f
 */
export const generateWorkspacePropertyTypeSchema = (params: {
  title: string;

  possibleValues: {
    primitiveDataType?: PrimitiveDataTypeTitle;
    propertyTypeObject?: { [_ in string]: { $ref: string } };
    array?: boolean;
  }[];
}): PropertyType => ({
  $id: generateSchemaVersionedUri({
    namespaceUri: workspaceTypesNamespaceUri,
    title: params.title,
    kind: "propertyType",
  }),
  kind: "propertyType",
  title: params.title,
  oneOf: params.possibleValues.map(
<<<<<<< HEAD
    ({ array, primitiveDataType, propertyTypeObject }) => {
      let inner;
      if (primitiveDataType) {
        inner = {
          $ref: primitiveDataTypeVersionedUris[primitiveDataType],
        };
      } else if (propertyTypeObject) {
        inner = { type: "object" as const, properties: propertyTypeObject };
      } else {
        throw new Error(
          "Please provide either a primitiveDataType or a propertyTypeObject to generateWorkspacePropertyTypeSchema",
        );
      }
      if (array) {
        return {
          type: "array",
          items: {
            oneOf: [inner],
          },
        };
      } else {
        return inner;
      }
    },
  ),
=======
    ({ array, primitiveDataType }) =>
      array
        ? {
            type: "array",
            items: {
              oneOf: [
                {
                  $ref: primitiveDataTypeVersionedUris[primitiveDataType],
                },
              ],
            },
          }
        : {
            $ref: primitiveDataTypeVersionedUris[primitiveDataType],
          },
    /**
     * @todo remove this cast when the method uses the new type system package.
     *   https://app.asana.com/0/1202805690238892/1202892835843657/f
     */
  ) as any,
>>>>>>> b82c9dc9
});

/**
 * Helper method for generating an entity schema for the Graph API.
 *
 * @todo make use of new type system package instead of ad-hoc types.
 *   https://app.asana.com/0/1202805690238892/1202892835843657/f
 */
export const generateWorkspaceEntityTypeSchema = (params: {
  title: string;
  properties: {
    baseUri: string;
    versionedUri: string;
    required?: boolean;
    array?: { minItems?: number; maxItems?: number } | boolean;
  }[];
}): EntityType => ({
  $id: generateSchemaVersionedUri({
    namespaceUri: workspaceTypesNamespaceUri,
    title: params.title,
    kind: "entityType",
  }),
  title: params.title,
  type: "object",
  kind: "entityType",
  properties: params.properties.reduce(
    (prev, { baseUri, versionedUri, array }) => ({
      ...prev,
      [baseUri]: array
        ? {
            type: "array",
            items: { $ref: versionedUri },
            ...(array === true ? {} : array),
          }
        : { $ref: versionedUri },
    }),
    {},
  ),
  required: params.properties
    .filter(({ required }) => !!required)
    .map(({ baseUri }) => baseUri),
});

/**
 * @todo make use of new type system package for managing URI structure.
 *   https://app.asana.com/0/1202805690238892/1202892835843657/f
 */
export const incrementVersionedId = (verisonedId: string): string => {
  // Invariant: the last part of a versioned URI is /v/N where N is always a positive number
  //   with no trailing slash
  const splitAt = "/v/";

  // Given
  // "http://example.com/et/v/1"
  // find index            *
  const versionPosition = verisonedId.lastIndexOf(splitAt);

  // Given invariant and index
  // "http://example.com/et/v/1"
  //                          *
  // parse and add 1.
  const newVersion =
    parseInt(verisonedId.substring(versionPosition + splitAt.length), 10) + 1;

  // Reconstruct with base and new version
  // "http://example.com/et/v/" + "2"
  return `${verisonedId.substring(
    0,
    versionPosition + splitAt.length,
  )}${newVersion}`;
};<|MERGE_RESOLUTION|>--- conflicted
+++ resolved
@@ -107,18 +107,14 @@
 }) =>
   `${params.namespaceUri}/${schemaKindSlugs[params.kind]}/${slugifySchemaTitle(
     params.title,
-  )}/`;
+  )}/` as const;
 
 export const generateSchemaVersionedUri = (params: {
   namespaceUri: string;
   kind: SchemaKind;
   title: string;
   version?: number;
-<<<<<<< HEAD
-}) => `${generateSchemaBaseUri(params)}v/${params.version ?? 1}`;
-=======
-}) => `${generateSchemaBaseUri(params)}/v/${params.version ?? 1}` as const;
->>>>>>> b82c9dc9
+}) => `${generateSchemaBaseUri(params)}v/${params.version ?? 1}` as const;
 
 const primitiveDataTypeTitles = [
   "Text",
@@ -168,7 +164,6 @@
   kind: "propertyType",
   title: params.title,
   oneOf: params.possibleValues.map(
-<<<<<<< HEAD
     ({ array, primitiveDataType, propertyTypeObject }) => {
       let inner;
       if (primitiveDataType) {
@@ -193,29 +188,11 @@
         return inner;
       }
     },
-  ),
-=======
-    ({ array, primitiveDataType }) =>
-      array
-        ? {
-            type: "array",
-            items: {
-              oneOf: [
-                {
-                  $ref: primitiveDataTypeVersionedUris[primitiveDataType],
-                },
-              ],
-            },
-          }
-        : {
-            $ref: primitiveDataTypeVersionedUris[primitiveDataType],
-          },
     /**
      * @todo remove this cast when the method uses the new type system package.
      *   https://app.asana.com/0/1202805690238892/1202892835843657/f
      */
   ) as any,
->>>>>>> b82c9dc9
 });
 
 /**
