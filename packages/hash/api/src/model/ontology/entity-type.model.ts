--- conflicted
+++ resolved
@@ -63,7 +63,7 @@
      */
     return new EntityTypeModel({
       schema: inner as EntityType,
-      accountId: identifier.createdBy,
+      accountId: identifier.ownedById,
     });
   }
 
@@ -137,7 +137,6 @@
     const { data: persistedEntityTypes } =
       await graphApi.getLatestEntityTypes();
 
-<<<<<<< HEAD
     return persistedEntityTypes.map(EntityTypeModel.fromPersistedEntityType);
   }
 
@@ -203,26 +202,6 @@
         EntityTypeModel.fromPersistedEntityType,
       ),
     }));
-=======
-    return persistedEntityTypes.map(
-      (persistedEntityType) =>
-        new EntityTypeModel({
-          /**
-           * @todo and a warning, these type casts are here to compensate for
-           *   the differences between the Graph API package and the
-           *   type system package.
-           *
-           *   The type system package can be considered the source of truth in
-           *   terms of the shape of values returned from the API, but the API
-           *   client is unable to be given as type package types - it generates
-           *   its own types.
-           *   https://app.asana.com/0/1202805690238892/1202892835843657/f
-           */
-          schema: persistedEntityType.inner as EntityType,
-          accountId: persistedEntityType.identifier.ownedById,
-        }),
-    );
->>>>>>> 750b6ff3
   }
 
   /**
@@ -242,7 +221,6 @@
       versionedUri,
     );
 
-<<<<<<< HEAD
     return EntityTypeModel.fromPersistedEntityType(persistedEntityType);
   }
 
@@ -310,23 +288,6 @@
         EntityTypeModel.fromPersistedEntityType,
       ),
     };
-=======
-    return new EntityTypeModel({
-      /**
-       * @todo and a warning, these type casts are here to compensate for
-       *   the differences between the Graph API package and the
-       *   type system package.
-       *
-       *   The type system package can be considered the source of truth in
-       *   terms of the shape of values returned from the API, but the API
-       *   client is unable to be given as type package types - it generates
-       *   its own types.
-       *   https://app.asana.com/0/1202805690238892/1202892835843657/f
-       */
-      schema: persistedEntityType.inner as EntityType,
-      accountId: persistedEntityType.identifier.ownedById,
-    });
->>>>>>> 750b6ff3
   }
 
   /**
