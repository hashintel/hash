import { ApolloError, UserInputError } from "apollo-server-express";
import { GraphApi } from "@hashintel/hash-graph-client";
import { generateKeyBetween } from "fractional-indexing";
import {
  EntityModel,
  PageModel,
  EntityModelCreateParams,
  BlockModel,
  LinkModel,
  UserModel,
  OrgModel,
} from "..";
import { WORKSPACE_TYPES } from "../../graph/workspace-types";

type PageModelCreateParams = Omit<
  EntityModelCreateParams,
  "properties" | "entityTypeModel"
> & {
  title: string;
  summary?: string;
  prevIndex?: string;
  initialBlocks?: BlockModel[];
};

/**
 * @class {@link PageModel}
 */
export default class extends EntityModel {
  static fromEntityModel(entity: EntityModel): PageModel {
    if (
      entity.entityTypeModel.schema.$id !==
      WORKSPACE_TYPES.entityType.page.schema.$id
    ) {
      throw new Error(
        `Entity with id ${entity.entityId} is not a workspace page`,
      );
    }

    return new PageModel(entity);
  }

  /**
   * Get a workspace page entity by its entity id.
   *
   * @param params.entityId - the entity id of the page
   */
  static async getPageById(
    graphApi: GraphApi,
    params: { entityId: string; entityVersion?: string },
  ): Promise<PageModel> {
    const { entityId, entityVersion } = params;

    const entity = entityVersion
      ? await EntityModel.getVersion(graphApi, {
          entityId,
          entityVersion,
        })
      : await EntityModel.getLatest(graphApi, {
          entityId,
        });

    return PageModel.fromEntityModel(entity);
  }

  /**
   * Create a workspace page entity.
   *
   * @param params.title - the title of the page
   *
   * @see {@link EntityModel.create} for the remaining params
   */
  static async createPage(
    graphApi: GraphApi,
    params: PageModelCreateParams,
  ): Promise<PageModel> {
    const { title, summary, prevIndex, ownedById, createdById } = params;

    const index = generateKeyBetween(prevIndex ?? null, null);

    const properties: object = {
      [WORKSPACE_TYPES.propertyType.title.baseUri]: title,
      [WORKSPACE_TYPES.propertyType.summary.baseUri]: summary,
      [WORKSPACE_TYPES.propertyType.index.baseUri]: index,
    };

    const entityTypeModel = WORKSPACE_TYPES.entityType.page;

    const entity = await EntityModel.create(graphApi, {
      ownedById,
      properties,
      entityTypeModel,
      createdById,
    });

    const page = PageModel.fromEntityModel(entity);

    const initialBlocks =
      params.initialBlocks && params.initialBlocks.length > 0
        ? params.initialBlocks
        : [
            await BlockModel.createBlock(graphApi, {
              ownedById,
              componentId: "https://blockprotocol.org/blocks/@hash/paragraph",
              blockData: await EntityModel.create(graphApi, {
                ownedById,
                properties: {
                  [WORKSPACE_TYPES.propertyType.tokens.baseUri]: [],
                },
                entityTypeModel: WORKSPACE_TYPES.entityType.text,
                createdById,
              }),
              createdById,
            }),
          ];

    for (const block of initialBlocks) {
      await page.insertBlock(graphApi, { block, insertedById: createdById });
    }

    return page;
  }

  /**
   * Get all the pages in an account.
   *
   * @param params.accountModel - the user or org whose pages will be returned
   */
  static async getAllPagesInAccount(
    graphApi: GraphApi,
    params: {
      accountModel: UserModel | OrgModel;
    },
  ): Promise<PageModel[]> {
    const pageEntityModels = await EntityModel.getByQuery(graphApi, {
      all: [
        { eq: [{ path: ["version"] }, { literal: "latest" }] },
        {
          eq: [
            { path: ["type", "versionedUri"] },
            { literal: WORKSPACE_TYPES.entityType.page.schema.$id },
          ],
        },
      ],
    });

    const pageModels = pageEntityModels
      /**
       * @todo: filter the pages by their ownedById in the query instead once it's supported
       * @see https://app.asana.com/0/1202805690238892/1203015527055374/f
       */
      .filter(({ ownedById }) => ownedById === params.accountModel.entityId)
      .map(PageModel.fromEntityModel);

    return await Promise.all(
      pageModels.map(async (pageModel) => {
        if (await pageModel.isArchived(graphApi)) {
          return [];
        }
        return pageModel;
      }),
    ).then((filteredPages) => filteredPages.flat());
  }

  /**
   * Get the value of the "Title" property of the page.
   */
  getTitle(): string {
    return (this.properties as any)[WORKSPACE_TYPES.propertyType.title.baseUri];
  }

  /**
   * Get the value of the "Summary" property of the page.
   */
  getSummary(): string | undefined {
    return (this.properties as any)[
      WORKSPACE_TYPES.propertyType.summary.baseUri
    ];
  }

  /**
   * Get the value of the "Index" property of the page.
   */
  getIndex(): string | undefined {
    return (this.properties as any)[WORKSPACE_TYPES.propertyType.index.baseUri];
  }

  /**
   * Get the value of the "Icon" property of the page.
   */
  getIcon(): string | undefined {
    return (this.properties as any)[WORKSPACE_TYPES.propertyType.icon.baseUri];
  }

  /**
   * Get the value of the "Archived" property of the page.
   */
  getArchived(): boolean | undefined {
    return (this.properties as any)[
      WORKSPACE_TYPES.propertyType.archived.baseUri
    ];
  }

  /**
   * Whether or not the page (or an ancestor of the page) is archived.
   */
  async isArchived(graphApi: GraphApi): Promise<Boolean> {
    if (this.getArchived()) {
      return true;
    }

    const parentPage = await this.getParentPage(graphApi);

    return parentPage ? await parentPage.isArchived(graphApi) : false;
  }

  /**
   * Get the parent page of the page.
   */
  async getParentPage(graphApi: GraphApi): Promise<PageModel | null> {
    const parentPageLinks = await this.getOutgoingLinks(graphApi, {
      linkTypeModel: WORKSPACE_TYPES.linkType.parent,
    });

    const [parentPageLink, ...unexpectedParentPageLinks] = parentPageLinks;

    if (unexpectedParentPageLinks.length > 0) {
      throw new Error(
        `Critical: Page with entityId ${this.entityId} in account ${this.ownedById} has more than one parent page`,
      );
    }

    if (!parentPageLink) {
      return null;
    }

    return PageModel.fromEntityModel(parentPageLink.targetEntityModel);
  }

  /**
   * Whether the page (or an ancestor of the page) has a specific page as its parent.
   *
   * @param params.page - the page that may or not be the parent of this page.
   */
  async hasParentPage(
    graphApi: GraphApi,
    params: {
      page: PageModel;
    },
  ): Promise<boolean> {
    const { page } = params;

    if (this.entityId === page.entityId) {
      throw new Error("A page cannot be the parent of itself");
    }

    const parentPage = await this.getParentPage(graphApi);

    if (!parentPage) {
      return false;
    }

    if (parentPage.entityId === page.entityId) {
      return true;
    }

    return parentPage.hasParentPage(graphApi, params);
  }

  /**
   * Remove the current parent page of the page.
   *
   * @param params.removedById - the account that is removing the parent page
   */
  async removeParentPage(
    graphApi: GraphApi,
    params: {
      removedById: string;
    },
  ): Promise<void> {
    const parentPageLinks = await this.getOutgoingLinks(graphApi, {
      linkTypeModel: WORKSPACE_TYPES.linkType.parent,
    });

    const [parentPageLink, ...unexpectedParentPageLinks] = parentPageLinks;

    if (unexpectedParentPageLinks.length > 0) {
      throw new Error(
        `Critical: Page with entityId ${this.entityId} in account ${this.ownedById} has more than one parent page`,
      );
    }

    if (!parentPageLink) {
      throw new Error(
        `Page with entityId ${this.entityId} in account ${this.ownedById} does not have a parent page`,
      );
    }

    const { removedById } = params;

    await parentPageLink.remove(graphApi, { removedById });
  }

  /**
   * Set (or unset) the parent page of this page.
   *
   * @param params.parentPage - the new parent page (or `null`)
   * @param params.setById - the account that is setting the parent page
   * @param params.prevIndex - the index of the previous page
   * @param params.nextIndex- the index of the next page
   */
  async setParentPage(
    graphApi: GraphApi,
    params: {
      parentPageModel: PageModel | null;
      setById: string;
      prevIndex: string | null;
      nextIndex: string | null;
    },
  ): Promise<PageModel> {
    const { setById, parentPageModel, prevIndex, nextIndex } = params;

    const newIndex = generateKeyBetween(prevIndex, nextIndex);

    const existingParentPageModel = await this.getParentPage(graphApi);

    if (existingParentPageModel) {
      await this.removeParentPage(graphApi, {
        removedById: setById,
      });
    }

    if (parentPageModel) {
      // Check whether adding the parent page would create a cycle
      if (await parentPageModel.hasParentPage(graphApi, { page: this })) {
        throw new ApolloError(
          `Could not set '${parentPageModel.entityId}' as parent of '${this.entityId}', this would create a cyclic dependency.`,
          "CYCLIC_TREE",
        );
      }

      await this.createOutgoingLink(graphApi, {
        linkTypeModel: WORKSPACE_TYPES.linkType.parent,
        targetEntityModel: parentPageModel,
        ownedById: setById,
        createdById: setById,
      });
    }

    if (this.getIndex() !== newIndex) {
      const updatedPageEntityModel = await this.updateProperty(graphApi, {
        propertyTypeBaseUri: WORKSPACE_TYPES.propertyType.index.baseUri,
        value: newIndex,
        updatedById: setById,
      });

      return PageModel.fromEntityModel(updatedPageEntityModel);
    }

    return this;
  }

  /**
   * Get the blocks in this page.
   */
  async getBlocks(graphApi: GraphApi): Promise<BlockModel[]> {
    const outgoingBlockDataLinks = await LinkModel.getByQuery(graphApi, {
      all: [
        {
          eq: [{ path: ["source", "id"] }, { literal: this.entityId }],
        },
        {
          eq: [
            { path: ["type", "versionedUri"] },
            {
              literal: WORKSPACE_TYPES.linkType.contains.schema.$id,
            },
          ],
        },
      ],
    });

    return outgoingBlockDataLinks.map(({ targetEntityModel }) =>
      BlockModel.fromEntityModel(targetEntityModel),
    );
  }

  /**
   * Insert a block into this page
   *
   * @param params.block - the block to insert in the page
   * @param params.position (optional) - the position of the block in the page
   * @param params.insertedById - the id of the account that is inserting the block into the page
   */
  async insertBlock(
    graphApi: GraphApi,
    params: {
      block: BlockModel;
      position?: number;
<<<<<<< HEAD
      insertedById: string;
    },
  ) {
    const { position: specifiedPosition, insertedById } = params;
=======
      updateSiblings?: boolean;
    },
  ) {
    const { position: specifiedPosition, updateSiblings } = params;
>>>>>>> 9c172957

    const { block } = params;

    const linkParams = {
      targetEntityModel: block,
      linkTypeModel: WORKSPACE_TYPES.linkType.contains,
      index:
        specifiedPosition ??
        // if position is not specified and there are no blocks currently in the page, specify the index of the link is `0`
        ((await this.getBlocks(graphApi)).length === 0 ? 0 : undefined),
      // assume that link to block is owned by the same account as the page
      ownedById: this.ownedById,
<<<<<<< HEAD
      createdById: insertedById,
    });
=======
    };

    await (updateSiblings
      ? this.createOutgoingLink(graphApi, linkParams)
      : this.createOutgoingLinkWithoutUpdatingSiblings(graphApi, linkParams));
>>>>>>> 9c172957
  }

  /**
   * Move a block in the page from one position to another.
   *
   * @param params.currentPosition - the current position of the block being moved
   * @param params.newPosition - the new position of the block being moved
   * @param params.movedById - the id of the user that is moving the block
   */
  async moveBlock(
    graphApi: GraphApi,
    params: {
      currentPosition: number;
      newPosition: number;
      movedById: string;
    },
  ) {
    const { currentPosition, newPosition } = params;

    const contentLinks = await this.getOutgoingLinks(graphApi, {
      linkTypeModel: WORKSPACE_TYPES.linkType.contains,
    });

    if (currentPosition < 0 || currentPosition >= contentLinks.length) {
      throw new UserInputError(
        `invalid currentPosition: ${params.currentPosition}`,
      );
    }
    if (newPosition < 0 || newPosition >= contentLinks.length) {
      throw new UserInputError(`invalid newPosition: ${params.newPosition}`);
    }

    const link = contentLinks.find(({ index }) => index === currentPosition);

    if (!link) {
      throw new Error(
        `Critical: could not find contents link with index ${currentPosition} for page with entityId ${this.entityId} in account ${this.ownedById}`,
      );
    }

    const { movedById } = params;

    await link.update(graphApi, {
      updatedIndex: newPosition,
      updatedById: movedById,
    });
  }

  /**
   * Remove a block from the page.
   *
   * @param params.position - the position of the block being removed
   * @param params.removedById - the id of the user that is removing the block
   * @param params.allowRemovingFinal (optional) - whether or not removing the final block in the page should be permitted (defaults to `true`)
   */
  async removeBlock(
    graphApi: GraphApi,
    params: {
      position: number;
      removedById: string;
      allowRemovingFinal?: boolean;
      updateSiblings?: boolean;
    },
  ) {
    const { allowRemovingFinal = false, position, updateSiblings } = params;

    const contentLinks = await this.getOutgoingLinks(graphApi, {
      linkTypeModel: WORKSPACE_TYPES.linkType.contains,
    });

    /**
     * @todo currently the count of outgoing links are not the best indicator of a valid position
     *   as page saving could assume index positions higher than the number of blocks.
     *   Ideally we'd be able to atomically rearrange all blocks as we're removing/adding blocks.
     *   see: https://app.asana.com/0/1200211978612931/1203031430417465/f
     */

    const link = contentLinks.find(({ index }) => index === position);

    if (!link) {
      throw new Error(
        `Critical: could not find contents link with index ${position} for page with entityId ${this.entityId} in account ${this.ownedById}`,
      );
    }

    if (!allowRemovingFinal && contentLinks.length === 1) {
      throw new Error("Cannot remove final block from page");
    }

    const { removedById } = params;

    const removeParams = {
      removedById,
    };

    // Don't always reorder siblings as it could break the expected indices on the frontend.
    await (updateSiblings
      ? link.remove(graphApi, removeParams)
      : link.removeWithoutUpdatingSiblings(graphApi, removeParams));
  }
}<|MERGE_RESOLUTION|>--- conflicted
+++ resolved
@@ -390,23 +390,22 @@
    * @param params.block - the block to insert in the page
    * @param params.position (optional) - the position of the block in the page
    * @param params.insertedById - the id of the account that is inserting the block into the page
+   * @param params.updateSiblings (optional) - whether or not to update the sibling link indexes when inserting the block, defaults to `true`
    */
   async insertBlock(
     graphApi: GraphApi,
     params: {
       block: BlockModel;
       position?: number;
-<<<<<<< HEAD
       insertedById: string;
+      updateSiblings?: boolean;
     },
   ) {
-    const { position: specifiedPosition, insertedById } = params;
-=======
-      updateSiblings?: boolean;
-    },
-  ) {
-    const { position: specifiedPosition, updateSiblings } = params;
->>>>>>> 9c172957
+    const {
+      position: specifiedPosition,
+      updateSiblings = true,
+      insertedById,
+    } = params;
 
     const { block } = params;
 
@@ -419,16 +418,12 @@
         ((await this.getBlocks(graphApi)).length === 0 ? 0 : undefined),
       // assume that link to block is owned by the same account as the page
       ownedById: this.ownedById,
-<<<<<<< HEAD
       createdById: insertedById,
-    });
-=======
     };
 
     await (updateSiblings
       ? this.createOutgoingLink(graphApi, linkParams)
       : this.createOutgoingLinkWithoutUpdatingSiblings(graphApi, linkParams));
->>>>>>> 9c172957
   }
 
   /**
