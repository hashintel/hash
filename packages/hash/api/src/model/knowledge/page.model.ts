import { ApolloError, UserInputError } from "apollo-server-express";
import { GraphApi } from "@hashintel/hash-graph-client";
import { generateKeyBetween } from "fractional-indexing";
import { EntityId, PropertyObject } from "@hashintel/hash-subgraph";
import {
  EntityModel,
  PageModel,
  EntityModelCreateParams,
  BlockModel,
  UserModel,
  OrgModel,
  CommentModel,
} from "..";
import { SYSTEM_TYPES } from "../../graph/system-types";
import { EntityTypeMismatchError } from "../../lib/error";

type PageModelCreateParams = Omit<
  EntityModelCreateParams,
  "properties" | "entityType"
> & {
  title: string;
  summary?: string;
  prevIndex?: string;
  initialBlocks?: BlockModel[];
};

/**
 * @class {@link PageModel}
 */
export default class extends EntityModel {
  static fromEntityModel(entityModel: EntityModel): PageModel {
    if (
      entityModel.entityType.schema.$id !==
      SYSTEM_TYPES.entityType.page.schema.$id
    ) {
      throw new EntityTypeMismatchError(
        entityModel.getBaseId(),
        SYSTEM_TYPES.entityType.page.schema.$id,
        entityModel.entityType.schema.$id,
      );
    }

    return new PageModel(entityModel);
  }

  /**
   * Get a system page entity by its entity id.
   *
   * @param params.entityId - the entity id of the page
   */
  static async getPageById(
    graphApi: GraphApi,
    params: { entityId: EntityId },
  ): Promise<PageModel> {
    const { entityId } = params;

    const entityModel = await EntityModel.getLatest(graphApi, {
      entityId,
    });

    return PageModel.fromEntityModel(entityModel);
  }

  /**
   * Create a system page entity.
   *
   * @param params.title - the title of the page
   *
   * @see {@link EntityModel.create} for the remaining params
   */
  static async createPage(
    graphApi: GraphApi,
    params: PageModelCreateParams,
  ): Promise<PageModel> {
    const { title, summary, prevIndex, ownedById, actorId } = params;

    const index = generateKeyBetween(prevIndex ?? null, null);

    const properties: PropertyObject = {
      [SYSTEM_TYPES.propertyType.title.metadata.editionId.baseId]: title,
      ...(summary
        ? {
            [SYSTEM_TYPES.propertyType.summary.metadata.editionId.baseId]:
              summary,
          }
        : {}),
<<<<<<< HEAD
      ...// eslint-disable-next-line @typescript-eslint/no-unnecessary-condition -- @todo improve logic or types to remove this comment
      (index !== undefined
        ? { [SYSTEM_TYPES.propertyType.index.getBaseUri()]: index }
=======
      ...(index !== undefined
        ? { [SYSTEM_TYPES.propertyType.index.metadata.editionId.baseId]: index }
>>>>>>> b87989b7
        : {}),
    };

    const entityType = SYSTEM_TYPES.entityType.page;

    const entity = await EntityModel.create(graphApi, {
      ownedById,
      properties,
      entityType,
      actorId,
    });

    const page = PageModel.fromEntityModel(entity);

    const initialBlocks =
      params.initialBlocks && params.initialBlocks.length > 0
        ? params.initialBlocks
        : [
            await BlockModel.createBlock(graphApi, {
              ownedById,
              componentId: "https://blockprotocol.org/blocks/@hash/paragraph",
              blockData: await EntityModel.create(graphApi, {
                ownedById,
                properties: {
                  [SYSTEM_TYPES.propertyType.tokens.metadata.editionId.baseId]:
                    [],
                },
                entityType: SYSTEM_TYPES.entityType.text,
                actorId,
              }),
              actorId,
            }),
          ];

    for (const block of initialBlocks) {
      await page.insertBlock(graphApi, { block, actorId });
    }

    return page;
  }

  /**
   * Get all the pages in an account.
   *
   * @param params.accountModel - the user or org whose pages will be returned
   */
  static async getAllPagesInAccount(
    graphApi: GraphApi,
    params: {
      accountModel: UserModel | OrgModel;
    },
  ): Promise<PageModel[]> {
    const pageEntityModels = await EntityModel.getByQuery(graphApi, {
      all: [
        { equal: [{ path: ["version"] }, { parameter: "latest" }] },
        {
          equal: [
            { path: ["type", "versionedUri"] },
            { parameter: SYSTEM_TYPES.entityType.page.schema.$id },
          ],
        },
      ],
    });

    const pageModels = pageEntityModels
      /**
       * @todo: filter the pages by their ownedById in the query instead once it's supported
       * @see https://app.asana.com/0/1202805690238892/1203015527055374/f
       */
      .filter(
        (pageEntityModel) =>
          pageEntityModel.getOwnedById() ===
          params.accountModel.getEntityUuid(),
      )
      .map((entityModel) => PageModel.fromEntityModel(entityModel));

    return await Promise.all(
      pageModels.map(async (pageModel) => {
        if (
          // eslint-disable-next-line @typescript-eslint/no-unnecessary-condition -- @todo improve logic or types to remove this comment
          await pageModel.isArchived(graphApi)
        ) {
          return [];
        }
        return pageModel;
      }),
    ).then((filteredPages) => filteredPages.flat());
  }

  /**
   * Get the value of the "Title" property of the page.
   */
  getTitle(): string {
    return (this.getProperties() as any)[
      SYSTEM_TYPES.propertyType.title.metadata.editionId.baseId
    ];
  }

  /**
   * Get the value of the "Summary" property of the page.
   */
  getSummary(): string | undefined {
    return (this.getProperties() as any)[
      SYSTEM_TYPES.propertyType.summary.metadata.editionId.baseId
    ];
  }

  /**
   * Get the value of the "Index" property of the page.
   */
  getIndex(): string | undefined {
    return (this.getProperties() as any)[
      SYSTEM_TYPES.propertyType.index.metadata.editionId.baseId
    ];
  }

  /**
   * Get the value of the "Icon" property of the page.
   */
  getIcon(): string | undefined {
    return (this.getProperties() as any)[
      SYSTEM_TYPES.propertyType.icon.metadata.editionId.baseId
    ];
  }

  /**
   * Get the value of the "Archived" property of the page.
   */
  getArchived(): boolean | undefined {
    return (this.getProperties() as any)[
      SYSTEM_TYPES.propertyType.archived.metadata.editionId.baseId
    ];
  }

  /**
   * Whether or not the page (or an ancestor of the page) is archived.
   */
  async isArchived(graphApi: GraphApi): Promise<Boolean> {
    if (this.getArchived()) {
      return true;
    }

    const parentPage = await this.getParentPage(graphApi);

    return parentPage ? await parentPage.isArchived(graphApi) : false;
  }

  /**
   * Get the parent page of the page.
   */
  async getParentPage(graphApi: GraphApi): Promise<PageModel | null> {
    const parentPageLinks = await this.getOutgoingLinks(graphApi, {
      linkEntityType: SYSTEM_TYPES.linkEntityType.parent,
    });

    const [parentPageLink, ...unexpectedParentPageLinks] = parentPageLinks;

    if (unexpectedParentPageLinks.length > 0) {
      throw new Error(
        `Critical: Page with entity ID ${this.getBaseId()} has more than one parent page`,
      );
    }

    if (!parentPageLink) {
      return null;
    }

    return PageModel.fromEntityModel(parentPageLink.rightEntityModel);
  }

  /**
   * Whether the page (or an ancestor of the page) has a specific page as its parent.
   *
   * @param params.page - the page that may or not be the parent of this page.
   */
  async hasParentPage(
    graphApi: GraphApi,
    params: {
      page: PageModel;
    },
  ): Promise<boolean> {
    const { page } = params;

    if (this.getBaseId() === page.getBaseId()) {
      throw new Error("A page cannot be the parent of itself");
    }

    const parentPage = await this.getParentPage(graphApi);

    if (!parentPage) {
      return false;
    }

    if (parentPage.getBaseId() === page.getBaseId()) {
      return true;
    }

    return parentPage.hasParentPage(graphApi, params);
  }

  /**
   * Remove the current parent page of the page.
   *
   * @param params.removedById - the account that is removing the parent page
   */
  async removeParentPage(
    graphApi: GraphApi,
    params: {
      actorId: string;
    },
  ): Promise<void> {
    const parentPageLinks = await this.getOutgoingLinks(graphApi, {
      linkEntityType: SYSTEM_TYPES.linkEntityType.parent,
    });

    const [parentPageLink, ...unexpectedParentPageLinks] = parentPageLinks;

    if (unexpectedParentPageLinks.length > 0) {
      throw new Error(
        `Critical: Page with entityId ${this.getBaseId()} has more than one parent page`,
      );
    }

    if (!parentPageLink) {
      throw new Error(
        `Page with entityId ${this.getBaseId()} does not have a parent page`,
      );
    }

    const { actorId } = params;

    await parentPageLink.archive(graphApi, { actorId });
  }

  /**
   * Set (or unset) the parent page of this page.
   *
   * @param params.parentPage - the new parent page (or `null`)
   * @param params.actorId - the account that is setting the parent page
   * @param params.prevIndex - the index of the previous page
   * @param params.nextIndex- the index of the next page
   */
  async setParentPage(
    graphApi: GraphApi,
    params: {
      parentPageModel: PageModel | null;
      actorId: string;
      prevIndex: string | null;
      nextIndex: string | null;
    },
  ): Promise<PageModel> {
    const { actorId, parentPageModel, prevIndex, nextIndex } = params;

    const newIndex = generateKeyBetween(prevIndex, nextIndex);

    const existingParentPageModel = await this.getParentPage(graphApi);

    if (existingParentPageModel) {
      await this.removeParentPage(graphApi, { actorId });
    }

    if (parentPageModel) {
      // Check whether adding the parent page would create a cycle
      if (await parentPageModel.hasParentPage(graphApi, { page: this })) {
        throw new ApolloError(
          `Could not set '${parentPageModel.getBaseId()}' as parent of '${this.getBaseId()}', this would create a cyclic dependency.`,
          "CYCLIC_TREE",
        );
      }

      await this.createOutgoingLink(graphApi, {
        linkEntityType: SYSTEM_TYPES.linkEntityType.parent,
        rightEntityModel: parentPageModel,
        ownedById: actorId,
        actorId,
      });
    }

    if (this.getIndex() !== newIndex) {
      const updatedPageEntityModel = await this.updateProperty(graphApi, {
        propertyTypeBaseUri:
          SYSTEM_TYPES.propertyType.index.metadata.editionId.baseId,
        value: newIndex,
        actorId,
      });

      return PageModel.fromEntityModel(updatedPageEntityModel);
    }

    return this;
  }

  /**
   * Get the blocks in this page.
   */
  async getBlocks(graphApi: GraphApi): Promise<BlockModel[]> {
    const outgoingBlockDataLinks = await this.getOutgoingLinks(graphApi, {
      linkEntityType: SYSTEM_TYPES.linkEntityType.contains,
    });

    return outgoingBlockDataLinks
      .sort(
        (a, b) =>
          (a.getLinkData().leftToRightOrder ?? 0) -
            (b.getLinkData().leftToRightOrder ?? 0) ||
          a.getBaseId().localeCompare(b.getBaseId()) ||
          a.getVersion().localeCompare(b.getVersion()),
      )
      .map(({ rightEntityModel }) =>
        BlockModel.fromEntityModel(rightEntityModel),
      );
  }

  /**
   * Get the comments in this page's blocks.
   */
  async getComments(graphApi: GraphApi): Promise<CommentModel[]> {
    const blocks = await this.getBlocks(graphApi);

    const comments = await Promise.all(
      blocks.map((block) => block.getBlockComments(graphApi)),
    );

    return comments
      .flat()
      .filter((comment) => !comment.getResolvedAt() && !comment.getDeletedAt());
  }

  /**
   * Insert a block into this page
   *
   * @param params.block - the block to insert in the page
   * @param params.position (optional) - the position of the block in the page
   * @param params.insertedById - the id of the account that is inserting the block into the page
   */
  async insertBlock(
    graphApi: GraphApi,
    params: {
      block: BlockModel;
      position?: number;
      actorId: string;
    },
  ) {
    const { position: specifiedPosition, actorId } = params;

    const { block } = params;

    await this.createOutgoingLink(graphApi, {
      rightEntityModel: block,
      linkEntityType: SYSTEM_TYPES.linkEntityType.contains,
      leftToRightOrder:
        specifiedPosition ??
        // if position is not specified and there are no blocks currently in the page, specify the index of the link is `0`
        ((await this.getBlocks(graphApi)).length === 0 ? 0 : undefined),
      // assume that link to block is owned by the same account as the page
      ownedById: this.getOwnedById(),
      actorId,
    });
  }

  /**
   * Move a block in the page from one position to another.
   *
   * @param params.currentPosition - the current position of the block being moved
   * @param params.newPosition - the new position of the block being moved
   * @param params.movedById - the id of the account that is moving the block
   */
  async moveBlock(
    graphApi: GraphApi,
    params: {
      currentPosition: number;
      newPosition: number;
      actorId: string;
    },
  ) {
    const { currentPosition, newPosition, actorId } = params;

    const contentLinks = await this.getOutgoingLinks(graphApi, {
      linkEntityType: SYSTEM_TYPES.linkEntityType.contains,
    });

    if (currentPosition < 0 || currentPosition >= contentLinks.length) {
      throw new UserInputError(
        `invalid currentPosition: ${params.currentPosition}`,
      );
    }
    if (newPosition < 0 || newPosition >= contentLinks.length) {
      throw new UserInputError(`invalid newPosition: ${params.newPosition}`);
    }

    const link = contentLinks.find(
      (linkEntityModel) =>
        linkEntityModel.getLinkData().leftToRightOrder === currentPosition,
    );

    if (!link) {
      throw new Error(
        `Critical: could not find contents link with index ${currentPosition} for page with entityId ${this.getBaseId()}`,
      );
    }

    await link.updateOrder(graphApi, {
      linkOrder: {
        leftToRightOrder: newPosition,
      },
      actorId,
    });
  }

  /**
   * Remove a block from the page.
   *
   * @param params.position - the position of the block being removed
   * @param params.actorId - the id of the account that is removing the block
   * @param params.allowRemovingFinal (optional) - whether or not removing the final block in the page should be permitted (defaults to `true`)
   */
  async removeBlock(
    graphApi: GraphApi,
    params: {
      position: number;
      actorId: string;
      allowRemovingFinal?: boolean;
    },
  ) {
    const { allowRemovingFinal = false, position, actorId } = params;

    const contentLinkEntityModels = await this.getOutgoingLinks(graphApi, {
      linkEntityType: SYSTEM_TYPES.linkEntityType.contains,
    });

    /**
     * @todo currently the count of outgoing links are not the best indicator of a valid position
     *   as page saving could assume index positions higher than the number of blocks.
     *   Ideally we'd be able to atomically rearrange all blocks as we're removing/adding blocks.
     *   see: https://app.asana.com/0/1200211978612931/1203031430417465/f
     */

    const linkEntityModel = contentLinkEntityModels.find(
      (contentLinkEntityModel) =>
        contentLinkEntityModel.getLinkData().leftToRightOrder === position,
    );

    if (!linkEntityModel) {
      throw new Error(
        `Critical: could not find contents link with index ${position} for page with entity ID ${this.getBaseId()}`,
      );
    }

    if (!allowRemovingFinal && contentLinkEntityModels.length === 1) {
      throw new Error("Cannot remove final block from page");
    }

    await linkEntityModel.archive(graphApi, { actorId });
  }
}<|MERGE_RESOLUTION|>--- conflicted
+++ resolved
@@ -84,14 +84,9 @@
               summary,
           }
         : {}),
-<<<<<<< HEAD
       ...// eslint-disable-next-line @typescript-eslint/no-unnecessary-condition -- @todo improve logic or types to remove this comment
       (index !== undefined
-        ? { [SYSTEM_TYPES.propertyType.index.getBaseUri()]: index }
-=======
-      ...(index !== undefined
         ? { [SYSTEM_TYPES.propertyType.index.metadata.editionId.baseId]: index }
->>>>>>> b87989b7
         : {}),
     };
 
