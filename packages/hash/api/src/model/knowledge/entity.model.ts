import { ApolloError } from "apollo-server-errors";

import {
  PersistedEntity,
  GraphApi,
  KnowledgeGraphQuery,
} from "@hashintel/hash-graph-client";

import {
  EntityModel,
  EntityTypeModel,
  LinkModel,
  LinkModelCreateParams,
  LinkTypeModel,
} from "..";
import {
  KnowledgeEntityDefinition,
  KnowledgeLinkedEntityDefinition,
} from "../../graphql/apiTypes.gen";
import { exactlyOne, linkedTreeFlatten } from "../../util";

export type EntityModelConstructorParams = {
  ownedById: string;
  entityId: string;
  version: string;
  entityTypeModel: EntityTypeModel;
  properties: object;
};

export type EntityModelCreateParams = {
  ownedById: string;
  properties: object;
  entityTypeModel: EntityTypeModel;
  entityId?: string;
};

/**
 * @class {@link EntityModel}
 */
export default class {
  ownedById: string;

  entityId: string;
  version: string;
  entityTypeModel: EntityTypeModel;
  properties: object;

  constructor({
    ownedById,
    entityId,
    version,
    entityTypeModel,
    properties,
  }: EntityModelConstructorParams) {
    this.ownedById = ownedById;

    this.entityId = entityId;
    this.version = version;
    this.entityTypeModel = entityTypeModel;
    this.properties = properties;
  }

  private static async fromPersistedEntity(
    graphApi: GraphApi,
    { identifier, inner, entityTypeId }: PersistedEntity,
    cachedEntityTypeModels?: Map<string, EntityTypeModel>,
  ): Promise<EntityModel> {
    const { ownedById, entityId, version } = identifier;
    const cachedEntityTypeModel = cachedEntityTypeModels?.get(entityTypeId);

    let entityTypeModel: EntityTypeModel;

    if (cachedEntityTypeModel) {
      entityTypeModel = cachedEntityTypeModel;
    } else {
      entityTypeModel = await EntityTypeModel.get(graphApi, { entityTypeId });
      if (cachedEntityTypeModels) {
        cachedEntityTypeModels.set(entityTypeId, entityTypeModel);
      }
    }

    return new EntityModel({
      ownedById,
      entityId,
      version,
      entityTypeModel,
      properties: inner,
    });
  }

  /**
   * Create an entity.
   *
   * @param params.ownedById the id of the owner of the entity
   * @param params.schema an `Entity`
   */
  static async create(
    graphApi: GraphApi,
    {
      ownedById,
      entityTypeModel,
      properties,
      entityId: overrideEntityId,
    }: EntityModelCreateParams,
  ): Promise<EntityModel> {
    const {
      data: { entityId, version },
    } = await graphApi.createEntity({
      accountId: ownedById,
      entityTypeId: entityTypeModel.schema.$id,
      entity: properties,
      entityId: overrideEntityId,
    });

    return new EntityModel({
      ownedById,
      entityId,
      version,
      entityTypeModel,
      properties,
    });
  }

  /**
   * Create an entity along with any new/existing entities specified through links.
   *
   * @param params.ownedById the id of owner of the entity
   * @param params.entityDefinition the definition of how to get or create the entity optionally with linked entities
   */
  static async createEntityWithLinks(
    graphApi: GraphApi,
    params: {
      ownedById: string;
      entityDefinition: KnowledgeEntityDefinition;
    },
  ): Promise<EntityModel> {
    const { ownedById, entityDefinition } = params;

    const entitiesInTree = linkedTreeFlatten<
      KnowledgeEntityDefinition,
      KnowledgeLinkedEntityDefinition,
      "linkedEntities",
      "entity"
    >(entityDefinition, "linkedEntities", "entity");

    /**
     * @todo Once the graph API validates the required links of entities on creation, this may have to be reworked in order
     *   to create valid entities.
     *   this code currently creates entities first, then links them together.
     *   See https://app.asana.com/0/1202805690238892/1203046447168478/f
     */
    const entities = await Promise.all(
      entitiesInTree.map(async (definition) => ({
        link: definition.meta
          ? {
              parentIndex: definition.parentIndex,
              meta: definition.meta,
            }
          : undefined,
        entity: await EntityModel.getOrCreate(graphApi, {
          ownedById,
          entityDefinition: definition,
        }),
      })),
    );

    let rootEntityModel: EntityModel;
    if (entities[0]) {
      // First element will be the root entity.
      rootEntityModel = entities[0].entity;
    } else {
      throw new ApolloError(
        "Could not create entity tree",
        "INTERNAL_SERVER_ERROR",
      );
    }

    await Promise.all(
      entities.map(async ({ link, entity }) => {
        if (link) {
          const parentEntity = entities[link.parentIndex];
          if (!parentEntity) {
            throw new ApolloError("Could not find parent entity");
          }
          const linkTypeModel = await LinkTypeModel.get(graphApi, {
            linkTypeId: link.meta.linkTypeId,
          });

          // links are created as an outgoing link from the parent entity to the children.
          await parentEntity.entity.createOutgoingLink(graphApi, {
            linkTypeModel,
            targetEntityModel: entity,
            index: link.meta.index ?? undefined,
            ownedById,
          });
        }
      }),
    );

    return rootEntityModel;
  }

  /**
   * Get or create an entity given either by new entity properties or a reference
   * to an existing entity.
   *
   * @param params.ownedById the id of owner of the entity
   * @param params.entityDefinition the definition of how to get or create the entity (excluding any linked entities)
   */
  static async getOrCreate(
    graphApi: GraphApi,
    params: {
      ownedById: string;
      entityDefinition: Omit<KnowledgeEntityDefinition, "linkedEntities">;
    },
  ): Promise<EntityModel> {
    const { entityDefinition, ownedById } = params;
    const { entityProperties, existingEntity } = entityDefinition;

    let entity;

    if (existingEntity) {
      entity = await EntityModel.getLatest(graphApi, {
        entityId: existingEntity.entityId,
      });
      if (!entity) {
        throw new ApolloError(
          `Entity ${existingEntity.entityId} owned by ${existingEntity.ownedById} not found`,
          "NOT_FOUND",
        );
      }
    } else if (entityProperties) {
      const { entityType } = entityDefinition;
      const { entityTypeId } = entityType ?? {};

      if (!exactlyOne(entityTypeId)) {
        throw new ApolloError(
          `Given no valid type identifier. Must be one of entityTypeId`,
          "NOT_FOUND",
        );
      }

      const entityTypeModel = await EntityTypeModel.get(graphApi, {
        entityTypeId: entityTypeId!,
      });

      entity = await EntityModel.create(graphApi, {
        ownedById,
        entityTypeModel,
        properties: entityProperties,
      });
    } else {
      throw new Error(
        `entityType and one of entityId OR entityProperties must be provided`,
      );
    }

    return entity;
  }

  static async getByQuery(
    graphApi: GraphApi,
    query: object,
    options?: Omit<Partial<KnowledgeGraphQuery>, "query">,
  ): Promise<EntityModel[]> {
    const { data: entityRootedSubgraphs } = await graphApi.getEntitiesByQuery({
      query,
      dataTypeQueryDepth: options?.dataTypeQueryDepth ?? 0,
      propertyTypeQueryDepth: options?.propertyTypeQueryDepth ?? 0,
      linkTypeQueryDepth: options?.linkTypeQueryDepth ?? 0,
      entityTypeQueryDepth: options?.entityTypeQueryDepth ?? 0,
      linkTargetEntityQueryDepth: options?.linkTargetEntityQueryDepth ?? 0,
      linkQueryDepth: options?.linkQueryDepth ?? 0,
    });

    return await Promise.all(
      entityRootedSubgraphs.map(({ entity }) =>
        EntityModel.fromPersistedEntity(graphApi, entity),
      ),
    );
  }

  /**
   * Get the latest version of an entity by its entity ID.
   *
<<<<<<< HEAD
   * @param params.entityId the ID of an entity.
=======
   * @param params.entityId - the id of the entity
>>>>>>> dd7ebe15
   */
  static async getLatest(
    graphApi: GraphApi,
    params: {
      entityId: string;
    },
  ): Promise<EntityModel> {
    const { entityId } = params;
    const { data: persistedEntity } = await graphApi.getEntity(entityId);

    return await EntityModel.fromPersistedEntity(graphApi, persistedEntity);
  }

  /**
   * Get a specific version of an entity.
   *
   * @param params.entityId - the id of the entity
   * @param params.version - the version of the entity
   */
  static async getVersion(
    _graphApi: GraphApi,
    _params: {
      entityId: string;
      entityVersion: string;
    },
  ): Promise<EntityModel> {
    throw new Error(
      "Getting the specific version of an entity is not yet implemented.",
    );
  }

  /**
   * Update an entity.
   *
   * @param params.schema an `Entity`
   */
  async update(
    graphApi: GraphApi,
    params: {
      properties: object;
    },
  ): Promise<EntityModel> {
    const { properties } = params;
    const { ownedById, entityId, entityTypeModel } = this;

    const {
      data: { version },
    } = await graphApi.updateEntity({
      /**
       * @todo: let caller update who owns the entity, or create new method dedicated to changing the owner of the entity
       * @see https://app.asana.com/0/1202805690238892/1203063463721793/f
       *
       * @todo: replace uses of `accountId` with `ownedById` in the Graph API
       * @see https://app.asana.com/0/1202805690238892/1203063463721791/f
       */
      accountId: ownedById,
      entityId,
      /** @todo: make this argument optional */
      entityTypeId: entityTypeModel.schema.$id,
      entity: properties,
    });

    return new EntityModel({
      ownedById,
      entityId,
      version,
      entityTypeModel,
      properties,
    });
  }

  /**
   * Update multiple top-level properties on an entity.
   *
   * @param params.updatedProperties - an array of the properties being updated
   * @returns
   */
  async updateProperties(
    graphApi: GraphApi,
    params: {
      updatedProperties: { propertyTypeBaseUri: string; value: any }[];
    },
  ): Promise<EntityModel> {
    const { updatedProperties } = params;

    return await this.update(graphApi, {
      properties: updatedProperties.reduce(
        (prev, { propertyTypeBaseUri, value }) => ({
          ...prev,
          [propertyTypeBaseUri]: value,
        }),
        this.properties,
      ),
    });
  }

  /**
   * Update a top-level property on an entity.
   *
   * @param params.propertyTypeBaseUri - the property type base URI of the property being updated
   * @param params.value - the updated value of the property
   */
  async updateProperty(
    graphApi: GraphApi,
    params: {
      propertyTypeBaseUri: string;
      value: any;
    },
  ): Promise<EntityModel> {
    const { propertyTypeBaseUri, value } = params;

    return await this.updateProperties(graphApi, {
      updatedProperties: [{ propertyTypeBaseUri, value }],
    });
  }

  /**
   * Get the latest version of this entity.
   */
  async getLatestVersion(graphApi: GraphApi) {
    const { entityId } = this;

    return await EntityModel.getLatest(graphApi, { entityId });
  }

  /** @see {@link LinkModel.create} */
  async createOutgoingLink(
    graphApi: GraphApi,
    params: Omit<LinkModelCreateParams, "sourceEntityModel">,
  ): Promise<LinkModel> {
    return await LinkModel.create(graphApi, {
      sourceEntityModel: this,
      ...params,
    });
  }

  /**
   * Get the outgoing links of an entity.
   *
   * @param params.linkTypeModel (optional) - the specific link type of the outgoing links
   */
  async getOutgoingLinks(
    graphApi: GraphApi,
    params?: { linkTypeModel?: LinkTypeModel },
  ): Promise<LinkModel[]> {
    const outgoingLinks = await LinkModel.getByQuery(graphApi, {
      all: [
        {
          eq: [{ path: ["source", "id"] }, { literal: this.entityId }],
        },
        params?.linkTypeModel
          ? {
              eq: [
                { path: ["type", "versionedUri"] },
                {
                  literal: params.linkTypeModel.schema.$id,
                },
              ],
            }
          : [],
      ].flat(),
    });

    return outgoingLinks;
  }
}<|MERGE_RESOLUTION|>--- conflicted
+++ resolved
@@ -283,11 +283,7 @@
   /**
    * Get the latest version of an entity by its entity ID.
    *
-<<<<<<< HEAD
-   * @param params.entityId the ID of an entity.
-=======
    * @param params.entityId - the id of the entity
->>>>>>> dd7ebe15
    */
   static async getLatest(
     graphApi: GraphApi,
