<<<<<<< HEAD
import { PersistedEntity, GraphApi } from "@hashintel/hash-graph-client";
import { ApolloError } from "apollo-server-errors";
=======
import {
  PersistedEntity,
  GraphApi,
  KnowledgeGraphQuery,
} from "@hashintel/hash-graph-client";
>>>>>>> 2ff367e4

import {
  EntityModel,
  EntityTypeModel,
  LinkModel,
  LinkModelCreateParams,
  LinkTypeModel,
} from "..";
import {
  KnowledgeEntityDefinition,
  KnowledgeLinkedEntityDefinition,
} from "../../graphql/apiTypes.gen";
import { exactlyOne, linkedTreeFlatten } from "../../util";

export type EntityModelConstructorParams = {
  accountId: string;
  entityId: string;
  version: string;
  entityTypeModel: EntityTypeModel;
  properties: object;
};

export type EntityModelCreateParams = {
  accountId: string;
  properties: object;
  entityTypeModel: EntityTypeModel;
  entityId?: string;
};

/**
 * @class {@link EntityModel}
 */
export default class {
  accountId: string;

  entityId: string;
  version: string;
  entityTypeModel: EntityTypeModel;
  properties: object;

  constructor({
    accountId,
    entityId,
    version,
    entityTypeModel,
    properties,
  }: EntityModelConstructorParams) {
    this.accountId = accountId;

    this.entityId = entityId;
    this.version = version;
    this.entityTypeModel = entityTypeModel;
    this.properties = properties;
  }

  private static async fromPersistedEntity(
    graphApi: GraphApi,
    { identifier, inner, entityTypeId }: PersistedEntity,
    cachedEntityTypeModels?: Map<string, EntityTypeModel>,
  ): Promise<EntityModel> {
    const { ownedById: accountId, version } = identifier;
    const cachedEntityTypeModel = cachedEntityTypeModels?.get(entityTypeId);

    let entityTypeModel: EntityTypeModel;

    if (cachedEntityTypeModel) {
      entityTypeModel = cachedEntityTypeModel;
    } else {
      entityTypeModel = await EntityTypeModel.get(graphApi, { entityTypeId });
      if (cachedEntityTypeModels) {
        cachedEntityTypeModels.set(entityTypeId, entityTypeModel);
      }
    }

    return new EntityModel({
      accountId,
      entityId: identifier.entityId,
      version,
      entityTypeModel,
      properties: inner,
    });
  }

  /**
   * Create an entity.
   *
   * @param params.accountId the accountId of the account creating the entity
   * @param params.schema an `Entity`
   */
  static async create(
    graphApi: GraphApi,
    {
      accountId,
      entityTypeModel,
      properties,
      entityId: overrideEntityId,
    }: EntityModelCreateParams,
  ): Promise<EntityModel> {
    const {
      data: { entityId, version },
    } = await graphApi.createEntity({
      accountId,
      entityTypeId: entityTypeModel.schema.$id,
      entity: properties,
      entityId: overrideEntityId,
    });

    return new EntityModel({
      accountId,
      entityId,
      version,
      entityTypeModel,
      properties,
    });
  }

<<<<<<< HEAD
  /**
   * Create an entity along with any new/existing entities specified through links.
   *
   * @param params.createdById the account id that is creating the entity
   * @param params.entityDefinition the definition of how to get or create the entity optionally with linked entities
   */
  static async createEntityWithLinks(
    graphApi: GraphApi,
    params: {
      createdById: string;
      entityDefinition: KnowledgeEntityDefinition;
    },
  ): Promise<EntityModel> {
    const { createdById, entityDefinition } = params;

    const entitiesInTree = linkedTreeFlatten<
      KnowledgeEntityDefinition,
      KnowledgeLinkedEntityDefinition,
      "linkedEntities",
      "entity"
    >(entityDefinition, "linkedEntities", "entity");

    /**
     * @todo Once the graph API validates the required links of entities on creation, this may have to be reworked in order
     *   to create valid entities.
     *   this code currently creates entities first, then links them together.
     *   See https://app.asana.com/0/1202805690238892/1203046447168478/f
     */
    const entities = await Promise.all(
      entitiesInTree.map(async (definition) => ({
        link: definition.meta
          ? {
              parentIndex: definition.parentIndex,
              meta: definition.meta,
            }
          : undefined,
        entity: await EntityModel.getOrCreate(graphApi, {
          createdById,
          entityDefinition: definition,
        }),
      })),
    );

    let rootEntityModel: EntityModel;
    if (entities[0]) {
      // First element will be the root entity.
      rootEntityModel = entities[0].entity;
    } else {
      throw new ApolloError(
        "Could not create entity tree",
        "INTERNAL_SERVER_ERROR",
      );
    }

    await Promise.all(
      entities.map(async ({ link, entity }) => {
        if (link) {
          const parentEntity = entities[link.parentIndex];
          if (!parentEntity) {
            throw new ApolloError("Could not find parent entity");
          }
          const linkTypeModel = await LinkTypeModel.get(graphApi, {
            versionedUri: link.meta.linkTypeId,
          });

          // links are created as an outgoing link from the parent entity to the children.
          await parentEntity.entity.createOutgoingLink(graphApi, {
            linkTypeModel,
            targetEntityModel: entity,
            index: link.meta.index ?? undefined,
          });
        }
      }),
    );

    return rootEntityModel;
  }

  /**
   * Get or create an entity given either by new entity properties or a reference
   * to an existing entity.
   *
   * @param params.createdById the account id that is creating the entity
   * @param params.entityDefinition the definition of how to get or create the entity (excluding any linked entities)
   */
  static async getOrCreate(
    graphApi: GraphApi,
    params: {
      createdById: string;
      entityDefinition: Omit<KnowledgeEntityDefinition, "linkedEntities">;
    },
  ): Promise<EntityModel> {
    const { entityDefinition } = params;
    const { entityProperties, existingEntity } = entityDefinition;

    let entity;

    if (existingEntity) {
      entity = await EntityModel.getLatest(graphApi, {
        entityId: existingEntity.entityId,
        accountId: existingEntity.ownedById,
      });
      if (!entity) {
        throw new ApolloError(
          `Entity ${existingEntity.entityId} owned by ${existingEntity.ownedById} not found`,
          "NOT_FOUND",
        );
      }
    } else if (entityProperties) {
      const { entityType } = entityDefinition;
      const { entityTypeId } = entityType ?? {};

      if (!exactlyOne(entityTypeId)) {
        throw new ApolloError(
          `Given no valid type identifier. Must be one of entityTypeId`,
          "NOT_FOUND",
        );
      }

      const entityTypeModel = await EntityTypeModel.get(graphApi, {
        // eslint-disable-next-line @typescript-eslint/no-unnecessary-type-assertion
        versionedUri: entityTypeId!,
      });

      entity = await EntityModel.create(graphApi, {
        accountId: params.createdById,
        entityTypeModel,
        properties: entityProperties,
      });
    } else {
      throw new Error(
        `entityType and one of entityId OR entityProperties must be provided`,
      );
    }

    return entity;
  }

  /**
   * Get all entities at their latest version.
   *
   * @param params.accountId the accountId of the account requesting the entities
   */
  static async getAllLatest(
=======
  static async getByQuery(
>>>>>>> 2ff367e4
    graphApi: GraphApi,
    query: object,
    options?: Omit<Partial<KnowledgeGraphQuery>, "query">,
  ): Promise<EntityModel[]> {
    const { data: entityRootedSubgraphs } = await graphApi.getEntitiesByQuery({
      query,
      dataTypeQueryDepth: options?.dataTypeQueryDepth ?? 0,
      propertyTypeQueryDepth: options?.propertyTypeQueryDepth ?? 0,
      linkTypeQueryDepth: options?.linkTypeQueryDepth ?? 0,
      entityTypeQueryDepth: options?.entityTypeQueryDepth ?? 0,
      linkTargetEntityQueryDepth: options?.linkTargetEntityQueryDepth ?? 0,
      linkQueryDepth: options?.linkQueryDepth ?? 0,
    });

    return await Promise.all(
      entityRootedSubgraphs.map(({ entity }) =>
        EntityModel.fromPersistedEntity(graphApi, entity),
      ),
    );
  }

  /**
   * Get the latest version of an entity by its entity ID.
   *
   * @param params.accountId the accountId of the account requesting the entity
   * @param params.versionedUri the unique versioned URI for an entity.
   */
  static async getLatest(
    graphApi: GraphApi,
    params: {
      accountId?: string;
      entityId: string;
    },
  ): Promise<EntityModel> {
    const { entityId } = params;
    const { data: persistedEntity } = await graphApi.getEntity(entityId);

    return await EntityModel.fromPersistedEntity(graphApi, persistedEntity);
  }

  /**
   * Update an entity.
   *
   * @param params.accountId the accountId of the account making the update
   * @param params.schema an `Entity`
   */
  async update(
    graphApi: GraphApi,
    params: {
      accountId: string;
      properties: object;
    },
  ): Promise<EntityModel> {
    const { accountId, properties } = params;
    const { entityId, entityTypeModel } = this;

    const {
      data: { version },
    } = await graphApi.updateEntity({
      accountId,
      entityId,
      /** @todo: make this argument optional */
      entityTypeId: entityTypeModel.schema.$id,
      entity: properties,
    });

    return new EntityModel({
      accountId,
      entityId,
      version,
      entityTypeModel,
      properties,
    });
  }

  /**
   * Update multiple top-level properties on an entity.
   *
   * @param params.updatedProperties - an array of the properties being updated
   * @param params.updatedByAccountId - the account id of the account updating the property value
   * @returns
   */
  async updateProperties(
    graphApi: GraphApi,
    params: {
      updatedByAccountId: string;
      updatedProperties: { propertyTypeBaseUri: string; value: any }[];
    },
  ): Promise<EntityModel> {
    const { updatedProperties, updatedByAccountId } = params;

    return await this.update(graphApi, {
      accountId: updatedByAccountId,
      properties: updatedProperties.reduce(
        (prev, { propertyTypeBaseUri, value }) => ({
          ...prev,
          [propertyTypeBaseUri]: value,
        }),
        this.properties,
      ),
    });
  }

  /**
   * Update a top-level property on an entity.
   *
   * @param params.propertyTypeBaseUri - the property type base URI of the property being updated
   * @param params.value - the updated value of the property
   * @param params.updatedByAccountId - the account id of the account updating the property value
   * @returns
   */
  async updateProperty(
    graphApi: GraphApi,
    params: {
      propertyTypeBaseUri: string;
      value: any;
      updatedByAccountId: string;
    },
  ): Promise<EntityModel> {
    const { updatedByAccountId, propertyTypeBaseUri, value } = params;

    return await this.updateProperties(graphApi, {
      updatedByAccountId,
      updatedProperties: [{ propertyTypeBaseUri, value }],
    });
  }

  async getLatestVersion(graphApi: GraphApi) {
    const { accountId, entityId } = this;

    return await EntityModel.getLatest(graphApi, { accountId, entityId });
  }

  /** @see {@link LinkModel.create} */
  async createOutgoingLink(
    graphApi: GraphApi,
    params: Omit<LinkModelCreateParams, "sourceEntityModel">,
  ): Promise<LinkModel> {
    return await LinkModel.create(graphApi, {
      sourceEntityModel: this,
      ...params,
    });
  }

  /**
   * Get the outgoing links of an entity.
   *
   * @param params.linkTypeModel (optional) - the specific link type of the outgoing links
   */
  async getOutgoingLinks(
    graphApi: GraphApi,
    params?: { linkTypeModel?: LinkTypeModel },
  ): Promise<LinkModel[]> {
    const outgoingLinks = await LinkModel.getByQuery(graphApi, {
      all: [
        {
          eq: [{ path: ["source", "id"] }, { literal: this.entityId }],
        },
        params?.linkTypeModel
          ? {
              eq: [
                { path: ["type", "versionedUri"] },
                {
                  literal: params.linkTypeModel.schema.$id,
                },
              ],
            }
          : [],
      ].flat(),
    });

    return outgoingLinks;
  }
}<|MERGE_RESOLUTION|>--- conflicted
+++ resolved
@@ -1,13 +1,10 @@
-<<<<<<< HEAD
-import { PersistedEntity, GraphApi } from "@hashintel/hash-graph-client";
 import { ApolloError } from "apollo-server-errors";
-=======
+
 import {
   PersistedEntity,
   GraphApi,
   KnowledgeGraphQuery,
 } from "@hashintel/hash-graph-client";
->>>>>>> 2ff367e4
 
 import {
   EntityModel,
@@ -124,7 +121,6 @@
     });
   }
 
-<<<<<<< HEAD
   /**
    * Create an entity along with any new/existing entities specified through links.
    *
@@ -187,7 +183,7 @@
             throw new ApolloError("Could not find parent entity");
           }
           const linkTypeModel = await LinkTypeModel.get(graphApi, {
-            versionedUri: link.meta.linkTypeId,
+            linkTypeId: link.meta.linkTypeId,
           });
 
           // links are created as an outgoing link from the parent entity to the children.
@@ -195,6 +191,7 @@
             linkTypeModel,
             targetEntityModel: entity,
             index: link.meta.index ?? undefined,
+            createdById,
           });
         }
       }),
@@ -245,8 +242,9 @@
       }
 
       const entityTypeModel = await EntityTypeModel.get(graphApi, {
+        // This assertion thinks there's a false positive, perhaps because of the 'InputMaybe' wrapper.
         // eslint-disable-next-line @typescript-eslint/no-unnecessary-type-assertion
-        versionedUri: entityTypeId!,
+        entityTypeId: entityTypeId!,
       });
 
       entity = await EntityModel.create(graphApi, {
@@ -263,15 +261,7 @@
     return entity;
   }
 
-  /**
-   * Get all entities at their latest version.
-   *
-   * @param params.accountId the accountId of the account requesting the entities
-   */
-  static async getAllLatest(
-=======
   static async getByQuery(
->>>>>>> 2ff367e4
     graphApi: GraphApi,
     query: object,
     options?: Omit<Partial<KnowledgeGraphQuery>, "query">,
