import { ApolloError } from "apollo-server-errors";
import {
  PersistedEntity,
  GraphApi,
  Vertex,
<<<<<<< HEAD
  Subgraph,
=======
  EntityStructuralQuery,
  Filter,
>>>>>>> bfab51a6
} from "@hashintel/hash-graph-client";

import {
  EntityModel,
  EntityTypeModel,
  LinkModel,
  LinkModelCreateParams,
  LinkTypeModel,
} from "..";
import {
  PersistedEntityDefinition,
  PersistedLinkedEntityDefinition,
} from "../../graphql/apiTypes.gen";
import { exactlyOne, linkedTreeFlatten } from "../../util";

export type EntityModelConstructorParams = {
  ownedById: string;
  entityId: string;
  version: string;
  entityTypeModel: EntityTypeModel;
  properties: object;
  createdById: string;
  updatedById: string;
  removedById: string | undefined;
};

export type EntityModelCreateParams = {
  ownedById: string;
  properties: object;
  entityTypeModel: EntityTypeModel;
  entityId?: string;
  actorId: string;
};

/**
 * @class {@link EntityModel}
 */
export default class {
  ownedById: string;

  entityId: string;
  version: string;
  entityTypeModel: EntityTypeModel;
  properties: object;

  createdById: string;
  updatedById: string;
  removedById: string | undefined;

  constructor({
    ownedById,
    entityId,
    version,
    entityTypeModel,
    properties,
    createdById,
    updatedById,
    removedById,
  }: EntityModelConstructorParams) {
    this.ownedById = ownedById;

    this.entityId = entityId;
    this.version = version;
    this.entityTypeModel = entityTypeModel;
    this.properties = properties;

    this.createdById = createdById;
    this.updatedById = updatedById;
    this.removedById = removedById;
  }

  private static async fromPersistedEntity(
    graphApi: GraphApi,
    { metadata, inner }: PersistedEntity,
    cachedEntityTypeModels?: Map<string, EntityTypeModel>,
  ): Promise<EntityModel> {
    const { identifier, entityTypeId, createdById, updatedById, removedById } =
      metadata;
    const { ownedById, entityId, version } = identifier;
    const cachedEntityTypeModel = cachedEntityTypeModels?.get(entityTypeId);

    let entityTypeModel: EntityTypeModel;

    if (cachedEntityTypeModel) {
      entityTypeModel = cachedEntityTypeModel;
    } else {
      entityTypeModel = await EntityTypeModel.get(graphApi, { entityTypeId });
      if (cachedEntityTypeModels) {
        cachedEntityTypeModels.set(entityTypeId, entityTypeModel);
      }
    }

    return new EntityModel({
      ownedById,
      entityId,
      version,
      entityTypeModel,
      properties: inner,
      createdById,
      updatedById,
      removedById,
    });
  }

  /**
   * Create an entity.
   *
   * @param params.ownedById - the id of the account who owns the entity
   * @param params.entityTypeModel - the type of the entity
   * @param params.properties - the properties object of the entity
   * @param params.actorId - the id of the account that is creating the entity
   * @param params.entityId (optional) - the id of the entity, is generated if left undefined
   */
  static async create(
    graphApi: GraphApi,
    params: EntityModelCreateParams,
  ): Promise<EntityModel> {
    const {
      ownedById,
      entityTypeModel,
      properties,
      actorId,
      entityId: overrideEntityId,
    } = params;

    const { data: metadata } = await graphApi.createEntity({
      ownedById,
      entityTypeId: entityTypeModel.schema.$id,
      entity: properties,
      entityId: overrideEntityId,
      actorId,
    });

    const persistedEntity: PersistedEntity = {
      inner: properties,
      metadata,
    };

    return EntityModel.fromPersistedEntity(graphApi, persistedEntity);
  }

  /**
   * Create an entity along with any new/existing entities specified through links.
   *
   * @param params.ownedById - the id of owner of the entity
   * @param params.entityTypeId - the id of the entity's type
   * @param params.entityProperties - the properties of the entity
   * @param params.linkedEntities (optional) - the linked entity definitions of the entity
   * @param params.actorId - the id of the account that is creating the entity
   */
  static async createEntityWithLinks(
    graphApi: GraphApi,
    params: {
      ownedById: string;
      entityTypeId: string;
      properties: any;
      linkedEntities?: PersistedLinkedEntityDefinition[];
      actorId: string;
    },
  ): Promise<EntityModel> {
    const { ownedById, entityTypeId, properties, linkedEntities, actorId } =
      params;

    const entitiesInTree = linkedTreeFlatten<
      PersistedEntityDefinition,
      PersistedLinkedEntityDefinition,
      "linkedEntities",
      "entity"
    >(
      {
        entityType: { entityTypeId },
        entityProperties: properties,
        linkedEntities,
      },
      "linkedEntities",
      "entity",
    );

    /**
     * @todo Once the graph API validates the required links of entities on creation, this may have to be reworked in order
     *   to create valid entities.
     *   this code currently creates entities first, then links them together.
     *   See https://app.asana.com/0/1202805690238892/1203046447168478/f
     */
    const entities = await Promise.all(
      entitiesInTree.map(async (definition) => ({
        link: definition.meta
          ? {
              parentIndex: definition.parentIndex,
              meta: definition.meta,
            }
          : undefined,
        entity: await EntityModel.getOrCreate(graphApi, {
          ownedById,
          entityDefinition: definition,
          actorId,
        }),
      })),
    );

    let rootEntityModel: EntityModel;
    if (entities[0]) {
      // First element will be the root entity.
      rootEntityModel = entities[0].entity;
    } else {
      throw new ApolloError(
        "Could not create entity tree",
        "INTERNAL_SERVER_ERROR",
      );
    }

    await Promise.all(
      entities.map(async ({ link, entity }) => {
        if (link) {
          const parentEntity = entities[link.parentIndex];
          if (!parentEntity) {
            throw new ApolloError("Could not find parent entity");
          }
          const linkTypeModel = await LinkTypeModel.get(graphApi, {
            linkTypeId: link.meta.linkTypeId,
          });

          // links are created as an outgoing link from the parent entity to the children.
          await parentEntity.entity.createOutgoingLink(graphApi, {
            linkTypeModel,
            targetEntityModel: entity,
            index: link.meta.index ?? undefined,
            ownedById,
            actorId,
          });
        }
      }),
    );

    return rootEntityModel;
  }

  /**
   * Get or create an entity given either by new entity properties or a reference
   * to an existing entity.
   *
   * @param params.ownedById the id of owner of the entity
   * @param params.entityDefinition the definition of how to get or create the entity (excluding any linked entities)
   * @param params.createdById - the id of the account that is creating the entity
   */
  static async getOrCreate(
    graphApi: GraphApi,
    params: {
      ownedById: string;
      entityDefinition: Omit<PersistedEntityDefinition, "linkedEntities">;
      actorId: string;
    },
  ): Promise<EntityModel> {
    const { entityDefinition, ownedById, actorId } = params;
    const { entityProperties, existingEntity } = entityDefinition;

    let entity;

    if (existingEntity) {
      entity = await EntityModel.getLatest(graphApi, {
        entityId: existingEntity.entityId,
      });
      if (!entity) {
        throw new ApolloError(
          `Entity ${existingEntity.entityId} owned by ${existingEntity.ownedById} not found`,
          "NOT_FOUND",
        );
      }
    } else if (entityProperties) {
      const { entityType } = entityDefinition;
      const { entityTypeId } = entityType ?? {};

      if (!exactlyOne(entityTypeId)) {
        throw new ApolloError(
          `Given no valid type identifier. Must be one of entityTypeId`,
          "NOT_FOUND",
        );
      }

      const entityTypeModel = await EntityTypeModel.get(graphApi, {
        entityTypeId: entityTypeId!,
      });

      entity = await EntityModel.create(graphApi, {
        ownedById,
        entityTypeModel,
        properties: entityProperties,
        actorId,
      });
    } else {
      throw new Error(
        `entityType and one of entityId OR entityProperties must be provided`,
      );
    }

    return entity;
  }

  static async getByQuery(
    graphApi: GraphApi,
    filter: Filter,
    options?: Omit<Partial<EntityStructuralQuery>, "filter">,
  ): Promise<EntityModel[]> {
    const { data: subgraph } = await graphApi.getEntitiesByQuery({
      filter,
      graphResolveDepths: {
        dataTypeResolveDepth:
          options?.graphResolveDepths?.dataTypeResolveDepth ?? 0,
        propertyTypeResolveDepth:
          options?.graphResolveDepths?.propertyTypeResolveDepth ?? 0,
        linkTypeResolveDepth:
          options?.graphResolveDepths?.linkTypeResolveDepth ?? 0,
        entityTypeResolveDepth:
          options?.graphResolveDepths?.entityTypeResolveDepth ?? 0,
        linkResolveDepth: options?.graphResolveDepths?.linkResolveDepth ?? 0,
        linkTargetEntityResolveDepth:
          options?.graphResolveDepths?.linkTargetEntityResolveDepth ?? 0,
      },
    });

    return await Promise.all(
      subgraph.roots.map((entityId) => {
        const entityVertex = subgraph.vertices[entityId] as Extract<
          Vertex,
          { kind: "entity" }
        >;
        return EntityModel.fromPersistedEntity(graphApi, entityVertex.inner);
      }),
    );
  }

  /**
   * Get the latest version of an entity by its entity ID.
   *
   * @param params.entityId - the id of the entity
   */
  static async getLatest(
    graphApi: GraphApi,
    params: {
      entityId: string;
    },
  ): Promise<EntityModel> {
    const { entityId } = params;
    const { data: persistedEntity } = await graphApi.getEntity(entityId);

    return await EntityModel.fromPersistedEntity(graphApi, persistedEntity);
  }

  /**
   * Get a specific version of an entity.
   *
   * @param params.entityId - the id of the entity
   * @param params.version - the version of the entity
   */
  static async getVersion(
    _graphApi: GraphApi,
    _params: {
      entityId: string;
      entityVersion: string;
    },
  ): Promise<EntityModel> {
    throw new Error(
      "Getting the specific version of an entity is not yet implemented.",
    );
  }

  /**
   * Update an entity.
   *
   * @param params.properties - the properties object of the entity
   * @param params.actorId - the id of the account that is updating the entity
   */
  async update(
    graphApi: GraphApi,
    params: {
      properties: object;
      actorId: string;
    },
  ): Promise<EntityModel> {
    const { properties, actorId } = params;
    const { entityId, entityTypeModel } = this;

    const { data: metadata } = await graphApi.updateEntity({
      actorId,
      entityId,
      /** @todo: make this argument optional */
      entityTypeId: entityTypeModel.schema.$id,
      entity: properties,
    });

    return EntityModel.fromPersistedEntity(graphApi, {
      metadata,
      inner: properties,
    });
  }

  /**
   * Update multiple top-level properties on an entity.
   *
   * @param params.updatedProperties - an array of the properties being updated
   * @param params.actorId - the id of the account that is updating the entity
   */
  async updateProperties(
    graphApi: GraphApi,
    params: {
      updatedProperties: { propertyTypeBaseUri: string; value: any }[];
      actorId: string;
    },
  ): Promise<EntityModel> {
    const { updatedProperties, actorId } = params;

    return await this.update(graphApi, {
      properties: updatedProperties.reduce(
        (prev, { propertyTypeBaseUri, value }) => ({
          ...prev,
          [propertyTypeBaseUri]: value,
        }),
        this.properties,
      ),
      actorId,
    });
  }

  /**
   * Update a top-level property on an entity.
   *
   * @param params.propertyTypeBaseUri - the property type base URI of the property being updated
   * @param params.value - the updated value of the property
   * @param params.actorId - the id of the account that is updating the entity
   */
  async updateProperty(
    graphApi: GraphApi,
    params: {
      propertyTypeBaseUri: string;
      value: any;
      actorId: string;
    },
  ): Promise<EntityModel> {
    const { propertyTypeBaseUri, value, actorId } = params;

    return await this.updateProperties(graphApi, {
      updatedProperties: [{ propertyTypeBaseUri, value }],
      actorId,
    });
  }

  /**
   * Get the latest version of this entity.
   */
  async getLatestVersion(graphApi: GraphApi) {
    const { entityId } = this;

    return await EntityModel.getLatest(graphApi, { entityId });
  }

  /** @see {@link LinkModel.create} */
  async createOutgoingLink(
    graphApi: GraphApi,
    params: Omit<LinkModelCreateParams, "sourceEntityModel">,
  ): Promise<LinkModel> {
    return await LinkModel.create(graphApi, {
      sourceEntityModel: this,
      ...params,
    });
  }

  /** @see {@link LinkModel.createLinkWithoutUpdatingSiblings} */
  async createOutgoingLinkWithoutUpdatingSiblings(
    graphApi: GraphApi,
    params: Omit<LinkModelCreateParams, "sourceEntityModel">,
  ): Promise<LinkModel> {
    return await LinkModel.createLinkWithoutUpdatingSiblings(graphApi, {
      sourceEntityModel: this,
      ...params,
    });
  }

  /**
   * Get the incoming links of an entity.
   *
   * @param params.linkTypeModel (optional) - the specific link type of the incoming links
   */
  async getIncomingLinks(
    graphApi: GraphApi,
    params?: { linkTypeModel?: LinkTypeModel },
  ): Promise<LinkModel[]> {
    const filter: Filter = {
      all: [
        {
          equal: [{ path: ["target", "id"] }, { parameter: this.entityId }],
        },
      ],
    };

    if (params?.linkTypeModel) {
      filter.all.push({
        equal: [
          { path: ["type", "versionedUri"] },
          {
            parameter: params.linkTypeModel.schema.$id,
          },
        ],
      });
    }

    const incomingLinks = await LinkModel.getByQuery(graphApi, filter);

    return incomingLinks;
  }

  /**
   * Get the outgoing links of an entity.
   *
   * @param params.linkTypeModel (optional) - the specific link type of the outgoing links
   */
  async getOutgoingLinks(
    graphApi: GraphApi,
    params?: { linkTypeModel?: LinkTypeModel },
  ): Promise<LinkModel[]> {
    const filter: Filter = {
      all: [
        {
          equal: [{ path: ["source", "id"] }, { parameter: this.entityId }],
        },
      ],
    };

    if (params?.linkTypeModel) {
      filter.all.push({
        equal: [
          { path: ["type", "versionedUri"] },
          {
            parameter: params.linkTypeModel.schema.$id,
          },
        ],
      });
    }

    const outgoingLinks = await LinkModel.getByQuery(graphApi, filter);

    return outgoingLinks;
  }

  /**
   * Get subgraph rooted at the entity.
   */
  async getRootedSubgraph(
    graphApi: GraphApi,
    params: {
      linkResolveDepth: number;
      linkTargetEntityResolveDepth: number;
    },
  ): Promise<Subgraph> {
    const query = {
      all: [
        { eq: [{ path: ["version"] }, { literal: "latest" }] },
        { eq: [{ path: ["id"] }, { literal: this.entityId }] },
      ],
    };

    const { data: entitySubgraph } = await graphApi.getEntitiesByQuery({
      query,
      graphResolveDepths: {
        dataTypeResolveDepth: 0,
        propertyTypeResolveDepth: 0,
        linkTypeResolveDepth: 0,
        entityTypeResolveDepth: 0,
        ...params,
      },
    });

    return entitySubgraph;
  }
}<|MERGE_RESOLUTION|>--- conflicted
+++ resolved
@@ -3,12 +3,9 @@
   PersistedEntity,
   GraphApi,
   Vertex,
-<<<<<<< HEAD
   Subgraph,
-=======
   EntityStructuralQuery,
   Filter,
->>>>>>> bfab51a6
 } from "@hashintel/hash-graph-client";
 
 import {
@@ -562,15 +559,13 @@
       linkTargetEntityResolveDepth: number;
     },
   ): Promise<Subgraph> {
-    const query = {
-      all: [
-        { eq: [{ path: ["version"] }, { literal: "latest" }] },
-        { eq: [{ path: ["id"] }, { literal: this.entityId }] },
-      ],
-    };
-
     const { data: entitySubgraph } = await graphApi.getEntitiesByQuery({
-      query,
+      filter: {
+        all: [
+          { equal: [{ path: ["version"] }, { parameter: "latest" }] },
+          { equal: [{ path: ["id"] }, { parameter: this.entityId }] },
+        ],
+      },
       graphResolveDepths: {
         dataTypeResolveDepth: 0,
         propertyTypeResolveDepth: 0,
