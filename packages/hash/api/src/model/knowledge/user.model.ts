--- conflicted
+++ resolved
@@ -35,26 +35,22 @@
  * @class {@link UserModel}
  */
 export default class extends EntityModel {
-  static fromEntityModel(entityModel: EntityModel): UserModel {
+  static fromEntityModel(entity: EntityModel): UserModel {
     if (
-      entityModel.entityTypeModel.getSchema().$id !==
-      SYSTEM_TYPES.entityType.user.getSchema().$id
+      entity.entityTypeModel.schema.$id !==
+      SYSTEM_TYPES.entityType.user.schema.$id
     ) {
       throw new EntityTypeMismatchError(
-        entityModel.getBaseId(),
-        SYSTEM_TYPES.entityType.user.getSchema().$id,
-        entityModel.entityTypeModel.getSchema().$id,
-      );
-    }
-
-<<<<<<< HEAD
-    return new UserModel(entityModel);
-=======
+        entity.baseId,
+        SYSTEM_TYPES.entityType.user.schema.$id,
+        entity.entityTypeModel.schema.$id,
+      );
+    }
+
     return new UserModel({
       entity: entity.entity,
       entityTypeModel: entity.entityTypeModel,
     });
->>>>>>> 160f91cf
   }
 
   /**
@@ -92,7 +88,7 @@
         {
           equal: [
             { path: ["type", "versionedUri"] },
-            { parameter: SYSTEM_TYPES.entityType.user.getSchema().$id },
+            { parameter: SYSTEM_TYPES.entityType.user.schema.$id },
           ],
         },
       ],
@@ -124,7 +120,7 @@
         {
           equal: [
             { path: ["type", "versionedUri"] },
-            { parameter: SYSTEM_TYPES.entityType.user.getSchema().$id },
+            { parameter: SYSTEM_TYPES.entityType.user.schema.$id },
           ],
         },
       ],
@@ -190,17 +186,13 @@
     const { data: userAccountId } = await graphApi.createAccountId();
 
     const properties: PropertyObject = {
-      [SYSTEM_TYPES.propertyType.email.getBaseUri()]: emails,
-      [SYSTEM_TYPES.propertyType.kratosIdentityId.getBaseUri()]:
-        kratosIdentityId,
+      [SYSTEM_TYPES.propertyType.email.baseUri]: emails,
+      [SYSTEM_TYPES.propertyType.kratosIdentityId.baseUri]: kratosIdentityId,
       ...(shortname
-        ? { [SYSTEM_TYPES.propertyType.shortName.getBaseUri()]: shortname }
+        ? { [SYSTEM_TYPES.propertyType.shortName.baseUri]: shortname }
         : {}),
       ...(preferredName
-        ? {
-            [SYSTEM_TYPES.propertyType.preferredName.getBaseUri()]:
-              preferredName,
-          }
+        ? { [SYSTEM_TYPES.propertyType.preferredName.baseUri]: preferredName }
         : {}),
     };
 
@@ -265,8 +257,8 @@
   }
 
   async getQualifiedEmails(): Promise<QualifiedEmail[]> {
-    const emails: string[] = (this.getProperties() as any)[
-      SYSTEM_TYPES.propertyType.email.getBaseUri()
+    const emails: string[] = (this.properties as any)[
+      SYSTEM_TYPES.propertyType.email.baseUri
     ];
 
     const kratosIdentity = await this.getKratosIdentity();
@@ -294,9 +286,7 @@
   }
 
   getEmails(): string[] {
-    return (this.getProperties() as any)[
-      SYSTEM_TYPES.propertyType.email.getBaseUri()
-    ];
+    return (this.properties as any)[SYSTEM_TYPES.propertyType.email.baseUri];
   }
 
   /**
@@ -307,8 +297,8 @@
    * https://app.asana.com/0/1202805690238892/1202944961125764/f
    */
   getShortname(): string | undefined {
-    return (this.getProperties() as any)[
-      SYSTEM_TYPES.propertyType.shortName.getBaseUri()
+    return (this.properties as any)[
+      SYSTEM_TYPES.propertyType.shortName.baseUri
     ];
   }
 
@@ -342,7 +332,7 @@
     const previousShortname = this.getShortname();
 
     const updatedUser = await this.updateProperty(graphApi, {
-      propertyTypeBaseUri: SYSTEM_TYPES.propertyType.shortName.getBaseUri(),
+      propertyTypeBaseUri: SYSTEM_TYPES.propertyType.shortName.baseUri,
       value: updatedShortname,
       actorId,
     }).then((updatedEntity) => UserModel.fromEntityModel(updatedEntity));
@@ -352,7 +342,7 @@
     }).catch(async (error) => {
       // If an error occurred updating the entity, set the property to have the previous shortname
       await this.updateProperty(graphApi, {
-        propertyTypeBaseUri: SYSTEM_TYPES.propertyType.shortName.getBaseUri(),
+        propertyTypeBaseUri: SYSTEM_TYPES.propertyType.shortName.baseUri,
         value: previousShortname,
         actorId,
       });
@@ -364,8 +354,8 @@
   }
 
   getPreferredName(): string | undefined {
-    return (this.getProperties() as any)[
-      SYSTEM_TYPES.propertyType.preferredName.getBaseUri()
+    return (this.properties as any)[
+      SYSTEM_TYPES.propertyType.preferredName.baseUri
     ];
   }
 
@@ -387,7 +377,7 @@
       );
     }
     const updatedEntity = await this.updateProperty(graphApi, {
-      propertyTypeBaseUri: SYSTEM_TYPES.propertyType.preferredName.getBaseUri(),
+      propertyTypeBaseUri: SYSTEM_TYPES.propertyType.preferredName.baseUri,
       value: updatedPreferredName,
       actorId,
     });
@@ -396,8 +386,8 @@
   }
 
   getKratosIdentityId(): string {
-    return (this.getProperties() as any)[
-      SYSTEM_TYPES.propertyType.kratosIdentityId.getBaseUri()
+    return (this.properties as any)[
+      SYSTEM_TYPES.propertyType.kratosIdentityId.baseUri
     ];
   }
 
@@ -464,13 +454,11 @@
   ): Promise<boolean> {
     const orgMemberships = await this.getOrgMemberships(graphApi);
 
-    const orgModels = await Promise.all(
+    const orgs = await Promise.all(
       orgMemberships.map((orgMembership) => orgMembership.getOrg(graphApi)),
     );
 
-    return !!orgModels.find(
-      (orgModel) => orgModel.getEntityUuid() === params.orgEntityUuid,
-    );
+    return !!orgs.find(({ entityUuid }) => entityUuid === params.orgEntityUuid);
   }
 
   isAccountSignupComplete(): boolean {
