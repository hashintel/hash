--- conflicted
+++ resolved
@@ -19,26 +19,22 @@
  * @class {@link HashInstanceModel}
  */
 export default class extends EntityModel {
-  static fromEntityModel(entityModel: EntityModel): HashInstanceModel {
+  static fromEntityModel(entity: EntityModel): HashInstanceModel {
     if (
-      entityModel.entityTypeModel.getSchema().$id !==
-      SYSTEM_TYPES.entityType.hashInstance.getSchema().$id
+      entity.entityTypeModel.schema.$id !==
+      SYSTEM_TYPES.entityType.hashInstance.schema.$id
     ) {
       throw new EntityTypeMismatchError(
-        entityModel.getBaseId(),
-        SYSTEM_TYPES.entityType.hashInstance.getSchema().$id,
-        entityModel.entityTypeModel.getSchema().$id,
-      );
-    }
-
-<<<<<<< HEAD
-    return new HashInstanceModel(entityModel);
-=======
+        entity.baseId,
+        SYSTEM_TYPES.entityType.hashInstance.schema.$id,
+        entity.entityTypeModel.schema.$id,
+      );
+    }
+
     return new HashInstanceModel({
       entity: entity.entity,
       entityTypeModel: entity.entityTypeModel,
     });
->>>>>>> 160f91cf
   }
 
   /**
@@ -91,7 +87,7 @@
           equal: [
             { path: ["type", "versionedUri"] },
             {
-              parameter: SYSTEM_TYPES.entityType.hashInstance.getSchema().$id,
+              parameter: SYSTEM_TYPES.entityType.hashInstance.schema.$id,
             },
           ],
         },
@@ -156,7 +152,7 @@
 
     if (isAlreadyHashInstanceAdmin) {
       throw new Error(
-        `User with entityId "${userModel.getBaseId()}" is already a hash instance admin.`,
+        `User with entityId "${userModel.baseId}" is already a hash instance admin.`,
       );
     }
 
@@ -186,33 +182,33 @@
           {
             equal: [
               { path: ["leftEntity", "uuid"] },
-              { parameter: this.getEntityUuid() },
+              { parameter: this.entityUuid },
             ],
           },
           {
             equal: [
               { path: ["leftEntity", "ownedById"] },
-              { parameter: this.getOwnedById() },
+              { parameter: this.ownedById },
             ],
           },
           {
             equal: [
               { path: ["type", "versionedUri"] },
               {
-                parameter: SYSTEM_TYPES.linkEntityType.admin.getSchema().$id,
+                parameter: SYSTEM_TYPES.linkEntityType.admin.schema.$id,
               },
             ],
           },
           {
             equal: [
               { path: ["rightEntity", "uuid"] },
-              { parameter: userModel.getEntityUuid() },
+              { parameter: userModel.entityUuid },
             ],
           },
           {
             equal: [
               { path: ["rightEntity", "ownedById"] },
-              { parameter: userModel.getOwnedById() },
+              { parameter: userModel.ownedById },
             ],
           },
           {
@@ -235,7 +231,7 @@
 
     if (!outgoingAdminLinkEntityModel) {
       throw new Error(
-        `The user with entity ID ${userModel.getBaseId()} is not a HASH instance admin.`,
+        `The user with entity ID ${userModel.baseId} is not a HASH instance admin.`,
       );
     }
 
