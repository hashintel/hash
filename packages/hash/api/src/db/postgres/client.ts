import { sql } from "slonik";

import {
  DBAggregation,
  DBClient,
  DBLink,
  DbEntity,
  EntityMeta,
  EntityType,
  EntityVersion,
  VerificationCode,
} from "../adapter";
import { genId, exactlyOne } from "../../util";
import { Connection } from "./types";
import {
  accountExists,
  getEntityAccountId,
  getSystemAccountId,
  insertAccount,
  insertEntityAccount,
} from "./account";
import {
  getAccountEntityTypes,
  getEntityType,
  getEntityTypeByComponentId,
<<<<<<< HEAD
  getEntityTypeBySchema$id,
  getEntityTypeLatestVersion,
  getJsonSchemaBySchema$id,
=======
  getEntityTypeChildren,
  getEntityTypeLatestVersion,
  getEntityTypeParents,
>>>>>>> a69d635f
  getSystemTypeLatestVersion,
  insertEntityType,
  insertEntityTypeVersion,
  selectSystemEntityTypeIds,
  updateVersionedEntityType,
} from "./entitytypes";
import { insertEntityMetadata, updateEntityMetadata } from "./metadata";
import {
  getAllAccounts,
  getEntities,
  getEntitiesByTypeAllVersions,
  getEntitiesByTypeLatestVersion,
  getEntity,
  getEntityHistory,
  getEntityLatestVersion,
  getAncestorReferences,
  getChildren,
  insertEntityVersion,
  acquireEntityLock,
  updateEntity,
  updateEntityAccountId,
  getAccountEntities,
} from "./entity";
import { getEntityOutgoingLinks } from "./link/getEntityOutgoingLinks";
import { getLink } from "./link/getLink";
import { createLink } from "./link/createLink";
import { deleteLink } from "./link/deleteLink";
import { getUserByEmail, getUserByShortname } from "./user";
import {
  insertVerificationCode,
  getVerificationCode,
  incrementVerificationCodeAttempts,
  pruneVerificationCodes,
  setVerificationCodeToUsed,
  getUserVerificationCodes,
} from "./verificationCode";
import { getImpliedEntityHistory } from "./history";
import { JsonSchemaCompiler } from "../../lib/schemas/jsonSchema";
import { SystemType } from "../../types/entityTypes";
import { Visibility } from "../../graphql/apiTypes.gen";
import { getOrgByShortname } from "./org";
import { DbEntityTypeNotFoundError } from "../errors";
import { createAggregation } from "./aggregation/createAggregation";
import { getEntityAggregations } from "./aggregation/getEntityAggregations";
import { updateAggregationOperation } from "./aggregation/updateAggregationOperation";
import { deleteAggregation } from "./aggregation/deleteAggregation";
import { getEntityAggregation } from "./aggregation/getEntityAggregation";

export class PostgresClient implements DBClient {
  private conn: Connection;

  constructor(conn: Connection) {
    this.conn = conn;
  }

  /** Create an entity type definition and return its uuid. */
  async createEntityType(params: {
    name: string;
    accountId: string;
    createdByAccountId: string;
    description?: string;
    schema?: Record<string, any>;
  }): Promise<EntityType> {
    const { name, accountId, createdByAccountId, description, schema } = params;

    return this.conn.transaction(async (conn) => {
      // The fixed type id
      const entityTypeId = genId();

      // The id to assign this (first) version
      const entityTypeVersionId = genId();

      // Conn is used here to prevent transaction-mismatching.
      // this.conn is a parent of this transaction conn at this time.
      const jsonSchemaCompiler = new JsonSchemaCompiler(async (url) => {
        return getJsonSchemaBySchema$id(conn, url);
      });

      const now = new Date();
      const properties = await jsonSchemaCompiler.jsonSchema(
        name,
        accountId,
        entityTypeId,
        schema,
        description,
      );
      const entityType: EntityType = {
        accountId,
        entityId: entityTypeId,
        entityVersionId: entityTypeVersionId,
        entityTypeName: "EntityType",
        properties,
        metadata: {
          extra: {},
          versioned: true,
        },
        createdAt: now,
        createdByAccountId,
        updatedAt: now,
        updatedByAccountId: createdByAccountId,
        visibility: Visibility.Public,
      };

      // create the fixed record for the type
      await insertEntityType(conn, { ...entityType, name });

      // create the first version
      await insertEntityTypeVersion(conn, entityType);

      return entityType;
    });
  }

  async getSystemTypeLatestVersion(params: {
    systemTypeName: SystemType;
  }): Promise<EntityType> {
    return getSystemTypeLatestVersion(this.conn, params);
  }

  /**
   * Create a new entity.
   * @throws: `DbInvalidLinksError` if the entity's properties contain a link to an
   *          entity which does not exist.
   */
  async createEntity(params: {
    accountId: string;
    createdByAccountId: string;
    entityId?: string;
    entityVersionId?: string;
    entityTypeId?: string;
    entityTypeVersionId?: string;
    systemTypeName?: SystemType;
    versioned: boolean;
    properties: any;
  }): Promise<DbEntity> {
    return await this.conn.transaction(async (conn) => {
      // Create the account if it does not already exist
      // TODO: this should be performed in a "createAccount" function, or similar.
      await insertAccount(conn, { accountId: params.accountId });

      const { entityTypeId, entityTypeVersionId, systemTypeName } = params;

      if (!exactlyOne(entityTypeId, entityTypeVersionId, systemTypeName)) {
        throw new Error(
          "Exactly one of entityTypeId, entityTypeVersionId or systemTypeName must be provided",
        );
      }

      const entityType = systemTypeName
        ? await getSystemTypeLatestVersion(conn, { systemTypeName })
        : entityTypeVersionId
        ? await getEntityType(conn, { entityVersionId: entityTypeVersionId })
        : await getEntityTypeLatestVersion(conn, { entityId: entityTypeId! });
      if (!entityType) {
        throw new DbEntityTypeNotFoundError(params);
      }

      // @todo: if versionId is provided, check that it's a UUID
      const entityVersionId = params.entityVersionId ?? genId();
      const now = new Date();
      const entityId = params.entityId ?? genId();
      const entity: DbEntity = {
        accountId: params.accountId,
        entityId,
        entityVersionId,
        entityType,
        entityTypeId: entityType.entityId,
        entityTypeVersionId: entityType.entityVersionId,
        entityTypeName: entityType.properties.title,
        properties: params.properties,
        metadata: {
          versioned: params.versioned,
          extra: {}, // @todo: decide what to put in here
        },
        createdByAccountId: params.createdByAccountId,
        createdAt: now,
        updatedByAccountId: params.createdByAccountId,
        updatedAt: now,
        visibility: Visibility.Public,
      };

      // Defer FKs until end of transaction so we can insert concurrently
      await conn.query(sql`
        set constraints
          entity_versions_account_id_entity_id_fk,
          entity_account_account_id_entity_version_id_fk,
          outgoing_links_source_account_id_source_entity_id_fk,
          outgoing_links_source_account_id_link_id_fk,
          incoming_links_destination_account_id_destination_entity_id_fk,
          incoming_links_source_account_id_link_id_fk
        deferred
      `);

      await Promise.all([
        insertEntityMetadata(conn, {
          accountId: entity.accountId,
          entityId: entity.entityId,
          createdAt: entity.createdAt,
          createdByAccountId: entity.createdByAccountId,
          ...entity.metadata,
        }),

        /** @todo validate entity against the schema of its entityType */
        insertEntityVersion(conn, entity),

        // Make a reference to this entity's account in the `entity_account` lookup table
        insertEntityAccount(conn, entity),
      ]);

      return entity;
    });
  }

  async getEntityAccountId(params: {
    entityId: string;
    entityVersionId?: string;
  }): Promise<string> {
    return getEntityAccountId(this.conn, params);
  }

  async getEntity(
    params: {
      accountId: string;
      entityVersionId: string;
    },
    lock: boolean = false,
  ): Promise<DbEntity | undefined> {
    return (await getEntity(this.conn, params, lock)) || undefined;
  }

  async getEntityLatestVersion(params: {
    accountId: string;
    entityId: string;
  }): Promise<DbEntity | undefined> {
    return (await getEntityLatestVersion(this.conn, params)) || undefined;
  }

  async getEntityTypeLatestVersion(params: {
    entityTypeId: string;
  }): Promise<EntityType | null> {
    return (
      (await getEntityTypeLatestVersion(this.conn, {
        entityId: params.entityTypeId,
      })) || null
    );
  }

  async getEntityTypeByComponentId(
    params: Parameters<DBClient["getEntityTypeByComponentId"]>[0],
  ): ReturnType<DBClient["getEntityTypeByComponentId"]> {
    return await getEntityTypeByComponentId(this.conn, params);
  }

<<<<<<< HEAD
  async getEntityTypeBySchema$id(
    params: Parameters<DBClient["getEntityTypeBySchema$id"]>[0],
  ): ReturnType<DBClient["getEntityTypeBySchema$id"]> {
    return await getEntityTypeBySchema$id(this.conn, params);
=======
  async getEntityTypeChildren(
    params: Parameters<DBClient["getEntityTypeChildren"]>[0],
  ): ReturnType<DBClient["getEntityTypeChildren"]> {
    return await getEntityTypeChildren(this.conn, params);
  }

  async getEntityTypeParents(
    params: Parameters<DBClient["getEntityTypeParents"]>[0],
  ): ReturnType<DBClient["getEntityTypeParents"]> {
    return await getEntityTypeParents(this.conn, params);
>>>>>>> a69d635f
  }

  /**
   * Update an entity, either versioned or non-versioned. Note: the update is always
   * applied to the latest version of the entity.
   * @param params.accountId the account ID the entity belongs to.
   * @param params.entityId the entity's fixed ID.
   * @param params.properties the entity's new properties.
   * @param params.updatedByAccountId the account id of the user that is updating the entity
   * @returns the entity's updated state.
   * @throws `DbEntityNotFoundError` if the entity does not exist.
   * @throws `DbInvalidLinksError` if the entity's new properties link to an entity which
   *          does not exist.
   */
  async updateEntity(params: {
    accountId: string;
    entityId: string;
    properties: any;
    updatedByAccountId: string;
  }): Promise<DbEntity> {
    return updateEntity(this.conn, params);
  }

  async updateEntityAccountId(params: {
    originalAccountId: string;
    entityId: string;
    newAccountId: string;
  }): Promise<void> {
    await updateEntityAccountId(this.conn, params);
  }

  async updateEntityType(
    params: Parameters<DBClient["updateEntityType"]>[0],
  ): ReturnType<DBClient["updateEntityType"]> {
    const { entityId, entityVersionId, schema } = params;

    const entity = entityVersionId
      ? await getEntityType(this.conn, { entityVersionId })
      : await getEntityTypeLatestVersion(this.conn, params);

    if (!entity) {
      throw new Error(`Could not find entityType with id ${entityId}`);
    }
    if (entityVersionId && entityVersionId !== entity.entityVersionId) {
      throw new Error(
        `Provided entityVersionId ${entityVersionId} does not match latest: ${entity.entityVersionId}`,
      );
    }

    const nameToSet = schema.title;

    if (typeof nameToSet !== "string" || nameToSet === "") {
      throw new Error("Schema requires a name set via a 'title' property");
    }

    const jsonSchemaCompiler = new JsonSchemaCompiler((url) => {
      return getJsonSchemaBySchema$id(this.conn, url);
    });

    const schemaToSet = await jsonSchemaCompiler.jsonSchema(
      nameToSet,
      entity.accountId,
      entityId,
      schema,
    );

    const now = new Date();

    const newType: EntityType = {
      ...entity,
      entityVersionId: genId(),
      updatedAt: now,
      updatedByAccountId: params.updatedByAccountId,
      properties: schemaToSet,
    };

    if (entity.metadata.versioned) {
      await updateVersionedEntityType(this.conn, {
        ...newType,
        name: nameToSet,
      });
    } else {
      throw new Error("updates not implemented for non-versioned entity types");
    }

    return newType;
  }

  async getUserByEmail(params: {
    email: string;
    verified?: boolean;
    primary?: boolean;
  }) {
    return await getUserByEmail(this.conn, params);
  }

  async getUserByShortname(params: { shortname: string }) {
    return await getUserByShortname(this.conn, params);
  }

  async getOrgByShortname(params: { shortname: string }) {
    return await getOrgByShortname(this.conn, params);
  }

  async getEntitiesBySystemType(params: {
    accountId: string;
    systemTypeName: SystemType;
    latestOnly?: boolean;
  }): Promise<DbEntity[]> {
    const { entity_type_id: entityTypeId } = await this.conn.one(
      selectSystemEntityTypeIds(params),
    );
    const queryParams = {
      entityTypeId: entityTypeId as string,
      accountId: params.accountId,
    };
    // This will get entities with the given system type
    // - either 'latestOnly' or all versions of the entity -
    // across ALL versions of the system type in either case.
    return params.latestOnly
      ? await getEntitiesByTypeLatestVersion(this.conn, queryParams)
      : await getEntitiesByTypeAllVersions(this.conn, queryParams);
  }

  /** Get all entities of a given type in a given account. */
  async getEntitiesByType(params: {
    accountId: string;
    entityTypeId: string;
    entityTypeVersionId?: string;
    latestOnly: boolean;
  }): Promise<DbEntity[]> {
    return params.latestOnly
      ? await getEntitiesByTypeLatestVersion(this.conn, params)
      : await getEntitiesByTypeAllVersions(this.conn, params);
  }

  async accountExists(params: { accountId: string }): Promise<boolean> {
    return await accountExists(this.conn, params);
  }

  /**  Get all account type entities (User or Org). */
  async getAllAccounts(): Promise<DbEntity[]> {
    return await getAllAccounts(this.conn);
  }

  async updateEntityMetadata(params: {
    accountId: string;
    entityId: string;
    extra: any;
  }): Promise<EntityMeta> {
    return await updateEntityMetadata(this.conn, params);
  }

  async createLink(params: {
    createdByAccountId: string;
    path: string;
    index?: number;
    sourceAccountId: string;
    sourceEntityId: string;
    sourceEntityVersionIds: Set<string>;
    destinationAccountId: string;
    destinationEntityId: string;
    destinationEntityVersionId?: string;
  }): Promise<DBLink> {
    return await createLink(this.conn, params);
  }

  async getLink(params: {
    sourceAccountId: string;
    linkId: string;
  }): Promise<DBLink | null> {
    return await getLink(this.conn, params);
  }

  async deleteLink(params: {
    deletedByAccountId: string;
    sourceAccountId: string;
    linkId: string;
  }): Promise<void> {
    return await deleteLink(this.conn, params);
  }

  async createAggregation(
    params: Parameters<DBClient["createAggregation"]>[0],
  ): Promise<DBAggregation> {
    return await createAggregation(this.conn, params);
  }

  async updateAggregationOperation(
    params: Parameters<DBClient["updateAggregationOperation"]>[0],
  ): Promise<DBAggregation> {
    return await updateAggregationOperation(this.conn, params);
  }

  async getEntityAggregation(
    params: Parameters<DBClient["getEntityAggregation"]>[0],
  ): Promise<DBAggregation | null> {
    return await getEntityAggregation(this.conn, params);
  }

  async getEntityAggregations(
    params: Parameters<DBClient["getEntityAggregations"]>[0],
  ): Promise<DBAggregation[]> {
    return await getEntityAggregations(this.conn, params);
  }

  async deleteAggregation(
    params: Parameters<DBClient["deleteAggregation"]>[0],
  ): Promise<void> {
    return await deleteAggregation(this.conn, params);
  }

  async getEntityOutgoingLinks(params: {
    accountId: string;
    entityId: string;
    entityVersionId?: string;
    path?: string;
  }): Promise<DBLink[]> {
    return await getEntityOutgoingLinks(this.conn, params);
  }

  async createVerificationCode(params: {
    accountId: string;
    userId: string;
    code: string;
    emailAddress: string;
  }): Promise<VerificationCode> {
    const id = genId();
    const createdAt = new Date();
    await insertVerificationCode(this.conn, { ...params, id, createdAt });
    return { id, ...params, createdAt, numberOfAttempts: 0, used: false };
  }

  async getVerificationCode(params: {
    id: string;
  }): Promise<VerificationCode | null> {
    return await getVerificationCode(this.conn, params);
  }

  async getUserVerificationCodes(params: {
    userEntityId: string;
    createdAfter?: Date;
  }): Promise<VerificationCode[]> {
    return await getUserVerificationCodes(this.conn, params);
  }

  async incrementVerificationCodeAttempts(params: {
    id: string;
    userId: string;
  }): Promise<void> {
    return await incrementVerificationCodeAttempts(this.conn, params);
  }

  async setVerificationCodeToUsed(params: {
    id: string;
    userId: string;
  }): Promise<void> {
    return await setVerificationCodeToUsed(this.conn, params);
  }

  async pruneVerificationCodes(params: {
    maxAgeInMs: number;
  }): Promise<number> {
    return await pruneVerificationCodes(this.conn, params);
  }

  async getEntityHistory(params: {
    accountId: string;
    entityId: string;
    order: "asc" | "desc";
  }): Promise<EntityVersion[]> {
    return await getEntityHistory(this.conn, params);
  }

  async getAccountEntities(
    params: Parameters<DBClient["getAccountEntities"]>[0],
  ): ReturnType<DBClient["getAccountEntities"]> {
    const systemAccountId = await this.getSystemAccountId();

    return await getAccountEntities(this.conn, { systemAccountId, ...params });
  }

  async getEntities(
    entities: {
      accountId: string;
      entityId: string;
      entityVersionId?: string;
    }[],
  ): Promise<DbEntity[]> {
    return await getEntities(this.conn, entities);
  }

  async getAccountEntityTypes(params: {
    accountId: string;
    includeOtherTypesInUse?: boolean | null;
  }): Promise<EntityType[]> {
    return await getAccountEntityTypes(this.conn, params);
  }

  async acquireEntityLock(params: { entityId: string }): Promise<null> {
    return acquireEntityLock(this.conn, params);
  }

  async getImpliedEntityHistory(params: {
    accountId: string;
    entityId: string;
  }) {
    return getImpliedEntityHistory(this.conn, params);
  }

  async getAncestorReferences(params: { accountId: string; entityId: string }) {
    return getAncestorReferences(this.conn, params);
  }

  async getSystemAccountId() {
    return getSystemAccountId(this.conn);
  }

  async getChildren(params: {
    accountId: string;
    entityId: string;
    entityVersionId: string;
  }) {
    return getChildren(this.conn, params);
  }
}<|MERGE_RESOLUTION|>--- conflicted
+++ resolved
@@ -23,15 +23,11 @@
   getAccountEntityTypes,
   getEntityType,
   getEntityTypeByComponentId,
-<<<<<<< HEAD
   getEntityTypeBySchema$id,
+  getJsonSchemaBySchema$id,
+  getEntityTypeChildren,
+  getEntityTypeParents,
   getEntityTypeLatestVersion,
-  getJsonSchemaBySchema$id,
-=======
-  getEntityTypeChildren,
-  getEntityTypeLatestVersion,
-  getEntityTypeParents,
->>>>>>> a69d635f
   getSystemTypeLatestVersion,
   insertEntityType,
   insertEntityTypeVersion,
@@ -285,12 +281,12 @@
     return await getEntityTypeByComponentId(this.conn, params);
   }
 
-<<<<<<< HEAD
   async getEntityTypeBySchema$id(
     params: Parameters<DBClient["getEntityTypeBySchema$id"]>[0],
   ): ReturnType<DBClient["getEntityTypeBySchema$id"]> {
     return await getEntityTypeBySchema$id(this.conn, params);
-=======
+  }
+
   async getEntityTypeChildren(
     params: Parameters<DBClient["getEntityTypeChildren"]>[0],
   ): ReturnType<DBClient["getEntityTypeChildren"]> {
@@ -301,7 +297,6 @@
     params: Parameters<DBClient["getEntityTypeParents"]>[0],
   ): ReturnType<DBClient["getEntityTypeParents"]> {
     return await getEntityTypeParents(this.conn, params);
->>>>>>> a69d635f
   }
 
   /**
