import { sql } from "slonik";

import { Connection } from "../types";
import { DBLinkRow, linksColumnNames, mapDBLinkRowToDBLink } from "./util";
import { mapColumnNamesToSQL } from "../util";

export const getEntityIncomingLinks = async (
  conn: Connection,
  params: {
    accountId: string;
    entityId: string;
    entityVersionId?: string;
  },
) => {
  const rows = await conn.any(sql<DBLinkRow>`
    select ${mapColumnNamesToSQL(linksColumnNames, "links")}
    from links inner join incoming_links on (
<<<<<<< HEAD
      links.destination_account_id = incoming_links.destination_account_id
=======
      links.source_account_id = incoming_links.source_account_id
>>>>>>> 58132f81
      and links.link_id = incoming_links.link_id
    )
    where
    ${sql.join(
      [
        sql`incoming_links.destination_account_id = ${params.accountId}`,
        sql`incoming_links.destination_entity_id = ${params.entityId}`,
        params.entityVersionId !== undefined
          ? sql`links.destination_entity_version_id = ${params.entityVersionId}`
          : [],
      ].flat(),
      sql` and `,
    )}
    order by index
  `);

  return rows.map(mapDBLinkRowToDBLink);
};<|MERGE_RESOLUTION|>--- conflicted
+++ resolved
@@ -15,11 +15,7 @@
   const rows = await conn.any(sql<DBLinkRow>`
     select ${mapColumnNamesToSQL(linksColumnNames, "links")}
     from links inner join incoming_links on (
-<<<<<<< HEAD
-      links.destination_account_id = incoming_links.destination_account_id
-=======
       links.source_account_id = incoming_links.source_account_id
->>>>>>> 58132f81
       and links.link_id = incoming_links.link_id
     )
     where
