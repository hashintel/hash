--- conflicted
+++ resolved
@@ -226,7 +226,6 @@
   return row ? mapPGRowToEntityType(row) : null;
 };
 
-<<<<<<< HEAD
 export const getJsonSchemaBySchema$id = async (
   conn: Connection,
   schema$id: string,
@@ -237,7 +236,8 @@
   } else {
     throw new Error(`Could not find schema with $id = ${schema$id}`);
   }
-=======
+};
+
 /** Get all types that inherit from a specific type.
  */
 export const getEntityTypeChildren = async (
@@ -286,7 +286,6 @@
 
   const rows = await conn.any<EntityTypePGRow>(query);
   return rows.map(mapPGRowToEntityType);
->>>>>>> a69d635f
 };
 
 /** Get the latest version of an entity type.
