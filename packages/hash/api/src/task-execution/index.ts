--- conflicted
+++ resolved
@@ -1,18 +1,14 @@
 import { DataSource } from "apollo-datasource";
 import fetch from "node-fetch";
 import { EntityType } from "@blockprotocol/type-system";
-<<<<<<< HEAD
-import { EntityTypeWithMetadata } from "@hashintel/hash-subgraph";
-import { brand } from "@hashintel/hash-shared/types";
-
-=======
 import {
   EntityTypeWithMetadata,
   Subgraph,
   SubgraphRootTypes,
 } from "@hashintel/hash-subgraph";
 import { getRoots } from "@hashintel/hash-subgraph/src/stdlib/roots";
->>>>>>> 1bb6335e
+import { brand } from "@hashintel/hash-shared/types";
+
 import { UserModel } from "../model";
 import { GraphApi } from "../graph";
 import { createEntityType } from "../graph/ontology/primitive/entity-type";
