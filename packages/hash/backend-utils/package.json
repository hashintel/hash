{
  "name": "@hashintel/hash-backend-utils",
  "version": "0.0.0-private",
  "private": true,
  "description": "HASH backend utilities",
  "license": "AGPL-3.0",
  "exports": {
    "./*": "./src/*.ts"
  },
  "typesVersions": {
    "*": {
      "*": [
        "./src/*.ts"
      ]
    }
  },
  "scripts": {
    "fix:eslint": "eslint --fix .",
    "lint:eslint": "eslint --report-unused-disable-directives .",
    "lint:tsc": "tsc --noEmit",
    "test": "jest"
  },
  "dependencies": {
    "@blockprotocol/core": "0.0.12",
    "@opensearch-project/opensearch": "1.1.0",
    "apollo-datasource": "3.3.2",
    "dotenv-flow": "3.2.0",
    "redis": "3.1.2",
    "slonik": "24.1.2",
    "wait-on": "6.0.1",
    "winston": "3.3.3"
  },
  "devDependencies": {
    "@local/eslint-config": "0.0.0-private",
    "@local/tsconfig": "0.0.0-private",
    "@types/dotenv-flow": "3.2.0",
    "@types/node": "18.11.9",
    "@types/redis": "2.8.32",
    "@types/wait-on": "5.3.1",
<<<<<<< HEAD
    "eslint": "8.28.0",
=======
    "eslint": "8.29.0",
    "rimraf": "^3.0.2",
>>>>>>> 0e9bf07e
    "typescript": "4.9.4"
  }
}<|MERGE_RESOLUTION|>--- conflicted
+++ resolved
@@ -37,12 +37,7 @@
     "@types/node": "18.11.9",
     "@types/redis": "2.8.32",
     "@types/wait-on": "5.3.1",
-<<<<<<< HEAD
-    "eslint": "8.28.0",
-=======
     "eslint": "8.29.0",
-    "rimraf": "^3.0.2",
->>>>>>> 0e9bf07e
     "typescript": "4.9.4"
   }
 }