{
  "name": "@hashintel/hash-backend-utils",
  "version": "0.0.0",
  "private": true,
  "description": "HASH backend utilities",
  "license": "AGPL-3.0",
  "exports": {
    "./*": "./src/*.ts"
  },
  "typesVersions": {
    "*": {
      "*": [
        "src/*"
      ]
    }
  },
  "scripts": {
    "fix:eslint": "eslint --ext .ts --fix ./src/",
    "lint:eslint": "eslint --ext .ts ./src/",
    "lint:tsc": "tsc --noEmit",
    "test": "jest"
  },
  "dependencies": {
    "@blockprotocol/core": "0.0.8",
    "@opensearch-project/opensearch": "1.1.0",
<<<<<<< HEAD
    "apollo-datasource": "3.3.0",
=======
    "apollo-datasource": "3.3.2",
    "blockprotocol": "0.0.10",
>>>>>>> c791dec8
    "dotenv-flow": "3.2.0",
    "redis": "3.1.2",
    "slonik": "24.1.2",
    "wait-on": "6.0.1",
    "winston": "3.3.3"
  },
  "devDependencies": {
    "@types/dotenv-flow": "3.2.0",
    "@types/node": "16.7.6",
    "@types/redis": "2.8.32",
    "@types/wait-on": "5.3.1",
    "rimraf": "^3.0.2",
    "typescript": "4.7.4"
  }
}<|MERGE_RESOLUTION|>--- conflicted
+++ resolved
@@ -23,12 +23,7 @@
   "dependencies": {
     "@blockprotocol/core": "0.0.8",
     "@opensearch-project/opensearch": "1.1.0",
-<<<<<<< HEAD
-    "apollo-datasource": "3.3.0",
-=======
     "apollo-datasource": "3.3.2",
-    "blockprotocol": "0.0.10",
->>>>>>> c791dec8
     "dotenv-flow": "3.2.0",
     "redis": "3.1.2",
     "slonik": "24.1.2",
