version: "3.9"

volumes:
  hash-postgres-data:

services:
  postgres:
    build:
      context: ./postgres
    deploy:
      restart_policy:
        condition: on-failure
    environment:
      PGDATA: /data/pgdata
      POSTGRES_USER: "${POSTGRES_USER}"
      POSTGRES_PASSWORD: "${POSTGRES_PASSWORD}"
      HASH_KRATOS_PG_USER: "${HASH_KRATOS_PG_USER}"
      HASH_KRATOS_PG_PASSWORD: "${HASH_KRATOS_PG_PASSWORD}"
      HASH_KRATOS_PG_DATABASE: "${HASH_KRATOS_PG_DEV_DATABASE}"
      HASH_GRAPH_PG_USER: "${HASH_GRAPH_PG_USER}"
      HASH_GRAPH_PG_PASSWORD: "${HASH_GRAPH_PG_PASSWORD}"
      HASH_GRAPH_PG_DATABASE: "${HASH_GRAPH_PG_DEV_DATABASE}"
      HASH_GRAPH_REALTIME_PG_USER: "${HASH_GRAPH_REALTIME_PG_USER}"
      HASH_GRAPH_REALTIME_PG_PASSWORD: "${HASH_GRAPH_REALTIME_PG_PASSWORD}"
    # Note this isn't a complete security measure, we'd have to restrict
    # `listen_addresses` and other postgres config to lock down access.
    # The database port isn't forwarded outside the docker network.
    # Uncomment the next lines to debug/introspect the instance.
    # ports:
    #   - "5432:5432"
    volumes:
      - hash-postgres-data:/var/lib/postgresql/data
      - ./postgres/postgresql.conf:/etc/postgresql/postgresql.conf:ro
      - ./postgres/init-user-db.sh:/docker-entrypoint-initdb.d/init-user-db.sh:ro
    healthcheck:
      test: ["CMD-SHELL", "pg_isready --username ${POSTGRES_USER}"]
      interval: 2s
      timeout: 2s
      retries: 5
    command: -c 'config_file=/etc/postgresql/postgresql.conf'

  hash-graph-migrate:
    build:
      context: ../../graph
      dockerfile: deployment/migrations/Dockerfile
    depends_on:
      postgres:
        condition: service_healthy
    environment:
      HASH_GRAPH_PG_MIGRATION_URL: "postgres://${POSTGRES_USER}:${POSTGRES_PASSWORD}@postgres:5432/${HASH_GRAPH_PG_DEV_DATABASE}"

  hash-graph:
    build:
      dockerfile: deployment/graph/Dockerfile
      context: ../../graph
    init: true
    depends_on:
      postgres:
        condition: service_healthy
      hash-graph-migrate:
        condition: service_completed_successfully
    environment:
      HASH_GRAPH_PG_USER: "${HASH_GRAPH_PG_USER}"
      HASH_GRAPH_PG_PASSWORD: "${HASH_GRAPH_PG_PASSWORD}"
      HASH_GRAPH_PG_HOST: "postgres"
      HASH_GRAPH_PG_PORT: "5432"
      HASH_GRAPH_PG_DATABASE: "${HASH_GRAPH_PG_DEV_DATABASE}"
      HASH_GRAPH_LOG_FORMAT: "${HASH_GRAPH_LOG_FORMAT:-pretty}"
<<<<<<< HEAD
      HASH_GRAPH_ALLOWED_URL_DOMAIN_PATTERN: "${FRONTEND_URL}/@(?P<shortname>[\\w-]+)/types/(?P<kind>(?:data-type)|(?:property-type)|(?:entity-type)|(?:link-type))/[\\w\\-_%]+/"
      RUST_LOG: "${HASH_GRAPH_LOG_LEVEL:-graph=trace,hash_graph=trace,tokio_postgres=debug}"
=======
      HASH_GRAPH_ALLOWED_URL_DOMAIN_PATTERN: "${FRONTEND_URL}/@(?P<shortname>[\\w-]+)/types/(?P<kind>(?:data-type)|(?:property-type)|(?:entity-type)|(?:link-type))/[\\w-]+/"
      RUST_LOG: "${HASH_GRAPH_LOG_LEVEL:-info}"
>>>>>>> 5748546a
      RUST_BACKTRACE: 1
    ports:
      - "4000:4000"

  kratos-migrate:
    build:
      context: ./kratos
      args:
        ENV: prod
        SECRET: "${KRATOS_API_KEY}"
    depends_on:
      postgres:
        condition: service_healthy
    read_only: true
    environment:
      - DSN=postgres://${POSTGRES_USER}:${POSTGRES_PASSWORD}@postgres:5432/${HASH_KRATOS_PG_DEV_DATABASE}
    command: migrate sql -e --yes
    security_opt:
      - no-new-privileges:true

  kratos:
    build:
      context: ./kratos
      args:
        ENV: prod
        SECRET: "${KRATOS_API_KEY}"
    depends_on:
      - kratos-migrate
    read_only: true
    # These ports can be useful for introspection/debugging kratos.
    # ports:
    #   - "4433:4433" # public, doesn't need to be exposed
    #   - "4434:4434" # admin, we don't want to expose this
    restart: unless-stopped
    environment:
      SECRETS_COOKIE: "${KRATOS_SECRETS_COOKIE}"
      SECRETS_CIPHER: "${KRATOS_SECRETS_CIPHER}"
      COURIER_SMTP_CONNECTION_URI: "smtps://test:test@mailslurper:1025/?skip_ssl_verify=true"
      DSN: "postgres://${HASH_KRATOS_PG_USER}:${HASH_KRATOS_PG_PASSWORD}@postgres:5432/${HASH_KRATOS_PG_DEV_DATABASE}"
      LOG_LEVEL: "warning"
      COOKIES_PATH: "/"
      COOKIES_DOMAIN: "${KRATOS_COOKIE_DOMAIN}"
      SERVE_PUBLIC_BASE_URL: "${FRONTEND_URL}/kratos"
      SERVE_PUBLIC_CORS_ALLOWED_HEADERS: "${FRONTEND_URL}"
      SELFSERVICE_DEFAULT_BROWSER_RETURN_URL: "${FRONTEND_URL}/"
      SELFSERVICE_ALLOWED_RETURN_URLS: "${FRONTEND_URL}"
      SELFSERVICE_FLOWS_ERROR_UI_URL: "${FRONTEND_URL}/error"
      SELFSERVICE_FLOWS_LOGOUT_AFTER_DEFAULT_BROWSER_RETURN_URL: "${FRONTEND_URL}/login"
      SELFSERVICE_FLOWS_LOGIN_UI_URL: "${FRONTEND_URL}/login"
      SELFSERVICE_FLOWS_REGISTRATION_UI_URL: "${FRONTEND_URL}/signup"
    command: serve --watch-courier
    security_opt:
      - no-new-privileges:true
    extra_hosts:
      - host.docker.internal:host-gateway

  mailslurper:
    image: oryd/mailslurper:latest-smtps
    read_only: true
    security_opt:
      - no-new-privileges:true
    # These ports can be useful for introspection/debugging the mock mail server.
    # ports:
    #   - "4436:4436"
    #   - "4437:4437"

  hash-redis:
    image: redis:6.2
    read_only: true
    deploy:
      restart_policy:
        condition: on-failure
    healthcheck:
      test: ["CMD-SHELL", "redis-cli ping | grep PONG"]
      interval: 2s
      timeout: 2s
      retries: 5
    security_opt:
      - no-new-privileges:true

  hash-api:
    build:
      context: ../../../
      dockerfile: packages/hash/docker/api/prod/Dockerfile
    depends_on:
      hash-graph:
        condition: service_healthy
      hash-redis:
        condition: service_healthy
    deploy:
      restart_policy:
        condition: on-failure
    environment:
      FRONTEND_URL: "${FRONTEND_URL}"

      API_ORIGIN: "${API_ORIGIN}"
      SYSTEM_ACCOUNT_NAME: "${SYSTEM_ACCOUNT_NAME}"
      SYSTEM_USER_SHORTNAME: "${SYSTEM_USER_SHORTNAME}"
      SYSTEM_USER_PREFERRED_NAME: "${SYSTEM_USER_PREFERRED_NAME}"
      SYSTEM_USER_PASSWORD: "${SYSTEM_USER_PASSWORD}"
      SYSTEM_USER_EMAIL_ADDRESS: "${SYSTEM_USER_EMAIL_ADDRESS}"
      HASH_SEED_USERS: "${HASH_SEED_USERS}"

      HASH_GRAPH_API_HOST: "hash-graph"
      HASH_GRAPH_API_PORT: "4000"
      LOG_LEVEL: "${LOG_LEVEL}"

      HASH_REDIS_HOST: "hash-redis"
      HASH_REDIS_PORT: "6379"

      HASH_OPENSEARCH_ENABLED: "false"

      HASH_TASK_EXECUTOR_HOST: "${HASH_TASK_EXECUTOR_HOST}"
      HASH_TASK_EXECUTOR_PORT: "${HASH_TASK_EXECUTOR_PORT}"

      ORY_KRATOS_PUBLIC_URL: "http://kratos:4433"
      ORY_KRATOS_ADMIN_URL: "http://kratos:4434"
      KRATOS_API_KEY: "${KRATOS_API_KEY}"
    ports:
      - "5001:5001"

  hash-frontend:
    build:
      context: ../../../
      dockerfile: packages/hash/docker/frontend/prod/Dockerfile
      args:
        FRONTEND_URL: "${FRONTEND_URL}"
        API_ORIGIN: "${API_ORIGIN}"
        SYSTEM_USER_PREFERRED_NAME: "${SYSTEM_USER_PREFERRED_NAME}"
        SYSTEM_USER_SHORTNAME: "${SYSTEM_USER_SHORTNAME}"
    depends_on:
      hash-api:
        condition: service_healthy
    deploy:
      restart_policy:
        condition: on-failure
    environment:
      FRONTEND_URL: "${FRONTEND_URL}"
      API_ORIGIN: "${API_ORIGIN}"
      ORY_KRATOS_PUBLIC_URL: "http://kratos:4433"
      SYSTEM_USER_PREFERRED_NAME: "${SYSTEM_USER_PREFERRED_NAME}"
      SYSTEM_USER_SHORTNAME: "${SYSTEM_USER_SHORTNAME}"

    ports:
      - "3000:3000"<|MERGE_RESOLUTION|>--- conflicted
+++ resolved
@@ -66,13 +66,8 @@
       HASH_GRAPH_PG_PORT: "5432"
       HASH_GRAPH_PG_DATABASE: "${HASH_GRAPH_PG_DEV_DATABASE}"
       HASH_GRAPH_LOG_FORMAT: "${HASH_GRAPH_LOG_FORMAT:-pretty}"
-<<<<<<< HEAD
       HASH_GRAPH_ALLOWED_URL_DOMAIN_PATTERN: "${FRONTEND_URL}/@(?P<shortname>[\\w-]+)/types/(?P<kind>(?:data-type)|(?:property-type)|(?:entity-type)|(?:link-type))/[\\w\\-_%]+/"
-      RUST_LOG: "${HASH_GRAPH_LOG_LEVEL:-graph=trace,hash_graph=trace,tokio_postgres=debug}"
-=======
-      HASH_GRAPH_ALLOWED_URL_DOMAIN_PATTERN: "${FRONTEND_URL}/@(?P<shortname>[\\w-]+)/types/(?P<kind>(?:data-type)|(?:property-type)|(?:entity-type)|(?:link-type))/[\\w-]+/"
       RUST_LOG: "${HASH_GRAPH_LOG_LEVEL:-info}"
->>>>>>> 5748546a
       RUST_BACKTRACE: 1
     ports:
       - "4000:4000"
