--- conflicted
+++ resolved
@@ -28,9 +28,5 @@
     "\\.svg": "<rootDir>/src/__mocks__/file.mock.ts",
     ...nextJestConfig.moduleNameMapper,
   };
-<<<<<<< HEAD
-
-=======
->>>>>>> 687a3836
   return nextJestConfig;
 };