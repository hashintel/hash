--- conflicted
+++ resolved
@@ -4,23 +4,11 @@
   plugins: ["@typescript-eslint", "canonical", "unicorn"],
   rules: {
     ...require("@local/eslint-config/temporarily-disable-rules.cjs")([
-<<<<<<< HEAD
       /* 2022-11-16:  28 */ "@typescript-eslint/no-unsafe-argument",
       /* 2022-11-16:  91 */ "@typescript-eslint/no-unsafe-assignment",
       /* 2022-11-16:  50 */ "@typescript-eslint/no-unsafe-member-access",
       /* 2022-11-16:  16 */ "@typescript-eslint/no-unsafe-return",
       /* 2022-11-16:  30 */ "@typescript-eslint/restrict-template-expressions",
-=======
-      /* 2022-11-15:  53 */ "@typescript-eslint/no-unsafe-argument",
-      /* 2022-11-15: 165 */ "@typescript-eslint/no-unsafe-assignment",
-      /* 2022-11-15:  79 */ "@typescript-eslint/no-unsafe-call",
-      /* 2022-11-15: 215 */ "@typescript-eslint/no-unsafe-member-access",
-      /* 2022-11-15:  24 */ "@typescript-eslint/no-unsafe-return",
-      /* 2022-11-15:   5 */ "@typescript-eslint/require-await",
-      /* 2022-11-15:  10 */ "@typescript-eslint/restrict-plus-operands",
-      /* 2022-11-15:  30 */ "@typescript-eslint/restrict-template-expressions",
-      /* 2022-11-15:   2 */ "@typescript-eslint/unbound-method",
->>>>>>> 2fdb3730
     ]),
     "jsx-a11y/label-has-associated-control": "off",
     "import/no-default-export": "error",
