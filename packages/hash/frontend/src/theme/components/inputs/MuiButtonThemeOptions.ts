import { Components, CSSObject, Theme, buttonClasses } from "@mui/material";

const buttonFocusBorderOffset = { md: 4, lg: 6 };
const buttonFocusBorderWidth = { md: 2, lg: 3 };
const buttonBorderRadius = { md: 4, lg: 6 };

export const MuiButtonThemeOptions: Components<Theme>["MuiButton"] = {
  defaultProps: {
    variant: "primary",
    size: "medium",
    disableElevation: true,
    disableRipple: true,
    disableTouchRipple: true,
  },
  styleOverrides: {
    root: ({ ownerState, theme }) => {
      const { variant, size } = ownerState;

      /** ====================== INITIAL Button styles ============================= */

      // base CSS styling applied to the button
      let baseStyles: CSSObject = {
        textTransform: "none",

        [`& > .${buttonClasses.startIcon}, & > .${buttonClasses.endIcon}`]: {
          color: "currentColor",
        },
      };

      // :before CSS styling applied to the button
      let beforeStyles: CSSObject = {
        content: `""`,
        borderRadius: "inherit",
        position: "absolute",
        width: "100%",
        height: "100%",
      };

      // :hover CSS styling applied to the button
      let hoverStyles: CSSObject = {};

      // :hover:before CSS styling applied to the button
      let hoverBeforeStyles: CSSObject = {};

      // .Mui-disabled CSS styling applied to the button
      const disabledStyles: CSSObject = {
        background: theme.palette.gray[20],
        color: theme.palette.gray[50],
      };

      // The :active CSS styling applied to the button
      const activeStyles: CSSObject = {};

      // The :focus CSS styling applied to the button
      const focusStyles: CSSObject = { outline: "none" };

<<<<<<< HEAD
      // :focus:before CSS styling applied to the button
      let focusVisibleBeforeStyles: CSSObject = {};

      const focusBorderOffset =
        buttonFocusBorderOffset[variant === "primary" ? "lg" : "md"];

=======
      const focusBorderOffset =
        buttonFocusBorderOffset[variant === "primary" ? "lg" : "md"];

>>>>>>> d5b63e91
      const focusBorderWidth =
        buttonFocusBorderWidth[variant === "primary" ? "lg" : "md"];

      // The :focus-visible:after CSS styling applied to the button
      const focusVisibleAfterStyles: CSSObject = {
        content: `""`,
        position: "absolute",
        left: -focusBorderOffset,
        top: -focusBorderOffset,
        bottom: -focusBorderOffset,
        right: -focusBorderOffset,
        border: `${focusBorderWidth}px solid`,
        borderRadius:
          buttonBorderRadius[size === "large" ? "lg" : "md"] +
          focusBorderOffset,
        borderColor: theme.palette.blue["70"],
      };

      /** ====================== VARIANTS specific styling ============================= */

      if (variant === "primary") {
        /** ===== PRIMARY variant specific styling ===== */
        baseStyles = {
          ...baseStyles,
          color: theme.palette.common.white,
          background: theme.palette.blue[70],
          position: "relative",
          zIndex: 0,
          transition: theme.transitions.create("opacity"),
        };

        beforeStyles = {
          ...beforeStyles,
          position: "absolute",
          top: 0,
          width: "100%",
          height: "100%",
          opacity: 0,
          background:
            "linear-gradient(82.89deg, #9E56FA 5.64%, #644CFF 78.19%, #0070F4 121.05%)",
          boxShadow: theme.boxShadows.purpleShadowMd,
          transition: theme.transitions.create("opacity"),
          zIndex: -1,
        };

        hoverStyles = {
          ...hoverStyles,
          background: theme.palette.blue[70],
        };

        hoverBeforeStyles = {
          ...hoverBeforeStyles,
          opacity: 1,
        };
<<<<<<< HEAD

        focusVisibleBeforeStyles = {
          ...focusVisibleBeforeStyles,
          opacity: 0,
        };
=======
>>>>>>> d5b63e91
      } else if (variant === "secondary") {
        baseStyles = {
          ...baseStyles,
          borderWidth: 1,
          borderStyle: "solid",
          borderColor: theme.palette.blue[70],
          color: theme.palette.blue[70],
          background: theme.palette.common.white,
        };

        hoverStyles = {
          ...hoverStyles,
          background: theme.palette.blue[20],
        };
      } else if (variant === "tertiary") {
        /** ===== TERTIARY variant specific styling ===== */
        baseStyles = {
          ...baseStyles,
          borderWidth: 1,
          borderStyle: "solid",
          borderColor: theme.palette.gray[30],
          color: theme.palette.gray[80],
          background: theme.palette.common.white,

          [`& > .${buttonClasses.startIcon}, & > .${buttonClasses.endIcon}`]: {
            color: theme.palette.gray[50],
          },
        };

        hoverStyles = {
          ...hoverStyles,
          background: theme.palette.gray[20],
          color: theme.palette.gray[90],

          [`& > .${buttonClasses.startIcon}, & > .${buttonClasses.endIcon}`]: {
            color: theme.palette.gray[80],
          },
        };
      } else if (variant === "tertiary_quiet") {
        /** ===== TERTIARY QUIET variant specific styling ===== */
        baseStyles = {
          ...baseStyles,
          border: `1px solid transparent`,
          color: theme.palette.gray[70],
          background: theme.palette.common.white,

          [`& > .${buttonClasses.startIcon}, & > .${buttonClasses.endIcon}`]: {
            color: theme.palette.gray[50],
          },
        };

        hoverStyles = {
          ...hoverStyles,
          background: theme.palette.gray[20],
          color: theme.palette.gray[80],

          [`& > .${buttonClasses.startIcon}, & > .${buttonClasses.endIcon}`]: {
            color: theme.palette.gray[80],
          },
        };
      } else if (variant === "warning") {
        /** ===== WARNING variant specific styling ===== */
        baseStyles = {
          ...baseStyles,
          color: theme.palette.orange[90],
          background: theme.palette.orange[40],
        };

        hoverStyles = {
          ...hoverStyles,
          background: theme.palette.orange[50],
          color: theme.palette.orange[100],
        };
      } else if (variant === "danger") {
        /** ===== DANGER variant specific styling ===== */
        baseStyles = {
          ...baseStyles,
          color: theme.palette.common.white,
          background: theme.palette.red[60],
        };

        hoverStyles = {
          ...hoverStyles,
          background: theme.palette.red[70],
        };
      }

      /** ====================== SIZE specific styling ============================= */

      baseStyles = {
        ...baseStyles,
        borderRadius: `${buttonBorderRadius.md}px`,
        ...(size === "large" && {
          padding: "16px 32px",
          minHeight: 56,
          minWidth: 120,
          borderRadius: `${buttonBorderRadius.lg}px`,
          ...theme.typography.largeTextLabels,
        }),
        ...(size === "medium" && {
          padding: "12px 20px",
          minHeight: 48,
          minWidth: 104,
          ...theme.typography.regularTextLabels,
        }),
        ...(size === "small" && {
          padding: "12px 20px",
          minHeight: 42,
          minWidth: 78,
          ...theme.typography.smallTextLabels,
        }),
        ...(size === "xs" && {
          padding: "8px 16px",
          minHeight: 34,
          minWidth: 52,
          ...theme.typography.smallTextLabels,
        }),
        fontWeight: 600,
        ...(["tertiary", "tertiary_quiet"].includes(variant || "primary") && {
          fontWeight: 500,
        }),
      };

      return {
        ...baseStyles,
        "&:before": beforeStyles,
        ":hover": hoverStyles,
        "&:hover:before": hoverBeforeStyles,
        ":active": activeStyles,
        "&.Mui-disabled": disabledStyles,
        ":focus": focusStyles,
<<<<<<< HEAD
        ":focus-visible:before": focusVisibleBeforeStyles,
=======
>>>>>>> d5b63e91
        ":focus-visible:after": focusVisibleAfterStyles,
      };
    },
    endIcon: {
      "&>*:nth-of-type(1)": {
        fontSize: "inherit",
      },
    },
    startIcon: {
      "&>*:nth-of-type(1)": {
        fontSize: "inherit",
      },
    },
  },
};<|MERGE_RESOLUTION|>--- conflicted
+++ resolved
@@ -54,18 +54,9 @@
       // The :focus CSS styling applied to the button
       const focusStyles: CSSObject = { outline: "none" };
 
-<<<<<<< HEAD
-      // :focus:before CSS styling applied to the button
-      let focusVisibleBeforeStyles: CSSObject = {};
-
       const focusBorderOffset =
         buttonFocusBorderOffset[variant === "primary" ? "lg" : "md"];
 
-=======
-      const focusBorderOffset =
-        buttonFocusBorderOffset[variant === "primary" ? "lg" : "md"];
-
->>>>>>> d5b63e91
       const focusBorderWidth =
         buttonFocusBorderWidth[variant === "primary" ? "lg" : "md"];
 
@@ -120,14 +111,6 @@
           ...hoverBeforeStyles,
           opacity: 1,
         };
-<<<<<<< HEAD
-
-        focusVisibleBeforeStyles = {
-          ...focusVisibleBeforeStyles,
-          opacity: 0,
-        };
-=======
->>>>>>> d5b63e91
       } else if (variant === "secondary") {
         baseStyles = {
           ...baseStyles,
@@ -259,10 +242,6 @@
         ":active": activeStyles,
         "&.Mui-disabled": disabledStyles,
         ":focus": focusStyles,
-<<<<<<< HEAD
-        ":focus-visible:before": focusVisibleBeforeStyles,
-=======
->>>>>>> d5b63e91
         ":focus-visible:after": focusVisibleAfterStyles,
       };
     },
