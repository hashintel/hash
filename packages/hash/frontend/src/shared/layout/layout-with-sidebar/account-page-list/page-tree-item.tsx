import { faChevronRight, faEllipsis } from "@fortawesome/free-solid-svg-icons";
import { FontAwesomeIcon, IconButton } from "@hashintel/hash-design-system";
import TreeItem, {
  treeItemClasses,
  TreeItemContentProps,
  TreeItemProps,
  useTreeItem,
} from "@mui/lab/TreeItem";
// import clsx from "clsx";
import { Tooltip, Typography } from "@mui/material";
import { bindTrigger, usePopupState } from "material-ui-popup-state/hooks";
import { forwardRef, MouseEvent, ReactElement, Ref } from "react";
import { PageIconButton } from "../../../../components/PageIconButton";
import { useRouteAccountInfo } from "../../../routing";
import { Link } from "../../../ui";
import { PageMenu } from "./page-menu";

const stopEvent = (event: MouseEvent) => {
  event.preventDefault();
  event.stopPropagation();
};

// tweaked the example at https://mui.com/components/tree-view/#IconExpansionTreeView.tsx
const CustomContent = forwardRef(
  (props: TreeItemContentProps, ref): ReactElement => {
    const { label, nodeId, expandable, url, depth } = props;
    const { accountId } = useRouteAccountInfo();
    const popupState = usePopupState({
      variant: "popover",
      popupId: "page-menu",
    });

    const { expanded, selected, handleExpansion, preventSelection } =
      useTreeItem(nodeId);

    const handleMouseDown = (
      event: MouseEvent<HTMLAnchorElement, globalThis.MouseEvent>,
    ) => {
      preventSelection(event);
    };

    const handleExpansionClick = (
      event: MouseEvent<HTMLButtonElement, globalThis.MouseEvent>,
    ) => {
      stopEvent(event);
      handleExpansion(event);
    };

    const trigger = bindTrigger(popupState);

    return (
      <Link
        noLinkStyle
        href={url}
        tabIndex={0}
        onMouseDown={handleMouseDown}
        ref={ref as Ref<HTMLAnchorElement>}
        sx={({ palette }) => ({
          display: "flex",
          alignItems: "center",
          borderRadius: "4px",

          pl: `${depth * 16 + 8}px`,
          pr: 0.5,

          ...(!selected && {}),

          "&:hover": {
            ...(!selected && { backgroundColor: palette.gray[20] }),

            "& .page-title": {
              color: palette.gray[80],
            },

            "& .page-menu-trigger": {
              color: palette.gray[40],
            },
          },

          ...(selected && {
            backgroundColor: palette.gray[30],
          }),
        })}
      >
<<<<<<< HEAD
        <FontAwesomeIcon icon={faChevronRight} />
      </IconButton>

      <PageIcon
        hasDarkBg={selected}
        accountId={accountId}
        entityId={nodeId}
        size="small"
        sx={{ mr: "6px" }}
      />

      <Link noLinkStyle tabIndex={-1} sx={{ flex: 1 }} href={url}>
=======
        <IconButton
          onClick={handleExpansionClick}
          size="xs"
          unpadded
          rounded
          sx={({ transitions }) => ({
            visibility: "hidden",
            pointerEvents: "none",
            mr: 0.5,

            ...(expandable && {
              visibility: "visible",
              pointerEvents: "auto",
              transform: expanded ? `rotate(90deg)` : "none",
              transition: transitions.create("transform", { duration: 300 }),
            }),
          })}
        >
          <FontAwesomeIcon icon={faChevronRight} />
        </IconButton>
        <PageIconButton
          hasDarkBg={selected}
          accountId={accountId}
          entityId={nodeId}
          size="small"
          onClick={stopEvent}
          popoverProps={{ onClick: stopEvent }}
        />
>>>>>>> 2226dad3
        <Typography
          variant="smallTextLabels"
          className="page-title"
          sx={({ palette }) => ({
            ml: "6px",
            display: "block",
            color: palette.gray[70],
            fontWeight: 400,
            py: 1,
            overflow: "hidden",
            textOverflow: "ellipsis",
            whiteSpace: "nowrap",
            flex: 1,
            ...(selected && {
              color: palette.gray[90],
            }),
          })}
        >
          {label}
        </Typography>
        <Tooltip
          title="Add subpages, delete, duplicate and more"
          componentsProps={{
            tooltip: {
              sx: {
                width: 175,
              },
            },
          }}
        >
          <IconButton
            {...trigger}
            onClick={(event) => {
              event.preventDefault();
              event.stopPropagation();
              trigger.onClick(event);
            }}
            size="medium"
            unpadded
            className="page-menu-trigger"
            sx={({ palette }) => ({
              ml: "auto",
              color: [selected ? palette.gray[40] : "transparent"],
              "&:focus-visible, &:hover": {
                backgroundColor: palette.gray[selected ? 40 : 30],
                color: `${palette.gray[selected ? 50 : 40]} !important`,
              },
            })}
          >
            <FontAwesomeIcon icon={faEllipsis} />
          </IconButton>
        </Tooltip>
        <PageMenu popupState={popupState} entityId={nodeId} />
      </Link>
    );
  },
);

export const PageTreeItem = ({
  sx = [],
  ...props
}: TreeItemProps & { depth: number }) => {
  return (
    <TreeItem
      {...props}
      sx={[
        {
          // resets the default margin applied to a TreeItem's child(ren)
          // we apply a padding instead to the CustomComponent
          // this makes it possible for the hover background to span the entire sidebar width
          [`& .${treeItemClasses.group}`]: {
            marginLeft: 0,
          },
        },
        ...(Array.isArray(sx) ? sx : [sx]),
      ]}
      ContentComponent={CustomContent}
    />
  );
};<|MERGE_RESOLUTION|>--- conflicted
+++ resolved
@@ -82,20 +82,6 @@
           }),
         })}
       >
-<<<<<<< HEAD
-        <FontAwesomeIcon icon={faChevronRight} />
-      </IconButton>
-
-      <PageIcon
-        hasDarkBg={selected}
-        accountId={accountId}
-        entityId={nodeId}
-        size="small"
-        sx={{ mr: "6px" }}
-      />
-
-      <Link noLinkStyle tabIndex={-1} sx={{ flex: 1 }} href={url}>
-=======
         <IconButton
           onClick={handleExpansionClick}
           size="xs"
@@ -124,7 +110,6 @@
           onClick={stopEvent}
           popoverProps={{ onClick: stopEvent }}
         />
->>>>>>> 2226dad3
         <Typography
           variant="smallTextLabels"
           className="page-title"
