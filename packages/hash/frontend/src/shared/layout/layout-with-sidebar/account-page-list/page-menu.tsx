<<<<<<< HEAD
import { VFC, useMemo, useState } from "react";
import { ListItemIcon, ListItemText } from "@mui/material";
=======
import { FunctionComponent, useMemo, useState } from "react";
import { ListItemIcon, ListItemText, Menu } from "@mui/material";
>>>>>>> a3322207
import { bindMenu, PopupState } from "material-ui-popup-state/hooks";
import { faArchive, faLink } from "@fortawesome/free-solid-svg-icons";
import { faFileAlt } from "@fortawesome/free-regular-svg-icons";
import { Menu, FontAwesomeIcon } from "@hashintel/hash-design-system";
import { useArchivePage } from "../../../../components/hooks/useArchivePage";
import { useRouteAccountInfo } from "../../../routing";
import { useCreatePage } from "../../../../components/hooks/useCreatePage";
import { MenuItem } from "../../../ui";

type PageMenuProps = {
  popupState: PopupState;
  entityId: string;
};

export const PageMenu: FunctionComponent<PageMenuProps> = ({
  popupState,
  entityId,
}) => {
  const [copied, setCopied] = useState(false);
  const { accountId } = useRouteAccountInfo();
  const { createSubPage } = useCreatePage(accountId);
  const { archivePage } = useArchivePage();

  // Commented out menu items whose functionality have not been
  // implemented yet
  // @todo uncomment when functionality has been implemented
  const menuItems = useMemo(
    () => [
      // {
      //   title: "Add to bookmarks",
      //   icon: faBookmark,
      // },
      {
        title: "Add subpage",
        icon: faFileAlt,
        onClick: async () => {
          try {
            // @todo handle loading/error states properly
            await createSubPage(entityId);
          } catch (err) {
            // eslint-disable-next-line no-console -- TODO: consider using logger
            console.log("err ==> ", err);
          } finally {
            popupState.close();
          }
        },
      },
      {
        title: copied ? "Copied!" : "Copy link to page",
        icon: faLink,
        onClick: () => {
          void navigator.clipboard.writeText(
            `${window.location.origin}/${accountId}/${entityId}`,
          );
          setCopied(true);
          setTimeout(() => {
            setCopied(false);
            popupState.close();
          }, 2000);
        },
      },
      {
        title: "Archive page",
        icon: faArchive,
        onClick: async () => {
          try {
            // @todo handle loading/error states properly
            await archivePage(accountId, entityId);
          } catch (err) {
            // eslint-disable-next-line no-console -- TODO: consider using logger
            console.log("Error archiving page: ", err);
          } finally {
            popupState.close();
          }
        },
      },
      // {
      //   title: "Duplicate Page",
      //   icon: faCopy,
      // },
      // {
      //   title: "Rename Page",
      //   icon: faPencil,
      // },
      // {
      //   title: "Move Page",
      //   icon: faArrowRight,
      // },
      // {
      //   title: "Make private",
      //   icon: faEyeSlash,
      // },
      // {
      //   type: "divider",
      // },
      // {
      //   title: "Delete",
      //   icon: faTrashCan,
      //   faded: true
      // },
    ],
    [copied, popupState, createSubPage, accountId, entityId, archivePage],
  );
  return (
    <Menu {...bindMenu(popupState)}>
      {menuItems.map(({ title, icon, onClick }, index) => {
        // if (type === "divider") {
        //   // eslint-disable-next-line react/no-array-index-key
        //   return <Divider key={index} />;
        // }
        return (
          <MenuItem
            // eslint-disable-next-line react/no-array-index-key
            key={index}
            // faded={faded}
            onClick={onClick ?? popupState.close}
          >
            <ListItemIcon>
              <FontAwesomeIcon icon={icon} />
            </ListItemIcon>
            <ListItemText primary={title} />
          </MenuItem>
        );
      })}
    </Menu>
  );
};<|MERGE_RESOLUTION|>--- conflicted
+++ resolved
@@ -1,10 +1,5 @@
-<<<<<<< HEAD
-import { VFC, useMemo, useState } from "react";
+import { FunctionComponent, useMemo, useState } from "react";
 import { ListItemIcon, ListItemText } from "@mui/material";
-=======
-import { FunctionComponent, useMemo, useState } from "react";
-import { ListItemIcon, ListItemText, Menu } from "@mui/material";
->>>>>>> a3322207
 import { bindMenu, PopupState } from "material-ui-popup-state/hooks";
 import { faArchive, faLink } from "@fortawesome/free-solid-svg-icons";
 import { faFileAlt } from "@fortawesome/free-regular-svg-icons";
