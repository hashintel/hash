--- conflicted
+++ resolved
@@ -25,15 +25,11 @@
   DragEndEvent,
   DragStartEvent,
 } from "@dnd-kit/core";
-<<<<<<< HEAD
-import { EntityId, isEntityId, splitEntityId } from "@hashintel/hash-subgraph";
-import { AccountId } from "@hashintel/hash-shared/types";
-=======
-import {
+import { EntityId, isEntityId } from "@hashintel/hash-subgraph";
+import {
+  AccountId,
   extractEntityUuidFromEntityId,
-  isEntityId,
-} from "@hashintel/hash-subgraph";
->>>>>>> 51c3c381
+} from "@hashintel/hash-shared/types";
 
 import { Box, Collapse } from "@mui/material";
 import { useAccountPages } from "../../../../components/hooks/useAccountPages";
@@ -55,13 +51,8 @@
 import { constructPageRelativeUrl } from "../../../../lib/routes";
 
 type AccountPageListProps = {
-<<<<<<< HEAD
   accountId: AccountId;
-  currentPageEntityId?: EntityId;
-=======
-  accountId: string;
-  currentPageEntityUuid?: string;
->>>>>>> 51c3c381
+  currentPageEntityUuid?: EntityId;
 };
 
 const measuringConfig = {
