<<<<<<< HEAD
import { useMemo, VoidFunctionComponent } from "react";
import { Box, Typography, Divider, Tooltip, ListItemText } from "@mui/material";
=======
import { useMemo, FunctionComponent } from "react";
import {
  Box,
  Typography,
  Divider,
  Tooltip,
  Menu,
  ListItemText,
} from "@mui/material";

>>>>>>> a3322207
import {
  usePopupState,
  bindMenu,
  bindTrigger,
} from "material-ui-popup-state/hooks";
import { Avatar, Menu } from "@hashintel/hash-design-system";
import { UserFieldsFragment } from "../../../graphql/apiTypes.gen";
import { MenuItem } from "../../ui";
import { HeaderIconButton } from "./shared/header-icon-button";

type AccountDropdownProps = {
  avatar?: string;
  logout: () => void;
  user: UserFieldsFragment;
};

export const AccountDropdown: FunctionComponent<AccountDropdownProps> = ({
  avatar,
  logout,
  user,
}) => {
  const popupState = usePopupState({
    variant: "popover",
    popupId: "account-dropdown-menu",
  });

  const userPrimaryEmail = useMemo(() => {
    const primaryEmail = user.properties.emails.find((email) => email.primary);

    return primaryEmail?.address;
  }, [user]);

  return (
    <Box>
      <Tooltip
        componentsProps={{ tooltip: { sx: { p: 1.5 } } }}
        title={
          <>
            <Typography
              variant="smallTextLabels"
              sx={{
                fontWeight: 500,
              }}
              mb={0.5}
            >
              <strong>{user.properties.preferredName}</strong>
            </Typography>
            {userPrimaryEmail && (
              <Typography
                component="p"
                variant="microText"
                sx={({ palette }) => ({ color: palette.common.white })}
              >
                {userPrimaryEmail}
              </Typography>
            )}
          </>
        }
        placement="bottom"
      >
        <HeaderIconButton
          {...bindTrigger(popupState)}
          rounded
          sx={{
            height: 32,
            width: 32,
            padding: 0,
          }}
          data-testid="user-avatar"
        >
          {avatar ? (
            <Box
              component="img"
              alt="avatar"
              src={avatar}
              sx={{ height: "32px", width: "32px", borderRadius: "100%" }}
            />
          ) : (
            <Avatar size={32} title={user?.properties.preferredName ?? "U"} />
          )}
        </HeaderIconButton>
      </Tooltip>

      {/* @todo override dense prop for menu item  */}
      {/* the menu items here should have a dense prop */}
      <Menu
        {...bindMenu(popupState)}
        anchorOrigin={{
          vertical: "bottom",
          horizontal: "right",
        }}
        transformOrigin={{
          vertical: "top",
          horizontal: "right",
        }}
        PaperProps={{
          elevation: 4,
          sx: ({ palette }) => ({
            width: 225,
            marginTop: 1,
            border: `1px solid ${palette.gray["20"]}`,
          }),
        }}
      >
        <Box px={1.5} pt={1} pb={0.25} display="flex" flexDirection="column">
          <Typography
            variant="smallTextLabels"
            sx={({ palette }) => ({
              color: palette.gray[80],
              fontWeight: 500,
            })}
          >
            {user.properties.preferredName}
          </Typography>
          {userPrimaryEmail && (
            <Typography
              variant="microText"
              sx={({ palette }) => ({ color: palette.gray[70] })}
            >
              {userPrimaryEmail}
            </Typography>
          )}
        </Box>
        <Divider />
        {/*  
          Commented out menu items whose functionality have not been implemented yet
          @todo uncomment when functionality has been implemented 
        */}
        {/* <MenuItem onClick={popupState.close}>
          <ListItemText primary="Account Settings" />
        </MenuItem>
        <MenuItem onClick={popupState.close}>
          <ListItemText primary="Appearance" />
        </MenuItem>
        <Divider /> */}
        <MenuItem onClick={logout} faded>
          <ListItemText primary="Sign Out" />
        </MenuItem>
      </Menu>
    </Box>
  );
};<|MERGE_RESOLUTION|>--- conflicted
+++ resolved
@@ -1,18 +1,6 @@
-<<<<<<< HEAD
-import { useMemo, VoidFunctionComponent } from "react";
+import { useMemo, FunctionComponent } from "react";
 import { Box, Typography, Divider, Tooltip, ListItemText } from "@mui/material";
-=======
-import { useMemo, FunctionComponent } from "react";
-import {
-  Box,
-  Typography,
-  Divider,
-  Tooltip,
-  Menu,
-  ListItemText,
-} from "@mui/material";
 
->>>>>>> a3322207
 import {
   usePopupState,
   bindMenu,
