--- conflicted
+++ resolved
@@ -1,11 +1,7 @@
 // import { useQuery } from "@apollo/client";
-<<<<<<< HEAD
-// import { PageSearchResult } from "../../../../../graphql/apiTypes.gen";
+// import { PageSearchResult } from "../../../../../graphql/api-types.gen";
 import { IconButton } from "@hashintel/hash-design-system";
 import { Box, SxProps, Theme, useMediaQuery, useTheme } from "@mui/material";
-=======
-// import { PageSearchResult } from "../../../../../graphql/api-types.gen";
->>>>>>> c5421949
 import { escapeRegExp } from "lodash";
 import {
   FunctionComponent,
