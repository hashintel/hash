import { gql } from "@apollo/client";

export const getAccounts = gql`
  query getAccounts {
    accounts {
      __typename
      ... on Entity {
        entityId
        accountId
      }
      ... on User {
        memberOf {
          entityId
          org {
            entityId
            accountId
<<<<<<< HEAD
=======
          }
        }
        properties {
          shortname
          preferredName
          emails {
            address
            primary
            verified
>>>>>>> e1f7c0dc
          }
        }
        shortname
        preferredName
        emails {
          address
          primary
          verified
        }
      }
      ... on Org {
        shortname
        name
      }
    }
  }
`;

export const getAccountPages = gql`
  query getAccountPages($accountId: ID!) {
    accountPages(accountId: $accountId) {
      entityId
      properties {
        pageEntityId
        title
        summary
      }
    }
  }
`;

export const getAccountPagesTree = gql`
  query getAccountPagesTree($accountId: ID!) {
    accountPages(accountId: $accountId) {
      entityId
      properties {
        title
        pageEntityId
<<<<<<< HEAD
=======
        index
>>>>>>> e1f7c0dc
      }
      parentPageEntityId
    }
  }
`;

export const deprecatedGetAccountEntityTypes = gql`
  query deprecatedGetAccountEntityTypes(
    $accountId: ID!
    $includeAllTypes: Boolean = false
    $includeOtherTypesInUse: Boolean = false
  ) {
    deprecatedGetAccountEntityTypes(
      accountId: $accountId
      includeAllTypes: $includeAllTypes
      includeOtherTypesInUse: $includeOtherTypesInUse
    ) {
      entityId
      entityTypeId
      entityVersionId
      properties
    }
  }
`;<|MERGE_RESOLUTION|>--- conflicted
+++ resolved
@@ -14,18 +14,6 @@
           org {
             entityId
             accountId
-<<<<<<< HEAD
-=======
-          }
-        }
-        properties {
-          shortname
-          preferredName
-          emails {
-            address
-            primary
-            verified
->>>>>>> e1f7c0dc
           }
         }
         shortname
@@ -64,10 +52,7 @@
       properties {
         title
         pageEntityId
-<<<<<<< HEAD
-=======
         index
->>>>>>> e1f7c0dc
       }
       parentPageEntityId
     }
