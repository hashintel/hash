--- conflicted
+++ resolved
@@ -8,18 +8,12 @@
     $properties: PropertyObject!
     $linkMetadata: LinkEntityMetadata
   ) {
-<<<<<<< HEAD
+    # This is a scalar, which has no selection.
     createEntity(
       entityTypeId: $entityTypeId
       ownedById: $ownedById
       properties: $properties
-=======
-    # This is a scalar, which has no selection.
-    createEntity(
-      entityTypeId: $entityTypeId
-      properties: $properties
       linkMetadata: $linkMetadata
->>>>>>> 69dc78c4
     )
   }
 `;
