import {
  ReactElement,
  useMemo,
  createContext,
  useCallback,
  useEffect,
  useState,
  FunctionComponent,
} from "react";
import { AccountId } from "@hashintel/hash-shared/types";

import { localStorageKeys } from "../../lib/config";
import { MinimalOrg } from "../../lib/org";
import { User } from "../../lib/user";
import { useAuthInfo } from "./auth-info-context";

export type WorkspaceContextValue = {
  activeWorkspace?: User | MinimalOrg;
  activeWorkspaceAccountId?: AccountId;
  updateActiveWorkspaceAccountId: (
    updatedActiveWorkspaceAccountId: AccountId,
  ) => void;
};

const defaultWorkspaceContextValue: WorkspaceContextValue = {
  updateActiveWorkspaceAccountId: (_updatedActiveWorkspaceAccountId: string) =>
    undefined,
};

export const WorkspaceContext = createContext<WorkspaceContextValue>(
  defaultWorkspaceContextValue,
);

export const WorkspaceContextProvider: FunctionComponent<{
  children: ReactElement;
}> = ({ children }) => {
  const { authenticatedUser } = useAuthInfo();

  const [activeWorkspaceAccountId, setActiveWorkspaceAccountId] =
    useState<AccountId>();

  const updateActiveWorkspaceAccountId = useCallback(
    (updatedActiveWorkspaceAccountId: AccountId) => {
      localStorage.setItem(
        localStorageKeys.workspaceAccountId,
        updatedActiveWorkspaceAccountId,
      );
      setActiveWorkspaceAccountId(updatedActiveWorkspaceAccountId);
    },
    [],
  );

  useEffect(() => {
    if (!activeWorkspaceAccountId) {
      /**
       * Initialize the `activeWorkspaceAccountId` with what has been persisted
       * in `localStorage` (if anything)
       */
      const localStorageInitialValue = localStorage.getItem(
        localStorageKeys.workspaceAccountId,
      );

      if (localStorageInitialValue) {
        setActiveWorkspaceAccountId(localStorageInitialValue as AccountId);
      } else if (authenticatedUser) {
        /**
         * Initialize the `activeWorkspaceAccountId` to the account ID of the
         * currently authenticated user
         */
        updateActiveWorkspaceAccountId(authenticatedUser.accountId);
      }
    }
  }, [
    activeWorkspaceAccountId,
    updateActiveWorkspaceAccountId,
    authenticatedUser,
  ]);

  const workspaceContextValue = useMemo<WorkspaceContextValue>(() => {
    const activeWorkspace =
      authenticatedUser &&
      authenticatedUser.accountId === activeWorkspaceAccountId
        ? authenticatedUser
<<<<<<< HEAD
        : authenticatedUser?.memberOf.find(
            ({ orgAccountId }) => orgAccountId === activeWorkspaceAccountId,
=======
        : authenticatedUser?.memberOf?.find(
            ({ accountId }) => accountId === activeWorkspaceAccountId,
>>>>>>> b87989b7
          );

    /**
     * If there is an `activeWorkspaceAccountId` and an `authenticatedUser`, but
     * `activeWorkspace` is not defined, reset `activeWorkspaceAccountId` to the
     * authenticated user's account ID
     */
    if (activeWorkspaceAccountId && authenticatedUser && !activeWorkspace) {
      updateActiveWorkspaceAccountId(authenticatedUser.accountId);
    }

    return {
      activeWorkspace,
      activeWorkspaceAccountId,
      updateActiveWorkspaceAccountId,
    };
  }, [
    authenticatedUser,
    activeWorkspaceAccountId,
    updateActiveWorkspaceAccountId,
  ]);

  return (
    <WorkspaceContext.Provider value={workspaceContextValue}>
      {children}
    </WorkspaceContext.Provider>
  );
};<|MERGE_RESOLUTION|>--- conflicted
+++ resolved
@@ -81,13 +81,8 @@
       authenticatedUser &&
       authenticatedUser.accountId === activeWorkspaceAccountId
         ? authenticatedUser
-<<<<<<< HEAD
         : authenticatedUser?.memberOf.find(
-            ({ orgAccountId }) => orgAccountId === activeWorkspaceAccountId,
-=======
-        : authenticatedUser?.memberOf?.find(
             ({ accountId }) => accountId === activeWorkspaceAccountId,
->>>>>>> b87989b7
           );
 
     /**
