--- conflicted
+++ resolved
@@ -10,12 +10,8 @@
   useMemo,
   useState,
 } from "react";
-<<<<<<< HEAD
 
-import { MeQuery } from "../../graphql/apiTypes.gen";
-=======
 import { MeQuery } from "../../graphql/api-types.gen";
->>>>>>> c5421949
 import { meQuery } from "../../graphql/queries/user.queries";
 import {
   AuthenticatedUser,
