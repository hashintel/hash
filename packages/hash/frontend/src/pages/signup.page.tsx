import {
  useEffect,
  FormEventHandler,
  useState,
  useMemo,
  FunctionComponent,
} from "react";
import { useRouter } from "next/router";
import { RegistrationFlow } from "@ory/client";
import { Typography, Container, Box } from "@mui/material";
import { TextField } from "@hashintel/hash-design-system";
import { AxiosError } from "axios";
import { isUiNodeInputAttributes } from "@ory/integrations/ui";
import { getPlainLayout, NextPageWithLayout } from "../shared/layout";
import {
  createFlowErrorHandler,
  mustGetCsrfTokenFromFlow,
  IdentityTraits,
  oryKratosClient,
} from "./shared/ory-kratos";
import { Button } from "../shared/ui";
import { AccountSetupForm } from "./signup.page/account-setup-form";

import { parseGraphQLError } from "./shared/auth-utils";
import { useUpdateAuthenticatedUser } from "../components/hooks/useUpdateAuthenticatedUser";
import { useHashInstance } from "../components/hooks/useHashInstance";
import { useAuthInfo } from "./shared/auth-info-context";

const KratosRegistrationFlowForm: FunctionComponent = () => {
  const router = useRouter();
  const { hashInstance } = useHashInstance();
  const { refetch } = useAuthInfo();

  useEffect(() => {
    // If user registration is disabled, redirect the user to the login page
    if (hashInstance && !hashInstance.userSelfRegistrationIsEnabled) {
      void router.push("/login");
    }
  }, [hashInstance, router]);

  // The "flow" represents a registration process and contains
  // information about the form we need to render (e.g. username + password)
  const [flow, setFlow] = useState<RegistrationFlow>();

  const [email, setEmail] = useState<string>("");
  const [password, setPassword] = useState<string>("");
  const [errorMessage, setErrorMessage] = useState<string | undefined>();

  const handleFlowError = useMemo(
    () =>
      createFlowErrorHandler({
        router,
        flowType: "registration",
        setFlow,
        setErrorMessage,
      }),
    [router, setFlow, setErrorMessage],
  );

  // Get ?flow=... from the URL
  const { flow: flowId, return_to: returnTo } = router.query;

  // In this effect we either initiate a new registration flow, or we fetch an existing registration flow.
  useEffect(() => {
    // If the router is not ready yet, or we already have a flow, do nothing.
    if (!router.isReady || flow) {
      return;
    }

    // If ?flow=.. was in the URL, we fetch it
    if (flowId) {
      oryKratosClient
        .getRegistrationFlow({ id: String(flowId) })
        // We received the flow - let's use its data and render the form!
        .then(({ data }) => setFlow(data))
        .catch(handleFlowError);
      return;
    }

    // Otherwise we initialize it
    oryKratosClient
      .createBrowserRegistrationFlow({
        returnTo: returnTo ? String(returnTo) : undefined,
      })
      .then(({ data }) => setFlow(data))
      .catch(handleFlowError);
  }, [flowId, router, router.isReady, returnTo, flow, handleFlowError]);

  const handleSubmit: FormEventHandler<HTMLFormElement> = (event) => {
    event.preventDefault();

    if (!flow || !email || !password) {
      return;
    }

    const csrf_token = mustGetCsrfTokenFromFlow(flow);

    const traits: IdentityTraits = {
      emails: [email],
    };

    void router
      // On submission, add the flow ID to the URL but do not navigate. This prevents the user losing
      // their data when they reload the page.
      .push(`/signup?flow=${flow.id}`, undefined, { shallow: true })
      .then(() =>
        oryKratosClient
          .updateRegistrationFlow({
            flow: flow.id,
            updateRegistrationFlowBody: {
              csrf_token,
              traits,
              password,
              method: "password",
            },
          })
<<<<<<< HEAD
          .then(({ data }) => {
            // If we ended up here, it means we are successfully signed up!
            //
            // You can do cool stuff here, like having access to the identity which just signed up:
            const { identity: _kratosIdentity } = data;

            // For now however we just want to redirect home!
            return router.push(flow.return_to ?? "/");
=======
          .then(() => {
            // If the user has successfully logged in, refetch the authenticated user which should transition
            // the user to the next step of the signup flow.
            void refetch();
>>>>>>> 1a3de5f3
          })
          .catch(handleFlowError)
          .catch((err: AxiosError<RegistrationFlow>) => {
            // If the previous handler did not catch the error it's most likely a form validation error
            if (err.response?.status === 400) {
              // Yup, it is!
              setFlow(err.response.data);
              return;
            }

            return Promise.reject(err);
          }),
      );
  };

  const emailInputUiNode = flow?.ui.nodes.find(
    ({ attributes }) =>
      isUiNodeInputAttributes(attributes) &&
      attributes.name.startsWith("traits.emails"),
  );

  const passwordInputUiNode = flow?.ui.nodes.find(
    ({ attributes }) =>
      isUiNodeInputAttributes(attributes) && attributes.name === "password",
  );

  return (
    <>
      <Typography variant="h1" gutterBottom>
        Create an account
      </Typography>
      <Box
        component="form"
        onSubmit={handleSubmit}
        sx={{
          display: "flex",
          flexDirection: "column",
          maxWidth: 500,
          "> *": {
            marginTop: 1,
          },
        }}
      >
        <TextField
          label="Email"
          type="email"
          autoComplete="email"
          placeholder="Enter your email address"
          value={email}
          onChange={({ target }) => setEmail(target.value)}
          error={
            !!emailInputUiNode?.messages.find(({ type }) => type === "error")
          }
          helperText={emailInputUiNode?.messages.map(({ id, text }) => (
            <Typography key={id}>{text}</Typography>
          ))}
          required
        />
        <TextField
          label="Password"
          type="password"
          autoComplete="new-password"
          value={password}
          onChange={({ target }) => setPassword(target.value)}
          error={
            !!passwordInputUiNode?.messages.find(({ type }) => type === "error")
          }
          helperText={passwordInputUiNode?.messages.map(({ id, text }) => (
            <Typography key={id}>{text}</Typography>
          ))}
          required
        />
        <Button type="submit">Sign up with email</Button>
        {flow?.ui.messages?.map(({ text, id }) => (
          <Typography key={id}>{text}</Typography>
        ))}
        {errorMessage ? <Typography>{errorMessage}</Typography> : null}
        <Button variant="secondary" href="/login">
          Already have an account? Log in
        </Button>
      </Box>
    </>
  );
};

const KratosVerificationFlowForm: FunctionComponent = () => {
  return null;
};

const SignupPage: NextPageWithLayout = () => {
  const router = useRouter();

  const { authenticatedUser } = useAuthInfo();

  const [updateAuthenticatedUser, { loading: updateUserLoading }] =
    useUpdateAuthenticatedUser();

  useEffect(() => {
    if (authenticatedUser && authenticatedUser.accountSignupComplete) {
      void router.push("/");
    }
  }, [authenticatedUser, router]);

  const [invitationInfo] = useState<null>(null);
  const [errorMessage, setErrorMessage] = useState<string>();

  const handleAccountSetupSubmit = async (params: {
    shortname: string;
    preferredName: string;
    responsibility?: string;
  }) => {
    const { shortname, preferredName } = params;

    const { updatedAuthenticatedUser, errors } = await updateAuthenticatedUser({
      shortname,
      preferredName,
    });

    if (errors && errors.length > 0) {
      const { message } = parseGraphQLError([...errors]);
      setErrorMessage(message);
    }

    if (updatedAuthenticatedUser) {
      if (updatedAuthenticatedUser.accountSignupComplete) {
        void router.push("/");
      }

      /** @todo: set responsibility at org if in org invitation flow */
    }
  };

  /** @todo: un-comment this to actually check whether the email is verified */
  // const userHasVerifiedEmail =
  //   authenticatedUser?.emails.find(({ verified }) => verified) !== undefined;
  const userHasVerifiedEmail = true;

  return (
    <Container sx={{ pt: 10 }}>
      {authenticatedUser ? (
        // eslint-disable-next-line @typescript-eslint/no-unnecessary-condition -- @todo improve logic or types to remove this comment
        userHasVerifiedEmail ? (
          <AccountSetupForm
            onSubmit={handleAccountSetupSubmit}
            loading={updateUserLoading}
            errorMessage={errorMessage}
            email={authenticatedUser.emails[0]!.address}
            invitationInfo={invitationInfo}
          />
        ) : (
          <KratosVerificationFlowForm />
        )
      ) : (
        <KratosRegistrationFlowForm />
      )}
    </Container>
  );
};

SignupPage.getLayout = getPlainLayout;

export default SignupPage;<|MERGE_RESOLUTION|>--- conflicted
+++ resolved
@@ -114,21 +114,10 @@
               method: "password",
             },
           })
-<<<<<<< HEAD
-          .then(({ data }) => {
-            // If we ended up here, it means we are successfully signed up!
-            //
-            // You can do cool stuff here, like having access to the identity which just signed up:
-            const { identity: _kratosIdentity } = data;
-
-            // For now however we just want to redirect home!
-            return router.push(flow.return_to ?? "/");
-=======
           .then(() => {
             // If the user has successfully logged in, refetch the authenticated user which should transition
             // the user to the next step of the signup flow.
             void refetch();
->>>>>>> 1a3de5f3
           })
           .catch(handleFlowError)
           .catch((err: AxiosError<RegistrationFlow>) => {
