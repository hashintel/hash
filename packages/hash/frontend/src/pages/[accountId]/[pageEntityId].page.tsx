import { useQuery } from "@apollo/client";
import { BlockMeta, fetchBlockMeta } from "@hashintel/hash-shared/blockMeta";
import { blockPaths } from "@hashintel/hash-shared/paths";
import { getPageQuery } from "@hashintel/hash-shared/queries/page.queries";
import { GetStaticPaths, GetStaticProps } from "next";
import { useRouter } from "next/router";
import { tw } from "twind";

import { useEffect, useMemo, useState, VoidFunctionComponent } from "react";
import { useCollabPositions } from "../../blocks/page/collab/useCollabPositions";
import { useCollabPositionTracking } from "../../blocks/page/collab/useCollabPositionTracking";
import { useCollabPositionReporter } from "../../blocks/page/collab/useCollabPositionReporter";
import { PageBlock } from "../../blocks/page/PageBlock";
import { PageTitle } from "../../blocks/page/PageTitle";
import { VersionDropdown } from "../../components/Dropdowns/VersionDropdown";
<<<<<<< HEAD
import { Button } from "../../components/forms/Button";
=======
import { PageSidebar } from "../../components/layout/PageSidebar/PageSidebar";
>>>>>>> 774c999e
import {
  GetPageQuery,
  GetPageQueryVariables,
} from "../../graphql/apiTypes.gen";
import styles from "../index.module.scss";
import { CollabPositionProvider } from "../../contexts/CollabPositionContext";
import PageTransferDropdown from "../../components/Dropdowns/PageTransferDropdown";
import { MainComponentWrapper } from "../../components/pages/MainComponentWrapper";

/**
 * preload all configured blocks for now. in the future these will be loaded
 * progressively from the block catalogue.
 */
const preloadedComponentIds = Object.keys(blockPaths);

// Apparently defining this is necessary in order to get server rendered props?
export const getStaticPaths: GetStaticPaths<{ slug: string }> = async () => {
  return {
    paths: [], // indicates that no page needs be created at build time
    fallback: "blocking", // indicates the type of fallback
  };
};

/**
 * This is used to fetch the metadata associated with blocks that're preloaded
 * ahead of time so that the client doesn't need to
 *
 * @todo Include blocks present in the document in this
 */
export const getStaticProps: GetStaticProps = async () => {
  const preloadedBlockMeta = await Promise.all(
    preloadedComponentIds?.map((componentId) => fetchBlockMeta(componentId)) ??
      [],
  );

  return { props: { preloadedBlockMeta } };
};

export const Page: VoidFunctionComponent<{
  preloadedBlockMeta: BlockMeta[];
}> = ({ preloadedBlockMeta }) => {
  const router = useRouter();

  // entityId is the consistent identifier for pages (across all versions)
  const pageEntityId = router.query.pageEntityId as string;
  const accountId = router.query.accountId as string;
  // versionId is an optional param for requesting a specific page version
  const versionId = router.query.version as string | undefined;

  const [pageState, setPageState] = useState<"normal" | "transferring">(
    "normal",
  );

  const { data, error, loading } = useQuery<
    GetPageQuery,
    GetPageQueryVariables
  >(getPageQuery, {
    variables: { entityId: pageEntityId, accountId, versionId },
  });

  /**
   * This is to ensure that certain blocks are always contained within the
   * "select type" dropdown even if the document does not yet contain those
   * blocks. This is important for paragraphs especially, as the first text
   * block in the schema is what prosemirror defaults to when creating a new
   * paragraph. We need to change it so the order of blocks in the dropdown
   * is not determinned by the order in the prosemirror schema, and also so
   * that items can be in that dropdown without having be loaded into the
   * schema.
   *
   * @todo this doesn't need to be a map.
   */
  const preloadedBlocks = useMemo(
    () =>
      new Map(
        preloadedBlockMeta
          /**
           * Paragraph must be first for now, as it'll bw the first loaded
           * into prosemirror and therefore the block chosen when you
           * press enter.
           *
           * @todo remove need for this
           */
          .sort((a, b) =>
            a.componentMetadata.name === "paragraph"
              ? -1
              : b.componentMetadata.name === "paragraph"
              ? 1
              : 0,
          )
          .map((node) => [node.componentMetadata.componentId, node] as const),
      ),
    [preloadedBlockMeta],
  );

  const collabPositions = useCollabPositions(accountId, pageEntityId);
  const reportPosition = useCollabPositionReporter(accountId, pageEntityId);
  useCollabPositionTracking(reportPosition);

  useEffect(() => {
    if (pageState !== "normal") {
      setPageState("normal");
    }
  }, [router.asPath]);

  if (pageState === "transferring") {
    return (
      <MainComponentWrapper>
        <h1>Transferring you to the new page...</h1>
      </MainComponentWrapper>
    );
  }

  if (loading) {
    return (
      <MainComponentWrapper>
        <h1>Loading...</h1>
      </MainComponentWrapper>
    );
  }

  if (error) {
    return (
      <MainComponentWrapper>
        <h1>Error: {error.message}</h1>
      </MainComponentWrapper>
    );
  }

  if (!data) {
    return (
      <MainComponentWrapper>
        <h1>No data loaded.</h1>
      </MainComponentWrapper>
    );
  }

  const { title, contents } = data.page.properties;

  return (
<<<<<<< HEAD
    <MainComponentWrapper>
      {isCollabPositionDebugToolbarEnabled() ? (
        <div
          style={{
            background: "#eee",
            padding: 20,
            borderRadius: 5,
            marginBottom: 10,
            minHeight: 180,
          }}
        >
          <div>
            <Button
              onClick={() => {
                reportPosition(
                  `${Math.round(Math.random() * 10000)}`.padStart(5, "0"),
                );
              }}
            >
              report random block id
            </Button>{" "}
            <Button
              type="submit"
              onClick={() => {
                reportPosition(null);
              }}
            >
              report empty block id
            </Button>
          </div>
          <h3 style={{ marginTop: 10 }}>Collaborator positions</h3>
          <ul>
            {collabPositions.map(({ userShortname, userId, entityId }) => (
              <li key={userId}>
                <b>{userShortname}:</b> block #{entityId}
              </li>
            ))}
          </ul>
        </div>
      ) : null}

      <header>
        <div className={styles.PageHeader}>
          <div>
            {/* eslint-disable-next-line jsx-a11y/label-has-associated-control */}
            <label>Title</label>
            <PageTitle
              value={title}
              accountId={data.page.accountId}
              metadataId={data.page.entityId}
            />
          </div>
          <div className={tw`mr-4`}>
            {/* eslint-disable-next-line jsx-a11y/label-has-associated-control */}
            <label>Version</label>
            <div>
              <VersionDropdown
                value={data.page.entityVersionId}
                versions={data.page.history ?? []}
                onChange={(changedVersionId) => {
                  void router.push(
                    `/${accountId}/${pageEntityId}?version=${changedVersionId}`,
                  );
                }}
              />
            </div>
          </div>
          <div>
            {/* eslint-disable-next-line jsx-a11y/label-has-associated-control */}
            <label>Transfer Page</label>
            <div>
              <PageTransferDropdown
                accountId={accountId}
                pageEntityId={pageEntityId}
                setPageState={setPageState}
              />
            </div>
=======
    <div className={styles.MainWrapper}>
      <PageSidebar />
      <div className={styles.MainContent}>
        <header>
          <div className={styles.PageHeader}>
            <div>
              <label>Title</label>
              <PageTitle
                value={title}
                accountId={data.page.accountId}
                metadataId={data.page.entityId}
              />
            </div>
            <div>
              <label>Version</label>
              <div>
                <VersionDropdown
                  value={data.page.entityVersionId}
                  versions={data.page.history ?? []}
                  onChange={(changedVersionId) => {
                    void router.push(
                      `/${accountId}/${pageEntityId}?version=${changedVersionId}`,
                    );
                  }}
                />
              </div>
            </div>
>>>>>>> 774c999e
          </div>
        </div>
      </header>

      <main>
        <CollabPositionProvider value={collabPositions}>
          <PageBlock
            accountId={data.page.accountId}
            contents={contents}
            blocksMeta={preloadedBlocks}
            entityId={data.page.entityId}
          />
        </CollabPositionProvider>
      </main>
    </MainComponentWrapper>
  );
};
export default Page;<|MERGE_RESOLUTION|>--- conflicted
+++ resolved
@@ -13,11 +13,7 @@
 import { PageBlock } from "../../blocks/page/PageBlock";
 import { PageTitle } from "../../blocks/page/PageTitle";
 import { VersionDropdown } from "../../components/Dropdowns/VersionDropdown";
-<<<<<<< HEAD
-import { Button } from "../../components/forms/Button";
-=======
-import { PageSidebar } from "../../components/layout/PageSidebar/PageSidebar";
->>>>>>> 774c999e
+
 import {
   GetPageQuery,
   GetPageQueryVariables,
@@ -158,52 +154,10 @@
   const { title, contents } = data.page.properties;
 
   return (
-<<<<<<< HEAD
     <MainComponentWrapper>
-      {isCollabPositionDebugToolbarEnabled() ? (
-        <div
-          style={{
-            background: "#eee",
-            padding: 20,
-            borderRadius: 5,
-            marginBottom: 10,
-            minHeight: 180,
-          }}
-        >
-          <div>
-            <Button
-              onClick={() => {
-                reportPosition(
-                  `${Math.round(Math.random() * 10000)}`.padStart(5, "0"),
-                );
-              }}
-            >
-              report random block id
-            </Button>{" "}
-            <Button
-              type="submit"
-              onClick={() => {
-                reportPosition(null);
-              }}
-            >
-              report empty block id
-            </Button>
-          </div>
-          <h3 style={{ marginTop: 10 }}>Collaborator positions</h3>
-          <ul>
-            {collabPositions.map(({ userShortname, userId, entityId }) => (
-              <li key={userId}>
-                <b>{userShortname}:</b> block #{entityId}
-              </li>
-            ))}
-          </ul>
-        </div>
-      ) : null}
-
       <header>
         <div className={styles.PageHeader}>
           <div>
-            {/* eslint-disable-next-line jsx-a11y/label-has-associated-control */}
             <label>Title</label>
             <PageTitle
               value={title}
@@ -212,7 +166,6 @@
             />
           </div>
           <div className={tw`mr-4`}>
-            {/* eslint-disable-next-line jsx-a11y/label-has-associated-control */}
             <label>Version</label>
             <div>
               <VersionDropdown
@@ -227,7 +180,6 @@
             </div>
           </div>
           <div>
-            {/* eslint-disable-next-line jsx-a11y/label-has-associated-control */}
             <label>Transfer Page</label>
             <div>
               <PageTransferDropdown
@@ -236,35 +188,6 @@
                 setPageState={setPageState}
               />
             </div>
-=======
-    <div className={styles.MainWrapper}>
-      <PageSidebar />
-      <div className={styles.MainContent}>
-        <header>
-          <div className={styles.PageHeader}>
-            <div>
-              <label>Title</label>
-              <PageTitle
-                value={title}
-                accountId={data.page.accountId}
-                metadataId={data.page.entityId}
-              />
-            </div>
-            <div>
-              <label>Version</label>
-              <div>
-                <VersionDropdown
-                  value={data.page.entityVersionId}
-                  versions={data.page.history ?? []}
-                  onChange={(changedVersionId) => {
-                    void router.push(
-                      `/${accountId}/${pageEntityId}?version=${changedVersionId}`,
-                    );
-                  }}
-                />
-              </div>
-            </div>
->>>>>>> 774c999e
           </div>
         </div>
       </header>
