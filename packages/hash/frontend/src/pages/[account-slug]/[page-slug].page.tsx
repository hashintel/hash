import { useQuery } from "@apollo/client";
import {
  HashBlock,
  defaultBlocks,
  fetchBlock,
} from "@hashintel/hash-shared/blocks";
import { getPageInfoQuery } from "@hashintel/hash-shared/queries/page.queries";
<<<<<<< HEAD
import { Box, Collapse, alpha, styled } from "@mui/material";
=======
import { isSafariBrowser } from "@hashintel/hash-shared/util";
import { Box, Collapse, alpha } from "@mui/material";
>>>>>>> 9c64419d
import { keyBy } from "lodash";
import { GetStaticPaths, GetStaticProps } from "next";
import Head from "next/head";
import { Router, useRouter } from "next/router";

import { useEffect, useMemo, useState, FunctionComponent, useRef } from "react";
import { useCollabPositionReporter } from "../../blocks/page/collab/useCollabPositionReporter";
import { useCollabPositions } from "../../blocks/page/collab/useCollabPositions";
import { useCollabPositionTracking } from "../../blocks/page/collab/useCollabPositionTracking";
import { PageBlock } from "../../blocks/page/PageBlock";
import { PageTitle } from "../../blocks/page/PageTitle";
import {
  AccountPagesInfo,
  useAccountPages,
} from "../../components/hooks/useAccountPages";
import { useArchivePage } from "../../components/hooks/useArchivePage";
import { PageIcon } from "../../components/PageIcon";
import { CollabPositionProvider } from "../../contexts/CollabPositionContext";
import {
  GetPageInfoQuery,
  GetPageInfoQueryVariables,
} from "../../graphql/apiTypes.gen";
import { getLayoutWithSidebar, NextPageWithLayout } from "../../shared/layout";
import { HEADER_HEIGHT } from "../../shared/layout/layout-with-header/page-header";
import { useRouteAccountInfo, useRoutePageInfo } from "../../shared/routing";
import { Button } from "../../shared/ui/button";
import {
  TopContextBar,
  TOP_CONTEXT_BAR_HEIGHT,
} from "../shared/top-context-bar";

// Apparently defining this is necessary in order to get server rendered props?
export const getStaticPaths: GetStaticPaths<{ slug: string }> = () => ({
  paths: [], // indicates that no page needs be created at build time
  fallback: "blocking", // indicates the type of fallback
});

type PageProps = {
  blocks: HashBlock[];
};

/**
 * This is used to fetch the metadata associated with blocks that're preloaded
 * ahead of time so that the client doesn't need to
 *
 * @todo Include blocks present in the document in this
 */
export const getStaticProps: GetStaticProps<PageProps> = async () => {
  const fetchedBlocks = await Promise.all(
    defaultBlocks.map((componentId) => fetchBlock(componentId)),
  );

  return {
    props: {
      blocks: fetchedBlocks,
    },
  };
};

export const PageNotificationBanner: FunctionComponent = () => {
  const router = useRouter();

  const { accountId } = useRouteAccountInfo();
  const { pageEntityId } = useRoutePageInfo();
  const versionId = router.query.version as string | undefined;

  const { unarchivePage } = useArchivePage();

  const { data } = useQuery<GetPageInfoQuery, GetPageInfoQueryVariables>(
    getPageInfoQuery,
    {
      variables: { entityId: pageEntityId, accountId, versionId },
    },
  );

  const archived = data?.page?.properties?.archived;

  return (
    <Collapse in={!!archived}>
      <Box
        sx={({ palette }) => ({
          color: palette.common.white,
          display: "flex",
          justifyContent: "center",
          alignItems: "center",
          width: 1,
          background: palette.red[60],
          padding: 1,
        })}
      >
        This page is archived.
        <Button
          variant="secondary"
          sx={({ palette }) => ({
            marginLeft: 1.5,
            minWidth: 0,
            minHeight: 0,
            paddingY: 0,
            paddingX: 1.5,
            background: "transparent",
            color: palette.common.white,
            borderColor: palette.common.white,
            fontWeight: 400,
            "&:hover": {
              background: alpha(palette.gray[90], 0.08),
            },
          })}
          onClick={() =>
            accountId && pageEntityId && unarchivePage(accountId, pageEntityId)
          }
        >
          Restore
        </Button>
      </Box>
    </Collapse>
  );
};

const generateCrumbsFromPages = ({
  pages = [],
  pageId,
  accountId,
}: {
  pageId: string;
  accountId: string;
  pages: AccountPagesInfo["data"];
}) => {
  const pageMap = new Map(pages.map((page) => [page.entityId, page]));

  let currentPage = pageMap.get(pageId);
  let arr = [];

  while (currentPage) {
    arr.push({
      title: currentPage.title,
      href: `/${accountId}/${currentPage.entityId}`,
      id: currentPage.entityId,
    });

    if (currentPage.parentPageEntityId) {
      currentPage = pageMap.get(currentPage.parentPageEntityId);
    } else {
      break;
    }
  }

  arr = arr.reverse();

  return arr;
};

const Container = styled("div")(({ theme }) => ({
  display: "grid",
  gridTemplateColumns: "1fr minmax(65ch, 960px) 1fr",
  padding: theme.spacing(7, 10),

  "& > *": {
    gridColumn: "2",
  },
}));

const Page: NextPageWithLayout<PageProps> = ({ blocks }) => {
  const router = useRouter();

  const { accountId } = useRouteAccountInfo();
  // pageEntityId is the consistent identifier for pages (across all versions)
  const { pageEntityId } = useRoutePageInfo();
  // versionId is an optional param for requesting a specific page version
  const versionId = router.query.version as string | undefined;

  const { data: accountPages } = useAccountPages(accountId);

  const blocksMap = useMemo(() => {
    return keyBy(blocks, (block) => block.meta.componentId);
  }, [blocks]);

  const [pageState, setPageState] = useState<"normal" | "transferring">(
    "normal",
  );

  const { data, error, loading } = useQuery<
    GetPageInfoQuery,
    GetPageInfoQueryVariables
  >(getPageInfoQuery, {
    variables: { entityId: pageEntityId, accountId, versionId },
  });
  const pageHeaderRef = useRef<HTMLElement>();

  const collabPositions = useCollabPositions(accountId, pageEntityId);
  const reportPosition = useCollabPositionReporter(accountId, pageEntityId);
  useCollabPositionTracking(reportPosition);

  useEffect(() => {
    const handleRouteChange = () => {
      if (pageState !== "normal") {
        setPageState("normal");
      }
    };

    Router.events.on("routeChangeComplete", handleRouteChange);

    return () => {
      Router.events.off("routeChangeComplete", handleRouteChange);
    };
  }, [pageState]);

  const scrollToTop = () => {
    if (!pageHeaderRef.current) return;
    pageHeaderRef.current.scrollIntoView({ behavior: "smooth" });
  };

  if (pageState === "transferring") {
    return (
      <Container>
        <h1>Transferring you to the new page...</h1>
      </Container>
    );
  }

  if (loading) {
    return (
      <Container>
        <h1>Loading...</h1>
      </Container>
    );
  }

  if (error) {
    return (
      <Container>
        <h1>Error: {error.message}</h1>
      </Container>
    );
  }

  if (!data) {
    return (
      <Container>
        <h1>No data loaded.</h1>
      </Container>
    );
  }

  const { title, icon } = data.page.properties;

  const isSafari = isSafariBrowser();
  const pageTitle = isSafari && icon ? `${icon} ${title}` : title;

  return (
    <>
      <Head>
        <title>{pageTitle}</title>

        {/* 
          Rendering favicon.png again even if it's already defined on _document.page.tsx,
          because client-side navigation does not fallback to the default icon when visiting a page without an icon 
        */}
        {icon ? (
          <link
            rel="icon"
            href={`data:image/svg+xml,<svg xmlns=%22http://www.w3.org/2000/svg%22 viewBox=%220 0 100 100%22><text y=%22.9em%22 font-size=%2290%22>
          ${icon}</text></svg>`}
          />
        ) : (
          <link rel="icon" type="image/png" href="/favicon.png" />
        )}
      </Head>
<<<<<<< HEAD
      <Box
        sx={({ zIndex, palette }) => ({
          position: "sticky",
          top: 0,
          zIndex: zIndex.appBar,
          backgroundColor: palette.white,
        })}
      >
        <TopContextBar
          crumbs={generateCrumbsFromPages({
            pages: accountPages,
            pageId: data.page.entityId,
            accountId,
          })}
          scrollToTop={scrollToTop}
        />
        <PageNotificationBanner />
      </Box>

      <Container>
        <Box
          component="header"
          ref={pageHeaderRef}
          sx={{
            scrollMarginTop: HEADER_HEIGHT + TOP_CONTEXT_BAR_HEIGHT,
          }}
        >
=======
      <header>
        <Box display="flex">
          <PageIcon
            accountId={accountId}
            entityId={pageEntityId}
            versionId={versionId}
          />
          <Box ml={3} />
>>>>>>> 9c64419d
          <PageTitle
            value={title}
            accountId={accountId}
            entityId={pageEntityId}
          />
          {/* 
            Commented out Version Dropdown and Transfer Page buttons.
            They will most likely be added back when new designs 
            for them have been added
          */}
          {/* <div className={tw`mr-4`}>
            <label>Version</label>
            <div>
              <VersionDropdown
                value={data.page.entityVersionId}
                versions={data.page.history ?? []}
                onChange={(changedVersionId) => {
                  void router.push(
                    `/${accountId}/${pageEntityId}?version=${changedVersionId}`,
                  );
                }}
              />
            </div>
          </div>
          <div>
            <label>Transfer Page</label>
            <div>
              <PageTransferDropdown
                accountId={accountId}
                pageEntityId={pageEntityId}
                setPageState={setPageState}
              />
            </div>
          </div> */}
        </Box>
        <CollabPositionProvider value={collabPositions}>
          <PageBlock
            accountId={accountId}
            blocks={blocksMap}
            entityId={pageEntityId}
          />
        </CollabPositionProvider>
      </Container>
    </>
  );
};

Page.getLayout = (page) =>
  getLayoutWithSidebar(page, {
    fullWidth: true,
  });

export default Page;<|MERGE_RESOLUTION|>--- conflicted
+++ resolved
@@ -5,12 +5,8 @@
   fetchBlock,
 } from "@hashintel/hash-shared/blocks";
 import { getPageInfoQuery } from "@hashintel/hash-shared/queries/page.queries";
-<<<<<<< HEAD
-import { Box, Collapse, alpha, styled } from "@mui/material";
-=======
 import { isSafariBrowser } from "@hashintel/hash-shared/util";
 import { Box, Collapse, alpha } from "@mui/material";
->>>>>>> 9c64419d
 import { keyBy } from "lodash";
 import { GetStaticPaths, GetStaticProps } from "next";
 import Head from "next/head";
@@ -278,7 +274,6 @@
           <link rel="icon" type="image/png" href="/favicon.png" />
         )}
       </Head>
-<<<<<<< HEAD
       <Box
         sx={({ zIndex, palette }) => ({
           position: "sticky",
@@ -303,19 +298,16 @@
           component="header"
           ref={pageHeaderRef}
           sx={{
+            display: "flex",
             scrollMarginTop: HEADER_HEIGHT + TOP_CONTEXT_BAR_HEIGHT,
           }}
         >
-=======
-      <header>
-        <Box display="flex">
           <PageIcon
             accountId={accountId}
             entityId={pageEntityId}
             versionId={versionId}
           />
           <Box ml={3} />
->>>>>>> 9c64419d
           <PageTitle
             value={title}
             accountId={accountId}
