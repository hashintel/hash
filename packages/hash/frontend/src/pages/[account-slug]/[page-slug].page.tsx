import { useQuery } from "@apollo/client";
import {
  HashBlock,
  defaultBlockComponentIds,
  fetchBlock,
} from "@hashintel/hash-shared/blocks";
import { getPageInfoQuery } from "@hashintel/hash-shared/queries/page.queries";
import { isSafariBrowser } from "@hashintel/hash-shared/util";
import { Box, Collapse, alpha, styled } from "@mui/material";
import { keyBy } from "lodash";
import { GetStaticPaths, GetStaticProps } from "next";
import Head from "next/head";
import { Router, useRouter } from "next/router";

import { useEffect, useMemo, useState, FunctionComponent, useRef } from "react";
import { useCollabPositionReporter } from "../../blocks/page/collab/useCollabPositionReporter";
import { useCollabPositions } from "../../blocks/page/collab/useCollabPositions";
import { useCollabPositionTracking } from "../../blocks/page/collab/useCollabPositionTracking";
import { PageBlock } from "../../blocks/page/PageBlock";
import { PageContextProvider } from "../../blocks/page/PageContext";
import { PageTitle } from "../../blocks/page/PageTitle/PageTitle";
import {
  AccountPagesInfo,
  useAccountPages,
} from "../../components/hooks/useAccountPages";
import { useArchivePage } from "../../components/hooks/useArchivePage";
import { PageIcon, pageIconVariantSizes } from "../../components/PageIcon";
import { PageIconButton } from "../../components/PageIconButton";
import { PageLoadingState } from "../../components/PageLoadingState";
import { CollabPositionProvider } from "../../contexts/CollabPositionContext";
import {
  GetPageInfoQuery,
  GetPageInfoQueryVariables,
} from "../../graphql/apiTypes.gen";
import { getLayoutWithSidebar, NextPageWithLayout } from "../../shared/layout";
import { HEADER_HEIGHT } from "../../shared/layout/layout-with-header/page-header";
import { useReadonlyMode } from "../../shared/readonly-mode";
import { useRouteAccountInfo, useRoutePageInfo } from "../../shared/routing";
import { Button } from "../../shared/ui/button";
import {
  TopContextBar,
  TOP_CONTEXT_BAR_HEIGHT,
} from "../shared/top-context-bar";

// Apparently defining this is necessary in order to get server rendered props?
export const getStaticPaths: GetStaticPaths<{ slug: string }> = () => ({
  paths: [], // indicates that no page needs be created at build time
  fallback: "blocking", // indicates the type of fallback
});

type PageProps = {
  blocks: HashBlock[];
};

/**
 * This is used to fetch the metadata associated with blocks that're preloaded
 * ahead of time so that the client doesn't need to
 *
 * @todo Include blocks present in the document in this
 */
export const getStaticProps: GetStaticProps<PageProps> = async () => {
  const fetchedBlocks = await Promise.all(
    defaultBlockComponentIds.map((componentId) => fetchBlock(componentId)),
  );

  return {
    props: {
      blocks: fetchedBlocks,
    },
  };
};

export const PageNotificationBanner: FunctionComponent = () => {
  const router = useRouter();

  const { accountId } = useRouteAccountInfo();
  const { pageEntityId } = useRoutePageInfo();
  const versionId = router.query.version as string | undefined;

  const [archivePage] = useArchivePage();

  const { data } = useQuery<GetPageInfoQuery, GetPageInfoQueryVariables>(
    getPageInfoQuery,
    {
      variables: { entityId: pageEntityId, accountId, versionId },
    },
  );

  const archived = data?.page?.properties?.archived;

  return (
    <Collapse in={!!archived}>
      <Box
        sx={({ palette }) => ({
          color: palette.common.white,
          display: "flex",
          justifyContent: "center",
          alignItems: "center",
          width: 1,
          background: palette.red[60],
          padding: 1,
        })}
      >
        This page is archived.
        <Button
          variant="secondary"
          sx={({ palette }) => ({
            marginLeft: 1.5,
            minWidth: 0,
            minHeight: 0,
            paddingY: 0,
            paddingX: 1.5,
            background: "transparent",
            color: palette.common.white,
            borderColor: palette.common.white,
            fontWeight: 400,
            "&:hover": {
              background: alpha(palette.gray[90], 0.08),
            },
          })}
          onClick={() =>
            accountId &&
            pageEntityId &&
            archivePage(false, accountId, pageEntityId)
          }
        >
          Restore
        </Button>
      </Box>
    </Collapse>
  );
};

const generateCrumbsFromPages = ({
  pages = [],
  pageId,
  accountId,
}: {
  pageId: string;
  accountId: string;
  pages: AccountPagesInfo["data"];
}) => {
  const pageMap = new Map(pages.map((page) => [page.entityId, page]));

  let currentPage = pageMap.get(pageId);
  let arr = [];

  while (currentPage) {
    arr.push({
      title: currentPage.title,
      href: `/${accountId}/${currentPage.entityId}`,
      id: currentPage.entityId,
      icon: (
        <PageIcon
          accountId={accountId}
          entityId={currentPage.entityId}
          size="small"
        />
      ),
    });

    if (currentPage.parentPageEntityId) {
      currentPage = pageMap.get(currentPage.parentPageEntityId);
    } else {
      break;
    }
  }

  arr = arr.reverse();

  return arr;
};

export const PAGE_CONTENT_WIDTH = 696;
export const PAGE_MIN_PADDING = 48;

export const PAGE_HORIZONTAL_PADDING_FORMULA = `max(calc((100% - ${PAGE_CONTENT_WIDTH}px) / 2), ${PAGE_MIN_PADDING}px)`;

const Container = styled("div")({
  padding: `${PAGE_MIN_PADDING}px ${PAGE_HORIZONTAL_PADDING_FORMULA} 0`,
});

const Page: NextPageWithLayout<PageProps> = ({ blocks }) => {
  const router = useRouter();

  const { accountId } = useRouteAccountInfo();
  // pageEntityId is the consistent identifier for pages (across all versions)
  const { pageEntityId } = useRoutePageInfo();
  // versionId is an optional param for requesting a specific page version
  const versionId = router.query.version as string | undefined;

  const { data: accountPages } = useAccountPages(accountId);

  const blocksMap = useMemo(() => {
    return keyBy(blocks, (block) => block.meta.componentId);
  }, [blocks]);

  const [pageState, setPageState] = useState<"normal" | "transferring">(
    "normal",
  );

  const { data, error, loading } = useQuery<
    GetPageInfoQuery,
    GetPageInfoQueryVariables
  >(getPageInfoQuery, {
    variables: { entityId: pageEntityId, accountId, versionId },
  });
  const pageHeaderRef = useRef<HTMLElement>();
  const { readonlyMode } = useReadonlyMode();
  const collabPositions = useCollabPositions(accountId, pageEntityId);
  const reportPosition = useCollabPositionReporter(accountId, pageEntityId);
  useCollabPositionTracking(reportPosition);

  useEffect(() => {
    const handleRouteChange = () => {
      if (pageState !== "normal") {
        setPageState("normal");
      }
    };

    Router.events.on("routeChangeComplete", handleRouteChange);

    return () => {
      Router.events.off("routeChangeComplete", handleRouteChange);
    };
  }, [pageState]);

  const scrollToTop = () => {
    if (!pageHeaderRef.current) return;
    pageHeaderRef.current.scrollIntoView({ behavior: "smooth" });
  };

  if (pageState === "transferring") {
    return (
      <Container>
        <h1>Transferring you to the new page...</h1>
      </Container>
    );
  }

  if (loading) {
    return (
      <Container>
        <PageLoadingState />
      </Container>
    );
  }

  if (error) {
    return (
      <Container>
        <h1>Error: {error.message}</h1>
      </Container>
    );
  }

  if (!data) {
    return (
      <Container>
        <h1>No data loaded.</h1>
      </Container>
    );
  }

  const { title, icon } = data.page.properties;

  const isSafari = isSafariBrowser();
  const pageTitle = isSafari && icon ? `${icon} ${title}` : title;

  return (
    <>
      <Head>
        <title>{pageTitle}</title>

        {/* 
          Rendering favicon.png again even if it's already defined on _document.page.tsx,
          because client-side navigation does not fallback to the default icon when visiting a page without an icon 
        */}
        {icon ? (
          <link
            rel="icon"
            href={`data:image/svg+xml,<svg xmlns=%22http://www.w3.org/2000/svg%22 viewBox=%220 0 100 100%22><text y=%22.9em%22 font-size=%2290%22>
          ${icon}</text></svg>`}
          />
        ) : (
          <link rel="icon" type="image/png" href="/favicon.png" />
        )}
      </Head>

      <PageContextProvider>
        <Box
          sx={({ zIndex, palette }) => ({
            position: "sticky",
            top: 0,
            zIndex: zIndex.appBar,
            backgroundColor: palette.white,
          })}
        >
          <TopContextBar
            crumbs={generateCrumbsFromPages({
              pages: accountPages,
              pageId: data.page.entityId,
              accountId,
            })}
            scrollToTop={scrollToTop}
          />
          <PageNotificationBanner />
        </Box>

        <Container>
          <Box position="relative">
            <PageIconButton
              accountId={accountId}
              entityId={pageEntityId}
              versionId={versionId}
<<<<<<< HEAD
              sx={({ breakpoints }) => ({
                mb: 2,
                [breakpoints.up("lg")]: {
                  position: "absolute",
                  top: 0,
                  right: "calc(100% + 24px)",
                },
              })}
=======
              sx={{ mr: 3, alignSelf: "flex-start" }}
              readonly={readonlyMode}
>>>>>>> 89ed94ee
            />
            <Box
              component="header"
              ref={pageHeaderRef}
              sx={{
                scrollMarginTop:
                  HEADER_HEIGHT +
                  TOP_CONTEXT_BAR_HEIGHT +
                  pageIconVariantSizes.medium.container,
              }}
            >
              <PageTitle
                value={title}
                accountId={accountId}
                entityId={pageEntityId}
              />
              {/* 
            Commented out Version Dropdown and Transfer Page buttons.
            They will most likely be added back when new designs 
            for them have been added
          */}
              {/* <div className={tw`mr-4`}>
            <label>Version</label>
            <div>
              <VersionDropdown
                value={data.page.entityVersionId}
                versions={data.page.history ?? []}
                onChange={(changedVersionId) => {
                  void router.push(
                    `/${accountId}/${pageEntityId}?version=${changedVersionId}`,
                  );
                }}
              />
            </div>
          </div>
          <div>
            <label>Transfer Page</label>
            <div>
              <PageTransferDropdown
                accountId={accountId}
                pageEntityId={pageEntityId}
                setPageState={setPageState}
              />
            </div>
          </div> */}
            </Box>
          </Box>
        </Container>

        <CollabPositionProvider value={collabPositions}>
          <PageBlock
            accountId={accountId}
            blocks={blocksMap}
            entityId={pageEntityId}
          />
        </CollabPositionProvider>
      </PageContextProvider>
    </>
  );
};

Page.getLayout = (page) =>
  getLayoutWithSidebar(page, {
    fullWidth: true,
  });

export default Page;<|MERGE_RESOLUTION|>--- conflicted
+++ resolved
@@ -313,7 +313,7 @@
               accountId={accountId}
               entityId={pageEntityId}
               versionId={versionId}
-<<<<<<< HEAD
+              readonly={readonlyMode}
               sx={({ breakpoints }) => ({
                 mb: 2,
                 [breakpoints.up("lg")]: {
@@ -322,10 +322,6 @@
                   right: "calc(100% + 24px)",
                 },
               })}
-=======
-              sx={{ mr: 3, alignSelf: "flex-start" }}
-              readonly={readonlyMode}
->>>>>>> 89ed94ee
             />
             <Box
               component="header"
