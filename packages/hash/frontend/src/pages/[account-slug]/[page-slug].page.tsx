import { useQuery } from "@apollo/client";
import {
  defaultBlockComponentIds,
  fetchBlock,
  HashBlock,
} from "@hashintel/hash-shared/blocks";
import {
  GetPersistedPageQuery,
  GetPersistedPageQueryVariables,
} from "@hashintel/hash-shared/graphql/apiTypes.gen";
import {
  getPageInfoQuery,
  getPersistedPageQuery,
} from "@hashintel/hash-shared/queries/page.queries";
import { isSafariBrowser } from "@hashintel/hash-shared/util";
import { alpha, Box, Collapse } from "@mui/material";
import { keyBy } from "lodash";
import { GetStaticPaths, GetStaticProps } from "next";
import Head from "next/head";
import { Router, useRouter } from "next/router";

<<<<<<< HEAD
import { useEffect, useMemo, useState, FunctionComponent, useRef } from "react";
// import { useCollabPositionReporter } from "../../blocks/page/collab/useCollabPositionReporter";
// import { useCollabPositions } from "../../blocks/page/collab/useCollabPositions";
// import { useCollabPositionTracking } from "../../blocks/page/collab/useCollabPositionTracking";
=======
import { FunctionComponent, useEffect, useMemo, useRef, useState } from "react";
import { useCollabPositionReporter } from "../../blocks/page/collab/useCollabPositionReporter";
import { useCollabPositions } from "../../blocks/page/collab/useCollabPositions";
import { useCollabPositionTracking } from "../../blocks/page/collab/useCollabPositionTracking";
>>>>>>> b5b8c9f0
import { PageBlock } from "../../blocks/page/PageBlock";
import { PageContextProvider } from "../../blocks/page/PageContext";
import { PageSectionContainer } from "../../blocks/page/PageSectionContainer";
import { PageTitle } from "../../blocks/page/PageTitle/PageTitle";
import {
  AccountPagesInfo,
  useAccountPages,
} from "../../components/hooks/useAccountPages";
import { useArchivePage } from "../../components/hooks/useArchivePage";
import { usePageComments } from "../../components/hooks/usePageComments";
import { PageIcon, pageIconVariantSizes } from "../../components/PageIcon";
import { PageIconButton } from "../../components/PageIconButton";
import { PageLoadingState } from "../../components/PageLoadingState";
import { CollabPositionProvider } from "../../contexts/CollabPositionContext";
import {
  GetPageInfoQuery,
  GetPageInfoQueryVariables,
} from "../../graphql/apiTypes.gen";
import { getLayoutWithSidebar, NextPageWithLayout } from "../../shared/layout";
import { HEADER_HEIGHT } from "../../shared/layout/layout-with-header/page-header";
import { useReadonlyMode } from "../../shared/readonly-mode";
import { useRouteAccountInfo, useRoutePageInfo } from "../../shared/routing";
import { Button } from "../../shared/ui/button";
import {
  TOP_CONTEXT_BAR_HEIGHT,
  TopContextBar,
} from "../shared/top-context-bar";

// Apparently defining this is necessary in order to get server rendered props?
export const getStaticPaths: GetStaticPaths<{ slug: string }> = () => ({
  paths: [], // indicates that no page needs be created at build time
  fallback: "blocking", // indicates the type of fallback
});

type PageProps = {
  blocks: HashBlock[];
};

/**
 * This is used to fetch the metadata associated with blocks that're preloaded
 * ahead of time so that the client doesn't need to
 *
 * @todo Include blocks present in the document in this
 */
export const getStaticProps: GetStaticProps<PageProps> = async () => {
  const fetchedBlocks = await Promise.all(
    defaultBlockComponentIds.map((componentId) => fetchBlock(componentId)),
  );

  return {
    props: {
      blocks: fetchedBlocks,
    },
  };
};

export const PageNotificationBanner: FunctionComponent = () => {
  const router = useRouter();

  const { accountId } = useRouteAccountInfo();
  const { pageEntityId } = useRoutePageInfo();
  const versionId = router.query.version as string | undefined;

  const [archivePage] = useArchivePage();

  const { data } = useQuery<GetPageInfoQuery, GetPageInfoQueryVariables>(
    getPageInfoQuery,
    {
      variables: {
        ownedById: accountId,
        entityId: pageEntityId,
        entityVersion: versionId,
      },
    },
  );

  const archived = data?.persistedPage?.archived;

  return (
    <Collapse in={!!archived}>
      <Box
        sx={({ palette }) => ({
          color: palette.common.white,
          display: "flex",
          justifyContent: "center",
          alignItems: "center",
          width: 1,
          background: palette.red[60],
          padding: 1,
        })}
      >
        This page is archived.
        <Button
          variant="secondary"
          sx={({ palette }) => ({
            marginLeft: 1.5,
            minWidth: 0,
            minHeight: 0,
            paddingY: 0,
            paddingX: 1.5,
            background: "transparent",
            color: palette.common.white,
            borderColor: palette.common.white,
            fontWeight: 400,
            "&:hover": {
              background: alpha(palette.gray[90], 0.08),
            },
          })}
          onClick={() =>
            accountId &&
            pageEntityId &&
            archivePage(false, accountId, pageEntityId)
          }
        >
          Restore
        </Button>
      </Box>
    </Collapse>
  );
};

const generateCrumbsFromPages = ({
  pages = [],
  pageId,
  accountId,
}: {
  pageId: string;
  accountId: string;
  pages: AccountPagesInfo["data"];
}) => {
  const pageMap = new Map(pages.map((page) => [page.entityId, page]));

  let currentPage = pageMap.get(pageId);
  let arr = [];

  while (currentPage) {
    arr.push({
      title: currentPage.title,
      href: `/${accountId}/${currentPage.entityId}`,
      id: currentPage.entityId,
      icon: (
        <PageIcon
          ownedById={accountId}
          entityId={currentPage.entityId}
          size="small"
        />
      ),
    });

    if (currentPage.parentPageEntityId) {
      currentPage = pageMap.get(currentPage.parentPageEntityId);
    } else {
      break;
    }
  }

  arr = arr.reverse();

  return arr;
};

const Page: NextPageWithLayout<PageProps> = ({ blocks }) => {
  const router = useRouter();

  const { accountId } = useRouteAccountInfo();
  // pageEntityId is the consistent identifier for pages (across all versions)
  const { pageEntityId } = useRoutePageInfo();
  // versionId is an optional param for requesting a specific page version
  const versionId = router.query.version as string | undefined;

  const { data: accountPages } = useAccountPages(accountId);

  const blocksMap = useMemo(() => {
    return keyBy(blocks, (block) => block.meta.componentId);
  }, [blocks]);

  const [pageState, setPageState] = useState<"normal" | "transferring">(
    "normal",
  );

  const { data, error, loading } = useQuery<
    GetPersistedPageQuery,
    GetPersistedPageQueryVariables
  >(getPersistedPageQuery, {
    variables: {
      ownedById: accountId,
      entityId: pageEntityId,
      entityVersion: versionId,
    },
  });
  const pageHeaderRef = useRef<HTMLElement>();
  const { readonlyMode } = useReadonlyMode();

  // Collab position tracking is disabled.
  // const collabPositions = useCollabPositions(accountId, pageEntityId);
  // const reportPosition = useCollabPositionReporter(accountId, pageEntityId);
  // useCollabPositionTracking(reportPosition);

  useEffect(() => {
    const handleRouteChange = () => {
      if (pageState !== "normal") {
        setPageState("normal");
      }
    };

    Router.events.on("routeChangeComplete", handleRouteChange);

    return () => {
      Router.events.off("routeChangeComplete", handleRouteChange);
    };
  }, [pageState]);

  const scrollToTop = () => {
    if (!pageHeaderRef.current) {
      return;
    }
    pageHeaderRef.current.scrollIntoView({ behavior: "smooth" });
  };

  const { data: pageComments } = usePageComments(pageEntityId);

  if (pageState === "transferring") {
    return (
      <PageSectionContainer pageComments={pageComments}>
        <h1>Transferring you to the new page...</h1>
      </PageSectionContainer>
    );
  }

  if (loading) {
    return (
      <PageSectionContainer pageComments={pageComments}>
        <PageLoadingState />
      </PageSectionContainer>
    );
  }

  if (error) {
    return (
      <PageSectionContainer pageComments={pageComments}>
        <h1>Error: {error.message}</h1>
      </PageSectionContainer>
    );
  }

  if (!data) {
    return (
      <PageSectionContainer pageComments={pageComments}>
        <h1>No data loaded.</h1>
      </PageSectionContainer>
    );
  }

  const { title, icon, contents } = data.persistedPage;

  const isSafari = isSafariBrowser();
  const pageTitle = isSafari && icon ? `${icon} ${title}` : title;

  return (
    <>
      <Head>
        <title>{pageTitle}</title>

        {/* 
          Rendering favicon.png again even if it's already defined on _document.page.tsx,
          because client-side navigation does not fallback to the default icon when visiting a page without an icon 
        */}
        {icon ? (
          <link
            rel="icon"
            href={`data:image/svg+xml,<svg xmlns=%22http://www.w3.org/2000/svg%22 viewBox=%220 0 100 100%22><text y=%22.9em%22 font-size=%2290%22>
          ${icon}</text></svg>`}
          />
        ) : (
          <link rel="icon" type="image/png" href="/favicon.png" />
        )}
      </Head>

      <PageContextProvider>
        <CollabPositionProvider value={collabPositions}>
          <Box
            sx={({ zIndex, palette }) => ({
              position: "sticky",
              top: 0,
              zIndex: zIndex.appBar,
              backgroundColor: palette.white,
            })}
          >
            <TopContextBar
              crumbs={generateCrumbsFromPages({
                pages: accountPages,
                pageId: data.persistedPage.entityId,
                accountId,
              })}
              scrollToTop={scrollToTop}
            />
            <PageNotificationBanner />
          </Box>

          <PageSectionContainer pageComments={pageComments}>
            <Box position="relative">
              <PageIconButton
                ownedById={accountId}
                entityId={pageEntityId}
                versionId={versionId}
                readonly={readonlyMode}
                sx={({ breakpoints }) => ({
                  mb: 2,
                  [breakpoints.up(pageComments?.length ? "xl" : "lg")]: {
                    position: "absolute",
                    top: 0,
                    right: "calc(100% + 24px)",
                  },
                })}
              />
              <Box
                component="header"
                ref={pageHeaderRef}
                sx={{
                  scrollMarginTop:
                    HEADER_HEIGHT +
                    TOP_CONTEXT_BAR_HEIGHT +
                    pageIconVariantSizes.medium.container,
                }}
              >
                <PageTitle
                  value={title}
                  ownedById={accountId}
                  pageEntityId={pageEntityId}
                />
                {/*
            Commented out Version Dropdown and Transfer Page buttons.
            They will most likely be added back when new designs 
            for them have been added
          */}
                {/* <div className={tw`mr-4`}>
            <label>Version</label>
            <div>
              <VersionDropdown
                value={data.page.entityVersionId}
                versions={data.page.history ?? []}
                onChange={(changedVersionId) => {
                  void router.push(
                    `/${accountId}/${pageEntityId}?version=${changedVersionId}`,
                  );
                }}
              />
            </div>
          </div>
          <div>
            <label>Transfer Page</label>
            <div>
              <PageTransferDropdown
                accountId={accountId}
                pageEntityId={pageEntityId}
                setPageState={setPageState}
              />
            </div>
          </div> */}
              </Box>
            </Box>
          </PageSectionContainer>

<<<<<<< HEAD
        <CollabPositionProvider value={[]}>
=======
>>>>>>> b5b8c9f0
          <PageBlock
            accountId={accountId}
            contents={contents}
            blocks={blocksMap}
            pageComments={pageComments}
            entityId={pageEntityId}
          />
        </CollabPositionProvider>
      </PageContextProvider>
    </>
  );
};

Page.getLayout = (page) =>
  getLayoutWithSidebar(page, {
    fullWidth: true,
  });

export default Page;<|MERGE_RESOLUTION|>--- conflicted
+++ resolved
@@ -19,17 +19,10 @@
 import Head from "next/head";
 import { Router, useRouter } from "next/router";
 
-<<<<<<< HEAD
-import { useEffect, useMemo, useState, FunctionComponent, useRef } from "react";
+import { FunctionComponent, useEffect, useMemo, useRef, useState } from "react";
 // import { useCollabPositionReporter } from "../../blocks/page/collab/useCollabPositionReporter";
 // import { useCollabPositions } from "../../blocks/page/collab/useCollabPositions";
 // import { useCollabPositionTracking } from "../../blocks/page/collab/useCollabPositionTracking";
-=======
-import { FunctionComponent, useEffect, useMemo, useRef, useState } from "react";
-import { useCollabPositionReporter } from "../../blocks/page/collab/useCollabPositionReporter";
-import { useCollabPositions } from "../../blocks/page/collab/useCollabPositions";
-import { useCollabPositionTracking } from "../../blocks/page/collab/useCollabPositionTracking";
->>>>>>> b5b8c9f0
 import { PageBlock } from "../../blocks/page/PageBlock";
 import { PageContextProvider } from "../../blocks/page/PageContext";
 import { PageSectionContainer } from "../../blocks/page/PageSectionContainer";
@@ -309,63 +302,62 @@
       </Head>
 
       <PageContextProvider>
-        <CollabPositionProvider value={collabPositions}>
-          <Box
-            sx={({ zIndex, palette }) => ({
-              position: "sticky",
-              top: 0,
-              zIndex: zIndex.appBar,
-              backgroundColor: palette.white,
+        <Box
+          sx={({ zIndex, palette }) => ({
+            position: "sticky",
+            top: 0,
+            zIndex: zIndex.appBar,
+            backgroundColor: palette.white,
+          })}
+        >
+          <TopContextBar
+            crumbs={generateCrumbsFromPages({
+              pages: accountPages,
+              pageId: data.persistedPage.entityId,
+              accountId,
             })}
-          >
-            <TopContextBar
-              crumbs={generateCrumbsFromPages({
-                pages: accountPages,
-                pageId: data.persistedPage.entityId,
-                accountId,
+            scrollToTop={scrollToTop}
+          />
+          <PageNotificationBanner />
+        </Box>
+
+        <PageSectionContainer pageComments={pageComments}>
+          <Box position="relative">
+            <PageIconButton
+              ownedById={accountId}
+              entityId={pageEntityId}
+              versionId={versionId}
+              readonly={readonlyMode}
+              sx={({ breakpoints }) => ({
+                mb: 2,
+                [breakpoints.up(pageComments?.length ? "xl" : "lg")]: {
+                  position: "absolute",
+                  top: 0,
+                  right: "calc(100% + 24px)",
+                },
               })}
-              scrollToTop={scrollToTop}
             />
-            <PageNotificationBanner />
-          </Box>
-
-          <PageSectionContainer pageComments={pageComments}>
-            <Box position="relative">
-              <PageIconButton
+            <Box
+              component="header"
+              ref={pageHeaderRef}
+              sx={{
+                scrollMarginTop:
+                  HEADER_HEIGHT +
+                  TOP_CONTEXT_BAR_HEIGHT +
+                  pageIconVariantSizes.medium.container,
+              }}
+            >
+              <PageTitle
+                value={title}
                 ownedById={accountId}
-                entityId={pageEntityId}
-                versionId={versionId}
-                readonly={readonlyMode}
-                sx={({ breakpoints }) => ({
-                  mb: 2,
-                  [breakpoints.up(pageComments?.length ? "xl" : "lg")]: {
-                    position: "absolute",
-                    top: 0,
-                    right: "calc(100% + 24px)",
-                  },
-                })}
+                pageEntityId={pageEntityId}
               />
-              <Box
-                component="header"
-                ref={pageHeaderRef}
-                sx={{
-                  scrollMarginTop:
-                    HEADER_HEIGHT +
-                    TOP_CONTEXT_BAR_HEIGHT +
-                    pageIconVariantSizes.medium.container,
-                }}
-              >
-                <PageTitle
-                  value={title}
-                  ownedById={accountId}
-                  pageEntityId={pageEntityId}
-                />
-                {/*
+              {/*
             Commented out Version Dropdown and Transfer Page buttons.
             They will most likely be added back when new designs 
             for them have been added
           */}
-                {/* <div className={tw`mr-4`}>
+              {/* <div className={tw`mr-4`}>
             <label>Version</label>
             <div>
               <VersionDropdown
@@ -389,14 +381,11 @@
               />
             </div>
           </div> */}
-              </Box>
             </Box>
-          </PageSectionContainer>
-
-<<<<<<< HEAD
+          </Box>
+        </PageSectionContainer>
+
         <CollabPositionProvider value={[]}>
-=======
->>>>>>> b5b8c9f0
           <PageBlock
             accountId={accountId}
             contents={contents}
