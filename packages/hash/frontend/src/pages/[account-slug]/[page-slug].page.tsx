import { useQuery } from "@apollo/client";
import {
  defaultBlockComponentIds,
  fetchBlock,
  HashBlock,
} from "@hashintel/hash-shared/blocks";
import {
  GetPageQuery,
  GetPageQueryVariables,
} from "@hashintel/hash-shared/graphql/apiTypes.gen";
import {
  getPageInfoQuery,
  getPageQuery,
} from "@hashintel/hash-shared/queries/page.queries";
import { types } from "@hashintel/hash-shared/ontology-types";
import { isSafariBrowser } from "@hashintel/hash-shared/util";
import { getRootsAsEntities } from "@hashintel/hash-subgraph/src/stdlib/element/entity";
import { alpha, Box, Collapse } from "@mui/material";
import { keyBy } from "lodash";
import { GetServerSideProps } from "next";
import { NextParsedUrlQuery } from "next/dist/server/request-meta";
import Head from "next/head";
import { Router } from "next/router";
import { FunctionComponent, useEffect, useMemo, useRef, useState } from "react";
import {
  extractEntityUuidFromEntityId,
  extractOwnedByIdFromEntityId,
  entityIdFromOwnedByIdAndEntityUuid,
  EntityId,
  OwnedById,
  EntityUuid,
} from "@hashintel/hash-shared/types";

// import { useCollabPositionReporter } from "../../blocks/page/collab/useCollabPositionReporter";
// import { useCollabPositions } from "../../blocks/page/collab/useCollabPositions";
// import { useCollabPositionTracking } from "../../blocks/page/collab/useCollabPositionTracking";
import { PageBlock } from "../../blocks/page/PageBlock";
import {
  PageContextProvider,
  usePageContext,
} from "../../blocks/page/PageContext";
import { PageSectionContainer } from "../../blocks/page/PageSectionContainer";
import { PageTitle } from "../../blocks/page/PageTitle/PageTitle";
import {
  AccountPagesInfo,
  useAccountPages,
} from "../../components/hooks/useAccountPages";
import { useArchivePage } from "../../components/hooks/useArchivePage";
import { usePageComments } from "../../components/hooks/usePageComments";
import { PageIcon, pageIconVariantSizes } from "../../components/PageIcon";
import { PageIconButton } from "../../components/PageIconButton";
import { PageLoadingState } from "../../components/PageLoadingState";
import { CollabPositionProvider } from "../../contexts/CollabPositionContext";
import {
  GetAllLatestEntitiesQuery,
  GetPageInfoQuery,
  GetPageInfoQueryVariables,
} from "../../graphql/apiTypes.gen";
import { getAllLatestEntitiesQuery } from "../../graphql/queries/knowledge/entity.queries";
import { apolloClient } from "../../lib/apollo-client";
import { constructMinimalOrg, MinimalOrg } from "../../lib/org";
import { constructMinimalUser, MinimalUser } from "../../lib/user";
import { getLayoutWithSidebar, NextPageWithLayout } from "../../shared/layout";
import { HEADER_HEIGHT } from "../../shared/layout/layout-with-header/page-header";
import { useIsReadonlyMode } from "../../shared/readonly-mode";
import { Button } from "../../shared/ui/button";
import {
  TOP_CONTEXT_BAR_HEIGHT,
  TopContextBar,
} from "../shared/top-context-bar";
import { constructPageRelativeUrl } from "../../lib/routes";

type PageProps = {
  pageWorkspace: MinimalUser | MinimalOrg;
  pageEntityId: EntityId;
  blocks: HashBlock[];
};

type PageParsedUrlQuery = {
  "account-slug": string;
  "page-slug": string;
};

export const isPageParsedUrlQuery = (
  queryParams: NextParsedUrlQuery,
): queryParams is PageParsedUrlQuery =>
  typeof queryParams["account-slug"] === "string" &&
  typeof queryParams["page-slug"] === "string";

export const parsePageUrlQueryParams = (params: PageParsedUrlQuery) => {
  const workspaceShortname = params["account-slug"].slice(1);

  const pageEntityUuid = params["page-slug"] as EntityUuid;

  return { workspaceShortname, pageEntityUuid };
};

/**
 * This is used to fetch the metadata associated with blocks that're preloaded
 * ahead of time so that the client doesn't need to
 *
 * @todo Include blocks present in the document in this
 */
export const getServerSideProps: GetServerSideProps<PageProps> = async ({
  req,
  params,
}) => {
  const fetchedBlocks = await Promise.all(
    defaultBlockComponentIds.map((componentId) => fetchBlock(componentId)),
  );

  if (!params || !isPageParsedUrlQuery(params)) {
    throw new Error(
      "Invalid page URL query params passed to `getServerSideProps`.",
    );
  }

  const { workspaceShortname, pageEntityUuid } =
    parsePageUrlQueryParams(params);

  // eslint-disable-next-line @typescript-eslint/no-unnecessary-condition -- @todo improve logic or types to remove this comment
  const { cookie } = req.headers ?? {};

  const workspacesSubgraph = await apolloClient
    .query<GetAllLatestEntitiesQuery>({
      query: getAllLatestEntitiesQuery,
      variables: {
        rootEntityTypeIds: [
          types.entityType.user.entityTypeId,
          types.entityType.org.entityTypeId,
        ],
        constrainsValuesOn: { outgoing: 0 },
        constrainsPropertiesOn: { outgoing: 0 },
        constrainsLinksOn: { outgoing: 0 },
        constrainsLinkDestinationsOn: { outgoing: 0 },
        isOfType: { outgoing: 1 },
        hasLeftEntity: { incoming: 1, outgoing: 1 },
        hasRightEntity: { incoming: 1, outgoing: 1 },
      },
      context: { headers: { cookie } },
    })
    .then(({ data }) => data.getAllLatestEntities);

  const workspaces = getRootsAsEntities(workspacesSubgraph).map((entity) =>
    entity.metadata.entityTypeId === types.entityType.user.entityTypeId
      ? constructMinimalUser({
          userEntityEditionId: entity.metadata.editionId,
          subgraph: workspacesSubgraph,
        })
      : constructMinimalOrg({
          orgEntityEditionId: entity.metadata.editionId,
          subgraph: workspacesSubgraph,
        }),
  );

  /**
   * @todo: filtering all workspaces by their shortname should not be happening
   * client side. This could be addressed by exposing structural querying
   * to the frontend.
   *
   * @see https://app.asana.com/0/1201095311341924/1202863271046362/f
   */
  const pageWorkspace = workspaces.find(
    (workspace) => workspace.shortname === workspaceShortname,
  );

  if (!pageWorkspace) {
    throw new Error(
      `Could not find page workspace with shortname "${workspaceShortname}".`,
    );
  }

<<<<<<< HEAD
  const pageOwnedById = pageWorkspace.accountId;
=======
  const pageOwnedById = pageWorkspace?.accountId as OwnedById;
>>>>>>> 54f03c31

  const pageEntityId = entityIdFromOwnedByIdAndEntityUuid(
    pageOwnedById,
    pageEntityUuid,
  );

  return {
    props: {
      pageWorkspace,
      blocks: fetchedBlocks,
      pageEntityId,
    },
  };
};

export const PageNotificationBanner: FunctionComponent = () => {
  const { pageEntityId } = usePageContext();
  const [archivePage] = useArchivePage();

  const { data } = useQuery<GetPageInfoQuery, GetPageInfoQueryVariables>(
    getPageInfoQuery,
    {
      variables: {
        entityId: pageEntityId,
      },
    },
  );

  const archived = data?.page.archived;

  return (
    <Collapse in={!!archived}>
      <Box
        sx={({ palette }) => ({
          color: palette.common.white,
          display: "flex",
          justifyContent: "center",
          alignItems: "center",
          width: 1,
          background: palette.red[60],
          padding: 1,
        })}
      >
        This page is archived.
        <Button
          variant="secondary"
          sx={({ palette }) => ({
            marginLeft: 1.5,
            minWidth: 0,
            minHeight: 0,
            paddingY: 0,
            paddingX: 1.5,
            background: "transparent",
            color: palette.common.white,
            borderColor: palette.common.white,
            fontWeight: 400,
            "&:hover": {
              background: alpha(palette.gray[90], 0.08),
            },
          })}
          // eslint-disable-next-line @typescript-eslint/no-unnecessary-condition -- @todo improve logic or types to remove this comment
          onClick={() => pageEntityId && archivePage(false, pageEntityId)}
        >
          Restore
        </Button>
      </Box>
    </Collapse>
  );
};

const generateCrumbsFromPages = ({
  pages = [],
  pageEntityId,
  ownerShortname,
}: {
  pageEntityId: EntityId;
  pages: AccountPagesInfo["data"];
  ownerShortname: string;
}) => {
  const pageMap = new Map(pages.map((page) => [page.entityId, page]));

  let currentPage = pageMap.get(pageEntityId);
  let arr = [];

  while (currentPage) {
    const pageEntityUuid = extractEntityUuidFromEntityId(currentPage.entityId);
    arr.push({
      title: currentPage.title,
      href: constructPageRelativeUrl({
        workspaceShortname: ownerShortname,
        pageEntityUuid,
      }),
      id: currentPage.entityId,
      icon: <PageIcon entityId={currentPage.entityId} size="small" />,
    });

    if (currentPage.parentPageEntityId) {
      currentPage = pageMap.get(currentPage.parentPageEntityId);
    } else {
      break;
    }
  }

  arr = arr.reverse();

  return arr;
};

const Page: NextPageWithLayout<PageProps> = ({
  blocks,
  pageEntityId,
  pageWorkspace,
}) => {
  const pageOwnedById = extractOwnedByIdFromEntityId(pageEntityId);

  const { data: accountPages } = useAccountPages(pageOwnedById);

  const blocksMap = useMemo(() => {
    return keyBy(blocks, (block) => block.meta.componentId);
  }, [blocks]);

  const [pageState, setPageState] = useState<"normal" | "transferring">(
    "normal",
  );

  const { data, error, loading } = useQuery<
    GetPageQuery,
    GetPageQueryVariables
  >(getPageQuery, { variables: { entityId: pageEntityId } });

  const pageHeaderRef = useRef<HTMLElement>();
  const isReadonlyMode = useIsReadonlyMode();

  // Collab position tracking is disabled.
  // const collabPositions = useCollabPositions(accountId, pageEntityId);
  // const reportPosition = useCollabPositionReporter(accountId, pageEntityId);
  // useCollabPositionTracking(reportPosition);

  useEffect(() => {
    const handleRouteChange = () => {
      if (pageState !== "normal") {
        setPageState("normal");
      }
    };

    Router.events.on("routeChangeComplete", handleRouteChange);

    return () => {
      Router.events.off("routeChangeComplete", handleRouteChange);
    };
  }, [pageState]);

  const scrollToTop = () => {
    if (!pageHeaderRef.current) {
      return;
    }
    pageHeaderRef.current.scrollIntoView({ behavior: "smooth" });
  };

  const { data: pageComments } = usePageComments(pageEntityId);

  if (pageState === "transferring") {
    return (
      <PageSectionContainer pageComments={pageComments}>
        <h1>Transferring you to the new page...</h1>
      </PageSectionContainer>
    );
  }

  if (loading) {
    return (
      <PageSectionContainer pageComments={pageComments}>
        <PageLoadingState />
      </PageSectionContainer>
    );
  }

  if (error) {
    return (
      <PageSectionContainer pageComments={pageComments}>
        <h1>Error: {error.message}</h1>
      </PageSectionContainer>
    );
  }

  if (!data) {
    return (
      <PageSectionContainer pageComments={pageComments}>
        <h1>No data loaded.</h1>
      </PageSectionContainer>
    );
  }

  const { title, icon, contents } = data.page;

  const isSafari = isSafariBrowser();
  const pageTitle = isSafari && icon ? `${icon} ${title}` : title;

  return (
    <>
      <Head>
        <title>{pageTitle} | Page | HASH</title>

        {/*
          Rendering favicon.png again even if it's already defined on _document.page.tsx,
          because client-side navigation does not fallback to the default icon when visiting a page without an icon
        */}
        {icon ? (
          <link
            rel="icon"
            href={`data:image/svg+xml,<svg xmlns=%22http://www.w3.org/2000/svg%22 viewBox=%220 0 100 100%22><text y=%22.9em%22 font-size=%2290%22>
          ${icon}</text></svg>`}
          />
        ) : (
          <link rel="icon" type="image/png" href="/favicon.png" />
        )}
      </Head>

      <PageContextProvider pageEntityId={pageEntityId}>
        <Box
          sx={({ zIndex, palette }) => ({
            position: "sticky",
            top: 0,
            zIndex: zIndex.appBar,
            backgroundColor: palette.white,
          })}
        >
          <TopContextBar
            crumbs={generateCrumbsFromPages({
              pages: accountPages,
              pageEntityId: data.page.metadata.editionId.baseId as EntityId,
              ownerShortname: pageWorkspace.shortname!,
            })}
            scrollToTop={scrollToTop}
          />
          <PageNotificationBanner />
        </Box>

        <PageSectionContainer pageComments={pageComments}>
          <Box position="relative">
            <PageIconButton
              entityId={pageEntityId}
              readonly={isReadonlyMode}
              sx={({ breakpoints }) => ({
                mb: 2,
                [breakpoints.up(pageComments.length ? "xl" : "lg")]: {
                  position: "absolute",
                  top: 0,
                  right: "calc(100% + 24px)",
                },
              })}
            />
            <Box
              component="header"
              ref={pageHeaderRef}
              sx={{
                scrollMarginTop:
                  HEADER_HEIGHT +
                  TOP_CONTEXT_BAR_HEIGHT +
                  pageIconVariantSizes.medium.container,
              }}
            >
              <PageTitle value={title} pageEntityId={pageEntityId} />
              {/*
            Commented out Version Dropdown and Transfer Page buttons.
            They will most likely be added back when new designs
            for them have been added
          */}
              {/* <div style={{"marginRight":"1rem"}}>
            <label>Version</label>
            <div>
              <VersionDropdown
                value={data.page.entityVersionId}
                versions={data.page.history ?? []}
                onChange={(changedVersionId) => {
                  void router.push(
                    `/@${ownerShortname}/${pageEntityId}?version=${changedVersionId}`,
                  );
                }}
              />
            </div>
          </div>
          <div>
            <label>Transfer Page</label>
            <div>
              <PageTransferDropdown
                accountId={accountId}
                pageEntityId={pageEntityId}
                setPageState={setPageState}
              />
            </div>
          </div> */}
            </Box>
          </Box>
        </PageSectionContainer>

        <CollabPositionProvider value={[]}>
          <PageBlock
            accountId={pageWorkspace.accountId}
            contents={contents}
            blocks={blocksMap}
            pageComments={pageComments}
            entityId={pageEntityId}
          />
        </CollabPositionProvider>
      </PageContextProvider>
    </>
  );
};

Page.getLayout = (page) =>
  getLayoutWithSidebar(page, {
    fullWidth: true,
  });

export default Page;<|MERGE_RESOLUTION|>--- conflicted
+++ resolved
@@ -170,11 +170,7 @@
     );
   }
 
-<<<<<<< HEAD
-  const pageOwnedById = pageWorkspace.accountId;
-=======
-  const pageOwnedById = pageWorkspace?.accountId as OwnedById;
->>>>>>> 54f03c31
+  const pageOwnedById = pageWorkspace.accountId as OwnedById;
 
   const pageEntityId = entityIdFromOwnedByIdAndEntityUuid(
     pageOwnedById,
