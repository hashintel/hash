--- conflicted
+++ resolved
@@ -2,30 +2,17 @@
 import { BlockMeta, fetchBlockMeta } from "@hashintel/hash-shared/blockMeta";
 import { defaultBlocks } from "@hashintel/hash-shared/defaultBlocks";
 import { getPageTitleQuery } from "@hashintel/hash-shared/queries/page.queries";
+import { Box } from "@mui/material";
 import { keyBy } from "lodash";
 import { GetStaticPaths, GetStaticProps } from "next";
 import { Router, useRouter } from "next/router";
 
 import React, { useEffect, useMemo, useState } from "react";
-<<<<<<< HEAD
-import { tw } from "twind";
 import { useCollabPositionReporter } from "../../blocks/page/collab/useCollabPositionReporter";
-=======
-import { defaultBlocks } from "@hashintel/hash-shared/defaultBlocks";
-import {
-  GetPageQuery,
-  GetPageQueryVariables,
-} from "@hashintel/hash-shared/graphql/apiTypes.gen";
-import { Box } from "@mui/material";
->>>>>>> 4ce24b69
 import { useCollabPositions } from "../../blocks/page/collab/useCollabPositions";
 import { useCollabPositionTracking } from "../../blocks/page/collab/useCollabPositionTracking";
 import { PageBlock } from "../../blocks/page/PageBlock";
 import { PageTitle } from "../../blocks/page/PageTitle";
-<<<<<<< HEAD
-=======
-
->>>>>>> 4ce24b69
 import { CollabPositionProvider } from "../../contexts/CollabPositionContext";
 import {
   GetPageTitleQuery,
@@ -33,8 +20,6 @@
 } from "../../graphql/apiTypes.gen";
 import { getLayoutWithSidebar, NextPageWithLayout } from "../../shared/layout";
 import { useRouteAccountInfo, useRoutePageInfo } from "../../shared/routing";
-
-import styles from "../index.module.scss";
 
 // Apparently defining this is necessary in order to get server rendered props?
 export const getStaticPaths: GetStaticPaths<{ slug: string }> = () => ({
@@ -130,23 +115,12 @@
   return (
     <>
       <header>
-<<<<<<< HEAD
-        <div className={styles.PageHeader}>
-          <div className={tw`flex flex-col-reverse`}>
-            <PageTitle
-              value={title}
-              accountId={accountId}
-              metadataId={pageEntityId}
-            />
-          </div>
-=======
         <Box display="flex">
           <PageTitle
             value={title}
-            accountId={data.page.accountId}
-            metadataId={data.page.entityId}
+            accountId={accountId}
+            metadataId={pageEntityId}
           />
->>>>>>> 4ce24b69
           {/* 
             Commented out Version Dropdown and Transfer Page buttons.
             They will most likely be added back when new designs 
