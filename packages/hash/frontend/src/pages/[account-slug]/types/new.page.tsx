import { useMutation } from "@apollo/client";

import { Collapse, Typography } from "@mui/material";
<<<<<<< HEAD

import { useRouter } from "next/router";
import { FormEvent, useState } from "react";
import { tw } from "twind";
=======
import { TextField } from "@hashintel/hash-design-system";
import { createEntityTypeMutation } from "../../../graphql/queries/entityType.queries";
>>>>>>> 4ce24b69
import {
  CreateEntityTypeMutation,
  CreateEntityTypeMutationVariables,
} from "../../../graphql/apiTypes.gen";
<<<<<<< HEAD
import { getAccountEntityTypes } from "../../../graphql/queries/account.queries";
import { createEntityTypeMutation } from "../../../graphql/queries/entityType.queries";
=======
import { Button } from "../../../shared/ui";
>>>>>>> 4ce24b69
import {
  getLayoutWithSidebar,
  NextPageWithLayout,
} from "../../../shared/layout";
import { useRouteAccountInfo } from "../../../shared/routing";
import { Button, TextField } from "../../../shared/ui";

const Page: NextPageWithLayout = () => {
  const router = useRouter();
  const { accountId } = useRouteAccountInfo();

  const [name, setName] = useState("");
  const [description, setDescription] = useState("");

  const [createEntityType, { loading, error }] = useMutation<
    CreateEntityTypeMutation,
    CreateEntityTypeMutationVariables
  >(createEntityTypeMutation, {
    onCompleted: ({ createEntityType: entityType }) =>
      router.push(`/${accountId}/types/${entityType.entityId}`),
    refetchQueries: [
      { query: getAccountEntityTypes, variables: { accountId } },
    ],
  });

  const submit = (event: FormEvent) => {
    event.preventDefault();
    createEntityType({ variables: { description, name, accountId } }).catch(
      (err) => {
        // eslint-disable-next-line no-console -- TODO: consider using logger
        console.error("Could not create EntityType: ", err);
      },
    );
  };

  return (
    <>
      <header className={tw`mb-12`}>
        <h1>
          Create new <strong>entity type</strong>
        </h1>
        <p>
          Entity types (sometimes called ‘schemas’) are used to define entities.
          Use them to add new custom entities to your graph.
        </p>
      </header>
      <section>
        <form data-testid="entity-type-creation-form" onSubmit={submit}>
          <div className={tw`max-w-2xl lg:flex`}>
            <TextField
              name="name"
              label="Name"
              onChange={(evt) => {
                const cursor = evt.target.selectionStart ?? 0;
                const newVal = evt.target.value.replace(/\W/g, "");
                const oldVal = name;
                setName(newVal);
                setTimeout(() => {
                  const finalCursor =
                    oldVal === newVal ? Math.max(0, cursor - 1) : cursor;

                  evt.target.setSelectionRange(finalCursor, finalCursor);
                }, 10);
              }}
              value={name}
              sx={{ marginRight: 2, flex: 1 }}
              size="large"
              helperText="Name should be in PasalCase"
              required
            />
            <TextField
              name="description"
              label="Description"
              onChange={(evt) => setDescription(evt.target.value)}
              value={description}
              size="large"
              sx={{ flex: 1.2 }}
            />
          </div>

          <div className={tw`mt-8`}>
            <Collapse in={!!error?.message}>
              <Typography
                sx={({ palette }) => ({
                  color: palette.orange[60],
                  mb: 1,
                  display: "block",
                })}
                variant="smallTextParagraphs"
              >
                {error?.message}
              </Typography>
            </Collapse>
            <Button loading={loading} disabled={loading} type="submit">
              Create Entity Type
            </Button>
          </div>
        </form>
      </section>
    </>
  );
};

Page.getLayout = getLayoutWithSidebar;

export default Page;<|MERGE_RESOLUTION|>--- conflicted
+++ resolved
@@ -1,31 +1,22 @@
 import { useMutation } from "@apollo/client";
-
+import { TextField } from "@hashintel/hash-design-system";
 import { Collapse, Typography } from "@mui/material";
-<<<<<<< HEAD
 
 import { useRouter } from "next/router";
 import { FormEvent, useState } from "react";
 import { tw } from "twind";
-=======
-import { TextField } from "@hashintel/hash-design-system";
-import { createEntityTypeMutation } from "../../../graphql/queries/entityType.queries";
->>>>>>> 4ce24b69
 import {
   CreateEntityTypeMutation,
   CreateEntityTypeMutationVariables,
 } from "../../../graphql/apiTypes.gen";
-<<<<<<< HEAD
 import { getAccountEntityTypes } from "../../../graphql/queries/account.queries";
 import { createEntityTypeMutation } from "../../../graphql/queries/entityType.queries";
-=======
-import { Button } from "../../../shared/ui";
->>>>>>> 4ce24b69
 import {
   getLayoutWithSidebar,
   NextPageWithLayout,
 } from "../../../shared/layout";
 import { useRouteAccountInfo } from "../../../shared/routing";
-import { Button, TextField } from "../../../shared/ui";
+import { Button } from "../../../shared/ui";
 
 const Page: NextPageWithLayout = () => {
   const router = useRouter();
