import { faPlus } from "@fortawesome/free-solid-svg-icons";
import { FontAwesomeIcon } from "@hashintel/hash-design-system";
import { Box, Tabs, tabsClasses } from "@mui/material";
import { useRouter } from "next/router";
import { useContext, useState } from "react";
import { useFormContext, useWatch } from "react-hook-form";
import { useFontLoadedCallback } from "../../../../components/hooks/useFontLoadedCallback";
import { EntityTypeEditorForm } from "./form-types";
import { TabLink } from "./tab-link";
import { getTabUri, getTabValue, useCurrentTab } from "./use-current-tab";
import { useEntityTypeEntities } from "./use-entity-type-entities";
import { getEntityTypeBaseUri } from "./util";
import { useEntityType } from "./use-entity-type";
import { WorkspaceContext } from "../../../shared/workspace-context";

export const EntityTypeTabs = ({ isDraft }: { isDraft: boolean }) => {
  const router = useRouter();
  const { activeWorkspace } = useContext(WorkspaceContext);

  const entityType = useEntityType();

  const [animateTabs, setAnimateTabs] = useState(false);

  const { control } = useFormContext<EntityTypeEditorForm>();
  const propertiesCount = useWatch({ control, name: "properties.length" });

  const { entities } = useEntityTypeEntities();

  const baseUri = getEntityTypeBaseUri(
    router.query["entity-type-id"] as string,
    router.query["account-slug"] as string,
  );

  const currentTab = useCurrentTab();

  useFontLoadedCallback(
    [
      {
        family: "Open Sauce Two",
        weight: "500",
      },
    ],
    () => setAnimateTabs(true),
  );

  return (
    <Box display="flex">
      <Tabs
        value={router.query.tab ?? ""}
        TabIndicatorProps={{
          sx: ({ palette }) => ({
            height: 3,
            backgroundColor: palette.blue[60],
            minHeight: 0,
            bottom: -1,
            ...(!animateTabs ? { transition: "none" } : {}),
          }),
        }}
        sx={{
          minHeight: 0,
          overflow: "visible",
          alignItems: "flex-end",
          flex: 1,
          [`.${tabsClasses.scroller}`]: {
            overflow: "visible !important",
          },
        }}
      >
        <TabLink
          value={getTabValue("definition")}
          href={isDraft ? router.asPath : getTabUri(baseUri, "definition")}
          label="Definition"
          count={propertiesCount ?? 0}
          active={currentTab === "definition"}
        />
        {isDraft
          ? null
          : /**
             * MUI requires that a component with the value prop is a direct descendant of
             * Tabs, so we need to use an array and not a fragment.
             *
             * @see https://github.com/mui/material-ui/issues/30153
             */
            [
              <TabLink
                key="entities"
                value={getTabValue("entities")}
                href={getTabUri(baseUri, "entities")}
                label="Entities"
                count={entities?.length ?? 0}
                active={currentTab === "entities"}
              />,
              <TabLink
                key="create"
                value="create"
<<<<<<< HEAD
                href={`/@${ownerShortname}/new/entity?entity-type-id=${encodeURIComponent(
=======
                href={`/@${
                  activeWorkspace?.shortname
                }/new/entity?entity-type-id=${encodeURIComponent(
>>>>>>> 4e377ae5
                  entityType.$id,
                )}`}
                label="Create new entity"
                sx={(theme) => ({
                  ml: "auto",
                  color: "inherit",
                  fill: theme.palette.blue[70],
                  "&:hover": {
                    color: theme.palette.primary.main,
                    fill: theme.palette.blue[60],
                  },
                })}
                icon={
                  <FontAwesomeIcon
                    icon={faPlus}
                    sx={(theme) => ({
                      ...theme.typography.smallTextLabels,
                      fill: "inherit",
                      ml: 1,
                    })}
                  />
                }
              />,
            ]}
      </Tabs>
    </Box>
  );
};<|MERGE_RESOLUTION|>--- conflicted
+++ resolved
@@ -93,13 +93,9 @@
               <TabLink
                 key="create"
                 value="create"
-<<<<<<< HEAD
-                href={`/@${ownerShortname}/new/entity?entity-type-id=${encodeURIComponent(
-=======
                 href={`/@${
                   activeWorkspace?.shortname
                 }/new/entity?entity-type-id=${encodeURIComponent(
->>>>>>> 4e377ae5
                   entityType.$id,
                 )}`}
                 label="Create new entity"
