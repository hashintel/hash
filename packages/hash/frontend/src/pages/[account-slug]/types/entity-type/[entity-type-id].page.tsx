--- conflicted
+++ resolved
@@ -88,11 +88,7 @@
 
   // @todo how to handle remote types
   const isDraft = !!router.query.draft;
-<<<<<<< HEAD
-  const { loading: loadingNamespace, namespace } = useRouteNamespace();
-=======
   const { loading: loadingNamespace, routeNamespace } = useRouteNamespace();
->>>>>>> 4e377ae5
 
   const entityTypeId = router.query["entity-type-id"] as string;
   const baseEntityTypeUri = !isDraft
@@ -130,11 +126,7 @@
     { loading: loadingRemoteEntityType },
   ] = useEntityTypeValue(
     baseEntityTypeUri,
-<<<<<<< HEAD
-    namespace?.accountId ?? null,
-=======
     routeNamespace?.accountId ?? null,
->>>>>>> 4e377ae5
     (fetchedEntityType) => {
       reset({
         properties: Object.entries(fetchedEntityType.properties).map(
@@ -193,11 +185,7 @@
     }
   }
 
-<<<<<<< HEAD
-  if (!namespace) {
-=======
   if (!routeNamespace) {
->>>>>>> 4e377ae5
     if (loadingNamespace) {
       return null;
     } else {
