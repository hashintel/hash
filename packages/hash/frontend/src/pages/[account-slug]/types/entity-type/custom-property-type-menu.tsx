import { faClose, faList } from "@fortawesome/free-solid-svg-icons";
import {
  Button,
  Chip,
  ChipProps,
  FontAwesomeIcon,
} from "@hashintel/hash-design-system";
import { types } from "@hashintel/hash-shared/types";
import {
  Box,
  buttonClasses,
  chipClasses,
  Stack,
  Typography,
} from "@mui/material";
import { uniqueId } from "lodash";
import { FunctionComponent } from "react";
import { useFormContext, useWatch } from "react-hook-form";
import { faCube } from "../../../../shared/icons/pro/fa-cube";
import { ArrayPropertyTypeMenu } from "./array-property-type-menu";
import { PropertyTypeFormValues } from "./property-type-form";
import { usePropertyTypeSelectorDropdownContext } from "./property-type-selector-dropdown";
import {
  ArrayType,
  dataTypeOptions,
  ExpectedValue,
  getDefaultData,
} from "./property-type-utils";

const CustomChip: FunctionComponent<ChipProps & { borderColor?: string }> = ({
  borderColor,
  ...props
}) => (
  <Chip
    {...props}
    sx={{
      borderColor: borderColor ?? "transparent",
      [`.${chipClasses.label}`]: { paddingX: 1, paddingY: 0.25, fontSize: 11 },
    }}
  />
);

type CustomPropertyTypeMenuProps = {
  closeMenu: () => void;
};

export const CustomPropertyTypeMenu: FunctionComponent<
  CustomPropertyTypeMenuProps
> = ({ closeMenu }) => {
  const { closeCustomPropertyMenu } = usePropertyTypeSelectorDropdownContext();

<<<<<<< HEAD
  const { setValue, control } = useFormContext<PropertyTypeFormValues>();
  const customPropertyId = useWatch({ control, name: "customPropertyId" });
  const flattenedProperties = useWatch({
    control,
    name: "flattenedPropertyList",
  });
  const editingPropertyIndex = useWatch({
    control,
    name: "editingPropertyIndex",
  });
  const expectedValues = useWatch({ control, name: "expectedValues" });
=======
  const { getValues, setValue, control } =
    useFormContext<PropertyTypeFormValues>();
  const creatingPropertyId = useWatch({ control, name: "creatingPropertyId" });
>>>>>>> dca170b8

  return (
    <Box>
      <Stack
        sx={({ palette }) => ({
          background: palette.gray[10],
          border: `1px solid ${palette.gray[30]}`,
          borderTopRightRadius: 4,
          borderTopLeftRadius: 4,
          paddingX: 2.75,
          paddingY: 2,
          borderBottomWidth: 0,
        })}
      >
        <Stack direction="row" justifyContent="space-between">
          <Typography
            variant="smallCaps"
            sx={{ color: ({ palette }) => palette.gray[70] }}
          >
            Specify a custom expected value
          </Typography>

          <Button
            onClick={closeMenu}
            size="small"
            sx={{
              padding: 0,
              minHeight: 0,
              background: "none !important",
              fontWeight: 600,
              fontSize: 12,
              color: ({ palette }) => palette.gray[50],
              [`.${buttonClasses.endIcon}`]: {
                ml: 0,
              },
            }}
            endIcon={<FontAwesomeIcon icon={faClose} />}
            variant="tertiary_quiet"
          >
            CANCEL
          </Button>
        </Stack>
        <Typography
          variant="smallTextLabels"
          sx={{ paddingTop: 1.25, color: ({ palette }) => palette.gray[70] }}
        >
          Advanced users can specify property objects as well as arrays of data
          types and/or property objects as expected values.
        </Typography>
      </Stack>

      <Stack
        gap={3}
        sx={({ palette }) => ({
          maxHeight: "40vh",
          overflow: "auto",
          paddingY: 2.25,
          paddingX: 1.5,
          background: palette.gray[20],
          border: `1px solid ${palette.gray[30]}`,
          ...(!customPropertyId
            ? {
                borderBottomRightRadius: 4,
                borderBottomLeftRadius: 4,
              }
            : { borderBottomWidth: 0 }),
        })}
      >
        {!customPropertyId ? (
          <>
            <Stack direction="row" gap={1.75}>
              <Button
                size="small"
                variant="tertiary"
                endIcon={<FontAwesomeIcon icon={{ icon: faCube }} />}
              >
                Create a property object
              </Button>
              <Stack gap={0.25}>
                <Typography
                  variant="smallTextLabels"
                  sx={{
                    fontSize: 11,
                    fontWeight: 500,
                    color: ({ palette }) => palette.gray[60],
                  }}
                >
                  CONTAINS
                </Typography>
                <CustomChip
                  color="purple"
                  label="PROPERTY TYPES"
                  borderColor="#FFF"
                />
              </Stack>
            </Stack>

            <Stack direction="row" gap={1.75}>
              <Button
                size="small"
                variant="tertiary"
                endIcon={<FontAwesomeIcon icon={faList} />}
                onClick={() => {
                  const id = uniqueId();

                  setValue("customPropertyId", id);
                  setValue("flattenedPropertyList", {
                    [id]: {
                      id,
                      data: getDefaultData("array"),
                    },
                  });
                }}
              >
                Create an array
              </Button>
              <Stack gap={0.25}>
                <Typography
                  variant="smallTextLabels"
                  sx={{
                    fontSize: 11,
                    fontWeight: 500,
                    color: ({ palette }) => palette.gray[60],
                  }}
                >
                  ALLOWS COMBINING
                </Typography>
                <Stack direction="row" gap={1}>
                  <CustomChip color="purple" label="PROPERTY OBJECTS" />
                  <CustomChip color="blue" label="DATA TYPES" />
                  <CustomChip color="navy" label="ARRAY" />
                </Stack>
              </Stack>
            </Stack>
          </>
        ) : (
          <ArrayPropertyTypeMenu id={customPropertyId} />
        )}
      </Stack>

      {customPropertyId ? (
        <Box
          sx={({ palette }) => ({
            background: palette.gray[10],
            paddingY: 2,
            paddingX: 1.5,
            border: `1px solid ${palette.gray[30]}`,
            borderBottomRightRadius: 4,
            borderBottomLeftRadius: 4,
          })}
        >
          <Button
            size="small"
            onClick={() => {
<<<<<<< HEAD
              const property = flattenedProperties[customPropertyId];
              if (property?.data && "expectedValues" in property.data) {
                const containsObject = property.data.expectedValues.some(
                  (childId) =>
                    flattenedProperties[childId]?.data?.typeId ===
                    types.dataType.object.dataTypeId,
                );

                const containsDataType = property.data.expectedValues.some(
                  (childId) => {
                    const typeId = flattenedProperties[childId]?.data?.typeId!;
                    return (
                      typeId !== "array" && dataTypeOptions.includes(typeId)
                    );
                  },
                );

                let arrayType: ArrayType;
                if (containsObject && containsDataType) {
                  arrayType = ArrayType.mixedArray;
                } else if (containsObject) {
                  arrayType = ArrayType.propertyObjectArray;
                } else if (containsDataType) {
                  arrayType = ArrayType.dataTypeArray;
                } else {
                  return;
                }

                const expectedValue: ExpectedValue = {
                  typeId: "array",
                  arrayType,
                  id: customPropertyId,
                  flattenedProperties,
                };

                const newExpectedValues = [...expectedValues];
                if (editingPropertyIndex !== undefined) {
                  newExpectedValues[editingPropertyIndex] = expectedValue;
                } else {
                  newExpectedValues.push(expectedValue);
                }
                setValue(`expectedValues`, newExpectedValues);
              }
=======
              setValue("expectedValues", [
                ...getValues("expectedValues"),
                {
                  typeId: "array",
                  id: creatingPropertyId,
                  flattenedProperties: getValues("flattenedPropertyList"),
                },
              ]);
>>>>>>> dca170b8

              closeCustomPropertyMenu();
            }}
          >
            Save expected value
          </Button>
        </Box>
      ) : null}
    </Box>
  );
};<|MERGE_RESOLUTION|>--- conflicted
+++ resolved
@@ -49,23 +49,15 @@
 > = ({ closeMenu }) => {
   const { closeCustomPropertyMenu } = usePropertyTypeSelectorDropdownContext();
 
-<<<<<<< HEAD
-  const { setValue, control } = useFormContext<PropertyTypeFormValues>();
+  const { getValues, setValue, control } =
+    useFormContext<PropertyTypeFormValues>();
+
   const customPropertyId = useWatch({ control, name: "customPropertyId" });
-  const flattenedProperties = useWatch({
-    control,
-    name: "flattenedPropertyList",
-  });
+
   const editingPropertyIndex = useWatch({
     control,
     name: "editingPropertyIndex",
   });
-  const expectedValues = useWatch({ control, name: "expectedValues" });
-=======
-  const { getValues, setValue, control } =
-    useFormContext<PropertyTypeFormValues>();
-  const creatingPropertyId = useWatch({ control, name: "creatingPropertyId" });
->>>>>>> dca170b8
 
   return (
     <Box>
@@ -220,8 +212,9 @@
           <Button
             size="small"
             onClick={() => {
-<<<<<<< HEAD
+              const flattenedProperties = getValues("flattenedPropertyList");
               const property = flattenedProperties[customPropertyId];
+
               if (property?.data && "expectedValues" in property.data) {
                 const containsObject = property.data.expectedValues.some(
                   (childId) =>
@@ -256,7 +249,7 @@
                   flattenedProperties,
                 };
 
-                const newExpectedValues = [...expectedValues];
+                const newExpectedValues = [...getValues("expectedValues")];
                 if (editingPropertyIndex !== undefined) {
                   newExpectedValues[editingPropertyIndex] = expectedValue;
                 } else {
@@ -264,16 +257,6 @@
                 }
                 setValue(`expectedValues`, newExpectedValues);
               }
-=======
-              setValue("expectedValues", [
-                ...getValues("expectedValues"),
-                {
-                  typeId: "array",
-                  id: creatingPropertyId,
-                  flattenedProperties: getValues("flattenedPropertyList"),
-                },
-              ]);
->>>>>>> dca170b8
 
               closeCustomPropertyMenu();
             }}
