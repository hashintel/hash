--- conflicted
+++ resolved
@@ -1,11 +1,4 @@
-<<<<<<< HEAD
 import { PropertyType, PropertyValues } from "@blockprotocol/type-system-web";
-import { Button, ButtonProps } from "@hashintel/hash-design-system/button";
-import { Chip } from "@hashintel/hash-design-system/chip";
-import { FontAwesomeIcon } from "@hashintel/hash-design-system/fontawesome-icon";
-import { TextField } from "@hashintel/hash-design-system/text-field";
-=======
-import { PropertyType } from "@blockprotocol/type-system-web";
 import {
   Button,
   ButtonProps,
@@ -13,7 +6,6 @@
   FontAwesomeIcon,
   TextField,
 } from "@hashintel/hash-design-system";
->>>>>>> 3b9cbb26
 import {
   addVersionToBaseUri,
   generateBaseTypeId,
