<<<<<<< HEAD
=======
import { PropertyValues, VersionedUri } from "@blockprotocol/type-system-web";
>>>>>>> 4e377ae5
import { faClose } from "@fortawesome/free-solid-svg-icons";
import {
  Button,
  ButtonProps,
  FontAwesomeIcon,
  IconButton,
  TextField,
} from "@hashintel/hash-design-system";
import { frontendUrl } from "@hashintel/hash-shared/environment";
<<<<<<< HEAD
import { getPropertyTypeById } from "@hashintel/hash-subgraph/src/stdlib/element/property-type";
import { generateBaseTypeId } from "@hashintel/hash-shared/types";
=======
import { generateBaseTypeId, types } from "@hashintel/hash-shared/types";
>>>>>>> 4e377ae5
import {
  Box,
  Divider,
  inputLabelClasses,
  Stack,
  Tooltip,
  Typography,
} from "@mui/material";
import {
  bindDialog,
  bindToggle,
  PopupState,
} from "material-ui-popup-state/hooks";
import { ComponentProps, ReactNode, useEffect, useMemo, useState } from "react";
<<<<<<< HEAD
import { FormProvider, useForm, UseFormTrigger } from "react-hook-form";
import { versionedUriFromComponents } from "@hashintel/hash-subgraph/src/shared/type-system-patch";
import { useBlockProtocolGetPropertyType } from "../../../../components/hooks/blockProtocolFunctions/ontology/useBlockProtocolGetPropertyType";
import { Modal } from "../../../../components/Modals/Modal";
import { DataTypeSelector } from "./data-type-selector";
import { PropertyTypeSelectorDropdownContext } from "./property-type-selector-dropdown";
import {
  DataType,
  ExpectedValue,
  getPropertyTypeSchema,
} from "./property-type-utils";
=======
import { Controller, useForm, UseFormTrigger } from "react-hook-form";
import { getPropertyTypeById } from "@hashintel/hash-subgraph/src/stdlib/element/property-type";
import { versionedUriFromComponents } from "@hashintel/hash-subgraph/src/shared/type-system-patch";
import { useBlockProtocolGetPropertyType } from "../../../../components/hooks/blockProtocolFunctions/ontology/useBlockProtocolGetPropertyType";
import { Modal } from "../../../../components/Modals/Modal";
import { fa100 } from "../../../../shared/icons/pro/fa-100";
import { faSquareCheck } from "../../../../shared/icons/pro/fa-square-check";
import { faText } from "../../../../shared/icons/pro/fa-text";
>>>>>>> 4e377ae5
import { QuestionIcon } from "./question-icon";
import { useRouteNamespace } from "./use-route-namespace";
import { withHandler } from "./util";

const generateInitialPropertyTypeId = (baseUri: string) =>
  versionedUriFromComponents(baseUri, 1);

<<<<<<< HEAD
export type PropertyTypeFormValues = {
  name: string;
  description: string;
  expectedValues: ExpectedValue[];
  creatingPropertyId?: string;
  flattenedPropertyList: Record<string, DataType>;
=======
const propertyTypeDataTypesOptions = [
  types.dataType.text.dataTypeId,
  types.dataType.number.dataTypeId,
  types.dataType.boolean.dataTypeId,
];

const propertyTypeDataTypeData = {
  [types.dataType.text.dataTypeId]: {
    title: types.dataType.text.title,
    icon: faText,
  },
  [types.dataType.number.dataTypeId]: {
    title: types.dataType.number.title,
    icon: fa100,
  },
  [types.dataType.boolean.dataTypeId]: {
    title: types.dataType.boolean.title,
    icon: faSquareCheck,
  },
};

export type PropertyTypeFormValues = {
  name: string;
  description: string;
  expectedValues: VersionedUri[];
>>>>>>> 4e377ae5
};

type PropertyTypeFormSubmitProps = Omit<
  ButtonProps,
  "size" | "variant" | "disabled" | "type" | "loading"
>;

const useTriggerValidation = (
  defaultValues: Partial<PropertyTypeFormValues>,
  disabledFields: Set<keyof PropertyTypeFormValues>,
  trigger: UseFormTrigger<PropertyTypeFormValues>,
) => {
  const keys = (
    Object.keys(defaultValues) as any as (keyof typeof defaultValues)[]
  ).filter(
    (key) =>
      typeof defaultValues[key] !== "undefined" && !disabledFields.has(key),
  );
  const stringifiedKeys = JSON.stringify(keys);
  const defaultValuesKeys = useMemo(
    () => JSON.parse(stringifiedKeys) as typeof keys,
    [stringifiedKeys],
  );

  useEffect(() => {
    for (const key of defaultValuesKeys) {
      void trigger(key);
    }
  }, [trigger, defaultValuesKeys]);
};

// @todo consider calling for consumer
export const formDataToPropertyType = (data: PropertyTypeFormValues) => ({
<<<<<<< HEAD
  oneOf: getPropertyTypeSchema(data.expectedValues),
=======
  oneOf: data.expectedValues.map((value) => ({
    $ref: value,
  })) as [PropertyValues, ...PropertyValues[]],
>>>>>>> 4e377ae5
  description: data.description,
  title: data.name,
  kind: "propertyType" as const,
});

const PropertyTypeFormInner = ({
  onClose,
  modalTitle,
  popupState,
  onSubmit,
  submitButtonProps,
  getDefaultValues,
  fieldProps = {},
}: {
  onClose?: () => void;
  modalTitle: ReactNode;
  popupState: PopupState;
  onSubmit: (data: PropertyTypeFormValues) => Promise<void>;
  submitButtonProps: PropertyTypeFormSubmitProps;
  getDefaultValues?: () => Partial<PropertyTypeFormValues>;
  fieldProps?: Partial<
    Record<keyof PropertyTypeFormValues, { disabled?: boolean }>
  >;
}) => {
  const defaultValues = getDefaultValues?.() ?? {};
<<<<<<< HEAD

  const formMethods = useForm<PropertyTypeFormValues>({
    defaultValues: {
      name: defaultValues.name ?? "",
      description: defaultValues.description ?? "",
      expectedValues: defaultValues.expectedValues ?? [],
    },
    shouldFocusError: true,
    mode: "onBlur",
    reValidateMode: "onChange",
  });
=======
>>>>>>> 4e377ae5

  const {
    register,
    handleSubmit: wrapHandleSubmit,
    formState: {
      isSubmitting,
      errors: { name: nameError, description: descriptionError },
      touchedFields: { description: descriptionTouched },
      isValid,
    },
    getValues,
    clearErrors,
    setFocus,
    trigger,
<<<<<<< HEAD
    setValue,
  } = formMethods;

  const [creatingCustomPropertyType, setCreatingCustomPropertyType] =
    useState(false);

  const propertyTypeSelectorDropdownContextValue = useMemo(
    () => ({
      customPropertyMenuOpen: creatingCustomPropertyType,
      openCustomPropertyMenu: () => setCreatingCustomPropertyType(true),
      closeCustomPropertyMenu: () => {
        setValue("creatingPropertyId", undefined);
        setValue("flattenedPropertyList", {});
        setCreatingCustomPropertyType(false);
      },
    }),
    [creatingCustomPropertyType, setCreatingCustomPropertyType, setValue],
  );

  const defaultField = defaultValues.name ? "description" : "name";

  useEffect(() => {
    setFocus(defaultField);
  }, [setFocus, defaultField]);

  const disabledFields = new Set(
    (Object.keys(fieldProps) as any as (keyof typeof fieldProps)[]).filter(
      (key) => fieldProps[key]?.disabled,
    ),
  );
  useTriggerValidation(defaultValues, disabledFields, trigger);
=======
  } = useForm<PropertyTypeFormValues>({
    defaultValues: {
      name: defaultValues.name ?? "",
      description: defaultValues.description ?? "",
      expectedValues: defaultValues.expectedValues ?? [],
    },
    shouldFocusError: true,
    mode: "onBlur",
    reValidateMode: "onChange",
  });

  const defaultField = defaultValues.name ? "description" : "name";
>>>>>>> 4e377ae5

  useEffect(() => {
    setFocus(defaultField);
  }, [setFocus, defaultField]);

<<<<<<< HEAD
=======
  const disabledFields = new Set(
    (Object.keys(fieldProps) as any as (keyof typeof fieldProps)[]).filter(
      (key) => fieldProps[key]?.disabled,
    ),
  );
  useTriggerValidation(defaultValues, disabledFields, trigger);

  const { routeNamespace } = useRouteNamespace();

>>>>>>> 4e377ae5
  const { getPropertyType } = useBlockProtocolGetPropertyType();

  const generatePropertyTypeBaseUriForUser = (value: string) => {
    if (!routeNamespace?.shortname) {
      throw new Error("User shortname must exist");
    }

    return generateBaseTypeId({
      domain: frontendUrl,
      namespace: routeNamespace.shortname,
      kind: "property-type",
      title: value,
    });
  };

  const handleSubmit = wrapHandleSubmit(onSubmit);

  /**
   * Frustratingly, we have to track this ourselves
   * @see https://github.com/react-hook-form/react-hook-form/discussions/2633
   */
  const [titleValid, setTitleValid] = useState(false);
  const [descriptionValid, setDescriptionValid] = useState(false);

  /**
   * Some default property types don't have descriptions. We don't want to have
   * to enter one if you pass a preset value for description which is falsey
   *
   * @todo remove this when all property types have descriptions
   */
  const descriptionRequired =
    !("description" in defaultValues) || !!defaultValues.description;

  return (
    <>
      <Box
        sx={(theme) => ({
          px: 2.5,
          pr: 1.5,
          pb: 1.5,
          pt: 2,
          borderBottom: 1,
          borderColor: theme.palette.gray[20],
          alignItems: "center",
          display: "flex",
        })}
      >
        <Typography
          variant="regularTextLabels"
          sx={{ fontWeight: 500, display: "flex", alignItems: "center" }}
        >
          {modalTitle}
        </Typography>
        <IconButton
          {...withHandler(bindToggle(popupState), onClose)}
          sx={(theme) => ({
            ml: "auto",
            svg: {
              color: theme.palette.gray[50],
              fontSize: 20,
            },
          })}
          disabled={isSubmitting}
        >
          <FontAwesomeIcon icon={faClose} />
        </IconButton>
      </Box>
      <Box
        minWidth={500}
        p={3}
        component="form"
        display="block"
        onSubmit={handleSubmit}
      >
        <Stack
          alignItems="stretch"
          spacing={3}
          sx={{
            [`.${inputLabelClasses.root}`]: {
              display: "flex",
              alignItems: "center",
            },
          }}
        >
          <TextField
            label="Singular name"
            required
            placeholder="e.g. Stock Price"
            disabled={fieldProps.name?.disabled ?? isSubmitting}
            {...(!fieldProps.name?.disabled && {
              error: !!nameError,
              helperText: nameError?.message,
              success: titleValid,
            })}
            {...register("name", {
              required: true,
              onChange() {
                clearErrors("name");
                setTitleValid(false);
              },
              async validate(value) {
                const propertyTypeId = generateInitialPropertyTypeId(
                  generatePropertyTypeBaseUriForUser(value),
                );

                const res = await getPropertyType({
                  data: {
                    propertyTypeId,
                    graphResolveDepths: {
                      constrainsValuesOn: { outgoing: 0 },
                      constrainsPropertiesOn: { outgoing: 0 },
                    },
                  },
                });

                const exists =
                  !res.data || !!getPropertyTypeById(res.data, propertyTypeId);

                if (getValues("name") === value && !exists) {
                  setTitleValid(true);
                } else {
                  setTitleValid(false);
                }

                return exists ? "Property type name must be unique" : true;
              },
            })}
          />
          <TextField
            multiline
            inputProps={{ minRows: 1 }}
            label={
              <>
                Description{" "}
                <Tooltip
                  placement="top"
                  title="Descriptions help people understand what property types can be used for, and help make them more discoverable (allowing for reuse)."
                  PopperProps={{
                    modifiers: [
                      {
                        name: "offset",
                        options: {
                          offset: [0, 8],
                        },
                      },
                    ],
                  }}
                >
                  <Box
                    sx={{
                      order: 1,
                      ml: 0.75,
                      display: "flex",
                      alignItems: "center",
                    }}
                  >
                    <QuestionIcon />
                  </Box>
                </Tooltip>
              </>
            }
            required={descriptionRequired}
            placeholder="Describe this property type in one or two sentences"
            disabled={fieldProps.description?.disabled ?? isSubmitting}
            {...(!fieldProps.description?.disabled &&
              descriptionTouched && {
                success: descriptionValid,
                error: !!descriptionError,
              })}
            {...register("description", {
              required: descriptionRequired,
              onChange() {
                clearErrors("description");
                setDescriptionValid(false);
              },
              validate(value) {
                const valid = !descriptionRequired || !!value;

                setDescriptionValid(valid);
                return valid ? true : "You must choose a description";
              },
            })}
          />
<<<<<<< HEAD

          <FormProvider {...formMethods}>
            <PropertyTypeSelectorDropdownContext.Provider
              value={propertyTypeSelectorDropdownContextValue}
            >
              <DataTypeSelector />
            </PropertyTypeSelectorDropdownContext.Provider>
          </FormProvider>
=======
          <Controller
            render={({ field: { onChange, ...props } }) => (
              <Autocomplete
                multiple
                popupIcon={null}
                clearIcon={null}
                forcePopupIcon={false}
                selectOnFocus={false}
                openOnFocus
                clearOnBlur={false}
                onChange={(_evt, data) => onChange(data)}
                {...props}
                renderTags={(value, getTagProps) =>
                  value.map((opt, index) => (
                    <Chip
                      {...getTagProps({ index })}
                      key={opt}
                      label={
                        <Typography
                          variant="smallTextLabels"
                          sx={{ display: "flex", alignItems: "center" }}
                        >
                          <FontAwesomeIcon
                            icon={{ icon: propertyTypeDataTypeData[opt]!.icon }}
                            sx={{ fontSize: "1em", mr: "1ch" }}
                          />
                          {propertyTypeDataTypeData[opt]!.title}
                        </Typography>
                      }
                      color="blue"
                    />
                  ))
                }
                renderInput={(inputProps) => (
                  <TextField
                    {...inputProps}
                    label="Expected values"
                    sx={{ alignSelf: "flex-start", width: "70%" }}
                    placeholder="Select acceptable values"
                  />
                )}
                options={propertyTypeDataTypesOptions}
                getOptionLabel={(opt) => propertyTypeDataTypeData[opt]!.title}
                disableCloseOnSelect
                renderOption={(optProps, opt) => (
                  <Box component="li" {...optProps} sx={{ py: 1.5, px: 2.25 }}>
                    <FontAwesomeIcon
                      icon={{ icon: propertyTypeDataTypeData[opt]!.icon }}
                      sx={(theme) => ({ color: theme.palette.gray[50] })}
                    />
                    <Typography
                      variant="smallTextLabels"
                      component="span"
                      ml={1.5}
                      color={(theme) => theme.palette.gray[80]}
                    >
                      {propertyTypeDataTypeData[opt]!.title}
                    </Typography>
                    <Chip color="blue" label="DATA TYPE" sx={{ ml: 1.5 }} />
                  </Box>
                )}
              />
            )}
            control={control}
            rules={{ required: true }}
            name="expectedValues"
          />
>>>>>>> 4e377ae5
        </Stack>
        <Divider sx={{ mt: 2, mb: 3 }} />
        <Stack direction="row" spacing={1.25}>
          <Button
            {...submitButtonProps}
            loading={isSubmitting}
            disabled={isSubmitting || !isValid}
            type="submit"
            size="small"
          >
            {submitButtonProps.children}
          </Button>
          <Button
            {...withHandler(bindToggle(popupState), onClose)}
            disabled={isSubmitting}
            size="small"
            variant="tertiary"
          >
            Discard draft
          </Button>
        </Stack>
      </Box>
    </>
  );
};

export const PropertyTypeForm = ({
  popupState,
  ...props
}: ComponentProps<typeof PropertyTypeFormInner>) => (
  <Modal
    {...bindDialog(popupState)}
    disableEscapeKeyDown
    contentStyle={(theme) => ({
      p: "0px !important",
      border: 1,
      borderColor: theme.palette.gray[20],
    })}
  >
    <PropertyTypeFormInner {...props} popupState={popupState} />
  </Modal>
);<|MERGE_RESOLUTION|>--- conflicted
+++ resolved
@@ -1,7 +1,3 @@
-<<<<<<< HEAD
-=======
-import { PropertyValues, VersionedUri } from "@blockprotocol/type-system-web";
->>>>>>> 4e377ae5
 import { faClose } from "@fortawesome/free-solid-svg-icons";
 import {
   Button,
@@ -11,12 +7,8 @@
   TextField,
 } from "@hashintel/hash-design-system";
 import { frontendUrl } from "@hashintel/hash-shared/environment";
-<<<<<<< HEAD
 import { getPropertyTypeById } from "@hashintel/hash-subgraph/src/stdlib/element/property-type";
 import { generateBaseTypeId } from "@hashintel/hash-shared/types";
-=======
-import { generateBaseTypeId, types } from "@hashintel/hash-shared/types";
->>>>>>> 4e377ae5
 import {
   Box,
   Divider,
@@ -31,7 +23,6 @@
   PopupState,
 } from "material-ui-popup-state/hooks";
 import { ComponentProps, ReactNode, useEffect, useMemo, useState } from "react";
-<<<<<<< HEAD
 import { FormProvider, useForm, UseFormTrigger } from "react-hook-form";
 import { versionedUriFromComponents } from "@hashintel/hash-subgraph/src/shared/type-system-patch";
 import { useBlockProtocolGetPropertyType } from "../../../../components/hooks/blockProtocolFunctions/ontology/useBlockProtocolGetPropertyType";
@@ -43,16 +34,6 @@
   ExpectedValue,
   getPropertyTypeSchema,
 } from "./property-type-utils";
-=======
-import { Controller, useForm, UseFormTrigger } from "react-hook-form";
-import { getPropertyTypeById } from "@hashintel/hash-subgraph/src/stdlib/element/property-type";
-import { versionedUriFromComponents } from "@hashintel/hash-subgraph/src/shared/type-system-patch";
-import { useBlockProtocolGetPropertyType } from "../../../../components/hooks/blockProtocolFunctions/ontology/useBlockProtocolGetPropertyType";
-import { Modal } from "../../../../components/Modals/Modal";
-import { fa100 } from "../../../../shared/icons/pro/fa-100";
-import { faSquareCheck } from "../../../../shared/icons/pro/fa-square-check";
-import { faText } from "../../../../shared/icons/pro/fa-text";
->>>>>>> 4e377ae5
 import { QuestionIcon } from "./question-icon";
 import { useRouteNamespace } from "./use-route-namespace";
 import { withHandler } from "./util";
@@ -60,40 +41,12 @@
 const generateInitialPropertyTypeId = (baseUri: string) =>
   versionedUriFromComponents(baseUri, 1);
 
-<<<<<<< HEAD
 export type PropertyTypeFormValues = {
   name: string;
   description: string;
   expectedValues: ExpectedValue[];
   creatingPropertyId?: string;
   flattenedPropertyList: Record<string, DataType>;
-=======
-const propertyTypeDataTypesOptions = [
-  types.dataType.text.dataTypeId,
-  types.dataType.number.dataTypeId,
-  types.dataType.boolean.dataTypeId,
-];
-
-const propertyTypeDataTypeData = {
-  [types.dataType.text.dataTypeId]: {
-    title: types.dataType.text.title,
-    icon: faText,
-  },
-  [types.dataType.number.dataTypeId]: {
-    title: types.dataType.number.title,
-    icon: fa100,
-  },
-  [types.dataType.boolean.dataTypeId]: {
-    title: types.dataType.boolean.title,
-    icon: faSquareCheck,
-  },
-};
-
-export type PropertyTypeFormValues = {
-  name: string;
-  description: string;
-  expectedValues: VersionedUri[];
->>>>>>> 4e377ae5
 };
 
 type PropertyTypeFormSubmitProps = Omit<
@@ -127,13 +80,7 @@
 
 // @todo consider calling for consumer
 export const formDataToPropertyType = (data: PropertyTypeFormValues) => ({
-<<<<<<< HEAD
   oneOf: getPropertyTypeSchema(data.expectedValues),
-=======
-  oneOf: data.expectedValues.map((value) => ({
-    $ref: value,
-  })) as [PropertyValues, ...PropertyValues[]],
->>>>>>> 4e377ae5
   description: data.description,
   title: data.name,
   kind: "propertyType" as const,
@@ -159,7 +106,6 @@
   >;
 }) => {
   const defaultValues = getDefaultValues?.() ?? {};
-<<<<<<< HEAD
 
   const formMethods = useForm<PropertyTypeFormValues>({
     defaultValues: {
@@ -171,8 +117,6 @@
     mode: "onBlur",
     reValidateMode: "onChange",
   });
-=======
->>>>>>> 4e377ae5
 
   const {
     register,
@@ -187,7 +131,6 @@
     clearErrors,
     setFocus,
     trigger,
-<<<<<<< HEAD
     setValue,
   } = formMethods;
 
@@ -219,37 +162,9 @@
     ),
   );
   useTriggerValidation(defaultValues, disabledFields, trigger);
-=======
-  } = useForm<PropertyTypeFormValues>({
-    defaultValues: {
-      name: defaultValues.name ?? "",
-      description: defaultValues.description ?? "",
-      expectedValues: defaultValues.expectedValues ?? [],
-    },
-    shouldFocusError: true,
-    mode: "onBlur",
-    reValidateMode: "onChange",
-  });
-
-  const defaultField = defaultValues.name ? "description" : "name";
->>>>>>> 4e377ae5
-
-  useEffect(() => {
-    setFocus(defaultField);
-  }, [setFocus, defaultField]);
-
-<<<<<<< HEAD
-=======
-  const disabledFields = new Set(
-    (Object.keys(fieldProps) as any as (keyof typeof fieldProps)[]).filter(
-      (key) => fieldProps[key]?.disabled,
-    ),
-  );
-  useTriggerValidation(defaultValues, disabledFields, trigger);
 
   const { routeNamespace } = useRouteNamespace();
 
->>>>>>> 4e377ae5
   const { getPropertyType } = useBlockProtocolGetPropertyType();
 
   const generatePropertyTypeBaseUriForUser = (value: string) => {
@@ -433,7 +348,6 @@
               },
             })}
           />
-<<<<<<< HEAD
 
           <FormProvider {...formMethods}>
             <PropertyTypeSelectorDropdownContext.Provider
@@ -442,75 +356,6 @@
               <DataTypeSelector />
             </PropertyTypeSelectorDropdownContext.Provider>
           </FormProvider>
-=======
-          <Controller
-            render={({ field: { onChange, ...props } }) => (
-              <Autocomplete
-                multiple
-                popupIcon={null}
-                clearIcon={null}
-                forcePopupIcon={false}
-                selectOnFocus={false}
-                openOnFocus
-                clearOnBlur={false}
-                onChange={(_evt, data) => onChange(data)}
-                {...props}
-                renderTags={(value, getTagProps) =>
-                  value.map((opt, index) => (
-                    <Chip
-                      {...getTagProps({ index })}
-                      key={opt}
-                      label={
-                        <Typography
-                          variant="smallTextLabels"
-                          sx={{ display: "flex", alignItems: "center" }}
-                        >
-                          <FontAwesomeIcon
-                            icon={{ icon: propertyTypeDataTypeData[opt]!.icon }}
-                            sx={{ fontSize: "1em", mr: "1ch" }}
-                          />
-                          {propertyTypeDataTypeData[opt]!.title}
-                        </Typography>
-                      }
-                      color="blue"
-                    />
-                  ))
-                }
-                renderInput={(inputProps) => (
-                  <TextField
-                    {...inputProps}
-                    label="Expected values"
-                    sx={{ alignSelf: "flex-start", width: "70%" }}
-                    placeholder="Select acceptable values"
-                  />
-                )}
-                options={propertyTypeDataTypesOptions}
-                getOptionLabel={(opt) => propertyTypeDataTypeData[opt]!.title}
-                disableCloseOnSelect
-                renderOption={(optProps, opt) => (
-                  <Box component="li" {...optProps} sx={{ py: 1.5, px: 2.25 }}>
-                    <FontAwesomeIcon
-                      icon={{ icon: propertyTypeDataTypeData[opt]!.icon }}
-                      sx={(theme) => ({ color: theme.palette.gray[50] })}
-                    />
-                    <Typography
-                      variant="smallTextLabels"
-                      component="span"
-                      ml={1.5}
-                      color={(theme) => theme.palette.gray[80]}
-                    >
-                      {propertyTypeDataTypeData[opt]!.title}
-                    </Typography>
-                    <Chip color="blue" label="DATA TYPE" sx={{ ml: 1.5 }} />
-                  </Box>
-                )}
-              />
-            )}
-            control={control}
-            rules={{ required: true }}
-            name="expectedValues"
-          />
->>>>>>> 4e377ae5
         </Stack>
         <Divider sx={{ mt: 2, mb: 3 }} />
         <Stack direction="row" spacing={1.25}>
