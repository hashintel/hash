--- conflicted
+++ resolved
@@ -78,11 +78,10 @@
     name: `flattenedDataTypeList.${dataTypeId}.data.expectedValues`,
   });
 
-<<<<<<< HEAD
   const [autocompleteElem, setAutocompleteElem] =
     useState<HTMLDivElement | null>(null);
   const textFieldRef = useRef<HTMLInputElement>(null);
-=======
+
   const [dataTypeCount, propertyObjectCount, arrayCount] = useMemo(() => {
     const arrays = expectedValues.filter(
       (childId) => flattenedDataTypes[childId]?.data?.typeId === "array",
@@ -105,7 +104,6 @@
     variant: "popover",
     popupId: `deleteArray-${dataTypeId}`,
   });
->>>>>>> 0d66e4cb
 
   const deleteDataTypeByTypeId = (typeId: string) => {
     const removedDataType = Object.values(flattenedDataTypes).find(
