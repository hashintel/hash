--- conflicted
+++ resolved
@@ -19,11 +19,7 @@
 } from "@mui/material";
 import { experimental_sx, styled } from "@mui/system";
 import { bindTrigger, usePopupState } from "material-ui-popup-state/hooks";
-<<<<<<< HEAD
-import { useId, useRef } from "react";
-=======
 import { useId, useLayoutEffect, useRef } from "react";
->>>>>>> e2369c30
 import {
   Controller,
   useFieldArray,
@@ -87,14 +83,11 @@
 
   const propertyTypes = usePropertyTypes();
   const property = propertyTypes?.[$id];
-<<<<<<< HEAD
-=======
 
   const onUpdatePropertyTypeVersionRef = useRef(onUpdatePropertyTypeVersion);
   useLayoutEffect(() => {
     onUpdatePropertyTypeVersionRef.current = onUpdatePropertyTypeVersion;
   });
->>>>>>> e2369c30
 
   if (!property) {
     if (propertyTypes) {
@@ -155,34 +148,6 @@
               [`.${tableRowClasses.root}:hover &`]: {
                 opacity: 1,
               },
-<<<<<<< HEAD
-            },
-          }}
-        >
-          <PropertyMenu
-            editButtonProps={bindTrigger(editModalPopupState)}
-            onRemove={onRemove}
-            property={property}
-            popupState={menuPopupState}
-          />
-        </TableCell>
-      </TableRow>
-      <PropertyTypeForm
-        popupState={editModalPopupState}
-        modalTitle={<>Edit Property Type</>}
-        onSubmit={async (data) => {
-          // @todo verify this works
-          await updatePropertyType({
-            data: {
-              propertyTypeId: $id,
-              propertyType: formDataToPropertyType(data),
-            },
-          });
-
-          await refetchPropertyTypes?.();
-
-          onUpdatePropertyTypeVersion($id);
-=======
             },
           }}
         >
@@ -216,7 +181,6 @@
             // @todo temporary bug fix
             res.data.schema.$id.replace("//v", "/v") as VersionedUri,
           );
->>>>>>> e2369c30
         }}
         submitButtonProps={{ children: <>Edit property type</> }}
         fieldProps={{ name: { disabled: true } }}
@@ -319,13 +283,9 @@
                   remove(index);
                 }}
                 onUpdatePropertyTypeVersion={(nextId) => {
-<<<<<<< HEAD
-                  setValue(`properties.${index}.$id`, nextId);
-=======
                   setValue(`properties.${index}.$id`, nextId, {
                     shouldDirty: true,
                   });
->>>>>>> e2369c30
                 }}
               />
             ))}
