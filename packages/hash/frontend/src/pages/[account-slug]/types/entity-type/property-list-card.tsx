import { TextField } from "@hashintel/hash-design-system";
import {
  Box,
  ButtonBase,
  Checkbox,
  checkboxClasses,
  iconButtonClasses,
  outlinedInputClasses,
  svgIconClasses,
  Table,
  TableBody,
  tableBodyClasses,
  TableCell,
  tableCellClasses,
  TableFooter,
  TableHead,
  TableRow,
  tableRowClasses,
  Typography,
} from "@mui/material";
import { experimental_sx, styled } from "@mui/system";
import { usePopupState } from "material-ui-popup-state/hooks";
import { useId, useRef } from "react";
import {
  Controller,
  useFieldArray,
  useFormContext,
  useWatch,
} from "react-hook-form";
import { WhiteCard } from "../../shared/white-card";
import { EmptyPropertyListCard } from "./empty-property-list-card";
import { EntityTypeEditorForm } from "./form-types";
import { InsertPropertyRow } from "./insert-property-row";
import { MultipleValuesCell } from "./multiple-values-cell";
import { PropertyExpectedValues } from "./property-expected-values";
<<<<<<< HEAD
import { TypeListSelectorDropdownContext } from "./type-list-selector-dropdown";
=======
>>>>>>> f7908c10
import { PropertyMenu } from "./property-menu";
import { QuestionIcon } from "./question-icon";
import { StyledPlusCircleIcon } from "./styled-plus-circle-icon";
import { usePropertyTypes } from "./use-property-types";
import { mustBeVersionedUri, useStateCallback } from "./util";

const CenteredTableCell = styled(TableCell)(
  experimental_sx({
    px: "0px !important",
    textAlign: "center",
  }),
);

<<<<<<< HEAD
const InsertPropertyRow = ({
  inputRef,
  onCancel,
  onAdd,
}: {
  inputRef: Ref<HTMLInputElement | null>;
  onCancel: () => void;
  onAdd: (option: PropertyType) => void;
}) => {
  const modalTooltipId = useId();
  const modalPopupState = usePopupState({
    variant: "popover",
    popupId: `createProperty-${modalTooltipId}`,
  });

  const [searchText, setSearchText] = useState("");

  const ourInputRef = useRef<HTMLInputElement>(null);
  const sharedRef = useForkRef(inputRef, ourInputRef);

  const { control } = useFormContext<EntityTypeEditorForm>();
  const properties = useWatch({ control, name: "properties" });

  return (
    <TableRow
      sx={{
        [`.${tableCellClasses.root}`]: {
          py: 1,
        },
      }}
    >
      <TableCell colSpan={2}>
        <TypeListSelectorDropdownContext.Provider
          value={
            // eslint-disable-next-line react/jsx-no-constructed-context-values
            {
              query: searchText,
              createButtonProps: {
                ...withHandler(bindTrigger(modalPopupState), () => {
                  ourInputRef.current?.focus();
                }),
                onMouseDown: (evt) => {
                  evt.preventDefault();
                  evt.stopPropagation();
                },
              },
              variant: "propertyType",
            }
          }
        >
          <PropertySelector
            searchText={searchText}
            onSearchTextChange={setSearchText}
            ref={sharedRef}
            modalPopupState={modalPopupState}
            onAdd={onAdd}
            onCancel={onCancel}
            filterProperty={(property) =>
              !properties.some(
                (includedProperty) => includedProperty.$id === property.$id,
              )
            }
          />
        </TypeListSelectorDropdownContext.Provider>
        <Modal
          {...bindPopover(modalPopupState)}
          disableEscapeKeyDown
          contentStyle={(theme) => ({
            p: "0px !important",
            border: 1,
            borderColor: theme.palette.gray[20],
          })}
        >
          <>
            <Box
              sx={(theme) => ({
                px: 2.5,
                pr: 1.5,
                pb: 1.5,
                pt: 2,
                borderBottom: 1,
                borderColor: theme.palette.gray[20],
                alignItems: "center",
                display: "flex",
              })}
            >
              <Typography variant="regularTextLabels" sx={{ fontWeight: 500 }}>
                Create new property type
              </Typography>
              <QuestionIcon
                sx={{
                  ml: 1.25,
                }}
              />
              <IconButton
                {...bindToggle(modalPopupState)}
                sx={(theme) => ({
                  ml: "auto",
                  svg: {
                    color: theme.palette.gray[50],
                    fontSize: 20,
                  },
                })}
              >
                <FontAwesomeIcon icon={faClose} />
              </IconButton>
            </Box>
            <PropertyTypeForm
              discardButtonProps={bindToggle(modalPopupState)}
              initialTitle={searchText}
              onCreatePropertyType={onAdd}
            />
          </>
        </Modal>
      </TableCell>
    </TableRow>
  );
};

=======
>>>>>>> f7908c10
export const PropertyTypeRow = ({
  propertyIndex,
  onRemove,
}: {
  propertyIndex: number;
  onRemove: () => void;
}) => {
  const { control } = useFormContext<EntityTypeEditorForm>();

  const [$id] = useWatch({
    name: [`properties.${propertyIndex}.$id`],
  });

  const popupId = useId();
  const menuPopupState = usePopupState({
    variant: "popover",
    popupId: `property-menu-${popupId}`,
  });

  const propertyTypes = usePropertyTypes();
  const propertyId = mustBeVersionedUri($id);
  const property = propertyTypes?.[propertyId];

  if (!property) {
    if (propertyTypes) {
      throw new Error("Missing property type");
    }

    return null;
  }

  return (
    <TableRow
      sx={[
        (theme) => ({
          [`.${tableCellClasses.root}`]: {
            "&:first-of-type": {
              borderTopLeftRadius: theme.borderRadii.md,
              borderBottomLeftRadius: theme.borderRadii.md,
            },
            "&:last-of-type": {
              borderTopRightRadius: theme.borderRadii.md,
              borderBottomRightRadius: theme.borderRadii.md,
            },
          },
        }),
        (theme) => ({
          [`&:hover .${tableCellClasses.root}`]: {
            background: theme.palette.gray[10],
          },
        }),
      ]}
    >
      <TableCell>
        <Typography variant="smallTextLabels" fontWeight={500}>
          {property.title}
        </Typography>
      </TableCell>
      <TableCell>
        <PropertyExpectedValues property={property} />
      </TableCell>

      <MultipleValuesCell propertyIndex={propertyIndex} />

      <CenteredTableCell sx={{ textAlign: "center" }}>
        <Controller
          render={({ field: { value, ...field } }) => (
            <Checkbox {...field} checked={value} />
          )}
          control={control}
          name={`properties.${propertyIndex}.required`}
        />
      </CenteredTableCell>

      <CenteredTableCell sx={{ px: "0px !important" }}>
        <TextField
          placeholder="Add default value"
          sx={{
            width: "100%",
            [`.${tableRowClasses.root}:not(:hover) & .${outlinedInputClasses.root}:not(:focus-within)`]:
              {
                boxShadow: "none",
                [`.${outlinedInputClasses.notchedOutline}`]: {
                  borderColor: "transparent",
                },
                [`.${outlinedInputClasses.input}::placeholder`]: {
                  color: "transparent",
                },
              },
          }}
          inputProps={{ sx: { textOverflow: "ellipsis" } }}
        />
      </CenteredTableCell>

      <TableCell
        sx={{
          [`.${iconButtonClasses.root}`]: {
            opacity: 0,
            [`.${tableRowClasses.root}:hover &`]: {
              opacity: 1,
            },
          },
        }}
      >
        <PropertyMenu
          onRemove={onRemove}
          property={property}
          popupState={menuPopupState}
        />
      </TableCell>
    </TableRow>
  );
};

export const PropertyListCard = () => {
  const { control, getValues } = useFormContext<EntityTypeEditorForm>();
  const { fields, append, remove } = useFieldArray({
    control,
    name: "properties",
  });

  const [addingNewProperty, setAddingNewProperty] = useStateCallback(false);
  const addingNewPropertyRef = useRef<HTMLInputElement>(null);

  if (!addingNewProperty && fields.length === 0) {
    return (
      <EmptyPropertyListCard
        onClick={() => {
          setAddingNewProperty(true, () => {
            addingNewPropertyRef.current?.focus();
          });
        }}
      />
    );
  }

  return (
    <WhiteCard>
      <Box sx={{ p: 0.5 }}>
        <Table
          sx={(theme) => ({
            height: "100%",
            [`.${tableCellClasses.root}`]: {
              pl: 3.5,
              pr: 1,
              py: 0.5,
              border: "none",
            },
            [`.${tableCellClasses.head}`]: {
              py: 1.5,
              borderBottom: 1,
              borderColor: theme.palette.gray[20],
              fontWeight: "inherit",
              lineHeight: "inherit",

              [`.${svgIconClasses.root}`]: {
                verticalAlign: "middle",
                ml: 0.75,
              },
            },
            [`.${tableBodyClasses.root}:before`]: {
              lineHeight: "6px",
              content: `"\\200C"`,
              display: "block",
            },
            [`.${tableCellClasses.body} .${checkboxClasses.root}`]: {
              textAlign: "center",
            },
          })}
        >
          <TableHead>
            <Typography
              component={TableRow}
              variant="smallTextLabels"
              sx={{
                fontWeight: 600,
              }}
            >
              <TableCell>Property name</TableCell>
              <TableCell width={180}>Expected values</TableCell>
              <CenteredTableCell width={170}>
                Allow multiple values <QuestionIcon />
              </CenteredTableCell>
              <CenteredTableCell width={100}>Required</CenteredTableCell>
              <CenteredTableCell width={150}>
                Default value <QuestionIcon />
              </CenteredTableCell>
              <TableCell width={70} />
            </Typography>
          </TableHead>
          <TableBody>
            {fields.map((type, index) => (
              <PropertyTypeRow
                key={type.id}
                propertyIndex={index}
                onRemove={() => {
                  remove(index);
                }}
              />
            ))}
          </TableBody>
          <TableFooter>
            {addingNewProperty ? (
              <InsertPropertyRow
                inputRef={addingNewPropertyRef}
                onCancel={() => {
                  setAddingNewProperty(false);
                }}
                onAdd={(type) => {
                  setAddingNewProperty(false);
                  if (
                    !getValues("properties").some(({ $id }) => $id === type.$id)
                  ) {
                    append({
                      $id: mustBeVersionedUri(type.$id),
                      required: false,
                      array: false,
                      minValue: 0,
                      maxValue: 1,
                      infinity: true,
                    });
                  }
                }}
              />
            ) : (
              <TableRow>
                <TableCell
                  colSpan={
                    // Sufficiently large to span full width
                    100
                  }
                  sx={{
                    p: "0 !important",
                  }}
                >
                  <ButtonBase
                    disableRipple
                    disableTouchRipple
                    onClick={() => {
                      setAddingNewProperty(true, () => {
                        addingNewPropertyRef.current?.focus();
                      });
                    }}
                    sx={(theme) => ({
                      color: theme.palette.gray[50],
                      py: 1.5,
                      width: "100%",
                      borderRadius: 1,
                      "&:hover": {
                        backgroundColor: theme.palette.gray[10],
                        color: theme.palette.gray[70],
                      },
                    })}
                  >
                    <StyledPlusCircleIcon />
                    <Typography
                      variant="smallTextLabels"
                      fontWeight={500}
                      ml={1}
                    >
                      Add a property
                    </Typography>
                  </ButtonBase>
                </TableCell>
              </TableRow>
            )}
          </TableFooter>
        </Table>
      </Box>
    </WhiteCard>
  );
};<|MERGE_RESOLUTION|>--- conflicted
+++ resolved
@@ -33,10 +33,6 @@
 import { InsertPropertyRow } from "./insert-property-row";
 import { MultipleValuesCell } from "./multiple-values-cell";
 import { PropertyExpectedValues } from "./property-expected-values";
-<<<<<<< HEAD
-import { TypeListSelectorDropdownContext } from "./type-list-selector-dropdown";
-=======
->>>>>>> f7908c10
 import { PropertyMenu } from "./property-menu";
 import { QuestionIcon } from "./question-icon";
 import { StyledPlusCircleIcon } from "./styled-plus-circle-icon";
@@ -50,128 +46,6 @@
   }),
 );
 
-<<<<<<< HEAD
-const InsertPropertyRow = ({
-  inputRef,
-  onCancel,
-  onAdd,
-}: {
-  inputRef: Ref<HTMLInputElement | null>;
-  onCancel: () => void;
-  onAdd: (option: PropertyType) => void;
-}) => {
-  const modalTooltipId = useId();
-  const modalPopupState = usePopupState({
-    variant: "popover",
-    popupId: `createProperty-${modalTooltipId}`,
-  });
-
-  const [searchText, setSearchText] = useState("");
-
-  const ourInputRef = useRef<HTMLInputElement>(null);
-  const sharedRef = useForkRef(inputRef, ourInputRef);
-
-  const { control } = useFormContext<EntityTypeEditorForm>();
-  const properties = useWatch({ control, name: "properties" });
-
-  return (
-    <TableRow
-      sx={{
-        [`.${tableCellClasses.root}`]: {
-          py: 1,
-        },
-      }}
-    >
-      <TableCell colSpan={2}>
-        <TypeListSelectorDropdownContext.Provider
-          value={
-            // eslint-disable-next-line react/jsx-no-constructed-context-values
-            {
-              query: searchText,
-              createButtonProps: {
-                ...withHandler(bindTrigger(modalPopupState), () => {
-                  ourInputRef.current?.focus();
-                }),
-                onMouseDown: (evt) => {
-                  evt.preventDefault();
-                  evt.stopPropagation();
-                },
-              },
-              variant: "propertyType",
-            }
-          }
-        >
-          <PropertySelector
-            searchText={searchText}
-            onSearchTextChange={setSearchText}
-            ref={sharedRef}
-            modalPopupState={modalPopupState}
-            onAdd={onAdd}
-            onCancel={onCancel}
-            filterProperty={(property) =>
-              !properties.some(
-                (includedProperty) => includedProperty.$id === property.$id,
-              )
-            }
-          />
-        </TypeListSelectorDropdownContext.Provider>
-        <Modal
-          {...bindPopover(modalPopupState)}
-          disableEscapeKeyDown
-          contentStyle={(theme) => ({
-            p: "0px !important",
-            border: 1,
-            borderColor: theme.palette.gray[20],
-          })}
-        >
-          <>
-            <Box
-              sx={(theme) => ({
-                px: 2.5,
-                pr: 1.5,
-                pb: 1.5,
-                pt: 2,
-                borderBottom: 1,
-                borderColor: theme.palette.gray[20],
-                alignItems: "center",
-                display: "flex",
-              })}
-            >
-              <Typography variant="regularTextLabels" sx={{ fontWeight: 500 }}>
-                Create new property type
-              </Typography>
-              <QuestionIcon
-                sx={{
-                  ml: 1.25,
-                }}
-              />
-              <IconButton
-                {...bindToggle(modalPopupState)}
-                sx={(theme) => ({
-                  ml: "auto",
-                  svg: {
-                    color: theme.palette.gray[50],
-                    fontSize: 20,
-                  },
-                })}
-              >
-                <FontAwesomeIcon icon={faClose} />
-              </IconButton>
-            </Box>
-            <PropertyTypeForm
-              discardButtonProps={bindToggle(modalPopupState)}
-              initialTitle={searchText}
-              onCreatePropertyType={onAdd}
-            />
-          </>
-        </Modal>
-      </TableCell>
-    </TableRow>
-  );
-};
-
-=======
->>>>>>> f7908c10
 export const PropertyTypeRow = ({
   propertyIndex,
   onRemove,
