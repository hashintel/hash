import { EntityType } from "@blockprotocol/type-system-web";
import { Button, TextField } from "@hashintel/hash-design-system";
import { frontendUrl } from "@hashintel/hash-shared/environment";
import {
  addVersionToBaseUri,
  generateBaseTypeId,
} from "@hashintel/hash-shared/types";
import {
  Box,
  Container,
  formHelperTextClasses,
  outlinedInputClasses,
  Stack,
  SxProps,
  Theme,
  Typography,
} from "@mui/material";
import { Buffer } from "buffer/";
import { useRouter } from "next/router";
import { ReactNode, useEffect } from "react";
import { useForm } from "react-hook-form";
import { useBlockProtocolGetEntityType } from "../../../../components/hooks/blockProtocolFunctions/ontology/useBlockProtocolGetEntityType";
import { useAuthenticatedUser } from "../../../../components/hooks/useAuthenticatedUser";
import { useInitTypeSystem } from "../../../../lib/use-init-type-system";
import {
<<<<<<< HEAD
  getLayoutWithSidebar,
  NextPageWithLayout,
} from "../../../../shared/layout";
=======
  getLayoutWithHeader,
  NextPageWithLayout,
} from "../../../../shared/layout";
import { Link } from "../../../../shared/ui/link";
>>>>>>> 9b025f5b
import { TopContextBar } from "../../../shared/top-context-bar";
import { HashOntologyIcon } from "../../shared/hash-ontology-icon";
import { OntologyChip } from "../../shared/ontology-chip";
import { useRouteNamespace } from "../entity-type/use-route-namespace";

const FormHelperLabel = ({
  children,
  sx,
}: {
  children: ReactNode;
  sx?: SxProps<Theme>;
}) => (
  <Box
    component="span"
    color={(theme) => theme.palette.blue[70]}
    display="inline"
    fontWeight="bold"
    sx={sx}
  >
    {children}
  </Box>
);

type CreateEntityTypeFormData = {
  name: string;
  description: string;
};

const HELPER_TEXT_WIDTH = 290;

const generateInitialEntityTypeId = (baseUri: string) =>
  addVersionToBaseUri(baseUri, 1);

const Page: NextPageWithLayout = () => {
  const typeSystemLoading = useInitTypeSystem();

  const {
    handleSubmit,
    register,
    formState: {
      isSubmitting,
      errors: { name: nameError },
    },
    clearErrors,
  } = useForm<CreateEntityTypeFormData>({
    shouldFocusError: true,
    mode: "onSubmit",
    reValidateMode: "onSubmit",
  });

  const router = useRouter();
  const { authenticatedUser, loading } = useAuthenticatedUser();
  const { getEntityType } = useBlockProtocolGetEntityType();
  const { namespace, loading: loadingNamespace } = useRouteNamespace();

  useEffect(() => {
    if (authenticatedUser && !loadingNamespace && !namespace) {
      void router.replace(
        `/@${authenticatedUser.shortname}/types/new/entity-type`,
      );
    }
  }, [loadingNamespace, authenticatedUser, namespace, router]);

  if (typeSystemLoading || loading || !authenticatedUser || !namespace) {
    return null;
  }

  const generateEntityTypeBaseUriForUser = (value: string) => {
    if (!namespace) {
      throw new Error("User or Org shortname must exist");
    }

    return generateBaseTypeId({
      domain: frontendUrl,
      namespace: namespace.shortname ?? "",
      kind: "entity-type",
      title: value,
    });
  };

  const handleFormSubmit = handleSubmit(async ({ name, description }) => {
    if (!namespace) {
      throw new Error("Namespace for entity type creation missing");
    }

    const baseUri = generateEntityTypeBaseUriForUser(name);
    const entityType: EntityType = {
      title: name,
      description,
      kind: "entityType",
      type: "object",
      properties: {},
      $id: generateInitialEntityTypeId(baseUri),
    };

    const nextUrl = `${baseUri}?draft=${encodeURIComponent(
      Buffer.from(JSON.stringify(entityType)).toString("base64"),
    )}`;

    await router.push(nextUrl, nextUrl, { shallow: true });
  });

  return (
    <Stack sx={{ height: "100vh" }}>
      <Box bgcolor="white">
        <TopContextBar
          defaultCrumbIcon={null}
          crumbs={[
            {
              title: "Types",
              href: "#",
              id: "types",
            },
            {
              title: "Entity types",
              href: "#",
              id: "entity-types",
            },
          ]}
          scrollToTop={() => {}}
        />
        <Box py={3.75}>
          <Container>
            <OntologyChip
              icon={<HashOntologyIcon />}
              domain="hash.ai"
              path={
                <Typography color={(theme) => theme.palette.blue[70]}>
                  <Typography
                    component="span"
                    fontWeight="bold"
                    color="inherit"
                  >
                    {`@${namespace.shortname}`}
                  </Typography>
                  /types/new/entity-type
                </Typography>
              }
              sx={[{ marginBottom: 2 }]}
            />
            <Typography variant="h1" fontWeight="bold">
              Create new entity type
            </Typography>
          </Container>
        </Box>
      </Box>
      <Box flex={1} bgcolor="gray.10" borderTop={1} borderColor="gray.20">
        <Container>
          <Box
            py={8}
            component="form"
            onSubmit={handleFormSubmit}
            data-testid="entity-type-creation-form"
          >
            <Stack
              alignItems="stretch"
              sx={(theme) => ({
                [theme.breakpoints.up("md")]: {
                  [`.${outlinedInputClasses.root}`]: {
                    width: `calc(100% - ${HELPER_TEXT_WIDTH + 52}px)`,
                  },
                },

                [`.${formHelperTextClasses.root}`]: {
                  position: "absolute",
                  right: 0,
                  top: 24,
                  width: HELPER_TEXT_WIDTH,
                  p: 0,
                  m: 0,
                  color: theme.palette.gray[80],

                  [`&:not(.${formHelperTextClasses.focused}):not(.${formHelperTextClasses.error})`]:
                    {
                      display: "none",
                    },

                  [theme.breakpoints.down("md")]: {
                    display: "none",
                  },
                },
              })}
              spacing={3}
            >
              <TextField
                {...register("name", {
                  required: true,
                  onChange() {
                    clearErrors("name");
                  },
                  async validate(value) {
                    const res = await getEntityType({
                      data: generateInitialEntityTypeId(
                        generateEntityTypeBaseUriForUser(value),
                      ),
                    });

                    return res.data?.roots.length
                      ? "Entity type name must be unique"
                      : true;
                  },
                })}
                required
                label="Singular Name"
                type="text"
                placeholder="e.g. Stock Price"
                helperText={
                  <Box pr={1.25}>
                    {nameError?.message ? (
                      <>
                        <FormHelperLabel
                          sx={(theme) => ({ color: theme.palette.red[70] })}
                        >
                          Error
                        </FormHelperLabel>{" "}
                        - {nameError.message}
                      </>
                    ) : (
                      <>
                        <FormHelperLabel>Required</FormHelperLabel> - provide
                        the singular form of your entity type’s name so it can
                        be referred to correctly (e.g. “Stock Price” not “Stock
                        Prices”)
                      </>
                    )}
                  </Box>
                }
                error={!!nameError}
              />
              <TextField
                {...register("description", {
                  required: true,
                })}
                required
                multiline
                onKeyDown={async (evt) => {
                  if (!isSubmitting && evt.key === "Enter" && evt.metaKey) {
                    await handleFormSubmit(evt);
                  }
                }}
                inputProps={{ minRows: 1 }}
                label="Description"
                type="text"
                placeholder="Describe this entity in one or two sentences"
                helperText={
                  <Box pr={3.75}>
                    <FormHelperLabel>Required</FormHelperLabel> - descriptions
                    should explain what an entity type is, and when they should
                    be used
                  </Box>
                }
              />
              <Stack direction={{ xs: "column", sm: "row" }} spacing={1.25}>
                <Button
                  type="submit"
                  size="small"
                  loading={isSubmitting}
                  disabled={isSubmitting || !!nameError}
                  loadingWithoutText
                >
                  Create new entity type
                </Button>
                <Button
                  href={`/${namespace.accountId}`}
                  variant="tertiary"
                  size="small"
                  disabled={isSubmitting}
                  // For some reason, Button doesn't know it can take component
                  {...({ component: Link } as any)}
                >
                  Discard draft
                </Button>
              </Stack>
            </Stack>
          </Box>
        </Container>
      </Box>
    </Stack>
  );
};

<<<<<<< HEAD
Page.getLayout = (page) =>
  getLayoutWithSidebar(page, {
    fullWidth: true,
  });
=======
Page.getLayout = getLayoutWithHeader;
>>>>>>> 9b025f5b

export default Page;<|MERGE_RESOLUTION|>--- conflicted
+++ resolved
@@ -23,16 +23,10 @@
 import { useAuthenticatedUser } from "../../../../components/hooks/useAuthenticatedUser";
 import { useInitTypeSystem } from "../../../../lib/use-init-type-system";
 import {
-<<<<<<< HEAD
   getLayoutWithSidebar,
   NextPageWithLayout,
 } from "../../../../shared/layout";
-=======
-  getLayoutWithHeader,
-  NextPageWithLayout,
-} from "../../../../shared/layout";
 import { Link } from "../../../../shared/ui/link";
->>>>>>> 9b025f5b
 import { TopContextBar } from "../../../shared/top-context-bar";
 import { HashOntologyIcon } from "../../shared/hash-ontology-icon";
 import { OntologyChip } from "../../shared/ontology-chip";
@@ -314,13 +308,9 @@
   );
 };
 
-<<<<<<< HEAD
 Page.getLayout = (page) =>
   getLayoutWithSidebar(page, {
     fullWidth: true,
   });
-=======
-Page.getLayout = getLayoutWithHeader;
->>>>>>> 9b025f5b
 
 export default Page;