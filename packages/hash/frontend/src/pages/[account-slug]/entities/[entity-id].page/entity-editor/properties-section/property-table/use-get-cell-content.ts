--- conflicted
+++ resolved
@@ -1,17 +1,11 @@
 import { GridCell, GridCellKind, Item } from "@glideapps/glide-data-grid";
 import { useCallback } from "react";
-<<<<<<< HEAD
 import { blankCell } from "../../../../../../../components/GlideGlid/utils";
-import { UseGridTooltipResponse } from "../../../../../../../components/GlideGlid/utils/use-grid-tooltip/types";
 import { getPropertyCountSummary } from "../get-property-count-summary";
-import { DataTypeCellProps } from "./cells/data-type-cell";
-import { PropertyNameCellProps } from "./cells/property-name-cell";
 import { SummaryChipCellProps } from "./cells/summary-chip-cell";
-=======
 import { UseGridTooltipResponse } from "../../../../../../../components/GlideGlid/utils/use-grid-tooltip/types";
 import { DataTypeCellProps } from "./cells/data-type-cell";
 import { PropertyNameCellProps } from "./cells/property-name-cell";
->>>>>>> 3b83b668
 import { ValueCellProps } from "./cells/value-cell/types";
 import { propertyGridIndexes } from "./constants";
 import { getTooltipsOfPropertyRow } from "./get-tooltips-of-property-row";
@@ -74,11 +68,7 @@
 
           return {
             kind: GridCellKind.Custom,
-<<<<<<< HEAD
             allowOverlay: true,
-=======
-            allowOverlay: !hasChild,
->>>>>>> 3b83b668
             copyData: String(property.value),
             cursor: "pointer",
             data: {
@@ -97,11 +87,7 @@
 
           return {
             kind: GridCellKind.Custom,
-<<<<<<< HEAD
             allowOverlay: true,
-=======
-            allowOverlay: !hasChild,
->>>>>>> 3b83b668
             readonly: true,
             copyData: String(property.dataTypes),
             data: {
