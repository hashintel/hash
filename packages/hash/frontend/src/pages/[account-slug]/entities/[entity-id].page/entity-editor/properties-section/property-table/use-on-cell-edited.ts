import {
  EditableGridCell,
  GridCellKind,
  Item,
} from "@glideapps/glide-data-grid";
import { useCallback } from "react";
import { useSnackbar } from "../../../../../../../components/hooks/useSnackbar";
import { useEntityEditor } from "../../entity-editor-context";
import { useBlockProtocolUpdateEntity } from "../../../../../../../components/hooks/blockProtocolFunctions/knowledge/useBlockProtocolUpdateEntity";
import { propertyGridIndexes } from "./constants";
import { PropertyRow } from "./types";
import { ValueCell } from "./cells/value-cell";

/**
 * This onCellEditor is used to handle editing the data only at `Values` column
 */
export const useOnCellEdited = (rowData: PropertyRow[]) => {
  const snackbar = useSnackbar();
  const { rootEntityAndSubgraph, setEntity } = useEntityEditor();
  const { updateEntity } = useBlockProtocolUpdateEntity();

  const onCellEdited = useCallback(
    async ([col, row]: Item, newValue: EditableGridCell) => {
<<<<<<< HEAD
      if (!entity || newValue.kind !== GridCellKind.Custom) {
        return;
      }

      const valueCell = newValue as ValueCell;
=======
      if (!rootEntityAndSubgraph) {
        return;
      }

      const entity = rootEntityAndSubgraph.root;
>>>>>>> 440e5eb2

      const key = propertyGridIndexes[col];
      const property = rowData[row];

      if (!key || !property) {
        throw new Error(`${key ? "property" : "key"} not found`);
      }

      const updatedProperties = {
        ...entity.properties,
        [property.propertyTypeId]: valueCell.data.property.value,
      };

      /**
       * setting state for optimistic update
       * also storing previous entity, so we can rollback if API call fails
       */
      const prevEntity = entity;
      setEntity({
        ...entity,
        properties: updatedProperties,
      });

      try {
        await updateEntity({
          data: {
            entityId: entity.entityId,
            updatedProperties,
          },
        });
      } catch (error) {
        // rollback the optimistic update
        setEntity(prevEntity);
        snackbar.error(`Failed to update "${property.title}"`);
      }
    },
    [rowData, rootEntityAndSubgraph, setEntity, updateEntity, snackbar],
  );

  return onCellEdited;
};<|MERGE_RESOLUTION|>--- conflicted
+++ resolved
@@ -21,19 +21,13 @@
 
   const onCellEdited = useCallback(
     async ([col, row]: Item, newValue: EditableGridCell) => {
-<<<<<<< HEAD
-      if (!entity || newValue.kind !== GridCellKind.Custom) {
-        return;
-      }
-
-      const valueCell = newValue as ValueCell;
-=======
-      if (!rootEntityAndSubgraph) {
+      if (!rootEntityAndSubgraph || newValue.kind !== GridCellKind.Custom) {
         return;
       }
 
       const entity = rootEntityAndSubgraph.root;
->>>>>>> 440e5eb2
+
+      const valueCell = newValue as ValueCell;
 
       const key = propertyGridIndexes[col];
       const property = rowData[row];
