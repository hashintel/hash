--- conflicted
+++ resolved
@@ -4,46 +4,20 @@
   GridCellKind,
 } from "@glideapps/glide-data-grid";
 import { getYCenter } from "../../../../../../../../components/GlideGlid/utils";
-<<<<<<< HEAD
-import { TooltipCellProps } from "../../../../../../../../components/GlideGlid/utils/use-grid-tooltip/types";
-import { PropertyRow } from "../types";
-import { ValueCellEditor } from "./value-cell/value-cell-editor";
-
-export interface ValueCellProps extends TooltipCellProps {
-  readonly kind: "value-cell";
-  property: PropertyRow;
-}
-
-export type ValueCell = CustomCell<ValueCellProps>;
-
-=======
-import { drawNestedPropertySummary } from "./value-cell/draw-nested-property-summary";
 import { ValueCell } from "./value-cell/types";
 import { ValueCellEditor } from "./value-cell/value-cell-editor";
 
->>>>>>> 3b83b668
 export const renderValueCell: CustomRenderer<ValueCell> = {
   kind: GridCellKind.Custom,
   isMatch: (cell: CustomCell): cell is ValueCell =>
     (cell.data as any).kind === "value-cell",
   draw: (args, cell) => {
     const { ctx, rect, theme } = args;
-<<<<<<< HEAD
     const { value } = cell.data.property;
-=======
-    const { value, children } = cell.data.property;
->>>>>>> 3b83b668
 
     ctx.fillStyle = theme.textHeader;
     ctx.font = theme.baseFontStyle;
 
-<<<<<<< HEAD
-=======
-    if (children.length) {
-      return drawNestedPropertySummary(args);
-    }
-
->>>>>>> 3b83b668
     const yCenter = getYCenter(args);
 
     ctx.fillText(String(value), rect.x + theme.cellHorizontalPadding, yCenter);
