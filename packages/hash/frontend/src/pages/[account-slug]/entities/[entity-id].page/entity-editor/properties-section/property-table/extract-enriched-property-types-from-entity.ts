import { PropertyType } from "@blockprotocol/type-system-web";
import { capitalize } from "@mui/material";
import {
  getPersistedDataType,
  getPropertyTypesByBaseUri,
<<<<<<< HEAD
  getPersistedEntityType,
=======
  RootEntityAndSubgraph,
  Subgraph,
>>>>>>> 440e5eb2
} from "../../../../../../../lib/subgraph";
import { EnrichedPropertyType } from "./types";

const getDataTypesOfPropertyType = (
  propertyType: PropertyType,
  subgraph: Subgraph,
) => {
  return propertyType.oneOf.map((propertyValue) => {
    if ("$ref" in propertyValue) {
      const dataTypeId = propertyValue?.$ref;
      const persistedDataType = getPersistedDataType(subgraph, dataTypeId);

      return persistedDataType ? persistedDataType.inner.title : "undefined";
    }

    return capitalize(propertyValue.type);
  });
};

export const extractEnrichedPropertyTypesFromEntity = (
  rootEntityAndSubgraph: RootEntityAndSubgraph,
): EnrichedPropertyType[] => {
<<<<<<< HEAD
  const entityType = getPersistedEntityType(
    entity.entityTypeRootedSubgraph,
    entity.entityTypeId,
  );

  const requiredPropertyTypes = entityType?.inner.required;
=======
  const entity = rootEntityAndSubgraph.root;
>>>>>>> 440e5eb2

  return Object.keys(entity.properties).map((propertyTypeBaseUri) => {
    const propertyTypeVersions = getPropertyTypesByBaseUri(
      rootEntityAndSubgraph.subgraph,
      propertyTypeBaseUri,
    );

    if (!propertyTypeVersions) {
      throw new Error(
        `propertyType not found for base URI: ${propertyTypeBaseUri}`,
      );
    }

    const propertyType = propertyTypeVersions[0]!.inner;

<<<<<<< HEAD
    const dataTypes = getDataTypesOfPropertyType(propertyType, entity);
    const required = !!requiredPropertyTypes?.includes(propertyTypeBaseUri);
=======
    const dataTypes = getDataTypesOfPropertyType(
      propertyType,
      rootEntityAndSubgraph.subgraph,
    );
>>>>>>> 440e5eb2

    return {
      ...propertyType,
      value: entity.properties[propertyTypeBaseUri],
      propertyTypeId: propertyTypeBaseUri,
      dataTypes,
      required,
    };
  });
};<|MERGE_RESOLUTION|>--- conflicted
+++ resolved
@@ -3,12 +3,9 @@
 import {
   getPersistedDataType,
   getPropertyTypesByBaseUri,
-<<<<<<< HEAD
   getPersistedEntityType,
-=======
   RootEntityAndSubgraph,
   Subgraph,
->>>>>>> 440e5eb2
 } from "../../../../../../../lib/subgraph";
 import { EnrichedPropertyType } from "./types";
 
@@ -31,16 +28,14 @@
 export const extractEnrichedPropertyTypesFromEntity = (
   rootEntityAndSubgraph: RootEntityAndSubgraph,
 ): EnrichedPropertyType[] => {
-<<<<<<< HEAD
+  const entity = rootEntityAndSubgraph.root;
+
   const entityType = getPersistedEntityType(
-    entity.entityTypeRootedSubgraph,
+    rootEntityAndSubgraph.subgraph,
     entity.entityTypeId,
   );
 
   const requiredPropertyTypes = entityType?.inner.required;
-=======
-  const entity = rootEntityAndSubgraph.root;
->>>>>>> 440e5eb2
 
   return Object.keys(entity.properties).map((propertyTypeBaseUri) => {
     const propertyTypeVersions = getPropertyTypesByBaseUri(
@@ -56,15 +51,12 @@
 
     const propertyType = propertyTypeVersions[0]!.inner;
 
-<<<<<<< HEAD
-    const dataTypes = getDataTypesOfPropertyType(propertyType, entity);
-    const required = !!requiredPropertyTypes?.includes(propertyTypeBaseUri);
-=======
     const dataTypes = getDataTypesOfPropertyType(
       propertyType,
       rootEntityAndSubgraph.subgraph,
     );
->>>>>>> 440e5eb2
+
+    const required = !!requiredPropertyTypes?.includes(propertyTypeBaseUri);
 
     return {
       ...propertyType,
