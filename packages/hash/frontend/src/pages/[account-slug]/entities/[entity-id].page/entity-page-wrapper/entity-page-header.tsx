import { faAsterisk } from "@fortawesome/free-solid-svg-icons";
import { FontAwesomeIcon } from "@hashintel/hash-design-system/fontawesome-icon";
import { Box, Stack, Typography } from "@mui/material";
import { Container } from "@mui/system";
import { useRouter } from "next/router";
import slugify from "slugify";
import { EntityResponse } from "../../../../../components/hooks/blockProtocolFunctions/knowledge/knowledge-shim";
import { generateEntityLabel } from "../../../../../lib/entities";
import { TopContextBar } from "../../../../shared/top-context-bar";
import { HashOntologyIcon } from "../../../types/entity-type/hash-ontology-icon";
import { OntologyChip } from "../../../types/entity-type/ontology-chip";

export const EntityPageHeader = ({ entity }: { entity: EntityResponse }) => {
  const router = useRouter();

  const accountSlug = router.query["account-slug"];

  const entityLabel = generateEntityLabel(entity);

  return (
    <Box bgcolor="white">
      <TopContextBar
        defaultCrumbIcon={null}
        crumbs={[
          {
            title: "Entities",
<<<<<<< HEAD
            href: `${accountSlug}/entities`,
=======
            href: `/${accountSlug}/entities`,
>>>>>>> d2e2d224
            id: "entities",
          },
          {
            title: entityLabel,
            href: "#",
            id: "entityId",
            icon: <FontAwesomeIcon icon={faAsterisk} />,
          },
        ]}
        scrollToTop={() => {}}
      />
      <Box py={3.75}>
        <Container>
          <OntologyChip
            icon={<HashOntologyIcon />}
            domain="hash.ai"
            path={
              <>
                <Typography color="inherit" fontWeight="bold">
                  {accountSlug}
                </Typography>
                /entities
                <Typography color="inherit" fontWeight="bold">
                  /{slugify(entityLabel, { lower: true })}
                </Typography>
              </>
            }
            sx={[
              {
                marginBottom: 2,
                "> *": { color: (theme) => theme.palette.blue[70] },
              },
            ]}
          />

          <Stack direction="row" alignItems="center" spacing={2}>
            <FontAwesomeIcon icon={faAsterisk} sx={{ fontSize: 40 }} />
            <Typography variant="h1" fontWeight="bold">
              {entityLabel}
            </Typography>
          </Stack>
        </Container>
      </Box>
    </Box>
  );
};<|MERGE_RESOLUTION|>--- conflicted
+++ resolved
@@ -24,11 +24,7 @@
         crumbs={[
           {
             title: "Entities",
-<<<<<<< HEAD
-            href: `${accountSlug}/entities`,
-=======
             href: `/${accountSlug}/entities`,
->>>>>>> d2e2d224
             id: "entities",
           },
           {
