import { useMemo } from "react";
import { PropertyRow } from "./types";
import { extractEnrichedPropertyTypesFromEntity } from "./extract-enriched-property-types-from-entity";
import { sortRowData } from "../../../../../../../components/GlideGlid/utils";
import { useEntityEditor } from "../../entity-editor-context";

export const useRowData = () => {
  const { rootEntityAndSubgraph, propertySort } = useEntityEditor();

  const rowData = useMemo<PropertyRow[]>(() => {
    if (!rootEntityAndSubgraph) {
      return [];
    }

    const enrichedPropertyTypes = extractEnrichedPropertyTypesFromEntity(
      rootEntityAndSubgraph,
    );

<<<<<<< HEAD
    return enrichedPropertyTypes;
  }, [entity]);
=======
    return enrichedPropertyTypes.map((type) =>
      pick(type, ["propertyTypeId", "value", "title", "dataTypes"]),
    );
  }, [rootEntityAndSubgraph]);
>>>>>>> 440e5eb2

  const sortedRowData = useMemo(() => {
    return sortRowData(rowData, propertySort);
  }, [rowData, propertySort]);

  return sortedRowData;
};<|MERGE_RESOLUTION|>--- conflicted
+++ resolved
@@ -16,15 +16,8 @@
       rootEntityAndSubgraph,
     );
 
-<<<<<<< HEAD
     return enrichedPropertyTypes;
-  }, [entity]);
-=======
-    return enrichedPropertyTypes.map((type) =>
-      pick(type, ["propertyTypeId", "value", "title", "dataTypes"]),
-    );
   }, [rootEntityAndSubgraph]);
->>>>>>> 440e5eb2
 
   const sortedRowData = useMemo(() => {
     return sortRowData(rowData, propertySort);
