import { faSearch } from "@fortawesome/free-solid-svg-icons";
import {
  Button,
  ButtonProps,
  Chip,
  FontAwesomeIcon,
  TextField,
} from "@hashintel/hash-design-system";
import {
  Autocomplete,
  AutocompleteProps,
  Box,
  outlinedInputClasses,
  PaperProps,
  PopperProps,
  Typography,
} from "@mui/material";
import clsx from "clsx";
import { Ref, useMemo } from "react";
<<<<<<< HEAD

import { AutocompleteDropdown } from "./autocomplete-dropdown";
import { OntologyChip, parseUriForOntologyChip } from "./ontology-chip";
=======
import { AutocompleteDropdown } from "./autocomplete-dropdown";
import { OntologyChip, parseUriForOntologyChip } from "./ontology-chip";
import {
  addPopperPositionClassPopperModifier,
  popperPlacementInputNoBorder,
  popperPlacementInputNoRadius,
} from "./popper-placement-modifier";
>>>>>>> f1974c80
import { StyledPlusCircleIcon } from "./styled-plus-circle-icon";

const TYPE_SELECTOR_HEIGHT = 57;

export type TypeListSelectorDropdownProps = {
  query: string;
  createButtonProps: Omit<ButtonProps, "children" | "variant" | "size"> | null;
  variant: "entityType" | "propertyType" | "entity" | "linkType";
};

const TypeListSelectorDropdown = ({
  children,
  dropdownProps,
  ...props
}: PaperProps & { dropdownProps: TypeListSelectorDropdownProps }) => {
  const { query, createButtonProps, variant } = dropdownProps;

  return (
    <AutocompleteDropdown buttonHeight={TYPE_SELECTOR_HEIGHT} {...props}>
      {children}
      {createButtonProps ? (
        <Button
          variant="tertiary"
          startIcon={<StyledPlusCircleIcon />}
          sx={{
            width: "100%",
            display: "flex",
            alignItems: "center",
            mt: 1,
          }}
          {...createButtonProps}
        >
          <Typography
            variant="smallTextLabels"
            sx={(theme) => ({
              color: theme.palette.gray[60],
              fontWeight: 500,
            })}
          >
            Create
          </Typography>
          {query ? (
            <>
              &nbsp;
              <Typography
                variant="smallTextLabels"
                sx={(theme) => ({
                  color: theme.palette.gray[60],
                  fontWeight: 600,
                })}
              >
                {query}
              </Typography>
            </>
          ) : null}
          {variant === "entityType" ? (
            <Chip color="teal" label="ENTITY TYPE" sx={{ ml: 1.5 }} />
          ) : variant === "entity" ? (
            <Chip color="teal" label="ENTITY" sx={{ ml: 1.5 }} />
          ) : variant === "linkType" ? (
            <Chip color="turquoise" label="LINK TYPE" sx={{ ml: 1.5 }} />
          ) : (
            <Chip color="purple" label="PROPERTY TYPE" sx={{ ml: 1.5 }} />
          )}
        </Button>
      ) : null}
    </AutocompleteDropdown>
  );
};

type OptionRenderData = {
  $id: string;
  title: string;
  description?: string;
};

type HashSelectorAutocompleteProps<
  T,
  Multiple extends boolean | undefined = undefined,
> = Omit<
  AutocompleteProps<T, Multiple, false, false>,
  | "renderInput"
  | "renderOption"
  | "getOptionLabel"
  | "PaperComponent"
  | "componentsProps"
> & {
  inputRef?: Ref<any>;
  inputPlaceholder?: string;
  optionToRenderData: (option: T) => OptionRenderData;
  dropdownProps: TypeListSelectorDropdownProps;
  autoFocus?: boolean;
};

export const HashSelectorAutocomplete = <
  T,
  Multiple extends boolean | undefined = undefined,
>({
  open,
  optionToRenderData,
  sx,
  inputRef,
  inputPlaceholder,
  dropdownProps,
  autoFocus = true,
  ...rest
}: HashSelectorAutocompleteProps<
  Multiple extends true ? (T extends any[] ? T[number] : T) : T,
  Multiple
>) => {
  const modifiers = useMemo(
    (): PopperProps["modifiers"] => [
      addPopperPositionClassPopperModifier,
      {
        name: "preventOverflow",
        enabled: false,
      },
      { name: "flip", enabled: false },
      { name: "preventOverflow", enabled: false },
    ],
    [],
  );

  return (
    <Autocomplete
      open={open}
      sx={[{ width: "100%" }, ...(Array.isArray(sx) ? sx : [sx])]}
      renderInput={(props) => (
        <TextField
          {...props}
          autoFocus={autoFocus}
          inputRef={inputRef}
          placeholder={inputPlaceholder}
          sx={{
            width: "100%",
          }}
          InputProps={{
            ...props.InputProps,
            endAdornment: (
              <FontAwesomeIcon
                icon={faSearch}
                sx={(theme) => ({
                  fontSize: 12,
                  mr: 2,
                  color: theme.palette.gray[50],
                })}
              />
            ),
            sx: [
              (theme) => ({
                // The popover needs to know how tall this is to draw
                // a shadow around it
                height: TYPE_SELECTOR_HEIGHT,

                // Focus is handled by the options popover
                "&.Mui-focused": {
                  boxShadow: "none",
                },

                [`.${outlinedInputClasses.notchedOutline}`]: {
                  border: `1px solid ${theme.palette.gray[30]} !important`,
                },
              }),
              ...(open
                ? [popperPlacementInputNoRadius, popperPlacementInputNoBorder]
                : []),
            ],
          }}
        />
      )}
      renderOption={(props, option) => {
        const { $id, description, title } = optionToRenderData(option);
        const ontology = parseUriForOntologyChip($id);

        // @todo extract component
        return (
          <li
            {...props}
            data-testid="property-selector-option"
            /** added "click-outside-ignore" to be able to use this selector with Grid component */
            className={clsx(props.className, "click-outside-ignore")}
          >
            <Box width="100%">
              <Box
                width="100%"
                display="flex"
                alignItems="center"
                mb={0.5}
                whiteSpace="nowrap"
              >
                <Box
                  component="span"
                  flexShrink={0}
                  display="flex"
                  alignItems="center"
                >
                  <Typography
                    variant="smallTextLabels"
                    fontWeight={500}
                    mr={0.5}
                    color="black"
                  >
                    {title}
                  </Typography>
                </Box>
                <OntologyChip
                  {...ontology}
                  path={
                    <Typography
                      component="span"
                      fontWeight="bold"
                      color={(theme) => theme.palette.blue[70]}
                    >
                      {ontology.path}
                    </Typography>
                  }
                  sx={{ flexShrink: 1, ml: 1.25, mr: 2 }}
                />
              </Box>
              <Typography
                component={Box}
                variant="microText"
                sx={(theme) => ({
                  color: theme.palette.gray[50],
                  whiteSpace: "nowrap",
                  textOverflow: "ellipsis",
                  overflow: "hidden",
                  width: "100%",
                })}
              >
                {description}
              </Typography>
            </Box>
          </li>
        );
      }}
      popupIcon={null}
      clearIcon={null}
      forcePopupIcon={false}
      selectOnFocus={false}
      openOnFocus
      clearOnBlur={false}
      getOptionLabel={(opt) => optionToRenderData(opt).title}
      // eslint-disable-next-line react/no-unstable-nested-components
      PaperComponent={(props) => (
        <TypeListSelectorDropdown {...props} dropdownProps={dropdownProps} />
      )}
      componentsProps={{
        popper: { modifiers },
      }}
      {...rest}
    />
  );
};<|MERGE_RESOLUTION|>--- conflicted
+++ resolved
@@ -17,11 +17,7 @@
 } from "@mui/material";
 import clsx from "clsx";
 import { Ref, useMemo } from "react";
-<<<<<<< HEAD
-
-import { AutocompleteDropdown } from "./autocomplete-dropdown";
-import { OntologyChip, parseUriForOntologyChip } from "./ontology-chip";
-=======
+
 import { AutocompleteDropdown } from "./autocomplete-dropdown";
 import { OntologyChip, parseUriForOntologyChip } from "./ontology-chip";
 import {
@@ -29,7 +25,6 @@
   popperPlacementInputNoBorder,
   popperPlacementInputNoRadius,
 } from "./popper-placement-modifier";
->>>>>>> f1974c80
 import { StyledPlusCircleIcon } from "./styled-plus-circle-icon";
 
 const TYPE_SELECTOR_HEIGHT = 57;
