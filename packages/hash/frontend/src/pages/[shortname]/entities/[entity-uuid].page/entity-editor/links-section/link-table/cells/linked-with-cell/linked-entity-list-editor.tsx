--- conflicted
+++ resolved
@@ -1,12 +1,7 @@
 import { ProvideEditorComponent } from "@glideapps/glide-data-grid";
-<<<<<<< HEAD
-import { Entity } from "@hashintel/hash-subgraph";
-=======
-import { EntityId } from "@hashintel/hash-shared/types";
 import { Entity, VersionedUri } from "@hashintel/hash-subgraph";
->>>>>>> e1559520
 import { getRoots } from "@hashintel/hash-subgraph/src/stdlib/roots";
-import { EntityId, OwnedById } from "@local/hash-isomorphic-utils/types";
+import { EntityId } from "@local/hash-isomorphic-utils/types";
 import { Box } from "@mui/material";
 import produce from "immer";
 import { useMemo, useState } from "react";
