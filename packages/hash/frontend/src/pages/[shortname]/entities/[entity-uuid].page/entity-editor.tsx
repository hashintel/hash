--- conflicted
+++ resolved
@@ -15,25 +15,13 @@
 
 export const EntityEditor = (props: EntityEditorProps) => {
   return (
-<<<<<<< HEAD
-    <EntityEditorContextProvider
-      entitySubgraph={entitySubgraph}
-      setEntity={setEntity}
-      refetch={refetch}
-    >
-=======
     <EntityEditorContextProvider {...props}>
->>>>>>> 3dcc38d4
       <Box sx={{ display: "flex", flexDirection: "column", gap: 6.5 }}>
         <TypesSection />
 
         <PropertiesSection />
 
-<<<<<<< HEAD
-        {!hideLinksSection && <LinksSection />}
-=======
         <LinksSection />
->>>>>>> 3dcc38d4
 
         {/* <PeersSection /> */}
       </Box>
