import {
  extractBaseUri,
<<<<<<< HEAD
  extractVersion,
=======
>>>>>>> fc8a8c4b
  PropertyType,
  VersionedUri,
} from "@blockprotocol/type-system";
import { faList } from "@fortawesome/free-solid-svg-icons";
<<<<<<< HEAD
import { FontAwesomeIcon } from "@hashintel/hash-design-system";
import { OwnedById } from "@hashintel/hash-shared/types";
import { Subgraph } from "@hashintel/hash-subgraph";
import { getPropertyTypesByBaseUri } from "@hashintel/hash-subgraph/src/stdlib/element/property-type";
=======
import { FontAwesomeIcon } from "@local/design-system";
import { OwnedById } from "@local/hash-isomorphic-utils/types";
>>>>>>> fc8a8c4b
import {
  Box,
  Checkbox,
  checkboxClasses,
  Collapse,
  svgIconClasses,
  Table,
  TableBody,
  TableCell,
  TableCellProps,
  TableFooter,
  TableHead,
  TableRow,
  Tooltip,
} from "@mui/material";
import { bindTrigger, usePopupState } from "material-ui-popup-state/hooks";
import {
  ReactNode,
  useCallback,
  useEffect,
  useId,
  useLayoutEffect,
  useMemo,
  useRef,
  useState,
} from "react";
import {
  Controller,
  useFieldArray,
  useFormContext,
  useWatch,
} from "react-hook-form";

import { useBlockProtocolCreatePropertyType } from "../../../../../../components/hooks/block-protocol-functions/ontology/use-block-protocol-create-property-type";
import { useBlockProtocolUpdatePropertyType } from "../../../../../../components/hooks/block-protocol-functions/ontology/use-block-protocol-update-property-type";
import { StyledPlusCircleIcon } from "../../../../shared/styled-plus-circle-icon";
import { useRouteNamespace } from "../../../../shared/use-route-namespace";
import { useEntityType } from "../shared/entity-type-context";
import { EntityTypeEditorForm } from "../shared/form-types";
import {
  useLatestPropertyTypes,
  useRefetchLatestPropertyTypes,
} from "../shared/latest-property-types-context";
import { getPropertyTypeSchema } from "./property-list-card/get-property-type-schema";
import { PropertyExpectedValues } from "./property-list-card/property-expected-values";
import { PropertyTitleCell } from "./property-list-card/property-title-cell";
import { PropertyTypeForm } from "./property-list-card/property-type-form";
import { propertyTypeToFormDataExpectedValues } from "./property-list-card/property-type-to-form-data-expected-values";
import { PropertyTypeFormValues } from "./property-list-card/shared/property-type-form-values";
import { CollapsibleRowLine } from "./shared/collapsible-row-line";
import { EmptyListCard } from "./shared/empty-list-card";
import {
  EntityTypeTable,
  EntityTypeTableButtonRow,
  EntityTypeTableCenteredCell,
  EntityTypeTableHeaderRow,
  EntityTypeTableRow,
} from "./shared/entity-type-table";
import { InsertTypeRow, InsertTypeRowProps } from "./shared/insert-type-row";
import {
  MULTIPLE_VALUES_CELL_WIDTH,
  MultipleValuesCell,
} from "./shared/multiple-values-cell";
import { QuestionIcon } from "./shared/question-icon";
import { TypeFormModal } from "./shared/type-form";
import { TypeMenuCell } from "./shared/type-menu-cell";
import { useStateCallback } from "./shared/use-state-callback";

const CollapsibleTableRow = ({
  expanded,
  depth,
  lineHeight,
  children,
}: {
  expanded: boolean;
  depth: number;
  lineHeight: number;
  children: ReactNode;
}) => {
  return (
    <TableRow>
      <TableCell colSpan={12} sx={{ p: "0 !important", position: "relative" }}>
        <Collapse
          in={expanded}
          sx={{
            position: "relative",
            top: `-${lineHeight}px`,
            mb: `-${lineHeight}px`,
            pointerEvents: "none",
          }}
          appear
        >
          <CollapsibleRowLine height={`${lineHeight}px`} depth={depth} />

          <Table sx={{ mt: `${lineHeight}px`, pointerEvents: "all" }}>
            <TableBody
              sx={{
                "::before": {
                  height: 0,
                },
              }}
            >
              {children}
            </TableBody>
          </Table>
        </Collapse>
      </TableCell>
    </TableRow>
  );
};

const DisabledCheckboxCell = ({
  title,
  checked,
  width,
  sx,
}: {
  title: string;
  checked?: boolean;
  width: number;
} & TableCellProps) => {
  return (
    <EntityTypeTableCenteredCell width={width}>
      <Tooltip title={title} placement="top" disableInteractive>
        <Box
          sx={[
            {
              boxSizing: "content-box",
              display: "flex",
              alignItems: "center",
              justifyContent: "center",
            },
            ...(Array.isArray(sx) ? sx : [sx]),
          ]}
        >
          <Checkbox
            disabled
            checked={checked}
            sx={[
              {
                color: ({ palette }) => `${palette.gray[40]} !important`,
                [`.${svgIconClasses.root}`]: {
                  color: "inherit",
                },
                [`&.${checkboxClasses.checked}.${checkboxClasses.disabled}`]: {
                  color: ({ palette }) => `${palette.blue[30]} !important`,
                },
              },
            ]}
          />
        </Box>
      </Tooltip>
    </EntityTypeTableCenteredCell>
  );
};

const usePropertyTypeVersions = (
  propertyTypeId: VersionedUri,
  propertyTypesSubgraph?: Subgraph | null,
) => {
  return useMemo(() => {
    const baseUri = extractBaseUri(propertyTypeId);

    const versions = propertyTypesSubgraph
      ? getPropertyTypesByBaseUri(propertyTypesSubgraph, baseUri)
      : [];

    const latestVersion = Math.max(
      ...versions.map(
        ({
          metadata: {
            editionId: { version },
          },
        }) => version,
      ),
    );

    return [
      extractVersion(propertyTypeId),
      latestVersion,
      baseUri.slice(0, -1),
    ] as const;
  }, [propertyTypeId, propertyTypesSubgraph]);
};

const REQUIRED_CELL_WIDTH = 100;

const PropertyRow = ({
  property,
  isArray,
  isRequired,
  depth = 0,
  lines = [],
  parentPropertyName,
  allowArraysTableCell,
  requiredTableCell,
  menuTableCell,
  onUpdateVersion,
}: {
  property: PropertyType;
  isArray: boolean;
  isRequired?: boolean;
  depth?: number;
  lines?: boolean[];
  parentPropertyName?: string;
  allowArraysTableCell?: ReactNode;
  requiredTableCell?: ReactNode;
  menuTableCell?: ReactNode;
  onUpdateVersion?: (nextId: VersionedUri) => void;
}) => {
  const [propertyTypes, propertyTypesSubgraph] = useLatestPropertyTypes();
  const { propertyTypes: entityTypePropertyTypes } = useEntityType();

  const [currentVersion, latestVersion, baseUri] = usePropertyTypeVersions(
    property.$id,
    propertyTypesSubgraph,
  );

  const [expanded, setExpanded] = useState(true);

  const mainRef = useRef<HTMLTableRowElement | null>(null);
  const [lineHeight, setLineHeight] = useState(0);

  const [animatingOutExpectedValue, setAnimatingOutExpectedValue] =
    useState(false);
  const [selectedExpectedValueIndex, setSelectedExpectedValueIndex] =
    useState(-1);

  const children = useMemo(() => {
    const selectedProperty = property.oneOf[selectedExpectedValueIndex]
      ? property.oneOf[selectedExpectedValueIndex]
      : null;

    const selectedObjectProperties =
      selectedProperty && "properties" in selectedProperty
        ? selectedProperty.properties
        : undefined;

    return selectedObjectProperties
      ? Object.entries(selectedObjectProperties).reduce(
          (
            childrenArray: ({
              array: boolean;
              required: boolean;
            } & PropertyType)[],
            [propertyId, ref],
          ) => {
            const $ref = "items" in ref ? ref.items.$ref : ref.$ref;
            const propertyType =
              entityTypePropertyTypes[$ref] ?? propertyTypes?.[$ref];

            if (propertyType) {
              const array = "type" in ref;
              const required = Boolean(
                selectedProperty &&
                  "required" in selectedProperty &&
                  selectedProperty.required?.includes(propertyId),
              );
              return [...childrenArray, { ...propertyType, array, required }];
            }

            return childrenArray;
          },
          [],
        )
      : [];
  }, [
    selectedExpectedValueIndex,
    property.oneOf,
    propertyTypes,
    entityTypePropertyTypes,
  ]);

  const handleResize = () => {
    if (mainRef.current) {
      setLineHeight(mainRef.current.offsetHeight * 0.5 - 8);
    }
  };

  useEffect(() => {
    window.addEventListener("resize", handleResize);

    return () => {
      window.removeEventListener("resize", handleResize);
    };
  }, []);

  return (
    <>
      <EntityTypeTableRow
        ref={(row: HTMLTableRowElement | null) => {
          if (row) {
            mainRef.current = row;
            handleResize();
          }
        }}
      >
        <PropertyTitleCell
          property={property}
          array={isArray}
          depth={depth}
          lines={lines}
          expanded={children.length ? expanded : undefined}
          setExpanded={setExpanded}
          currentVersion={currentVersion}
          latestVersion={latestVersion}
          onVersionUpdate={() => {
            if (latestVersion) {
              onUpdateVersion?.(`${baseUri}/v/${latestVersion}`);
            }
          }}
        />

        <TableCell>
          <PropertyExpectedValues
            property={property}
            selectedExpectedValueIndex={selectedExpectedValueIndex}
            setSelectedExpectedValueIndex={(value) => {
              setSelectedExpectedValueIndex(value);
              setExpanded(true);
            }}
            setAnimatingOutExpectedValue={setAnimatingOutExpectedValue}
          />
        </TableCell>

        {allowArraysTableCell ?? (
          <DisabledCheckboxCell
            title={`Edit the '${parentPropertyName}' property to change this`}
            checked={isArray}
            width={MULTIPLE_VALUES_CELL_WIDTH}
            sx={{ pr: 1 }}
          />
        )}

        {requiredTableCell ?? (
          <DisabledCheckboxCell
            title={`Edit the '${parentPropertyName}' property to change this`}
            checked={isRequired}
            width={REQUIRED_CELL_WIDTH}
          />
        )}

        {menuTableCell ?? (
          <TypeMenuCell
            typeId={property.$id}
            variant="property"
            canEdit={false}
            canRemove={false}
          />
        )}
      </EntityTypeTableRow>

      {children.length ? (
        <CollapsibleTableRow
          expanded={expanded && !animatingOutExpectedValue}
          depth={depth}
          lineHeight={lineHeight}
        >
          {children.map((prop, pos) => (
            <PropertyRow
              key={prop.$id}
              property={prop}
              depth={depth + 1}
              lines={[...lines, pos !== children.length - 1]}
              isArray={prop.array}
              isRequired={prop.required}
              parentPropertyName={property.title}
            />
          ))}
        </CollapsibleTableRow>
      ) : null}
    </>
  );
};

export const PropertyTypeRow = ({
  propertyIndex,
  onRemove,
  onUpdateVersion,
}: {
  propertyIndex: number;
  onRemove: () => void;
  onUpdateVersion: (nextId: VersionedUri) => void;
}) => {
  const { control } = useFormContext<EntityTypeEditorForm>();

  const [$id, array] = useWatch({
    control,
    name: [
      `properties.${propertyIndex}.$id`,
      `properties.${propertyIndex}.array`,
    ],
  });

  const editModalId = useId();
  const editModalPopupState = usePopupState({
    variant: "popover",
    popupId: `edit-property-type-modal-${editModalId}`,
  });

  const { updatePropertyType } = useBlockProtocolUpdatePropertyType();
  const refetchPropertyTypes = useRefetchLatestPropertyTypes();
  const onUpdateVersionRef = useRef(onUpdateVersion);
  useLayoutEffect(() => {
    onUpdateVersionRef.current = onUpdateVersion;
  });

  const [propertyTypes, propertyTypesSubgraph] = useLatestPropertyTypes();
  const { propertyTypes: entityTypePropertyTypes } = useEntityType();
  const property = entityTypePropertyTypes[$id] ?? propertyTypes?.[$id];

  const [currentVersion, latestVersion] = usePropertyTypeVersions(
    $id,
    propertyTypesSubgraph,
  );

  const getDefaultValues = useCallback(() => {
    if (!property) {
      throw new Error("Missing property type");
    }

    const [expectedValues, flattenedCustomExpectedValueList] =
      propertyTypeToFormDataExpectedValues(property);

    return {
      name: property.title,
      description: property.description,
      expectedValues,
      flattenedCustomExpectedValueList,
    };
  }, [property]);

  if (!property) {
    if (propertyTypes) {
      throw new Error("Missing property type");
    }

    return null;
  }

  return (
    <>
      <PropertyRow
        property={property}
        isArray={array}
        allowArraysTableCell={
          <MultipleValuesCell index={propertyIndex} variant="property" />
        }
        requiredTableCell={
          <EntityTypeTableCenteredCell width={REQUIRED_CELL_WIDTH}>
            <Controller
              render={({ field: { value, ...field } }) => (
                <Checkbox {...field} checked={value} />
              )}
              control={control}
              name={`properties.${propertyIndex}.required`}
            />
          </EntityTypeTableCenteredCell>
        }
        menuTableCell={
          <TypeMenuCell
            editButtonProps={bindTrigger(editModalPopupState)}
            onRemove={onRemove}
            typeId={property.$id}
            variant="property"
            {...(currentVersion !== latestVersion
              ? {
                  editButtonDisabled:
                    "Update the property type to the latest version to edit",
                }
              : {})}
          />
        }
        onUpdateVersion={onUpdateVersion}
      />

      <TypeFormModal
        as={PropertyTypeForm}
        baseUri={extractBaseUri($id)}
        popupState={editModalPopupState}
        modalTitle={<>Edit Property Type</>}
        onSubmit={async (data) => {
          const res = await updatePropertyType({
            data: {
              propertyTypeId: $id,
              propertyType: getPropertyTypeSchema(data),
            },
          });

          if (!res.data) {
            throw new Error("Failed to update property type");
          }

          await refetchPropertyTypes?.();

          onUpdateVersionRef.current(res.data.schema.$id);

          editModalPopupState.close();
        }}
        submitButtonProps={{ children: <>Edit property type</> }}
        disabledFields={["name"]}
        getDefaultValues={getDefaultValues}
      />
    </>
  );
};

const InsertPropertyRow = (
  props: Omit<InsertTypeRowProps<PropertyType>, "options" | "variant">,
) => {
  const { control } = useFormContext<EntityTypeEditorForm>();
  const properties = useWatch({ control, name: "properties" });

  const [propertyTypesObj] = useLatestPropertyTypes();
  const propertyTypes = Object.values(propertyTypesObj ?? {});

  const filteredPropertyTypes = useMemo(() => {
    const propertyBaseUris = properties.map((includedProperty) =>
      extractBaseUri(includedProperty.$id),
    );

    return propertyTypes.filter(
      (type) => !propertyBaseUris.includes(extractBaseUri(type.$id)),
    );
  }, [properties, propertyTypes]);

  return (
    <InsertTypeRow
      {...props}
      options={filteredPropertyTypes}
      variant="property"
    />
  );
};

export const PropertyListCard = () => {
  const { control, getValues, setValue } =
    useFormContext<EntityTypeEditorForm>();
  const { fields, append, remove } = useFieldArray({
    control,
    name: "properties",
  });

  const [addingNewProperty, setAddingNewProperty] = useStateCallback(false);
  const [searchText, setSearchText] = useState("");
  const addingNewPropertyRef = useRef<HTMLInputElement>(null);

  const cancelAddingNewProperty = () => {
    setAddingNewProperty(false);
    setSearchText("");
  };

  const { routeNamespace } = useRouteNamespace();
  const { createPropertyType } = useBlockProtocolCreatePropertyType(
    // eslint-disable-next-line @typescript-eslint/no-unnecessary-condition -- @todo improve logic or types to remove this comment
    (routeNamespace?.accountId as OwnedById) ?? null,
  );

  const refetchPropertyTypes = useRefetchLatestPropertyTypes();
  const modalTooltipId = useId();
  const createModalPopupState = usePopupState({
    variant: "popover",
    popupId: `createProperty-${modalTooltipId}`,
  });

  const handleAddPropertyType = (propertyType: PropertyType) => {
    cancelAddingNewProperty();
    if (!getValues("properties").some(({ $id }) => $id === propertyType.$id)) {
      append({
        $id: propertyType.$id,
        required: false,
        array: false,
        minValue: 0,
        maxValue: 1,
        infinity: true,
      });
    }
  };

  const handleSubmit = async (data: PropertyTypeFormValues) => {
    const res = await createPropertyType({
      data: {
        propertyType: getPropertyTypeSchema(data),
      },
    });

    if (res.errors?.length || !res.data) {
      // @todo handle this
      throw new Error("Could not create");
    }

    await refetchPropertyTypes?.();

    handleAddPropertyType(res.data.schema);
  };

  if (!addingNewProperty && fields.length === 0) {
    return (
      <EmptyListCard
        onClick={() => {
          setAddingNewProperty(true, () => {
            addingNewPropertyRef.current?.focus();
          });
        }}
        icon={<FontAwesomeIcon icon={faList} />}
        headline={<>Add a property</>}
        description={
          <>
            Properties store individual pieces of information about some aspect
            of an entity
          </>
        }
        subDescription={
          <>
            e.g. a <strong>person</strong> entity might have a{" "}
            <strong>date of birth</strong> property which expects a{" "}
            <strong>date</strong>
          </>
        }
      />
    );
  }

  return (
    <EntityTypeTable>
      <TableHead>
        <EntityTypeTableHeaderRow>
          <TableCell>Property name</TableCell>
          <TableCell>Expected values</TableCell>
          <EntityTypeTableCenteredCell>
            Allow arrays{" "}
            <QuestionIcon
              tooltip={
                <>
                  Allowing arrays permits the entry of more than one value for a
                  given property
                </>
              }
            />
          </EntityTypeTableCenteredCell>
          <EntityTypeTableCenteredCell>Required</EntityTypeTableCenteredCell>
          <TableCell />
        </EntityTypeTableHeaderRow>
      </TableHead>
      <TableBody>
        {fields.map((type, index) => (
          <PropertyTypeRow
            key={type.id}
            propertyIndex={index}
            onRemove={() => {
              remove(index);
            }}
            onUpdateVersion={(nextId) => {
              setValue(`properties.${index}.$id`, nextId, {
                shouldDirty: true,
              });
            }}
          />
        ))}
      </TableBody>
      <TableFooter>
        {addingNewProperty ? (
          <>
            <InsertPropertyRow
              inputRef={addingNewPropertyRef}
              onCancel={cancelAddingNewProperty}
              onAdd={handleAddPropertyType}
              createModalPopupState={createModalPopupState}
              searchText={searchText}
              onSearchTextChange={setSearchText}
            />
            <TypeFormModal
              as={PropertyTypeForm}
              modalTitle={
                <>
                  Create new property type
                  <QuestionIcon
                    sx={{
                      display: "flex",
                      ml: 1.25,
                    }}
                    tooltip={
                      <>
                        You should only create a new property type if you can't
                        find an existing one which corresponds to the
                        information you're trying to capture.
                      </>
                    }
                  />
                </>
              }
              popupState={createModalPopupState}
              onSubmit={handleSubmit}
              submitButtonProps={{ children: <>Create new property type</> }}
              getDefaultValues={() => ({
                expectedValues: [],
                ...(searchText.length ? { name: searchText } : {}),
              })}
            />
          </>
        ) : (
          <EntityTypeTableButtonRow
            icon={<StyledPlusCircleIcon />}
            onClick={() => {
              setAddingNewProperty(true, () => {
                addingNewPropertyRef.current?.focus();
              });
            }}
          >
            Add a property
          </EntityTypeTableButtonRow>
        )}
      </TableFooter>
    </EntityTypeTable>
  );
};<|MERGE_RESOLUTION|>--- conflicted
+++ resolved
@@ -1,22 +1,14 @@
 import {
   extractBaseUri,
-<<<<<<< HEAD
   extractVersion,
-=======
->>>>>>> fc8a8c4b
   PropertyType,
   VersionedUri,
 } from "@blockprotocol/type-system";
 import { faList } from "@fortawesome/free-solid-svg-icons";
-<<<<<<< HEAD
-import { FontAwesomeIcon } from "@hashintel/hash-design-system";
-import { OwnedById } from "@hashintel/hash-shared/types";
 import { Subgraph } from "@hashintel/hash-subgraph";
 import { getPropertyTypesByBaseUri } from "@hashintel/hash-subgraph/src/stdlib/element/property-type";
-=======
 import { FontAwesomeIcon } from "@local/design-system";
 import { OwnedById } from "@local/hash-isomorphic-utils/types";
->>>>>>> fc8a8c4b
 import {
   Box,
   Checkbox,
