import { PropertyType } from "@blockprotocol/type-system";
<<<<<<< HEAD
import {
  faArrowsRotate,
  faChevronRight,
  faList,
} from "@fortawesome/free-solid-svg-icons";
import { FontAwesomeIcon, IconButton } from "@hashintel/hash-design-system";
import {
  Box,
  Collapse,
  Fade,
  Stack,
  svgIconClasses,
  TableCell,
  Typography,
} from "@mui/material";

import { ArrowRightIcon } from "../../../../../../../shared/icons/arrow-right-icon";
=======
import { faChevronRight, faList } from "@fortawesome/free-solid-svg-icons";
import { FontAwesomeIcon, IconButton } from "@local/design-system";
import { Box, Collapse, Fade, TableCell } from "@mui/material";

import {
  CollapsibleRowLine,
  ROW_DEPTH_INDENTATION,
} from "../shared/collapsible-row-line";
>>>>>>> fc8a8c4b
import { EntityTypeTableTitleCellText } from "../shared/entity-type-table";

interface PropertyTitleCellProps {
  property: PropertyType;
  array: boolean;
  depth: number;
  lines: boolean[];
  expanded?: boolean;
  currentVersion?: number;
  latestVersion?: number;
  setExpanded?: (expanded: boolean) => void;
  onVersionUpdate?: () => void;
}

const PROPERTY_TITLE_CELL_WIDTH = 260;

export const PropertyTitleCell = ({
  property,
  array,
  depth = 0,
  lines,
  expanded,
  setExpanded,
  currentVersion,
  latestVersion,
  onVersionUpdate,
}: PropertyTitleCellProps) => {
  return (
    <TableCell width={PROPERTY_TITLE_CELL_WIDTH} sx={{ position: "relative" }}>
      {depth !== 0 ? (
        <>
          {lines.map((display, lineDepth) =>
            display || lineDepth === lines.length - 1 ? (
              <CollapsibleRowLine
                // eslint-disable-next-line react/no-array-index-key
                key={lineDepth}
                height={`${display ? 100 : 50}%`}
                depth={lineDepth}
              />
            ) : null,
          )}
          <Box
            sx={{
              width: 10.5,
              height: "1px",
              position: "absolute",
              top: "50%",
              transform: "translateY(-50%)",
              left: Math.max(0, depth - 1) * ROW_DEPTH_INDENTATION,
              background: ({ palette }) => palette.gray[30],
              ml: 1.6875,
            }}
          />
        </>
      ) : null}
      <EntityTypeTableTitleCellText
        sx={{
          paddingLeft: (depth - 1) * 3,
          transition: ({ transitions }) => transitions.create("transform"),
          transform:
            expanded !== undefined && depth === 0
              ? "translateX(-20px)"
              : "none",
        }}
      >
        <Collapse
          orientation="horizontal"
          in={expanded !== undefined}
          sx={{ height: 1 }}
        >
          <IconButton
            onClick={() => setExpanded?.(!expanded)}
            size="xs"
            unpadded
            rounded
            sx={({ transitions }) => ({
              p: 0.25,
              visibility: "visible",
              pointerEvents: "auto",
              transform: expanded ? "rotate(90deg)" : "none",
              transition: transitions.create("transform", { duration: 300 }),
              marginRight: 1,
            })}
          >
            <FontAwesomeIcon icon={faChevronRight} />
          </IconButton>
        </Collapse>

        <Box>{property.title}</Box>

        <Fade in={array} appear={false}>
          <FontAwesomeIcon
            sx={{
              color: ({ palette }) => palette.gray[70],
              fontSize: 14,
              ml: 1,
            }}
            icon={faList}
          />
        </Fade>

        {depth === 0 && currentVersion !== latestVersion ? (
          <Stack direction="row" gap={1} alignItems="center">
            <Typography
              variant="smallTextLabels"
              color="gray.50"
              fontWeight={500}
            >
              v{currentVersion}
            </Typography>
            <ArrowRightIcon
              sx={{ color: ({ palette }) => palette.gray[50], fontSize: 14 }}
            />
            <Typography
              variant="smallTextLabels"
              color="blue.70"
              fontWeight={500}
            >
              v{latestVersion}
            </Typography>
            <IconButton
              onClick={onVersionUpdate}
              sx={{
                p: 0.5,
                minWidth: 0,
                minHeight: 0,
                fontSize: 11,
                fontWeight: 700,
                color: ({ palette }) => palette.blue[70],
                textTransform: "uppercase",
                gap: 0.625,
                lineHeight: "18px",
                ":hover": {
                  color: ({ palette }) => palette.blue[70],

                  [`.${svgIconClasses.root}`]: {
                    transform: "rotate(360deg)",
                    transition: ({ transitions }) =>
                      transitions.create("transform"),
                  },
                },
              }}
            >
              <FontAwesomeIcon
                icon={faArrowsRotate}
                sx={{
                  fontSize: 11,
                }}
              />
              Update
            </IconButton>
          </Stack>
        ) : null}
      </EntityTypeTableTitleCellText>
    </TableCell>
  );
};<|MERGE_RESOLUTION|>--- conflicted
+++ resolved
@@ -1,11 +1,10 @@
 import { PropertyType } from "@blockprotocol/type-system";
-<<<<<<< HEAD
 import {
   faArrowsRotate,
   faChevronRight,
   faList,
 } from "@fortawesome/free-solid-svg-icons";
-import { FontAwesomeIcon, IconButton } from "@hashintel/hash-design-system";
+import { FontAwesomeIcon, IconButton } from "@local/design-system";
 import {
   Box,
   Collapse,
@@ -17,16 +16,10 @@
 } from "@mui/material";
 
 import { ArrowRightIcon } from "../../../../../../../shared/icons/arrow-right-icon";
-=======
-import { faChevronRight, faList } from "@fortawesome/free-solid-svg-icons";
-import { FontAwesomeIcon, IconButton } from "@local/design-system";
-import { Box, Collapse, Fade, TableCell } from "@mui/material";
-
 import {
   CollapsibleRowLine,
   ROW_DEPTH_INDENTATION,
 } from "../shared/collapsible-row-line";
->>>>>>> fc8a8c4b
 import { EntityTypeTableTitleCellText } from "../shared/entity-type-table";
 
 interface PropertyTitleCellProps {
