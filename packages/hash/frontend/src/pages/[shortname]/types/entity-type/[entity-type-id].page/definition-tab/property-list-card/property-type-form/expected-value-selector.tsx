--- conflicted
+++ resolved
@@ -24,11 +24,8 @@
 import { StyledPlusCircleIcon } from "../../../../../../shared/styled-plus-circle-icon";
 import { useStateCallback } from "../../shared/use-state-callback";
 import { dataTypeOptions } from "../shared/data-type-options";
-<<<<<<< HEAD
 import { expectedValuesOptions } from "../shared/expected-values-options";
-=======
 import { getExpectedValueDescriptor } from "../shared/get-expected-value-descriptor";
->>>>>>> 58c23648
 import { PropertyTypeFormValues } from "../shared/property-type-form-values";
 import { CustomExpectedValueBuilder } from "./expected-value-selector/custom-expected-value-builder";
 import { ExpectedValueChip } from "./expected-value-selector/expected-value-chip";
@@ -37,11 +34,7 @@
   CustomExpectedValueBuilderContextValue,
   useCustomExpectedValueBuilderContext,
 } from "./expected-value-selector/shared/custom-expected-value-builder-context";
-<<<<<<< HEAD
-=======
 import { ExpectedValueSelectorFormValues } from "./expected-value-selector/shared/expected-value-selector-form-values";
-import { expectedValuesOptions } from "./expected-value-selector/shared/expected-values-options";
->>>>>>> 58c23648
 
 const ExpectedValueSelectorDropdown = ({ children, ...props }: PaperProps) => {
   const { customExpectedValueBuilderOpen, handleEdit } =
@@ -234,65 +227,6 @@
     <CustomExpectedValueBuilderContext.Provider
       value={customExpectedValueBuilderContextValue}
     >
-<<<<<<< HEAD
-      <Autocomplete
-        disabled={!!creatingExpectedValue}
-        open={autocompleteFocused || customExpectedValueBuilderOpen}
-        PaperComponent={ExpectedValueSelectorDropdown}
-        multiple
-        popupIcon={null}
-        clearIcon={null}
-        forcePopupIcon={false}
-        selectOnFocus={false}
-        clearOnBlur={false}
-        onFocus={() => {
-          setAutocompleteFocused(true);
-        }}
-        onBlur={() => {
-          onBlur();
-          setAutocompleteFocused(false);
-        }}
-        onChange={(_evt, data, reason) => {
-          if (reason !== "createOption") {
-            onChange(data);
-          }
-          return false;
-        }}
-        inputValue={inputValue}
-        onInputChange={(_evt, value, reason) => {
-          if (reason !== "reset") {
-            setInputValue(value);
-          }
-        }}
-        freeSolo
-        {...props}
-        renderTags={(expectedValues, getTagProps) =>
-          expectedValues.map((expectedValue, index) => {
-            const typeId =
-              typeof expectedValue === "object"
-                ? expectedValue.typeId
-                : expectedValue;
-
-            const editable = typeId === "array" || typeId === "object";
-
-            return (
-              <ExpectedValueChip
-                {...getTagProps({ index })}
-                // eslint-disable-next-line react/no-array-index-key
-                key={index}
-                expectedValueType={
-                  typeof expectedValue === "object" &&
-                  "arrayType" in expectedValue
-                    ? expectedValue.arrayType
-                    : typeId
-                }
-                editable={editable}
-                onEdit={() => {
-                  if (typeof expectedValue === "object") {
-                    setValue("editingExpectedValueIndex", index);
-                    setValue("customExpectedValueId", expectedValue.id);
-                    openCustomExpectedValueBuilder();
-=======
       <FormProvider {...expectedValueSelectorFormMethods}>
         <Autocomplete
           disabled={!!creatingExpectedValue}
@@ -312,9 +246,19 @@
             expectedValuesField.onBlur();
             setAutocompleteFocused(false);
           }}
-          onChange={(_evt, data) => {
-            expectedValuesField.onChange(data);
-          }}
+          onChange={(_evt, data, reason) => {
+            if (reason !== "createOption") {
+              expectedValuesField.onChange(data);
+            }
+            return false;
+          }}
+          inputValue={inputValue}
+          onInputChange={(_evt, value, reason) => {
+            if (reason !== "reset") {
+              setInputValue(value);
+            }
+          }}
+          freeSolo
           renderTags={(expectedValues, getTagProps) =>
             expectedValues.map((expectedValue, index) => {
               const typeId =
@@ -327,13 +271,13 @@
               return (
                 <ExpectedValueChip
                   {...getTagProps({ index })}
-                  key={typeId}
+                  // eslint-disable-next-line react/no-array-index-key
+                  key={index}
                   expectedValueType={
                     typeof expectedValue === "object" &&
                     "arrayType" in expectedValue
                       ? expectedValue.arrayType
                       : typeId
->>>>>>> 58c23648
                   }
                   editable={editable}
                   onEdit={() => {
