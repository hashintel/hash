--- conflicted
+++ resolved
@@ -16,12 +16,8 @@
 import { FunctionComponent, useEffect, useMemo, useState } from "react";
 import { useFormContext, useWatch } from "react-hook-form";
 
-<<<<<<< HEAD
 import { useLatestPropertyTypesContextValue } from "../../../../../shared/use-latest-property-types-context-value";
-=======
-import { usePropertyTypesContextValue } from "../../../../../shared/use-property-types-context-value";
 import { Property } from "../../../shared/expected-value-types";
->>>>>>> fc8a8c4b
 import { CustomExpectedValueSelector } from "./custom-expected-value-selector";
 import { DeleteExpectedValueModal } from "./delete-expected-value-modal";
 import { ExpectedValueBadge } from "./expected-value-badge";
@@ -68,13 +64,8 @@
 
   const { setValue } = useFormContext<ExpectedValueSelectorFormValues>();
 
-<<<<<<< HEAD
   const { types: propertyTypes } = useLatestPropertyTypesContextValue();
-  const property = propertyTypes?.[propertyId];
-=======
-  const { types: propertyTypes } = usePropertyTypesContextValue();
   const propertyType = propertyTypes?.[property.id];
->>>>>>> fc8a8c4b
 
   useEffect(() => {
     if (propertyType) {
