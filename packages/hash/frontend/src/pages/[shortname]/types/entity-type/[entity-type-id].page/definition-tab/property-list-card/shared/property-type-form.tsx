import { getPropertyTypeById } from "@hashintel/hash-subgraph/src/stdlib/element/property-type";
<<<<<<< HEAD
import {
  Box,
  Divider,
  inputLabelClasses,
  Stack,
  Tooltip,
  Typography,
} from "@mui/material";
import {
  bindDialog,
  bindToggle,
  PopupState,
} from "material-ui-popup-state/hooks";
import {
  ComponentProps,
  ReactNode,
  useEffect,
  useMemo,
  useRef,
  useState,
} from "react";
import { FormProvider, useForm, UseFormTrigger } from "react-hook-form";
=======
>>>>>>> a37498ee
import { useBlockProtocolGetPropertyType } from "../../../../../../../../components/hooks/blockProtocolFunctions/ontology/useBlockProtocolGetPropertyType";
import {
  generateInitialTypeUri,
  TypeForm,
  TypeFormProps,
  useGenerateTypeBaseUri,
} from "../../shared/type-form";
import { PropertyTypeFormValues } from "./property-type-form-values";
import { ExpectedValueSelector } from "./property-type-form/expected-value-selector";

export const PropertyTypeForm = (
  props: TypeFormProps<PropertyTypeFormValues>,
) => {
<<<<<<< HEAD
  const keys = (
    Object.keys(defaultValues) as any as (keyof typeof defaultValues)[]
  ).filter(
    (key) =>
      typeof defaultValues[key] !== "undefined" && !disabledFields.has(key),
  );
  const stringifiedKeys = JSON.stringify(keys);
  const defaultValuesKeys = useMemo(
    () => JSON.parse(stringifiedKeys) as typeof keys,
    [stringifiedKeys],
  );

  useEffect(() => {
    for (const key of defaultValuesKeys) {
      void trigger(key);
    }
  }, [trigger, defaultValuesKeys]);
};

// @todo consider calling for consumer
export const formDataToPropertyType = (data: PropertyTypeFormValues) => ({
  oneOf: getPropertyTypeSchema(data.expectedValues),
  description: data.description,
  title: data.name,
  kind: "propertyType" as const,
});

const PropertyTypeFormInner = ({
  onClose,
  modalTitle,
  popupState,
  onSubmit,
  submitButtonProps,
  getDefaultValues,
  fieldProps = {},
}: {
  onClose?: () => void;
  modalTitle: ReactNode;
  popupState: PopupState;
  onSubmit: (data: PropertyTypeFormValues) => Promise<void>;
  submitButtonProps: PropertyTypeFormSubmitProps;
  getDefaultValues?: () => Partial<PropertyTypeFormValues>;
  fieldProps?: Partial<
    Record<keyof PropertyTypeFormValues, { disabled?: boolean }>
  >;
}) => {
  const defaultValues = getDefaultValues?.() ?? {};

  const formMethods = useForm<PropertyTypeFormValues>({
    defaultValues: {
      name: defaultValues.name ?? "",
      description: defaultValues.description ?? "",
      expectedValues: defaultValues.expectedValues ?? [],
    },
    shouldFocusError: true,
    mode: "onBlur",
    reValidateMode: "onChange",
  });

  const {
    register,
    handleSubmit: wrapHandleSubmit,
    formState: {
      isSubmitting,
      errors: { name: nameError, description: descriptionError },
      touchedFields: { description: descriptionTouched },
      isValid,
    },
    getValues,
    clearErrors,
    setFocus,
    trigger,
    setValue,
  } = formMethods;

  const [creatingCustomExpectedValue, setCreatingCustomExpectedValue] =
    useState(false);

  const selectorInputRef = useRef<HTMLInputElement | null>();

  const customExpectedValueBuilderContextValue = useMemo(
    () => ({
      customExpectedValueBuilderOpen: creatingCustomExpectedValue,
      openCustomExpectedValueBuilder: () =>
        setCreatingCustomExpectedValue(true),
      closeCustomExpectedValueBuilder: () => {
        setValue("editingExpectedValueIndex", undefined);
        setValue("customExpectedValueId", undefined);
        setValue("flattenedCustomExpectedValueList", {});
        setCreatingCustomExpectedValue(false);

        // Using setImmediate because the autocomplete input is disabled when
        // creatingCustomExpectedValue is false and can't be focused until it
        // is set to true
        setImmediate(() => {
          selectorInputRef.current?.focus();
        });
      },
    }),
    [creatingCustomExpectedValue, setCreatingCustomExpectedValue, setValue],
  );

  const defaultField = defaultValues.name ? "description" : "name";

  useEffect(() => {
    setFocus(defaultField);
  }, [setFocus, defaultField]);

  const disabledFields = new Set(
    (Object.keys(fieldProps) as any as (keyof typeof fieldProps)[]).filter(
      (key) => fieldProps[key]?.disabled,
    ),
  );
  useTriggerValidation(defaultValues, disabledFields, trigger);

  const { routeNamespace } = useRouteNamespace();

=======
>>>>>>> a37498ee
  const { getPropertyType } = useBlockProtocolGetPropertyType();
  const generateTypeBaseUri = useGenerateTypeBaseUri("property-type");

  const nameExists = async (name: string) => {
    const propertyTypeId = generateInitialTypeUri(generateTypeBaseUri(name));

    const res = await getPropertyType({
      data: {
        propertyTypeId,
        graphResolveDepths: {
          constrainsValuesOn: { outgoing: 0 },
          constrainsPropertiesOn: { outgoing: 0 },
        },
      },
    });

    if (!res.data) {
      // @todo consider non-crash error handling
      throw new Error("Unable to check whether name is available");
    }

    return !!getPropertyTypeById(res.data, propertyTypeId);
  };

  return (
<<<<<<< HEAD
    <>
      <Box
        sx={(theme) => ({
          px: 2.5,
          pr: 1.5,
          pb: 1.5,
          pt: 2,
          borderBottom: 1,
          borderColor: theme.palette.gray[20],
          alignItems: "center",
          display: "flex",
        })}
      >
        <Typography
          variant="regularTextLabels"
          sx={{ fontWeight: 500, display: "flex", alignItems: "center" }}
        >
          {modalTitle}
        </Typography>
        <IconButton
          {...withHandler(bindToggle(popupState), onClose)}
          sx={(theme) => ({
            ml: "auto",
            svg: {
              color: theme.palette.gray[50],
              fontSize: 20,
            },
          })}
          disabled={isSubmitting}
        >
          <FontAwesomeIcon icon={faClose} />
        </IconButton>
      </Box>
      <Box
        minWidth={500}
        p={3}
        component="form"
        display="block"
        onSubmit={(event) => {
          event.stopPropagation(); // stop the entity type's submit being triggered

          void handleSubmit(event);
        }}
      >
        <Stack
          alignItems="flex-start"
          spacing={3}
          sx={{
            [`.${inputLabelClasses.root}`]: {
              display: "flex",
              alignItems: "center",
            },
          }}
        >
          <TextField
            fullWidth
            label="Singular name"
            required
            placeholder="e.g. Stock Price"
            disabled={fieldProps.name?.disabled ?? isSubmitting}
            {...(!fieldProps.name?.disabled && {
              error: !!nameError,
              helperText: nameError?.message,
              success: titleValid,
            })}
            {...register("name", {
              required: true,
              onChange() {
                clearErrors("name");
                setTitleValid(false);
              },
              async validate(value) {
                if (fieldProps.name?.disabled) {
                  setTitleValid(true);
                  return true;
                }

                const propertyTypeId = generateInitialPropertyTypeId(
                  generatePropertyTypeBaseUriForUser(value),
                );

                const res = await getPropertyType({
                  data: {
                    propertyTypeId,
                    graphResolveDepths: {
                      constrainsValuesOn: { outgoing: 0 },
                      constrainsPropertiesOn: { outgoing: 0 },
                    },
                  },
                });

                const exists =
                  !res.data || !!getPropertyTypeById(res.data, propertyTypeId);

                setTitleValid(getValues("name") === value && !exists);

                return exists ? "Property type name must be unique" : true;
              },
            })}
          />
          <TextField
            multiline
            fullWidth
            inputProps={{ minRows: 1 }}
            label={
              <>
                Description{" "}
                <Tooltip
                  placement="top"
                  title="Descriptions help people understand what property types can be used for, and help make them more discoverable (allowing for reuse)."
                  PopperProps={{
                    modifiers: [
                      {
                        name: "offset",
                        options: {
                          offset: [0, 8],
                        },
                      },
                    ],
                  }}
                >
                  <Box
                    sx={{
                      order: 1,
                      ml: 0.75,
                      display: "flex",
                      alignItems: "center",
                    }}
                  >
                    <QuestionIcon />
                  </Box>
                </Tooltip>
              </>
            }
            required={descriptionRequired}
            placeholder="Describe this property type in one or two sentences"
            disabled={fieldProps.description?.disabled ?? isSubmitting}
            {...(!fieldProps.description?.disabled &&
              descriptionTouched && {
                success: descriptionValid,
                error: !!descriptionError,
              })}
            {...register("description", {
              required: descriptionRequired,
              onChange() {
                clearErrors("description");
                setDescriptionValid(false);
              },
              validate(value) {
                const valid = !descriptionRequired || !!value;

                setDescriptionValid(valid);
                return valid ? true : "You must choose a description";
              },
            })}
          />

          <FormProvider {...formMethods}>
            <CustomExpectedValueBuilderContext.Provider
              value={customExpectedValueBuilderContextValue}
            >
              <ExpectedValueSelector ref={selectorInputRef} />
            </CustomExpectedValueBuilderContext.Provider>
          </FormProvider>
        </Stack>
        <Divider sx={{ mt: 2, mb: 3 }} />
        <Stack direction="row" spacing={1.25}>
          <Button
            {...submitButtonProps}
            loading={isSubmitting}
            disabled={isSubmitting || !isValid}
            type="submit"
            size="small"
          >
            {submitButtonProps.children}
          </Button>
          <Button
            {...withHandler(bindToggle(popupState), onClose)}
            disabled={isSubmitting}
            size="small"
            variant="tertiary"
          >
            Discard draft
          </Button>
        </Stack>
      </Box>
    </>
=======
    <TypeForm nameExists={nameExists} {...props}>
      <ExpectedValueSelector />
    </TypeForm>
>>>>>>> a37498ee
  );
};<|MERGE_RESOLUTION|>--- conflicted
+++ resolved
@@ -1,29 +1,4 @@
 import { getPropertyTypeById } from "@hashintel/hash-subgraph/src/stdlib/element/property-type";
-<<<<<<< HEAD
-import {
-  Box,
-  Divider,
-  inputLabelClasses,
-  Stack,
-  Tooltip,
-  Typography,
-} from "@mui/material";
-import {
-  bindDialog,
-  bindToggle,
-  PopupState,
-} from "material-ui-popup-state/hooks";
-import {
-  ComponentProps,
-  ReactNode,
-  useEffect,
-  useMemo,
-  useRef,
-  useState,
-} from "react";
-import { FormProvider, useForm, UseFormTrigger } from "react-hook-form";
-=======
->>>>>>> a37498ee
 import { useBlockProtocolGetPropertyType } from "../../../../../../../../components/hooks/blockProtocolFunctions/ontology/useBlockProtocolGetPropertyType";
 import {
   generateInitialTypeUri,
@@ -37,126 +12,6 @@
 export const PropertyTypeForm = (
   props: TypeFormProps<PropertyTypeFormValues>,
 ) => {
-<<<<<<< HEAD
-  const keys = (
-    Object.keys(defaultValues) as any as (keyof typeof defaultValues)[]
-  ).filter(
-    (key) =>
-      typeof defaultValues[key] !== "undefined" && !disabledFields.has(key),
-  );
-  const stringifiedKeys = JSON.stringify(keys);
-  const defaultValuesKeys = useMemo(
-    () => JSON.parse(stringifiedKeys) as typeof keys,
-    [stringifiedKeys],
-  );
-
-  useEffect(() => {
-    for (const key of defaultValuesKeys) {
-      void trigger(key);
-    }
-  }, [trigger, defaultValuesKeys]);
-};
-
-// @todo consider calling for consumer
-export const formDataToPropertyType = (data: PropertyTypeFormValues) => ({
-  oneOf: getPropertyTypeSchema(data.expectedValues),
-  description: data.description,
-  title: data.name,
-  kind: "propertyType" as const,
-});
-
-const PropertyTypeFormInner = ({
-  onClose,
-  modalTitle,
-  popupState,
-  onSubmit,
-  submitButtonProps,
-  getDefaultValues,
-  fieldProps = {},
-}: {
-  onClose?: () => void;
-  modalTitle: ReactNode;
-  popupState: PopupState;
-  onSubmit: (data: PropertyTypeFormValues) => Promise<void>;
-  submitButtonProps: PropertyTypeFormSubmitProps;
-  getDefaultValues?: () => Partial<PropertyTypeFormValues>;
-  fieldProps?: Partial<
-    Record<keyof PropertyTypeFormValues, { disabled?: boolean }>
-  >;
-}) => {
-  const defaultValues = getDefaultValues?.() ?? {};
-
-  const formMethods = useForm<PropertyTypeFormValues>({
-    defaultValues: {
-      name: defaultValues.name ?? "",
-      description: defaultValues.description ?? "",
-      expectedValues: defaultValues.expectedValues ?? [],
-    },
-    shouldFocusError: true,
-    mode: "onBlur",
-    reValidateMode: "onChange",
-  });
-
-  const {
-    register,
-    handleSubmit: wrapHandleSubmit,
-    formState: {
-      isSubmitting,
-      errors: { name: nameError, description: descriptionError },
-      touchedFields: { description: descriptionTouched },
-      isValid,
-    },
-    getValues,
-    clearErrors,
-    setFocus,
-    trigger,
-    setValue,
-  } = formMethods;
-
-  const [creatingCustomExpectedValue, setCreatingCustomExpectedValue] =
-    useState(false);
-
-  const selectorInputRef = useRef<HTMLInputElement | null>();
-
-  const customExpectedValueBuilderContextValue = useMemo(
-    () => ({
-      customExpectedValueBuilderOpen: creatingCustomExpectedValue,
-      openCustomExpectedValueBuilder: () =>
-        setCreatingCustomExpectedValue(true),
-      closeCustomExpectedValueBuilder: () => {
-        setValue("editingExpectedValueIndex", undefined);
-        setValue("customExpectedValueId", undefined);
-        setValue("flattenedCustomExpectedValueList", {});
-        setCreatingCustomExpectedValue(false);
-
-        // Using setImmediate because the autocomplete input is disabled when
-        // creatingCustomExpectedValue is false and can't be focused until it
-        // is set to true
-        setImmediate(() => {
-          selectorInputRef.current?.focus();
-        });
-      },
-    }),
-    [creatingCustomExpectedValue, setCreatingCustomExpectedValue, setValue],
-  );
-
-  const defaultField = defaultValues.name ? "description" : "name";
-
-  useEffect(() => {
-    setFocus(defaultField);
-  }, [setFocus, defaultField]);
-
-  const disabledFields = new Set(
-    (Object.keys(fieldProps) as any as (keyof typeof fieldProps)[]).filter(
-      (key) => fieldProps[key]?.disabled,
-    ),
-  );
-  useTriggerValidation(defaultValues, disabledFields, trigger);
-
-  const { routeNamespace } = useRouteNamespace();
-
-=======
->>>>>>> a37498ee
   const { getPropertyType } = useBlockProtocolGetPropertyType();
   const generateTypeBaseUri = useGenerateTypeBaseUri("property-type");
 
@@ -182,198 +37,8 @@
   };
 
   return (
-<<<<<<< HEAD
-    <>
-      <Box
-        sx={(theme) => ({
-          px: 2.5,
-          pr: 1.5,
-          pb: 1.5,
-          pt: 2,
-          borderBottom: 1,
-          borderColor: theme.palette.gray[20],
-          alignItems: "center",
-          display: "flex",
-        })}
-      >
-        <Typography
-          variant="regularTextLabels"
-          sx={{ fontWeight: 500, display: "flex", alignItems: "center" }}
-        >
-          {modalTitle}
-        </Typography>
-        <IconButton
-          {...withHandler(bindToggle(popupState), onClose)}
-          sx={(theme) => ({
-            ml: "auto",
-            svg: {
-              color: theme.palette.gray[50],
-              fontSize: 20,
-            },
-          })}
-          disabled={isSubmitting}
-        >
-          <FontAwesomeIcon icon={faClose} />
-        </IconButton>
-      </Box>
-      <Box
-        minWidth={500}
-        p={3}
-        component="form"
-        display="block"
-        onSubmit={(event) => {
-          event.stopPropagation(); // stop the entity type's submit being triggered
-
-          void handleSubmit(event);
-        }}
-      >
-        <Stack
-          alignItems="flex-start"
-          spacing={3}
-          sx={{
-            [`.${inputLabelClasses.root}`]: {
-              display: "flex",
-              alignItems: "center",
-            },
-          }}
-        >
-          <TextField
-            fullWidth
-            label="Singular name"
-            required
-            placeholder="e.g. Stock Price"
-            disabled={fieldProps.name?.disabled ?? isSubmitting}
-            {...(!fieldProps.name?.disabled && {
-              error: !!nameError,
-              helperText: nameError?.message,
-              success: titleValid,
-            })}
-            {...register("name", {
-              required: true,
-              onChange() {
-                clearErrors("name");
-                setTitleValid(false);
-              },
-              async validate(value) {
-                if (fieldProps.name?.disabled) {
-                  setTitleValid(true);
-                  return true;
-                }
-
-                const propertyTypeId = generateInitialPropertyTypeId(
-                  generatePropertyTypeBaseUriForUser(value),
-                );
-
-                const res = await getPropertyType({
-                  data: {
-                    propertyTypeId,
-                    graphResolveDepths: {
-                      constrainsValuesOn: { outgoing: 0 },
-                      constrainsPropertiesOn: { outgoing: 0 },
-                    },
-                  },
-                });
-
-                const exists =
-                  !res.data || !!getPropertyTypeById(res.data, propertyTypeId);
-
-                setTitleValid(getValues("name") === value && !exists);
-
-                return exists ? "Property type name must be unique" : true;
-              },
-            })}
-          />
-          <TextField
-            multiline
-            fullWidth
-            inputProps={{ minRows: 1 }}
-            label={
-              <>
-                Description{" "}
-                <Tooltip
-                  placement="top"
-                  title="Descriptions help people understand what property types can be used for, and help make them more discoverable (allowing for reuse)."
-                  PopperProps={{
-                    modifiers: [
-                      {
-                        name: "offset",
-                        options: {
-                          offset: [0, 8],
-                        },
-                      },
-                    ],
-                  }}
-                >
-                  <Box
-                    sx={{
-                      order: 1,
-                      ml: 0.75,
-                      display: "flex",
-                      alignItems: "center",
-                    }}
-                  >
-                    <QuestionIcon />
-                  </Box>
-                </Tooltip>
-              </>
-            }
-            required={descriptionRequired}
-            placeholder="Describe this property type in one or two sentences"
-            disabled={fieldProps.description?.disabled ?? isSubmitting}
-            {...(!fieldProps.description?.disabled &&
-              descriptionTouched && {
-                success: descriptionValid,
-                error: !!descriptionError,
-              })}
-            {...register("description", {
-              required: descriptionRequired,
-              onChange() {
-                clearErrors("description");
-                setDescriptionValid(false);
-              },
-              validate(value) {
-                const valid = !descriptionRequired || !!value;
-
-                setDescriptionValid(valid);
-                return valid ? true : "You must choose a description";
-              },
-            })}
-          />
-
-          <FormProvider {...formMethods}>
-            <CustomExpectedValueBuilderContext.Provider
-              value={customExpectedValueBuilderContextValue}
-            >
-              <ExpectedValueSelector ref={selectorInputRef} />
-            </CustomExpectedValueBuilderContext.Provider>
-          </FormProvider>
-        </Stack>
-        <Divider sx={{ mt: 2, mb: 3 }} />
-        <Stack direction="row" spacing={1.25}>
-          <Button
-            {...submitButtonProps}
-            loading={isSubmitting}
-            disabled={isSubmitting || !isValid}
-            type="submit"
-            size="small"
-          >
-            {submitButtonProps.children}
-          </Button>
-          <Button
-            {...withHandler(bindToggle(popupState), onClose)}
-            disabled={isSubmitting}
-            size="small"
-            variant="tertiary"
-          >
-            Discard draft
-          </Button>
-        </Stack>
-      </Box>
-    </>
-=======
     <TypeForm nameExists={nameExists} {...props}>
       <ExpectedValueSelector />
     </TypeForm>
->>>>>>> a37498ee
   );
 };