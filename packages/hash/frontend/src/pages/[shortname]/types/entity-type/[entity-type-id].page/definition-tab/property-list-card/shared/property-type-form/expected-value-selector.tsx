--- conflicted
+++ resolved
@@ -8,18 +8,12 @@
 import { forwardRef, ForwardRefRenderFunction, useMemo, useState } from "react";
 import { useController, useFormContext, useWatch } from "react-hook-form";
 import { AutocompleteDropdown } from "../../../../../../../shared/autocomplete-dropdown";
-<<<<<<< HEAD
-import { PropertyTypeFormValues } from "../property-type-form-values";
-import { ExpectedValueChip } from "./data-type-selector/expected-value-chip";
-import { expectedValuesOptions } from "./data-type-selector/shared/expected-values-options";
-=======
 import {
   ArrayType,
   PropertyTypeFormValues,
 } from "../property-type-form-values";
 import { ExpectedValueChip } from "./expected-value-selector/expected-value-chip";
 import { expectedValuesOptions } from "./expected-value-selector/shared/expected-values-options";
->>>>>>> a37498ee
 import { dataTypeOptions } from "./shared/data-type-options";
 
 import { StyledPlusCircleIcon } from "../../../../../../../shared/styled-plus-circle-icon";
@@ -122,111 +116,6 @@
   const [autocompleteFocused, setAutocompleteFocused] = useState(false);
 
   return (
-<<<<<<< HEAD
-    <Autocomplete
-      disabled={!!creatingExpectedValue}
-      open={autocompleteFocused || customExpectedValueBuilderOpen}
-      PaperComponent={ExpectedValueSelectorDropdown}
-      multiple
-      popupIcon={null}
-      clearIcon={null}
-      forcePopupIcon={false}
-      selectOnFocus={false}
-      clearOnBlur={false}
-      onFocus={() => {
-        setAutocompleteFocused(true);
-      }}
-      onBlur={() => {
-        onBlur();
-        setAutocompleteFocused(false);
-      }}
-      onChange={(_evt, data) => {
-        onChange(data);
-      }}
-      {...props}
-      renderTags={(expectedValues, getTagProps) =>
-        expectedValues.map((expectedValue, index) => {
-          const typeId =
-            typeof expectedValue === "object"
-              ? expectedValue.typeId
-              : expectedValue;
-
-          const editable = typeId === "array" || typeId === "object";
-
-          return (
-            <ExpectedValueChip
-              {...getTagProps({ index })}
-              key={typeId}
-              expectedValueType={
-                typeof expectedValue === "object" &&
-                "arrayType" in expectedValue
-                  ? expectedValue.arrayType
-                  : typeId
-              }
-              editable={editable}
-              onEdit={() => {
-                if (typeof expectedValue === "object") {
-                  setValue("editingExpectedValueIndex", index);
-                  setValue("customExpectedValueId", expectedValue.id);
-                  setValue(
-                    "flattenedCustomExpectedValueList",
-                    expectedValue.flattenedExpectedValues,
-                  );
-                  openCustomExpectedValueBuilder();
-                }
-              }}
-            />
-          );
-        })
-      }
-      renderInput={(inputProps) => (
-        <TextField
-          {...inputProps}
-          inputRef={inputRef}
-          label="Expected values"
-          placeholder="Select acceptable values"
-        />
-      )}
-      sx={{ width: "70%" }}
-      options={dataTypeOptions}
-      getOptionLabel={(opt) =>
-        expectedValuesOptions[typeof opt === "object" ? opt.typeId : opt]!.title
-      }
-      disableCloseOnSelect
-      renderOption={(optProps, opt) => {
-        const typeId = typeof opt === "object" ? opt.typeId : opt;
-
-        return (
-          <Box component="li" {...optProps} sx={{ py: 1.5, px: 2.25 }}>
-            <FontAwesomeIcon
-              icon={{ icon: expectedValuesOptions[typeId]!.icon }}
-              sx={(theme) => ({ color: theme.palette.gray[50] })}
-            />
-            <Typography
-              variant="smallTextLabels"
-              component="span"
-              ml={1.5}
-              color={(theme) => theme.palette.gray[80]}
-            >
-              {expectedValuesOptions[typeId]!.title}
-            </Typography>
-            <Chip color="blue" label="DATA TYPE" sx={{ ml: 1.5 }} />
-          </Box>
-        );
-      }}
-      componentsProps={{
-        popper: {
-          sx: { minWidth: 520 },
-          placement: "bottom-start",
-          modifiers: [
-            {
-              name: "preventOverflow",
-              enabled: true,
-              options: {
-                altAxis: true,
-                rootBoundary: "viewport",
-                padding: 8,
-=======
     <CustomExpectedValueBuilderContext.Provider
       value={customExpectedValueBuilderContextValue}
     >
@@ -331,7 +220,6 @@
                   rootBoundary: "viewport",
                   padding: 8,
                 },
->>>>>>> a37498ee
               },
             ],
           },
