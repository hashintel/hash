<<<<<<< HEAD
import init from "@blockprotocol/type-system-web";
import { types } from "@hashintel/hash-shared/types";
=======
>>>>>>> 26461154
import { Box, Container } from "@mui/material";
import { useCallback, useState } from "react";
import {
  AggregateDataTypesMessageCallback,
  AggregateEntityTypesMessageCallback,
  AggregateLinkTypesMessageCallback,
  AggregatePropertyTypesMessageCallback,
} from "../../components/hooks/blockProtocolFunctions/ontology/ontology-types-shim";
import { useLoggedInUser } from "../../components/hooks/useUser";
import { useInitTypeSystem } from "../../lib/use-init-type-system";
import { NextPageWithLayout } from "../../shared/layout";

import { Button } from "../../shared/ui";
import { useBlockProtocolFunctionsWithOntology } from "./blockprotocol-ontology-functions-hook";

/**
 * This component is an example usage of the new functions.
 * This is meant to be removed as soon as it's unneeded.
 */
const ExampleUsage = ({ accountId }: { accountId: string }) => {
  const [content, setContent] = useState<string>();

  const functions = useBlockProtocolFunctionsWithOntology(accountId);

  const getType = useCallback(
    (
        fn:
          | AggregateDataTypesMessageCallback
          | AggregatePropertyTypesMessageCallback
          | AggregateEntityTypesMessageCallback
          | AggregateLinkTypesMessageCallback,
      ) =>
      (_: any) => {
        void (async () => {
          const result = await fn({ data: {} });
          setContent(JSON.stringify(result.data ?? {}, null, 2));
        })();
      },
    [setContent],
  );

  const createPropertyType = useCallback(() => {
    void (async () => {
      await functions
        .createPropertyType({
          data: {
            propertyType: {
              kind: "propertyType",
              title: "Name",
              pluralTitle: "Names",
              oneOf: [{ $ref: types.dataType.text.dataTypeId }],
            },
          },
        })
        .then((result) => {
          setContent(JSON.stringify(result.data ?? {}, null, 2));
        })
        .catch((error) => {
          setContent(JSON.stringify(error ?? {}, null, 2));
        });
    })();
  }, [functions, setContent]);

  return (
    <Container>
      Test the methods!
      <br />
      <Box
        sx={{
          display: "flex",
          alignItems: "flex-end",
          justifyContent: "space-between",
        }}
      >
        <Button size="medium" onClick={getType(functions.aggregateDataTypes)}>
          Get data types
        </Button>

        <Button
          size="medium"
          onClick={getType(functions.aggregatePropertyTypes)}
        >
          Get property types
        </Button>

        <Button size="medium" onClick={getType(functions.aggregateEntityTypes)}>
          Get entity types
        </Button>

        <Button size="medium" onClick={getType(functions.aggregateLinkTypes)}>
          Get link types
        </Button>

        <div>
          <br />

          <Button size="medium" onClick={createPropertyType}>
            Create property type
          </Button>
        </div>
      </Box>
      <pre style={{ overflowX: "scroll" }}>{content}</pre>
    </Container>
  );
};

/**
 * The entry point for dealing with the type editors.
 */
const Page: NextPageWithLayout = () => {
  // The user is important to allow using Block Protocol functions
  // such as: `const functions = useBlockProtocolFunctionsWithOntology(user.accountId);`
  const { user, loading: loadingUser } = useLoggedInUser();
  const loadingTypeSystem = useInitTypeSystem();

  return loadingUser || !user || loadingTypeSystem ? (
    <Container sx={{ pt: 10 }}>Loading...</Container>
  ) : (
    <Container sx={{ pt: 10 }}>
      Hello!
      <ExampleUsage accountId={user.accountId} />
    </Container>
  );
};

export default Page;<|MERGE_RESOLUTION|>--- conflicted
+++ resolved
@@ -1,8 +1,4 @@
-<<<<<<< HEAD
-import init from "@blockprotocol/type-system-web";
 import { types } from "@hashintel/hash-shared/types";
-=======
->>>>>>> 26461154
 import { Box, Container } from "@mui/material";
 import { useCallback, useState } from "react";
 import {
