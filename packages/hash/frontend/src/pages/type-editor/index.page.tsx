--- conflicted
+++ resolved
@@ -1,18 +1,6 @@
-<<<<<<< HEAD
-import { useCallback, useEffect, useState } from "react";
-import { useRouter } from "next/router";
-import { Box, Container } from "@mui/material";
 import init from "@blockprotocol/type-system";
-
-import { Button } from "../../shared/ui";
-import { useUser } from "../../components/hooks/useUser";
-import { NextPageWithLayout } from "../../shared/layout";
-import { useBlockProtocolFunctionsWithOntology } from "./blockprotocol-ontology-functions-hook";
-=======
-import init from "@blockprotocol/type-system-web";
 import { Box, Container } from "@mui/material";
 import { useCallback, useEffect, useState } from "react";
->>>>>>> 63031960
 import {
   AggregateDataTypesMessageCallback,
   AggregateEntityTypesMessageCallback,
