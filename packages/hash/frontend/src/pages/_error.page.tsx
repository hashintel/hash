--- conflicted
+++ resolved
@@ -4,32 +4,7 @@
 import NextErrorComponent, { ErrorProps } from "next/error";
 import { getLayoutWithHeader, NextPageWithLayout } from "../shared/layout";
 
-<<<<<<< HEAD
-type ErrorProps = {
-  hasGetInitialPropsRun?: boolean;
-  err?: Error;
-} & NextErrorProps;
-
-/**
- * This custom error page is based on the Sentry example, with added TypeScript
- * @see https://docs.sentry.io/platforms/javascript/guides/nextjs/manual-setup/
- */
-const Page: NextPageWithLayout<ErrorProps> = ({
-  statusCode,
-  hasGetInitialPropsRun,
-  err,
-}) => {
-  if (!hasGetInitialPropsRun && err) {
-    // getInitialProps is not called in case of
-    // https://github.com/vercel/next.js/issues/8592. As a workaround, we pass
-    // err via _app.js so it can be captured
-    Sentry.captureException(err);
-    // Flushing is not required in this case as it only happens on the client
-  }
-
-=======
 const CustomErrorPage: NextPageWithLayout<ErrorProps> = ({ statusCode }) => {
->>>>>>> 51b4a8e8
   return <NextErrorComponent statusCode={statusCode} />;
 };
 
