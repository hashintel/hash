import { extractBaseUri } from "@blockprotocol/type-system";
import { types } from "@hashintel/hash-shared/ontology-types";
import {
  AccountId,
  brand,
  extractAccountId,
} from "@hashintel/hash-shared/types";
import {
  Subgraph,
  EntityEditionId,
  EntityEditionIdString,
  entityEditionIdToString,
} from "@hashintel/hash-subgraph";
import { getEntityByEditionId } from "@hashintel/hash-subgraph/src/stdlib/element/entity";
import {
  getOutgoingLinksForEntityAtMoment,
  getRightEntityForLinkEntityAtMoment,
} from "@hashintel/hash-subgraph/src/stdlib/edge/link";
import { Session } from "@ory/client";
import { constructOrg, Org } from "./org";

export type MinimalUser = {
  kind: "user";
  entityEditionId: EntityEditionId;
<<<<<<< HEAD
  userAccountId: AccountId;
=======
  accountId: string;
>>>>>>> 51c3c381
  accountSignupComplete: boolean;
  shortname?: string;
  preferredName?: string;
};

export const constructMinimalUser = (params: {
  subgraph: Subgraph;
  userEntityEditionId: EntityEditionId;
}): MinimalUser => {
  const { subgraph, userEntityEditionId } = params;

  const { metadata, properties } =
    getEntityByEditionId(subgraph, userEntityEditionId) ?? {};
  if (!properties || !metadata) {
    throw new Error(
      `Could not find entity edition with ID ${userEntityEditionId} in subgraph`,
    );
  }

  const shortname: string = properties[
    extractBaseUri(types.propertyType.shortName.propertyTypeId)
  ] as string;

  const preferredName: string = properties[
    extractBaseUri(types.propertyType.preferredName.propertyTypeId)
  ] as string;

  const accountSignupComplete = !!shortname && !!preferredName;

  return {
    kind: "user",
    entityEditionId: userEntityEditionId,
<<<<<<< HEAD
    // Cast reason: The EntityUuid of a User's baseId is an AccountId
    userAccountId: extractAccountId(brand(userEntityEditionId.baseId)),
=======
    accountId: extractEntityUuidFromEntityId(userEntityEditionId.baseId),
>>>>>>> 51c3c381
    shortname,
    preferredName,
    accountSignupComplete,
  };
};

export type User = MinimalUser & {
  memberOf: (Org & { responsibility: string })[];
};

export const constructUser = (params: {
  subgraph: Subgraph;
  userEntityEditionId: EntityEditionId;
  resolvedUsers?: Record<EntityEditionIdString, User>;
  resolvedOrgs?: Record<EntityEditionIdString, Org>;
}): User => {
  const { userEntityEditionId, subgraph } = params;

  const resolvedUsers = params.resolvedUsers ?? {};
  const resolvedOrgs = params.resolvedOrgs ?? {};

  const orgMemberships = getOutgoingLinksForEntityAtMoment(
    subgraph,
    userEntityEditionId.baseId,
    new Date(),
  ).filter(
    (linkEntity) =>
      linkEntity.metadata.entityTypeId ===
      types.linkEntityType.orgMembership.linkEntityTypeId,
  );

  const user = constructMinimalUser({ userEntityEditionId, subgraph }) as User;

  // We add it to resolved users *before* fully creating so that when we're traversing we know
  // we already encountered it and avoid infinite recursion
  resolvedUsers[entityEditionIdToString(user.entityEditionId)] = user;

  user.memberOf = orgMemberships.map(({ properties, linkData, metadata }) => {
    const responsibility: string = properties[
      extractBaseUri(types.propertyType.responsibility.propertyTypeId)
    ] as string;

    if (!linkData?.rightEntityId) {
      throw new Error("Expected org membership to contain a right entity");
    }
    const orgEntity = getRightEntityForLinkEntityAtMoment(
      subgraph,
      metadata.editionId.baseId,
      new Date(),
    );

    let org =
      resolvedOrgs[entityEditionIdToString(orgEntity.metadata.editionId)];

    if (!org) {
      org = constructOrg({
        subgraph,
        orgEntityEditionId: orgEntity.metadata.editionId,
        resolvedUsers,
        resolvedOrgs,
      });

      resolvedOrgs[entityEditionIdToString(org.entityEditionId)] = org;
    }

    return {
      ...org,
      responsibility,
    };
  });

  return user;
};

export type AuthenticatedUser = User & {
  isInstanceAdmin: boolean;
  emails: { address: string; primary: boolean; verified: boolean }[];
};

export const constructAuthenticatedUser = (params: {
  userEntityEditionId: EntityEditionId;
  subgraph: Subgraph;
  kratosSession: Session;
}): AuthenticatedUser => {
  const { userEntityEditionId, subgraph } = params;

  const { metadata, properties } =
    getEntityByEditionId(subgraph, userEntityEditionId) ?? {};

  if (!properties || !metadata) {
    throw new Error(
      `Could not find entity with ID ${userEntityEditionId.baseId} in subgraph`,
    );
  }

  const primaryEmailAddress: string = properties[
    extractBaseUri(types.propertyType.email.propertyTypeId)
  ] as string;

  const isPrimaryEmailAddressVerified =
    params.kratosSession.identity.verifiable_addresses?.find(
      ({ value }) => value === primaryEmailAddress,
    )?.verified === true;

  /**
   * @todo: determine whether an authenticated user is an instance admin from the subgraph
   * when querying the incoming links of an entity rooted subgraph is supported
   *
   * @see https://app.asana.com/0/1202805690238892/1203250435416416/f
   */
  const isInstanceAdmin = false;

  const user = constructUser({
    subgraph,
    userEntityEditionId: metadata.editionId,
  });

  return {
    ...user,
    isInstanceAdmin,
    emails: [
      {
        address: primaryEmailAddress,
        verified: isPrimaryEmailAddressVerified,
        primary: true,
      },
    ],
  };
};<|MERGE_RESOLUTION|>--- conflicted
+++ resolved
@@ -22,11 +22,7 @@
 export type MinimalUser = {
   kind: "user";
   entityEditionId: EntityEditionId;
-<<<<<<< HEAD
-  userAccountId: AccountId;
-=======
-  accountId: string;
->>>>>>> 51c3c381
+  accountId: AccountId;
   accountSignupComplete: boolean;
   shortname?: string;
   preferredName?: string;
@@ -59,12 +55,8 @@
   return {
     kind: "user",
     entityEditionId: userEntityEditionId,
-<<<<<<< HEAD
     // Cast reason: The EntityUuid of a User's baseId is an AccountId
-    userAccountId: extractAccountId(brand(userEntityEditionId.baseId)),
-=======
-    accountId: extractEntityUuidFromEntityId(userEntityEditionId.baseId),
->>>>>>> 51c3c381
+    accountId: extractAccountId(brand(userEntityEditionId.baseId)),
     shortname,
     preferredName,
     accountSignupComplete,
