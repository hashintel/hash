import { useKey } from "rooks";
import { get } from "lodash";

import {
  Checkbox,
  FormControlLabel,
  Box,
  Typography,
  MenuItem,
} from "@mui/material";
import {
  ChangeEvent,
  ForwardedRef,
  useEffect,
  useRef,
  useState,
  VoidFunctionComponent,
} from "react";
import { JSONObject, JSONValue } from "blockprotocol";
import { BlockEntity } from "@hashintel/hash-shared/entity";
import { JsonSchema } from "@hashintel/hash-shared/json-utils";
import { bindPopover, PopupState } from "material-ui-popup-state/hooks";

import { TextField } from "../../../shared/ui/text-field";
import { Popover } from "../../../shared/ui";

const extractConfigPropertySchemas = (
  blockSchema: JsonSchema,
): [string, JsonSchema][] =>
  Object.entries(blockSchema.properties ?? {}).filter(([name]) =>
    blockSchema.configProperties?.includes(name),
  );

const resolvePropertySchema = (
  $ref: string,
  rootSchema: JsonSchema,
): JsonSchema => {
  if ($ref.startsWith("#/")) {
    const deepObjectPath = $ref.split("/").slice(1).join(".");
    return get(rootSchema, deepObjectPath);
  }
  throw new Error(`Resolution of external schema ${$ref} not yet implemented.`);
};

/**
 * This is a temporary implementation of 'provide an input based on a property schema'
 * We will need a more comprehensive implementation for the full entity editor
 */
const ConfigurationInput: VoidFunctionComponent<{
  name: string;
  onChange: (value: any) => void;
  rootSchema: JsonSchema;
  propertySchema: JsonSchema;
  value?: JSONValue | null;
}> = ({ name, onChange, propertySchema, rootSchema, value }) => {
  const resolvedPropertySchema = propertySchema.$ref
    ? resolvePropertySchema(propertySchema.$ref, rootSchema)
    : propertySchema;
  const { enum: enumList, format, type } = resolvedPropertySchema;

  const updateProperty = (
    event: ChangeEvent<HTMLInputElement | HTMLTextAreaElement>,
  ) => {
    const { value: newValue } = event.target;
    // If a type is a number or an array that accepts a number, convert to a number
    if (
      type === "number" ||
      (Array.isArray(type) &&
<<<<<<< HEAD
        type.includes("number") &&
        type.includes("string"))
=======
        type.includes("string") &&
        type.includes("number"))
>>>>>>> bc296b6e
    ) {
      onChange(Number.isNaN(+newValue) ? newValue : Number(newValue));
    } else {
      onChange(newValue);
    }
  };

  const [draftValue, setDraftValue] = useState(value);

  /**
   * Keep track of the previous externally-provided value, in case the entity is updated while the menu is open.
   */
  const previousValue = useRef<JSONValue | undefined>(undefined);
  useEffect(() => {
    previousValue.current = value;
  });

  if (previousValue.current !== value && value !== draftValue) {
    setDraftValue(value);
  }

  if (type === "boolean") {
    return (
      <FormControlLabel
        control={
          <Checkbox
            onChange={(event) => onChange(event.target.checked)}
            checked={typeof value === "boolean" ? value : value === "true"}
          />
        }
        label={name}
      />
    );
  }

  if (type === "string") {
    if (format) {
      // @todo validate string format - should have a reusable input that does this
    }
    return (
      <TextField
        label={name}
        onBlur={enumList ? undefined : updateProperty}
        onChange={(event) => {
          setDraftValue(event.target.value);
          if (enumList) {
            updateProperty(event);
          }
        }}
        select={!!enumList}
        value={draftValue}
      >
        {(enumList ?? []).map((option: string) => (
          <MenuItem key={option} value={option}>
            {option}
          </MenuItem>
        ))}
      </TextField>
    );
  }

  if (type === "number") {
    return (
      <TextField
        defaultValue={value ?? ""}
        onBlur={(event) => onChange(event.target.value)}
        onChange={(event) => setDraftValue(event.target.value)}
        type="number"
        value={draftValue}
        variant="outlined"
      />
    );
  }

  if (
    Array.isArray(type) &&
    type.includes("string") &&
    type.includes("number")
  ) {
    return (
      <TextField
        label={name}
        onBlur={enumList ? undefined : updateProperty}
        onChange={(event) => {
          setDraftValue(event.target.value);
          if (enumList) {
            updateProperty(event);
          }
        }}
        select={!!enumList}
        value={draftValue}
      >
        {(enumList ?? []).map((option: string) => (
          <MenuItem key={option} value={option}>
            {option}
          </MenuItem>
        ))}
      </TextField>
    );
  }

  throw new Error(`Property type ${type} config input not implemented`);
};

type BlockConfigMenuProps = {
  anchorRef: ForwardedRef<HTMLDivElement>;
  blockEntity: BlockEntity | null;
  blockSchema?: JsonSchema | null;
  closeMenu: () => void;
  popupState: PopupState;
  updateConfig: (propertiesToUpdate: JSONObject) => void;
};

/**
 * Provides a generic UI for setting properties on the entity a block is rendering.
 * Useful for when the block doesn't provide the UI to do so itself.
 * Only the properties listed in the block's schema as 'configProperties' are shown.
 */
export const BlockConfigMenu: VoidFunctionComponent<BlockConfigMenuProps> = ({
  anchorRef,
  blockEntity,
  blockSchema,
  closeMenu,
  popupState,
  updateConfig,
}) => {
  useKey(["Escape"], closeMenu);

  const configProperties = extractConfigPropertySchemas(blockSchema ?? {});

  const entityData = blockEntity?.properties.entity.properties as
    | JSONObject
    | undefined;

  if (anchorRef && typeof anchorRef === "function") {
    throw new Error(
      "BlockConfigMenu requires an element attached to anchorRef.current, to anchor the menu to.",
    );
  }

  return (
    <Popover
      {...bindPopover(popupState)}
      anchorEl={anchorRef?.current}
      PaperProps={{ sx: { padding: 2 } }}
    >
      <Typography variant="h5">Configure block</Typography>
      {configProperties.map(([name, schema]) => (
        <Box key={name} sx={{ mt: 2 }}>
          <ConfigurationInput
            name={name}
            onChange={(value: any) => updateConfig({ [name]: value })}
            rootSchema={blockSchema ?? {}}
            propertySchema={schema}
            value={entityData?.[name] ?? ""}
          />
        </Box>
      ))}
      {!configProperties.length && (
        <Box sx={{ mt: 2 }}>No block config properties available.</Box>
      )}
    </Popover>
  );
};<|MERGE_RESOLUTION|>--- conflicted
+++ resolved
@@ -66,13 +66,8 @@
     if (
       type === "number" ||
       (Array.isArray(type) &&
-<<<<<<< HEAD
-        type.includes("number") &&
-        type.includes("string"))
-=======
         type.includes("string") &&
         type.includes("number"))
->>>>>>> bc296b6e
     ) {
       onChange(Number.isNaN(+newValue) ? newValue : Number(newValue));
     } else {
