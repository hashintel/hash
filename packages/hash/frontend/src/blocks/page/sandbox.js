/**
 * This file was written during sandbox prototyping. It will be slowly removed
 * & replaced with typescript integrate with our system
 *
 * @todo remove this file
 */

import {
  createProseMirrorState,
  createRemoteBlock,
  historyPlugin,
  infiniteGroupHistoryPlugin,
} from "@hashintel/hash-shared/sharedWithBackendJs";
import { NodeSelection } from "prosemirror-state";
import { EditorView } from "prosemirror-view";
import "prosemirror-view/style/prosemirror.css";
import React, { createRef, forwardRef, useEffect, useState } from "react";
import { tw } from "twind";
import { BlockSuggester } from "../../components/BlockSuggester/BlockSuggester";
import DragVertical from "../../components/Icons/DragVertical";
import { EditorConnection } from "./collab/collab";
import { Reporter } from "./collab/reporter";
import styles from "./style.module.css";
import { collabEnabled, createNodeView } from "./tsUtils";

/**
 * You can think of this more as a "Switcher" view – when you change node type
 * using the select type dropdown, the node is first switched to a node of type
 * Async, which ensures the desired node type exists in the schema before
 * searching. This is because the select dropdown used to contain (and will
 * again in the future) contain node types that have not yet actually had their
 * metadata fetched & imported into the schema, so this node does it for us.
 *
 * @todo consider removing this – we don't necessarily need a node view to
 *       trigger this functionality
 */
class AsyncView {
  constructor(node, view, getPos, replacePortal) {
    this.dom = document.createElement("div");
    this.contentDOM = document.createElement("span");
    this.dom.appendChild(this.contentDOM);
    this.view = view;
    this.getPos = getPos;
    this.replacePortal = replacePortal;
    this.update(node);
  }

  destroy() {
    this.controller?.abort();
    this.dom.remove();
  }

  update(node) {
    /**
     * This is the second half of the process of converting from one block
     * type to another, with the first half being initiated by the onChange
     * handler of the <select> component rendered by BlockView
     */
    if (node.type.name !== "async") {
      return false;
    }

    if (node === this.node) {
      return true;
    }

    this.node = node;

    if (this.spinner) {
      this.spinner.remove();
    }

    const view = this.view;

    this.spinner = document.createElement("span");
    this.spinner.innerText = "Loading…";
    this.spinner.setAttribute("contentEditable", false);

    this.dom.appendChild(this.spinner);

    this.controller = new AbortController();

    const componentId = node.attrs.asyncComponentId;

    createRemoteBlock(
      view.state.schema,
      {
        view,
        replacePortal: this.replacePortal,
        createNodeView,
      },
      componentId,
      node.attrs.asyncNodeProps.attrs,
      node.attrs.asyncNodeProps.children,
      node.attrs.asyncNodeProps.marks
    )
      .then((newNode) => {
        if (this.controller.signal.aborted) {
          return;
        }

        /**
         * The code below used to ensure the cursor was positioned
         * within the new node, depending on its type, but because we
         * now want to trigger saves when we change node type, and
         * because triggering saves can mess up the cursor position,
         * we're currently not re-focusing the editor view.
         */

        const pos = this.getPos();
        const tr = view.state.tr;

        tr.replaceRangeWith(pos, pos + node.nodeSize, newNode);

        if (node.attrs.autofocus) {
          // @todo trigger a node selection
        } else {
          document.body.focus();
        }

        view.dispatch(tr);

        /**
         * Ensures we start tracking history properly again
         *
         * @todo remove the need for this
         */
        view.updateState(
          view.state.reconfigure({
            plugins: view.state.plugins.map((plugin) =>
              plugin === infiniteGroupHistoryPlugin ? historyPlugin : plugin
            ),
          })
        );

        if (node.attrs.autofocus) {
          window.triggerSave?.();
          document.body.focus();
          // view.focus();
        }
      })
      .catch((err) => {
        if (err.name !== "AbortError") {
          console.error(err);
          /**
           * This was causing infinite loops. I don't know why. I
           * think ProseMirror was detecting the mutations and
           * causing us problems
           */
          // this.spinner.innerText = "Failed: " + err.toString();
        }
      });

    return true;
  }

  /**
   * Attempting to prevent PM being weird when we mutate our own contents.
   * Doesn't always work
   *
   * @todo look into this
   */
  ignoreMutation() {
    return true;
  }
}

/**
<<<<<<< HEAD
=======
 * @deprecated naively deep-compare two values as part of a hack  should
 *             disappear w/
 *             https://app.asana.com/0/1200339985403942/1200644404374108/f
 */
// function isSubsetOf(subset, superset) {
//   const isObject = (any) => typeof any === "object" && any !== null;
//   return isObject(subset) && isObject(superset)
//     ? Object.keys(subset).every((key) => isSubsetOf(subset[key], superset[key]))
//     : subset === superset;
// }

/**
>>>>>>> 78ca0a74
 * specialized block-type/-variant select field
 */
const BlockHandle = forwardRef((_props, ref) => {
  const [isPopoverVisible, setPopoverVisible] = useState(false);

  useEffect(() => {
    const closePopover = () => setPopoverVisible(false);
    document.addEventListener("click", closePopover);
    return () => document.removeEventListener("click", closePopover);
  }, []);

  return (
    <div ref={ref} className={tw`relative cursor-pointer`}>
      <DragVertical
        onClick={(evt) => {
          evt.stopPropagation(); // skips closing handler
          setPopoverVisible(true);
        }}
      />
      {isPopoverVisible && (
<<<<<<< HEAD
        <BlockSuggester
          onChange={() => {
            throw new Error("not yet implemented");
          }}
        />
=======
        <ul
          className={tw`absolute z-10 w-96 max-h-60 overflow-auto border border-gray-100 rounded-lg`}
        >
          {options.map(([_componentId, { name, icon, description }], index) => (
            // eslint-disable-next-line jsx-a11y/click-events-have-key-events, jsx-a11y/no-noninteractive-element-interactions
            <li
              key={_componentId}
              className={tw`flex border border-gray-100 ${
                index !== selectedIndex ? "bg-gray-50" : "bg-gray-100"
              } hover:bg-gray-100`}
              onClick={() =>
                index !== selectedIndex && onChange(options[index], index)
              }
            >
              <div className={tw`flex w-16 items-center justify-center`}>
                <img className={tw`w-6 h-6`} alt={name} src={icon} />
              </div>
              <div className={tw`py-3`}>
                <p className={tw`text-sm font-bold`}>{name}</p>
                <p className={tw`text-xs text-opacity-60 text-black`}>
                  {description}
                </p>
              </div>
            </li>
          ))}
        </ul>
>>>>>>> 78ca0a74
      )}
    </div>
  );
});

/**
 * This is the node view that wraps every one of our blocks in order to inject
 * custom UI like the <select> to change type and the drag handles
 *
 * @implements https://prosemirror.net/docs/ref/#view.NodeView
 */
class BlockView {
  constructor(node, view, getPos, replacePortal) {
    this.view = view;
    this.getPos = getPos;
    this.replacePortal = replacePortal;

    /** @implements https://prosemirror.net/docs/ref/#view.NodeView.dom */
    this.dom = document.createElement("div");
    this.dom.classList.add(styles.Block);

    this.selectContainer = document.createElement("div");
    this.selectContainer.classList.add(styles.Block__UI);

    this.dom.appendChild(this.selectContainer);
    this.allowDragging = false;
    this.dragging = false;

    document.addEventListener("dragend", this.onDragEnd);

    /**
     * @implements https://prosemirror.net/docs/ref/#view.NodeView.contentDOM
     */
    this.contentDOM = document.createElement("div");
    this.dom.appendChild(this.contentDOM);
    this.contentDOM.classList.add(styles.Block__Content);

    /** used to hide node-view specific events from prosemirror */
    this.blockHandleRef = createRef();

    this.update(node);
  }

  onDragEnd = () => {
    document.activeElement.blur();

    this.dragging = false;
    this.allowDragging = false;
    this.update(this.node);
  };

  /**
   * @todo simplify this alongside the react event handling
   * @implements https://prosemirror.net/docs/ref/#view.NodeView.stopEvent
   */
  stopEvent(evt) {
    if (evt.type === "dragstart" && evt.target === this.dom) {
      if (!this.allowDragging) {
        evt.preventDefault();
        return true;
      } else {
        this.dragging = true;
        this.update(this.node);
      }
    }

    /**
     * We don't want Prosemirror to try to handle any of these events as
     * they're handled by React
     */
    return (
      evt.target === this.blockHandleRef.current ||
      (evt.target === this.handle && evt.type === "mousedown")
    );
  }

  /**
   * Prosemirror can be over eager with reacting to mutations within node
   * views – this can be important because this is part of how it detects
   * changes made by users, but this can cause node views to be unnecessarily
   * destroyed and/or updated. Here we're instructing PM to ignore changes
   * made by us
   *
   * @todo find a more generalised alternative
   * @implements https://prosemirror.net/docs/ref/#view.NodeView.ignoreMutation
   */
  ignoreMutation(record) {
    return (
      (record.type === "attributes" &&
        record.attributeName === "class" &&
        record.target === this.dom) ||
      this.selectContainer.contains(record.target)
    );
  }

  /**
   * @implements https://prosemirror.net/docs/ref/#view.NodeView.update
   */
  update(blockNode) {
    if (blockNode.type.name !== "block") {
      return false;
    }

    /** @implements https://prosemirror.net/docs/ref/#view.NodeView.node */
    this.node = blockNode;

    const node = blockNode.child(0);
    const container = this.selectContainer;

    /**
     * We don't need to inject any custom UI around async nodes, but for
     * simplicity they are still wrapped with block node views. Let's just
     * hide the custom UI in these instances.
     */
    if (node.type.name === "async") {
      container.style.display = "none";
    } else {
      container.style.display = "";
    }

    /**
     * Ensure that a user cannot type inside the custom UI container
     *
     * @todo see if this is necessary
     */
    container.contentEditable = false;

    /**
     * This removes the outline that prosemirror has when a node is
     * selected whilst we are dragging it
     */
    if (this.dragging) {
      this.dom.classList.add(styles["Block--dragging"]);
    } else {
      this.dom.classList.remove(styles["Block--dragging"]);
    }

    this.replacePortal(
      container,
      container,
      <>
        {/* eslint-disable-next-line jsx-a11y/click-events-have-key-events, jsx-a11y/no-static-element-interactions */}
        <div
          className={styles.Block__Handle}
          ref={(handle) => {
            // We need a reference to this elsewhere in the
            // NodeView for event handling
            this.handle = handle;
          }}
          onMouseDown={() => {
            /**
             * We only want to allow dragging from the drag handle
             * so we set a flag which we can use to indicate
             * whether a drag was initiated from the drag handle
             *
             * @todo we may not need this – we may be able to get
             *       it from the event
             */
            this.allowDragging = true;

            this.dragging = true;
            const tr = this.view.state.tr;

            this.dom.classList.add(styles["Block--dragging"]);

            /**
             * By triggering a selection of the node, we can ensure
             * that the whole node is re-ordered when drag & drop
             * starts
             */
            tr.setSelection(
              NodeSelection.create(this.view.state.doc, this.getPos())
            );

            this.view.dispatch(tr);

            this.update(this.node);
          }}
          onClick={this.onDragEnd}
        />
<<<<<<< HEAD
        <BlockHandle ref={this.blockHandleRef} />
=======
        <BlockMetaContext.Consumer>
          {(blocksMeta) => {
            // flatMap blocks' variants
            const options = Array.from(blocksMeta.values()).flatMap(
              (blockMeta) =>
                blockMeta.componentMetadata.variants.map((variant) => [
                  blockMeta.componentMetadata.componentId,
                  variant,
                ])
            );

            /**
             * @todo the chosen variant will be persisted in the
             *       future
             * @see https://app.asana.com/0/1200339985403942/1200644404374108/f
             */
            // const selectedBlockType = node.attrs.meta?.name
            // ?? node.type.name;
            const selectedIndex = options.findIndex(
              (/* [blockType, variant] */) => {
                /**
                 * This is already broken because of
                 * attempts to compare component URL vs
                 * component name. But we've also since
                 * removed properties from the node, so you
                 * can't compare this way
                 *
                 * @todo use the entity store – this will
                 *       require the entity store stays up
                 *       to date with cached properties and
                 *       perhaps we need two versions of the
                 *       entity store, one representing the
                 *       current, yet to be saved doc and one
                 *       representing the saved doc – we will
                 *       also be using the variant name for
                 *       comparison instead of property
                 *       values
                 */
                return false;
                // return (
                // blockType === selectedBlockType &&
                // // @todo this needs to use the entity
                // store instead
                // isSubsetOf(variant.properties,
                // node.attrs.properties) );
              }
            );

            return (
              <BlockSelect
                selectedIndex={selectedIndex}
                options={options}
                onChange={this.onBlockChange}
                ref={this.blockSelectRef}
              />
            );
          }}
        </BlockMetaContext.Consumer>
>>>>>>> 78ca0a74
      </>
    );

    return true;
  }

  /**
   * @implements https://prosemirror.net/docs/ref/#view.NodeView.destroy
   */
  destroy() {
    this.replacePortal(this.selectContainer, null, null);
    this.dom.remove();
    document.removeEventListener("dragend", this.onDragEnd);
  }

  /**
   * This begins the two part process of converting from one block type to
   * another – the second half is carried out by AsyncView's update function
   *
   * @todo restore the ability to load in new block types here
   */
  onBlockChange = ([componentId, variant]) => {
    const { node, view, getPos } = this;

    // Ensure that any changes to the document made are kept within a
    // single undo item
    view.updateState(
      view.state.reconfigure({
        plugins: view.state.plugins.map((plugin) =>
          plugin === historyPlugin ? infiniteGroupHistoryPlugin : plugin
        ),
      })
    );

    const state = view.state;
    const tr = state.tr;

    const child = state.doc.resolve(getPos() + 1).nodeAfter;

    /**
     * When switching between blocks where both contain text, we want to
     * persist that text, but we need to pull it out the format its stored
     * in here and make use of it
     *
     * @todo we should try to find the Text entity in the original response
     *       from the DB, and use that, instead of this, where we lose
     *       formatting
     */
    const text = child.isTextblock
      ? child.content.content
          .filter(({ type }) => type.name === "text")
          .map((contentNode) => contentNode.text)
          .join("")
      : "";

    const newNode = state.schema.nodes.async.create({
      asyncComponentId: componentId,
      asyncNodeProps: {
        attrs: {
          /**
           * This property is no longer used, meaning that when we
           * switch to a variant, this is info is going to get lost.
           * We need a way to put an entry in the entity store for
           * this so that the node we're switching to can pick up
           * that info. The consequence of this is that variants are
           * broken.
           *
           * @todo fix variants
           */
          properties: variant.properties,
          entityId: text ? child.attrs.entityId : null,
        },
        children: text ? [state.schema.text(text)] : [],
        marks: null,
      },
    });

    const pos = getPos();

    tr.replaceRangeWith(pos + 1, pos + 1 + node.content.size, newNode);

    const selection = NodeSelection.create(tr.doc, tr.mapping.map(pos));

    tr.setSelection(selection);

    view.dispatch(tr);
    view.focus();
  };
}

/**
 * @todo remove this function
 */
export const renderPM = (
  node,
  content,
  viewProps,
  replacePortal,
  additionalPlugins,
  accountId,
  pageId
) => {
  const state = createProseMirrorState(
    content,
    replacePortal,
    additionalPlugins
  );

  let connection;

  const view = new EditorView(node, {
    state,
    nodeViews: {
      ...viewProps.nodeViews,
      async(currentNode, currentView, getPos) {
        return new AsyncView(currentNode, currentView, getPos, replacePortal);
      },
      block(currentNode, currentView, getPos) {
        return new BlockView(currentNode, currentView, getPos, replacePortal);
      },
    },
    dispatchTransaction: collabEnabled
      ? (...args) => connection?.dispatchTransaction(...args)
      : undefined,
  });

  if (collabEnabled) {
    connection = new EditorConnection(
      new Reporter(),
      `http://localhost:5001/collab-backend/${accountId}/${pageId}`,
      view.state.schema,
      view,
      replacePortal,
      additionalPlugins
    );
  }

  view.dom.classList.add(styles.ProseMirror);

  // @todo figure out how to use dev tools without it breaking fast refresh
  // applyDevTools(view);

  return { view, connection };
};<|MERGE_RESOLUTION|>--- conflicted
+++ resolved
@@ -166,21 +166,6 @@
 }
 
 /**
-<<<<<<< HEAD
-=======
- * @deprecated naively deep-compare two values as part of a hack  should
- *             disappear w/
- *             https://app.asana.com/0/1200339985403942/1200644404374108/f
- */
-// function isSubsetOf(subset, superset) {
-//   const isObject = (any) => typeof any === "object" && any !== null;
-//   return isObject(subset) && isObject(superset)
-//     ? Object.keys(subset).every((key) => isSubsetOf(subset[key], superset[key]))
-//     : subset === superset;
-// }
-
-/**
->>>>>>> 78ca0a74
  * specialized block-type/-variant select field
  */
 const BlockHandle = forwardRef((_props, ref) => {
@@ -201,40 +186,11 @@
         }}
       />
       {isPopoverVisible && (
-<<<<<<< HEAD
         <BlockSuggester
           onChange={() => {
             throw new Error("not yet implemented");
           }}
         />
-=======
-        <ul
-          className={tw`absolute z-10 w-96 max-h-60 overflow-auto border border-gray-100 rounded-lg`}
-        >
-          {options.map(([_componentId, { name, icon, description }], index) => (
-            // eslint-disable-next-line jsx-a11y/click-events-have-key-events, jsx-a11y/no-noninteractive-element-interactions
-            <li
-              key={_componentId}
-              className={tw`flex border border-gray-100 ${
-                index !== selectedIndex ? "bg-gray-50" : "bg-gray-100"
-              } hover:bg-gray-100`}
-              onClick={() =>
-                index !== selectedIndex && onChange(options[index], index)
-              }
-            >
-              <div className={tw`flex w-16 items-center justify-center`}>
-                <img className={tw`w-6 h-6`} alt={name} src={icon} />
-              </div>
-              <div className={tw`py-3`}>
-                <p className={tw`text-sm font-bold`}>{name}</p>
-                <p className={tw`text-xs text-opacity-60 text-black`}>
-                  {description}
-                </p>
-              </div>
-            </li>
-          ))}
-        </ul>
->>>>>>> 78ca0a74
       )}
     </div>
   );
@@ -415,68 +371,7 @@
           }}
           onClick={this.onDragEnd}
         />
-<<<<<<< HEAD
         <BlockHandle ref={this.blockHandleRef} />
-=======
-        <BlockMetaContext.Consumer>
-          {(blocksMeta) => {
-            // flatMap blocks' variants
-            const options = Array.from(blocksMeta.values()).flatMap(
-              (blockMeta) =>
-                blockMeta.componentMetadata.variants.map((variant) => [
-                  blockMeta.componentMetadata.componentId,
-                  variant,
-                ])
-            );
-
-            /**
-             * @todo the chosen variant will be persisted in the
-             *       future
-             * @see https://app.asana.com/0/1200339985403942/1200644404374108/f
-             */
-            // const selectedBlockType = node.attrs.meta?.name
-            // ?? node.type.name;
-            const selectedIndex = options.findIndex(
-              (/* [blockType, variant] */) => {
-                /**
-                 * This is already broken because of
-                 * attempts to compare component URL vs
-                 * component name. But we've also since
-                 * removed properties from the node, so you
-                 * can't compare this way
-                 *
-                 * @todo use the entity store – this will
-                 *       require the entity store stays up
-                 *       to date with cached properties and
-                 *       perhaps we need two versions of the
-                 *       entity store, one representing the
-                 *       current, yet to be saved doc and one
-                 *       representing the saved doc – we will
-                 *       also be using the variant name for
-                 *       comparison instead of property
-                 *       values
-                 */
-                return false;
-                // return (
-                // blockType === selectedBlockType &&
-                // // @todo this needs to use the entity
-                // store instead
-                // isSubsetOf(variant.properties,
-                // node.attrs.properties) );
-              }
-            );
-
-            return (
-              <BlockSelect
-                selectedIndex={selectedIndex}
-                options={options}
-                onChange={this.onBlockChange}
-                ref={this.blockSelectRef}
-              />
-            );
-          }}
-        </BlockMetaContext.Consumer>
->>>>>>> 78ca0a74
       </>
     );
 
