import { BlockConfig } from "@hashintel/hash-shared/blockMeta";
import { BlockEntity } from "@hashintel/hash-shared/entity";
import {
  DraftEntity,
  EntityStore,
  isDraftBlockEntity,
} from "@hashintel/hash-shared/entityStore";
import {
  entityStorePluginState,
  subscribeToEntityStore,
} from "@hashintel/hash-shared/entityStorePlugin";
import {
  componentNodeToId,
  isComponentNode,
} from "@hashintel/hash-shared/prosemirror";
import * as Sentry from "@sentry/nextjs";
import { ProsemirrorNode, Schema } from "prosemirror-model";
import { TextSelection } from "prosemirror-state";
import { EditorView, NodeView } from "prosemirror-view";
import { BlockLoader } from "../../components/BlockLoader/BlockLoader";
import { ErrorBlock } from "../../components/ErrorBlock/ErrorBlock";
<<<<<<< HEAD
import {
  SuggesterAction,
  suggesterPluginKey,
} from "./createSuggester/createSuggester";
=======
import { BlockContext } from "./BlockContext";
>>>>>>> c65cb321
import { RenderPortal } from "./usePortals";

/**
 * Allows us to have a stable reference for properties where we do not yet
 * have a saved entity
 */
const BLANK_PROPERTIES = {};

const getChildEntity = (
  entity: DraftEntity | null | undefined,
): DraftEntity<BlockEntity["properties"]["entity"]> | null => {
  if (entity) {
    if (!isDraftBlockEntity(entity)) {
      throw new Error("Cannot prepare non-block entity for prosemirrior");
    }

    return entity.properties.entity;
  }

  return null;
};

/**
 * @sync `componentViewTargetSelector`
 * @returns a target-/mount-node for a ComponentView instance
 */
const createComponentViewTarget = () => {
  const el = document.createElement("div");
  el.setAttribute("data-target", "true");
  return el;
};

/**
 * used to match target-/mount-nodes of ComponentView instances
 * @sync `createComponentViewTarget`
 */
export const componentViewTargetSelector = "div[data-target=true]";

/**
 * This is the node view that renders the block component,
 *    and attaches an editable DOM node if the component provides for it.
 *    The node type name is the id of the block component (i.e. its URI).
 */
export class ComponentView implements NodeView<Schema> {
  public readonly dom = document.createElement("div");
  public readonly contentDOM = document.createElement("div");

  private readonly target = createComponentViewTarget();

  private readonly sourceName: string;

  private readonly unsubscribe: Function;

  private editable = false;
  private store: EntityStore;

  private wasSuggested = false;

  constructor(
    private node: ProsemirrorNode<Schema>,
    private readonly editorView: EditorView<Schema>,
    private readonly getPos: () => number,
    private readonly renderPortal: RenderPortal,
    private readonly config: BlockConfig,
  ) {
    if (!config.source) {
      throw new Error("Cannot create new block for component missing a source");
    }

    this.sourceName = config.source;

    this.dom.setAttribute("data-dom", "true");
    this.contentDOM.setAttribute("data-contentDOM", "true");
    this.contentDOM.style.display = "none";
    this.dom.appendChild(this.contentDOM);
    this.dom.appendChild(this.target);

    this.dom.contentEditable = "false";

    this.store = entityStorePluginState(editorView.state).store;
    this.unsubscribe = subscribeToEntityStore(this.editorView, (store) => {
      this.store = store;
      this.update(this.node);
    });

    this.wasSuggested =
      suggesterPluginKey.getState(this.editorView.state)
        ?.suggestedBlockPosition === this.getPos();

    if (this.wasSuggested) {
      this.editorView.dispatch(
        this.editorView.state.tr.setMeta(suggesterPluginKey, {
          type: "suggestedBlock",
          payload: { position: null },
        } as SuggesterAction),
      );
    }

    this.update(this.node);
  }

  update(node: ProsemirrorNode<Schema>) {
    this.node = node;

    if (
      isComponentNode(node) &&
      componentNodeToId(node) === this.config.componentId
    ) {
      const blockDraftId: string = this.editorView.state.doc
        .resolve(this.getPos())
        .node(2).attrs.draftId;

      const entity = this.store.draft[blockDraftId]!;

      // @todo handle entity id not being defined
      const entityId = entity.entityId ?? "";

      /** used by collaborative editing feature `FocusTracker` */
      this.target.setAttribute("data-entity-id", entityId);

      const childEntity = getChildEntity(entity);

      const beforeCapture = (scope: Sentry.Scope) => {
        scope.setTag("block", this.config.componentId);
      };

      const onRetry = () => {
        this.renderPortal(null, this.target);
        this.update(node);
      };

      this.renderPortal(
<<<<<<< HEAD
        <Sentry.ErrorBoundary
          beforeCapture={beforeCapture}
          fallback={(props) => <ErrorBlock {...props} onRetry={onRetry} />}
        >
          <BlockLoader
            blockEntityId={entityId}
            entityType={childEntity?.entityType}
            blockMetadata={this.config}
            // @todo uncomment this when sandbox is fixed
            // shouldSandbox={!this.editable}
            editableRef={this.editableRef}
            // @todo these asserted non-null fields do not definitely exist when the block is first loaded
            accountId={childEntity?.accountId!}
            entityId={childEntity?.entityId!}
            entityTypeId={childEntity?.entityTypeId!}
            entityProperties={
              childEntity && "properties" in childEntity
                ? childEntity.properties
                : BLANK_PROPERTIES
            }
            linkGroups={childEntity?.linkGroups ?? []}
            linkedEntities={childEntity?.linkedEntities ?? []}
            linkedAggregations={childEntity?.linkedAggregations ?? []}
            onBlockLoaded={this.onBlockLoaded}
          />
        </Sentry.ErrorBoundary>,
=======
        <BlockContext.Consumer>
          {(ctx) => (
            <Sentry.ErrorBoundary
              beforeCapture={beforeCapture}
              fallback={(props) => (
                <ErrorBlock
                  {...props}
                  onRetry={() => {
                    ctx?.setError(false);
                    onRetry();
                  }}
                />
              )}
              onError={() => {
                ctx?.setError(true);
              }}
            >
              <BlockLoader
                sourceUrl={this.sourceName}
                blockEntityId={entityId}
                entityType={childEntity?.entityType}
                blockMetadata={this.meta.componentMetadata}
                // @todo uncomment this when sandbox is fixed
                // shouldSandbox={!this.editable}
                editableRef={this.editable ? this.editableRef : undefined}
                // @todo these asserted non-null fields do not definitely exist when the block is first loaded
                accountId={childEntity?.accountId!}
                entityId={childEntity?.entityId!}
                entityTypeId={childEntity?.entityTypeId!}
                entityProperties={
                  childEntity && "properties" in childEntity
                    ? childEntity.properties
                    : BLANK_PROPERTIES
                }
                linkGroups={childEntity?.linkGroups ?? []}
                linkedEntities={childEntity?.linkedEntities ?? []}
                linkedAggregations={childEntity?.linkedAggregations ?? []}
              />
            </Sentry.ErrorBoundary>
          )}
        </BlockContext.Consumer>,
>>>>>>> c65cb321
        this.target,
        blockDraftId,
      );

      return true;
    } else {
      return false;
    }
  }

  private onBlockLoaded = () => {
    /**
     * After two calls to setImmediate, we know the block will have had the
     * chance to initiate an editable section and thereby become selected if
     * initiated via the suggester. If it hasn't happened in that time, we want
     * to expire the opportunity to become automatically selected.
     *
     * @todo find a better way of knowing there's been the opportunity for
     *       this which doesn't depend on timing
     */
    if (this.wasSuggested) {
      setImmediate(() =>
        setImmediate(() => {
          this.wasSuggested = false;
        }),
      );
    }
  };

  editableRef = (editableNode: HTMLElement | null) => {
    if (editableNode) {
      if (!editableNode.contains(this.contentDOM)) {
        editableNode.appendChild(this.contentDOM);
        this.contentDOM.style.display = "";
      }

      this.dom.removeAttribute("contentEditable");
      this.editable = true;

      if (this.wasSuggested) {
        this.editorView.dispatch(
          this.editorView.state.tr.setSelection(
            TextSelection.create<Schema>(
              this.editorView.state.doc,
              this.getPos(),
            ),
          ),
        );

        this.wasSuggested = false;
      }
    } else {
      this.destroyEditableRef();
    }
  };

  private destroyEditableRef() {
    this.dom.contentEditable = "false";
    this.contentDOM.style.display = "none";
    this.dom.appendChild(this.contentDOM);
    this.editable = false;
  }

  destroy() {
    this.destroyEditableRef();
    this.unsubscribe();
  }

  stopEvent(event: Event) {
    if (event.type === "dragstart") {
      event.preventDefault();
    }

    return !this.editable;
  }

  // This condition is designed to check that the event isn’t coming from React-handled code.
  // Not doing so leads to cycles of mutation records.
  ignoreMutation(
    event:
      | MutationRecord
      | {
          type: "selection";
          target: Element;
        },
  ) {
    // We still want ProseMirror to know about all selection events to track cursor moves
    if (event.type === "selection") {
      return false;
    }

    const targetIsOutsideContentDOM =
      !this.contentDOM?.contains(event.target) &&
      event.target !== this.contentDOM;

    const targetIsContentDom = event.target === this.contentDOM;

    return event.type === "childList"
      ? targetIsOutsideContentDOM
      : targetIsOutsideContentDOM || targetIsContentDom;
  }
}<|MERGE_RESOLUTION|>--- conflicted
+++ resolved
@@ -19,14 +19,11 @@
 import { EditorView, NodeView } from "prosemirror-view";
 import { BlockLoader } from "../../components/BlockLoader/BlockLoader";
 import { ErrorBlock } from "../../components/ErrorBlock/ErrorBlock";
-<<<<<<< HEAD
+import { BlockContext } from "./BlockContext";
 import {
   SuggesterAction,
   suggesterPluginKey,
 } from "./createSuggester/createSuggester";
-=======
-import { BlockContext } from "./BlockContext";
->>>>>>> c65cb321
 import { RenderPortal } from "./usePortals";
 
 /**
@@ -159,34 +156,6 @@
       };
 
       this.renderPortal(
-<<<<<<< HEAD
-        <Sentry.ErrorBoundary
-          beforeCapture={beforeCapture}
-          fallback={(props) => <ErrorBlock {...props} onRetry={onRetry} />}
-        >
-          <BlockLoader
-            blockEntityId={entityId}
-            entityType={childEntity?.entityType}
-            blockMetadata={this.config}
-            // @todo uncomment this when sandbox is fixed
-            // shouldSandbox={!this.editable}
-            editableRef={this.editableRef}
-            // @todo these asserted non-null fields do not definitely exist when the block is first loaded
-            accountId={childEntity?.accountId!}
-            entityId={childEntity?.entityId!}
-            entityTypeId={childEntity?.entityTypeId!}
-            entityProperties={
-              childEntity && "properties" in childEntity
-                ? childEntity.properties
-                : BLANK_PROPERTIES
-            }
-            linkGroups={childEntity?.linkGroups ?? []}
-            linkedEntities={childEntity?.linkedEntities ?? []}
-            linkedAggregations={childEntity?.linkedAggregations ?? []}
-            onBlockLoaded={this.onBlockLoaded}
-          />
-        </Sentry.ErrorBoundary>,
-=======
         <BlockContext.Consumer>
           {(ctx) => (
             <Sentry.ErrorBoundary
@@ -205,13 +174,12 @@
               }}
             >
               <BlockLoader
-                sourceUrl={this.sourceName}
                 blockEntityId={entityId}
                 entityType={childEntity?.entityType}
-                blockMetadata={this.meta.componentMetadata}
+                blockMetadata={this.config}
                 // @todo uncomment this when sandbox is fixed
                 // shouldSandbox={!this.editable}
-                editableRef={this.editable ? this.editableRef : undefined}
+                editableRef={this.editableRef}
                 // @todo these asserted non-null fields do not definitely exist when the block is first loaded
                 accountId={childEntity?.accountId!}
                 entityId={childEntity?.entityId!}
@@ -224,11 +192,11 @@
                 linkGroups={childEntity?.linkGroups ?? []}
                 linkedEntities={childEntity?.linkedEntities ?? []}
                 linkedAggregations={childEntity?.linkedAggregations ?? []}
+                onBlockLoaded={this.onBlockLoaded}
               />
             </Sentry.ErrorBoundary>
           )}
         </BlockContext.Consumer>,
->>>>>>> c65cb321
         this.target,
         blockDraftId,
       );
