<<<<<<< HEAD
import { HashBlock } from "@local/hash-isomorphic-utils/blocks";
=======
import { VersionedUri } from "@blockprotocol/type-system";
import { HashBlock } from "@hashintel/hash-shared/blocks";
>>>>>>> f97709f2
import {
  BlockEntity,
  getBlockChildEntity,
  isTextEntity,
} from "@local/hash-isomorphic-utils/entity";
import {
  DraftEntity,
  EntityStore,
  isDraftBlockEntity,
} from "@local/hash-isomorphic-utils/entity-store";
import {
  addEntityStoreAction,
  entityStorePluginState,
  subscribeToEntityStore,
} from "@local/hash-isomorphic-utils/entity-store-plugin";
import {
  componentNodeToId,
  isComponentNode,
  isParagraphNode,
<<<<<<< HEAD
} from "@local/hash-isomorphic-utils/prosemirror";
import { ProsemirrorManager } from "@local/hash-isomorphic-utils/prosemirror-manager";
import { textBlockNodeToEntityProperties } from "@local/hash-isomorphic-utils/text";
=======
} from "@hashintel/hash-shared/prosemirror";
import { ProsemirrorManager } from "@hashintel/hash-shared/prosemirror-manager";
import { textBlockNodeToEntityProperties } from "@hashintel/hash-shared/text";
import { EntityId } from "@hashintel/hash-shared/types";
>>>>>>> f97709f2
import * as Sentry from "@sentry/nextjs";
import { Node } from "prosemirror-model";
import { TextSelection, Transaction } from "prosemirror-state";
import { EditorView, NodeView } from "prosemirror-view";

import { BlockLoader } from "../../components/block-loader/block-loader";
import { ErrorBlock } from "../../components/error-block/error-block";
import { BlockContext } from "./block-context";
import { RenderPortal } from "./block-portals";
import {
  SuggesterAction,
  suggesterPluginKey,
} from "./create-suggester/create-suggester";

const getChildEntity = (
  entity: DraftEntity | null | undefined,
): DraftEntity<BlockEntity["blockChildEntity"]> | null => {
  if (entity && entity.blockChildEntity) {
    if (!isDraftBlockEntity(entity)) {
      throw new Error("Cannot prepare non-block entity for prosemirrior");
    }

    return entity.blockChildEntity as DraftEntity;
  }

  return null;
};

/**
 * @sync `componentViewTargetSelector`
 * @returns a target-/mount-node for a ComponentView instance
 */
const createComponentViewTarget = () => {
  const el = document.createElement("div");
  el.setAttribute("data-target", "true");
  return el;
};

/**
 * used to match target-/mount-nodes of ComponentView instances
 * @sync `createComponentViewTarget`
 */
export const componentViewTargetSelector = "div[data-target=true]";

/**
 * This is the node view that renders the block component,
 *    and attaches an editable DOM node if the component provides for it.
 *    The node type name is the id of the block component (i.e. its URI).
 */
export class ComponentView implements NodeView {
  public readonly dom = document.createElement("div");
  public readonly contentDOM = document.createElement("div");

  private readonly target = createComponentViewTarget();

  private readonly unsubscribe: Function;

  private store: EntityStore;

  private wasSuggested = false;

  constructor(
    private node: Node,
    private readonly editorView: EditorView,
    private readonly getPos: () => number | undefined,
    private readonly renderPortal: RenderPortal,
    private readonly block: HashBlock,
    private readonly manager: ProsemirrorManager,
  ) {
    this.dom.setAttribute("data-dom", "true");
    this.contentDOM.setAttribute("data-contentDOM", "true");
    this.contentDOM.style.display = "none";
    this.dom.appendChild(this.contentDOM);
    this.dom.appendChild(this.target);

    this.dom.contentEditable = "false";

    this.store = entityStorePluginState(editorView.state).store;
    this.unsubscribe = subscribeToEntityStore(this.editorView, (store) => {
      this.store = store;
      this.update(this.node);
    });

    /**
     * If this block was inserted by the suggester, we may want to update the
     * cursor to within this block once its loaded, if it turns out to be a
     * text block, so we "remember" that the block was inserted by the suggester.
     * However, we also want to clear the suggester state as we have "claimed"
     * the suggested position, and it makes it less likely the cursor will
     * accidentally be claimed by the wrong block if something changes block
     * positions in unexpected ways.
     *
     * @note This is cleared in `onBlockLoaded` if the cursor isn't claimed in
     *       time
     */
    this.wasSuggested =
      suggesterPluginKey.getState(this.editorView.state)
        ?.suggestedBlockPosition === this.getPos();

    if (this.wasSuggested) {
      this.editorView.dispatch(
        this.editorView.state.tr.setMeta(suggesterPluginKey, {
          type: "suggestedBlock",
          payload: { position: null },
        } as SuggesterAction),
      );
    }

    this.update(this.node);
  }

  update(node: Node) {
    this.node = node;

    /**
     * Prosemirror will sometimes call `update` on your `NodeView` with a new
     * node to see if it is compatible with your `NdoeView`, so that it can be
     * reused. If you return `false` from the `update` function, it will call
     * `destroy` on your `NodeView` and create a new one instead. So this means
     * in theory we could get `update` called with a component node representing
     * a different component. We need to guard against that.
     *
     * @see https://prosemirror.net/docs/ref/#view.NodeView.update
     */
    if (
      isComponentNode(node) &&
      componentNodeToId(node) === this.block.meta.componentId
    ) {
      const entity = this.getDraftBlockEntity();

      const blockDraftId = entity.draftId;

      // @todo handle entity id not being defined
      const entityId = entity.metadata.editionId.baseId ?? "";

      /** used by collaborative editing feature `FocusTracker` */
      this.target.setAttribute("data-entity-id", entityId);

      const childEntity = getChildEntity(entity);

      const beforeCapture = (scope: Sentry.Scope) => {
        scope.setTag("block", this.block.meta.componentId);
      };

      const onRetry = () => {
        this.renderPortal(null, this.target);
        this.update(node);
      };

      this.renderPortal(
        <BlockContext.Consumer>
          {(ctx) => (
            <Sentry.ErrorBoundary
              beforeCapture={beforeCapture}
              fallback={(props) => (
                <ErrorBlock
                  {...props}
                  onRetry={() => {
                    ctx?.setError(false);
                    onRetry();
                  }}
                />
              )}
              onError={() => {
                ctx?.setError(true);
              }}
            >
              <BlockLoader
                key={entityId} // reset the component state when the entity changes
                blockEntityId={
                  childEntity?.metadata.editionId.baseId as EntityId | undefined
                } // @todo make this always defined
                blockEntityTypeId={this.block.meta.schema as VersionedUri} // @todo-0.3 remove when @blockprotocol/core types updated
                blockMetadata={this.block.meta}
                // @todo uncomment this when sandbox is fixed
                // shouldSandbox={!this.editable}
                editableRef={this.editableRef}
                wrappingEntityId={entityId}
                onBlockLoaded={this.onBlockLoaded}
              />
            </Sentry.ErrorBoundary>
          )}
        </BlockContext.Consumer>,
        this.target,
        blockDraftId,
      );

      return true;
    } else {
      return false;
    }
  }

  private getDraftBlockEntity() {
    const draftId = this.getBlockDraftId();
    const entity = this.store.draft[draftId];

    if (!entity || !isDraftBlockEntity(entity)) {
      throw new Error("Component view can't find block entity");
    }

    return entity;
  }

  private isNodeInDoc() {
    return typeof this.getPos() === "number";
  }

  private mustGetPos() {
    if (!this.isNodeInDoc()) {
      throw new Error("Component has been removed from doc");
    }

    return this.getPos()!;
  }

  private getBlockDraftId() {
    return this.editorView.state.doc.resolve(this.mustGetPos()).node(2).attrs
      .draftId;
  }

  private onBlockLoaded = () => {
    /**
     * After two calls to setImmediate, we know the block will have had the
     * chance to initiate an editable section and thereby claim the cursor if
     * inserted via the suggester. If it hasn't happened in that time, we want
     * to expire the opportunity to claim the cursor.
     *
     * @todo find a better way of knowing there's been the opportunity for
     *       this which doesn't depend on timing
     */
    if (this.wasSuggested) {
      setImmediate(() =>
        setImmediate(() => {
          this.wasSuggested = false;
        }),
      );
    }

    const isParagraph = isParagraphNode(this.node);

    const isTheOnlyChild = this.editorView.state.doc.childCount === 1;
    const isEmpty = this.node.content.size === 0;

    const shouldFocusOnLoad = isParagraph && isTheOnlyChild && isEmpty;

    if (shouldFocusOnLoad) {
      this.editorView.focus();
    }
  };

  private editableRef = (editableNode: HTMLElement | null) => {
    const state = this.editorView.state;
    let tr: Transaction | null = null;

    if (editableNode && this.isNodeInDoc()) {
      const childEntity = getBlockChildEntity(
        this.getBlockDraftId(),
        this.store,
      );

      if (!childEntity || !isComponentNode(this.node)) {
        throw new Error("Block not ready to become editable");
      }

      if (!isTextEntity(childEntity)) {
        tr ??= state.tr;

        addEntityStoreAction(state, tr, {
          type: "updateEntityProperties",
          payload: {
            draftId: childEntity.draftId,
            merge: true,
            properties: textBlockNodeToEntityProperties(this.node),
          },
        });
      }

      if (!editableNode.contains(this.contentDOM)) {
        editableNode.appendChild(this.contentDOM);
        this.contentDOM.style.display = "";
      }

      this.dom.removeAttribute("contentEditable");

      if (this.wasSuggested) {
        tr ??= state.tr;
        tr.setSelection(TextSelection.create(state.doc, this.mustGetPos() + 1));

        this.wasSuggested = false;
      }
    } else {
      this.destroyEditableRef();
    }

    if (tr) {
      this.editorView.dispatch(tr);
    }
  };

  private destroyEditableRef() {
    this.dom.contentEditable = "false";
    this.contentDOM.style.display = "none";
    this.dom.appendChild(this.contentDOM);
  }

  destroy() {
    this.destroyEditableRef();
    this.unsubscribe();
  }

  stopEvent(event: Event) {
    if (event.type === "dragstart") {
      event.preventDefault();
    }

    return this.dom.contentEditable === "false";
  }

  // This condition is designed to check that the event isn’t coming from React-handled code.
  // Not doing so leads to cycles of mutation records.
  ignoreMutation(
    event:
      | MutationRecord
      | {
          type: "selection";
          target: Element;
        },
  ) {
    // We still want ProseMirror to know about all selection events to track cursor moves
    if (event.type === "selection") {
      return false;
    }

    const targetIsOutsideContentDOM =
      !this.contentDOM.contains(event.target) &&
      event.target !== this.contentDOM;

    const targetIsContentDom = event.target === this.contentDOM;

    return event.type === "childList"
      ? targetIsOutsideContentDOM
      : targetIsOutsideContentDOM || targetIsContentDom;
  }
}<|MERGE_RESOLUTION|>--- conflicted
+++ resolved
@@ -1,9 +1,5 @@
-<<<<<<< HEAD
+import { VersionedUri } from "@blockprotocol/type-system";
 import { HashBlock } from "@local/hash-isomorphic-utils/blocks";
-=======
-import { VersionedUri } from "@blockprotocol/type-system";
-import { HashBlock } from "@hashintel/hash-shared/blocks";
->>>>>>> f97709f2
 import {
   BlockEntity,
   getBlockChildEntity,
@@ -23,16 +19,9 @@
   componentNodeToId,
   isComponentNode,
   isParagraphNode,
-<<<<<<< HEAD
 } from "@local/hash-isomorphic-utils/prosemirror";
 import { ProsemirrorManager } from "@local/hash-isomorphic-utils/prosemirror-manager";
 import { textBlockNodeToEntityProperties } from "@local/hash-isomorphic-utils/text";
-=======
-} from "@hashintel/hash-shared/prosemirror";
-import { ProsemirrorManager } from "@hashintel/hash-shared/prosemirror-manager";
-import { textBlockNodeToEntityProperties } from "@hashintel/hash-shared/text";
-import { EntityId } from "@hashintel/hash-shared/types";
->>>>>>> f97709f2
 import * as Sentry from "@sentry/nextjs";
 import { Node } from "prosemirror-model";
 import { TextSelection, Transaction } from "prosemirror-state";
@@ -202,9 +191,7 @@
             >
               <BlockLoader
                 key={entityId} // reset the component state when the entity changes
-                blockEntityId={
-                  childEntity?.metadata.editionId.baseId as EntityId | undefined
-                } // @todo make this always defined
+                blockEntityId={childEntity?.metadata.editionId.baseId} // @todo make this always defined
                 blockEntityTypeId={this.block.meta.schema as VersionedUri} // @todo-0.3 remove when @blockprotocol/core types updated
                 blockMetadata={this.block.meta}
                 // @todo uncomment this when sandbox is fixed
