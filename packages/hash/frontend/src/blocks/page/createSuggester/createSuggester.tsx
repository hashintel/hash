--- conflicted
+++ resolved
@@ -25,7 +25,6 @@
   from: number;
   /** ending prosemirror document position */
   to: number;
-  isEmptyBlock: boolean;
 }
 
 /**
@@ -72,7 +71,6 @@
     from,
     to,
     char: match[1] as Trigger["char"],
-    isEmptyBlock: cursor.parentOffset <= 1,
   };
 };
 
@@ -164,13 +162,7 @@
 
           if (!state.isOpen()) return this.destroy!();
 
-          const {
-            from,
-            to,
-            search,
-            char: triggerChar,
-            isEmptyBlock,
-          } = state.trigger!;
+          const { from, to, search, char: triggerChar } = state.trigger!;
           const coords = view.coordsAtPos(from);
 
           const style: CSSProperties = {
@@ -191,31 +183,12 @@
               .createRemoteBlockTr(blockMeta.componentId, null, variant)
               .then(([tr, node, meta]) => {
                 const endPosition = view.state.doc.resolve(to).pos;
-<<<<<<< HEAD
-
-                // if it's an empty block replace current node
-                if (isEmptyBlock) {
-                  tr.replaceRangeWith(from, endPosition, node);
-
-                  if (blockComponentRequiresText(meta.componentSchema)) {
-                    tr.setSelection(TextSelection.create<Schema>(tr.doc, from));
-                  }
-                } else {
-                  tr.insert(endPosition, node);
-                  if (blockComponentRequiresText(meta.componentSchema)) {
-                    tr.setSelection(
-                      TextSelection.create<Schema>(tr.doc, endPosition),
-                    );
-                  }
-                  tr.replaceWith(from, to, []);
-=======
                 tr.insert(endPosition, node);
 
                 if (blockComponentRequiresText(meta.componentSchema)) {
                   tr.setSelection(
                     TextSelection.create<Schema>(tr.doc, endPosition + 1),
                   );
->>>>>>> 7e4bab06
                 }
 
                 view.dispatch(tr);
