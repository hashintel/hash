import { BlockMeta } from "@hashintel/hash-shared/blockMeta";
import { BlockVariant } from "@blockprotocol/core";
import { useMemo } from "react";

import { fuzzySearchBy } from "./fuzzySearchBy";
import { BlocksMetaMap } from "../createEditorView";

type Option = {
  variant: BlockVariant;
  meta: BlockMeta["componentMetadata"];
};

export const useFilteredBlocks = (
  searchText: string,
  blocksMetaMap: BlocksMetaMap,
) => {
  return useMemo(() => {
    const allOptions: Option[] = Object.values(blocksMetaMap).flatMap(
      ({ componentMetadata: blockMeta }) =>
        // Assumes that variants have been built for all blocks in toBlockConfig
        // any required changes to block metadata should happen there
        (blockMeta.variants ?? []).map((variant) => ({
          variant,
          meta: blockMeta,
        })),
    );

<<<<<<< HEAD
    return fuzzySearchBy(allOptions, searchText, (option) =>
      [option.variant.name, option.variant.description]
        .map((str) => str ?? "")
        .join(" "),
=======
    return fuzzySearchBy(
      allOptions,
      searchText,
      (option) => option.variant.name ?? option.variant.displayName ?? "",
>>>>>>> 7d72b259
    );
  }, [blocksMetaMap, searchText]);
};<|MERGE_RESOLUTION|>--- conflicted
+++ resolved
@@ -25,17 +25,10 @@
         })),
     );
 
-<<<<<<< HEAD
-    return fuzzySearchBy(allOptions, searchText, (option) =>
-      [option.variant.name, option.variant.description]
-        .map((str) => str ?? "")
-        .join(" "),
-=======
     return fuzzySearchBy(
       allOptions,
       searchText,
-      (option) => option.variant.name ?? option.variant.displayName ?? "",
->>>>>>> 7d72b259
+      (option) => option.variant.name ?? "",
     );
   }, [blocksMetaMap, searchText]);
 };