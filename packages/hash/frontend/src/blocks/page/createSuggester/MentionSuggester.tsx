--- conflicted
+++ resolved
@@ -77,7 +77,6 @@
     <Suggester
       options={options}
       renderItem={(option) => (
-<<<<<<< HEAD
         <div
           style={{
             alignItems: "center",
@@ -88,11 +87,7 @@
             paddingTop: "0.25rem",
           }}
         >
-          {option.type === "user" ? (
-=======
-        <div className={tw`flex items-center py-1 px-2`}>
           {option.mentionType === "user" ? (
->>>>>>> 69dc78c4
             <div
               style={{
                 alignItems: "center",
