import { BlockVariant } from "@blockprotocol/core";
import { EntityStore } from "@hashintel/hash-shared/entityStore";
import {
  entityStorePluginState,
  subscribeToEntityStore,
} from "@hashintel/hash-shared/entityStorePlugin";
import { isEntityNode } from "@hashintel/hash-shared/prosemirror";
import { HashBlockMeta } from "@hashintel/hash-shared/blocks";
import { ProsemirrorManager } from "@hashintel/hash-shared/ProsemirrorManager";
import { ProsemirrorNode, Schema } from "prosemirror-model";
import { NodeSelection, TextSelection } from "prosemirror-state";
import { EditorView, NodeView } from "prosemirror-view";
import { createRef } from "react";

import { BlockViewContext } from "./BlockViewContext";
import { CollabPositionIndicators } from "./CollabPositionIndicators";
import styles from "./style.module.css";

import { RenderPortal } from "./usePortals";
import { BlockContext } from "./BlockContext";
import { BlockHandle } from "./BlockHandle";
import { InsertBlock } from "./InsertBlock";
import { BlockHighlight } from "./BlockHighlight";

export const getBlockDomId = (blockEntityId: string) =>
  `entity-${blockEntityId}`;

/**
 * This is the node view that wraps every one of our blocks in order to inject
 * custom UI like the <select> to change type and the drag handles
 */
export class BlockView implements NodeView<Schema> {
  dom: HTMLDivElement;
  selectContainer: HTMLDivElement;
  insertBlockBottomContainer: HTMLDivElement;
  insertBlockTopContainer?: HTMLDivElement;
  contentDOM: HTMLDivElement;

  allowDragging = false;
  dragging = false;
  hovered = false;

  /** used to hide node-view specific events from prosemirror */
  blockHandleRef = createRef<HTMLDivElement>();

  private store: EntityStore;
  private unsubscribe: Function;

  getBlockEntityIdFromNode = (node: ProsemirrorNode<Schema>) => {
    const blockEntityNode = node.firstChild;

    if (!blockEntityNode || !isEntityNode(blockEntityNode)) {
      throw new Error("Unexpected prosemirror structure");
    }

    if (!blockEntityNode.attrs.draftId) {
      return null;
    }

    const draftEntity = this.store.draft[blockEntityNode.attrs.draftId];

    return draftEntity?.entityId ?? null;
  };

  private getBlockDraftId() {
    const blockEntityNode = this.node.firstChild;

    if (!blockEntityNode || !isEntityNode(blockEntityNode)) {
      throw new Error("Unexpected prosemirror structure");
    }

    return blockEntityNode.attrs.draftId ?? null;
  }

  private createHoverHandler = (hovered: boolean) => {
    return () => {
      this.hovered = hovered;
      this.update(this.node);
    };
  };

  constructor(
    public node: ProsemirrorNode<Schema>,
    public editorView: EditorView<Schema>,
    public getPos: () => number,
    public renderPortal: RenderPortal,
    public manager: ProsemirrorManager,
  ) {
    this.dom = document.createElement("div");
    this.dom.classList.add(styles.Block!);
    this.dom.setAttribute("data-testid", "block");
    this.dom.addEventListener("mouseenter", this.onMouseEnter);
    this.dom.addEventListener("mouseleave", this.onMouseLeave);

    this.selectContainer = document.createElement("div");
    this.selectContainer.classList.add(styles.Block__UI!);

    this.dom.appendChild(this.selectContainer);

    document.addEventListener("dragend", this.onDragEnd);

    this.contentDOM = document.createElement("div");
    this.dom.appendChild(this.contentDOM);
    this.contentDOM.classList.add(styles.Block__Content!);

    this.insertBlockBottomContainer = document.createElement("div");
    this.dom.appendChild(this.insertBlockBottomContainer);
    this.insertBlockBottomContainer.classList.add(
      styles.Block__InsertBlock!,
      styles.Block__InsertBlock__Bottom!,
    );
    this.insertBlockBottomContainer.contentEditable = "false";
    this.renderPortal(
      <InsertBlock onBlockSuggesterChange={this.onBlockInsert(true)} />,
      this.insertBlockBottomContainer,
    );

    this.store = entityStorePluginState(editorView.state).store;
    this.unsubscribe = subscribeToEntityStore(this.editorView, (store) => {
      this.store = store;
      this.update(this.node);
    });

    this.update(node);
  }

  onMouseEnter = this.createHoverHandler(true);
  onMouseLeave = this.createHoverHandler(false);

  onDragEnd = () => {
    (document.activeElement as HTMLElement | null)?.blur();

    this.dragging = false;
    this.allowDragging = false;
    this.update(this.node);
  };

  /**
   * @todo simplify this alongside the react event handling
   */
  stopEvent(evt: Event) {
    if (evt.type === "dragstart" && evt.target === this.dom) {
      if (!this.allowDragging) {
        evt.preventDefault();
        return true;
      } else {
        this.dragging = true;
        this.update(this.node);
      }
    }

    /**
     * We don't want Prosemirror to try to handle any of these events as
     * they're handled by React
     */
    return (
      this.blockHandleRef.current?.contains(evt.target as Node) ||
      (evt.target === this.blockHandleRef.current && evt.type === "mousedown")
    );
  }

  /**
   * Prosemirror can be over eager with reacting to mutations within node
   * views – this can be important because this is part of how it detects
   * changes made by users, but this can cause node views to be unnecessarily
   * destroyed and/or updated. Here we're instructing PM to ignore changes
   * made by us
   *
   * @todo find a more generalized alternative
   */
  ignoreMutation(
    record: Parameters<NonNullable<NodeView<Schema>["ignoreMutation"]>>[0],
  ) {
    if (record.target === this.dom && record.type === "attributes") {
      return record.attributeName === "class" || record.attributeName === "id";
    } else if (
      this.selectContainer.contains(record.target) ||
      this.insertBlockBottomContainer.contains(record.target) ||
      this.insertBlockTopContainer?.contains(record.target)
    ) {
      return true;
    }

    return false;
  }

  update(blockNode: ProsemirrorNode<Schema>) {
    if (blockNode.type.name !== "block") {
      return false;
    }

    this.node = blockNode;

    /**
     * Ensure that a user cannot type inside the custom UI container
     *
     * @todo see if this is necessary
     */
    this.selectContainer.contentEditable = "false";

    /**
     * This removes the outline that prosemirror has when a node is
     * selected whilst we are dragging it
     */
    if (this.dragging) {
      this.dom.classList.add(styles["Block--dragging"]!);
    } else {
      this.dom.classList.remove(styles["Block--dragging"]!);
    }

    const blockEntityId = this.getBlockEntityIdFromNode(this.node);

    if (blockEntityId) {
      this.dom.id = getBlockDomId(blockEntityId);
    }

    const blockDraftId = this.getBlockDraftId();

    this.renderPortal(
<<<<<<< HEAD
      <BlockContext.Consumer>
        {(ctx) => {
          return (
            <BlockViewContext.Provider value={this}>
              <CollabPositionIndicators blockEntityId={blockEntityId} />
              <BlockHandle
                deleteBlock={this.deleteBlock}
                entityStore={this.store}
                draftId={blockDraftId}
                ref={this.blockHandleRef}
                onMouseDown={() => {
                  /**
                   * We only want to allow dragging from the drag handle
                   * so we set a flag which we can use to indicate
                   * whether a drag was initiated from the drag handle
                   *
                   * @todo we may not need this – we may be able to get
                   *       it from the event
                   */
                  this.allowDragging = true;

                  this.dragging = true;
                  this.dom.classList.add(styles["Block--dragging"]!);

                  const { tr } = this.editorView.state;

                  /**
                   * By triggering a selection of the node, we can ensure
                   * that the whole node is re-ordered when drag & drop
                   * starts
                   */
                  tr.setSelection(
                    NodeSelection.create<Schema>(
                      this.editorView.state.doc,
                      this.getPos(),
                    ),
                  );

                  this.editorView.dispatch(tr);

                  this.update(this.node);
                }}
                onClick={this.onDragEnd}
                toggleShowDataMappingUi={() =>
                  ctx?.setShowDataMappingUi(!ctx.showDataMappingUi)
                }
              />
            </BlockViewContext.Provider>
          );
        }}
      </BlockContext.Consumer>,
=======
      <BlockViewContext.Provider value={this}>
        <CollabPositionIndicators blockEntityId={blockEntityId} />
        <BlockHighlight blockEntityId={blockEntityId} />
        <BlockHandle
          deleteBlock={this.deleteBlock}
          entityStore={this.store}
          draftId={blockDraftId}
          ref={this.blockHandleRef}
          onMouseDown={() => {
            /**
             * We only want to allow dragging from the drag handle
             * so we set a flag which we can use to indicate
             * whether a drag was initiated from the drag handle
             *
             * @todo we may not need this – we may be able to get
             *       it from the event
             */
            this.allowDragging = true;

            this.dragging = true;
            this.dom.classList.add(styles["Block--dragging"]!);

            const { tr } = this.editorView.state;

            /**
             * By triggering a selection of the node, we can ensure
             * that the whole node is re-ordered when drag & drop
             * starts
             */
            tr.setSelection(
              NodeSelection.create<Schema>(
                this.editorView.state.doc,
                this.getPos(),
              ),
            );

            this.editorView.dispatch(tr);

            this.update(this.node);
          }}
          onClick={this.onDragEnd}
        />
      </BlockViewContext.Provider>,
>>>>>>> 4bf3165e
      this.selectContainer,
      blockDraftId ?? undefined,
    );

    if (this.getPos() === 0) {
      if (!this.insertBlockTopContainer) {
        this.insertBlockTopContainer = document.createElement("div");
        this.dom.appendChild(this.insertBlockTopContainer);
        this.insertBlockTopContainer.classList.add(
          styles.Block__InsertBlock!,
          styles.Block__InsertBlock__Top!,
        );
        this.insertBlockTopContainer.contentEditable = "false";
        this.renderPortal(
          <InsertBlock onBlockSuggesterChange={this.onBlockInsert(false)} />,
          this.insertBlockTopContainer,
        );
      }
    } else {
      this.insertBlockTopContainer?.remove();
    }

    return true;
  }

  destroy() {
    this.unsubscribe();
    this.renderPortal(null, this.selectContainer);
    this.dom.remove();
    document.removeEventListener("dragend", this.onDragEnd);
    this.dom.removeEventListener("mouseenter", this.onMouseEnter);
    this.dom.removeEventListener("mouseleave", this.onMouseLeave);
  }

  deleteBlock = () => {
    const { node, getPos } = this;
    this.manager.deleteNode(node, getPos()).catch((err: Error) => {
      // eslint-disable-next-line no-console -- TODO: consider using logger
      console.error(
        `Error deleting node at position ${getPos()}: ${err.message}`,
      );
    });
  };

  onBlockChange = (variant: BlockVariant, meta: HashBlockMeta) => {
    const { node, editorView, getPos } = this;

    const state = editorView.state;
    const child = state.doc.resolve(getPos() + 1).nodeAfter;
    const draftId = child?.attrs.draftId;

    if (!draftId) {
      throw new Error("Cannot switch node without draft id");
    }

    this.manager
      .replaceNode(draftId, meta.componentId, variant, node, getPos())
      .catch((err: Error) => {
        // eslint-disable-next-line no-console -- TODO: consider using logger
        console.error(err);
      });
  };

  onBlockInsert =
    (insertBelow = true) =>
    (variant: BlockVariant, blockMeta: HashBlockMeta) => {
      const { editorView, getPos } = this;

      const position = editorView.state.doc.resolve(getPos());
      const newPosition = position.posAtIndex(
        position.index(0) + (insertBelow ? 1 : 0),
      );

      this.manager
        .insertBlock(blockMeta.componentId, variant, newPosition)
        .then(({ tr }) => {
          tr.setSelection(TextSelection.create<Schema>(tr.doc, newPosition));
          editorView.focus();
          editorView.dispatch(tr);
        })
        .catch((err) => {
          // eslint-disable-next-line no-console -- TODO: consider using logger
          console.error(err);
        });
    };
}<|MERGE_RESOLUTION|>--- conflicted
+++ resolved
@@ -217,11 +217,11 @@
     const blockDraftId = this.getBlockDraftId();
 
     this.renderPortal(
-<<<<<<< HEAD
       <BlockContext.Consumer>
         {(ctx) => {
           return (
             <BlockViewContext.Provider value={this}>
+              <BlockHighlight blockEntityId={blockEntityId} />
               <CollabPositionIndicators blockEntityId={blockEntityId} />
               <BlockHandle
                 deleteBlock={this.deleteBlock}
@@ -269,51 +269,6 @@
           );
         }}
       </BlockContext.Consumer>,
-=======
-      <BlockViewContext.Provider value={this}>
-        <CollabPositionIndicators blockEntityId={blockEntityId} />
-        <BlockHighlight blockEntityId={blockEntityId} />
-        <BlockHandle
-          deleteBlock={this.deleteBlock}
-          entityStore={this.store}
-          draftId={blockDraftId}
-          ref={this.blockHandleRef}
-          onMouseDown={() => {
-            /**
-             * We only want to allow dragging from the drag handle
-             * so we set a flag which we can use to indicate
-             * whether a drag was initiated from the drag handle
-             *
-             * @todo we may not need this – we may be able to get
-             *       it from the event
-             */
-            this.allowDragging = true;
-
-            this.dragging = true;
-            this.dom.classList.add(styles["Block--dragging"]!);
-
-            const { tr } = this.editorView.state;
-
-            /**
-             * By triggering a selection of the node, we can ensure
-             * that the whole node is re-ordered when drag & drop
-             * starts
-             */
-            tr.setSelection(
-              NodeSelection.create<Schema>(
-                this.editorView.state.doc,
-                this.getPos(),
-              ),
-            );
-
-            this.editorView.dispatch(tr);
-
-            this.update(this.node);
-          }}
-          onClick={this.onDragEnd}
-        />
-      </BlockViewContext.Provider>,
->>>>>>> 4bf3165e
       this.selectContainer,
       blockDraftId ?? undefined,
     );
