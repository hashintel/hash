import { BlockVariant } from "@blockprotocol/core";
import { EntityStore } from "@hashintel/hash-shared/entityStore";
import {
  entityStorePluginState,
  subscribeToEntityStore,
} from "@hashintel/hash-shared/entityStorePlugin";
import { isEntityNode } from "@hashintel/hash-shared/prosemirror";
import { HashBlockMeta } from "@hashintel/hash-shared/blocks";
import { ProsemirrorManager } from "@hashintel/hash-shared/ProsemirrorManager";
import { ProsemirrorNode, Schema } from "prosemirror-model";
import { NodeSelection, TextSelection } from "prosemirror-state";
import { EditorView, NodeView } from "prosemirror-view";
import { createRef } from "react";

import { BlockViewContext } from "./BlockViewContext";
import { CollabPositionIndicators } from "./CollabPositionIndicators";
import styles from "./style.module.css";

import { RenderPortal } from "./usePortals";
import { BlockHandle } from "./BlockHandle";
<<<<<<< HEAD
import { BlockContext } from "./BlockContext";
=======
import { InsertBlock } from "./InsertBlock";
>>>>>>> 018d3a12

export const getBlockDomId = (blockEntityId: string) =>
  `entity-${blockEntityId}`;

/**
 * This is the node view that wraps every one of our blocks in order to inject
 * custom UI like the <select> to change type and the drag handles
 */
export class BlockView implements NodeView<Schema> {
  dom: HTMLDivElement;
  selectContainer: HTMLDivElement;
  insertBlockBottomContainer: HTMLDivElement;
  insertBlockTopContainer?: HTMLDivElement;
  contentDOM: HTMLDivElement;

  allowDragging = false;
  dragging = false;
  hovered = false;

  /** used to hide node-view specific events from prosemirror */
  blockHandleRef = createRef<HTMLDivElement>();

  private store: EntityStore;
  private unsubscribe: Function;

  getBlockEntityIdFromNode = (node: ProsemirrorNode<Schema>) => {
    const blockEntityNode = node.firstChild;

    if (!blockEntityNode || !isEntityNode(blockEntityNode)) {
      throw new Error("Unexpected prosemirror structure");
    }

    if (!blockEntityNode.attrs.draftId) {
      return null;
    }

    const draftEntity = this.store.draft[blockEntityNode.attrs.draftId];

    return draftEntity?.entityId ?? null;
  };

  private getBlockDraftId() {
    const blockEntityNode = this.node.firstChild;

    if (!blockEntityNode || !isEntityNode(blockEntityNode)) {
      throw new Error("Unexpected prosemirror structure");
    }

    return blockEntityNode.attrs.draftId ?? null;
  }

  private createHoverHandler = (hovered: boolean) => {
    return () => {
      this.hovered = hovered;
      this.update(this.node);
    };
  };

  constructor(
    public node: ProsemirrorNode<Schema>,
    public editorView: EditorView<Schema>,
    public getPos: () => number,
    public renderPortal: RenderPortal,
    public manager: ProsemirrorManager,
  ) {
    this.dom = document.createElement("div");
    this.dom.classList.add(styles.Block!);
    this.dom.setAttribute("data-testid", "block");
    this.dom.addEventListener("mouseenter", this.onMouseEnter);
    this.dom.addEventListener("mouseleave", this.onMouseLeave);

    this.selectContainer = document.createElement("div");
    this.selectContainer.classList.add(styles.Block__UI!);

    this.dom.appendChild(this.selectContainer);

    document.addEventListener("dragend", this.onDragEnd);

    this.contentDOM = document.createElement("div");
    this.dom.appendChild(this.contentDOM);
    this.contentDOM.classList.add(styles.Block__Content!);

    this.insertBlockBottomContainer = document.createElement("div");
    this.dom.appendChild(this.insertBlockBottomContainer);
    this.insertBlockBottomContainer.classList.add(
      styles.Block__InsertBlock!,
      styles.Block__InsertBlock__Bottom!,
    );
    this.insertBlockBottomContainer.contentEditable = "false";
    this.renderPortal(
      <InsertBlock onBlockSuggesterChange={this.onBlockInsert(true)} />,
      this.insertBlockBottomContainer,
    );

    this.store = entityStorePluginState(editorView.state).store;
    this.unsubscribe = subscribeToEntityStore(this.editorView, (store) => {
      this.store = store;
      this.update(this.node);
    });

    this.update(node);
  }

  onMouseEnter = this.createHoverHandler(true);
  onMouseLeave = this.createHoverHandler(false);

  onDragEnd = () => {
    (document.activeElement as HTMLElement | null)?.blur();

    this.dragging = false;
    this.allowDragging = false;
    this.update(this.node);
  };

  /**
   * @todo simplify this alongside the react event handling
   */
  stopEvent(evt: Event) {
    if (evt.type === "dragstart" && evt.target === this.dom) {
      if (!this.allowDragging) {
        evt.preventDefault();
        return true;
      } else {
        this.dragging = true;
        this.update(this.node);
      }
    }

    /**
     * We don't want Prosemirror to try to handle any of these events as
     * they're handled by React
     */
    return (
      this.blockHandleRef.current?.contains(evt.target as Node) ||
      (evt.target === this.blockHandleRef.current && evt.type === "mousedown")
    );
  }

  /**
   * Prosemirror can be over eager with reacting to mutations within node
   * views – this can be important because this is part of how it detects
   * changes made by users, but this can cause node views to be unnecessarily
   * destroyed and/or updated. Here we're instructing PM to ignore changes
   * made by us
   *
   * @todo find a more generalized alternative
   */
  ignoreMutation(
    record: Parameters<NonNullable<NodeView<Schema>["ignoreMutation"]>>[0],
  ) {
    if (record.target === this.dom && record.type === "attributes") {
      return record.attributeName === "class" || record.attributeName === "id";
    } else if (
      this.selectContainer.contains(record.target) ||
      this.insertBlockBottomContainer.contains(record.target) ||
      this.insertBlockTopContainer?.contains(record.target)
    ) {
      return true;
    }

    return false;
  }

  update(blockNode: ProsemirrorNode<Schema>) {
    if (blockNode.type.name !== "block") {
      return false;
    }

    this.node = blockNode;

    /**
     * Ensure that a user cannot type inside the custom UI container
     *
     * @todo see if this is necessary
     */
    this.selectContainer.contentEditable = "false";

    /**
     * This removes the outline that prosemirror has when a node is
     * selected whilst we are dragging it
     */
    if (this.dragging) {
      this.dom.classList.add(styles["Block--dragging"]!);
    } else {
      this.dom.classList.remove(styles["Block--dragging"]!);
    }

    const blockEntityId = this.getBlockEntityIdFromNode(this.node);

    if (blockEntityId) {
      this.dom.id = getBlockDomId(blockEntityId);
    }

    const blockDraftId = this.getBlockDraftId();

    this.renderPortal(
      <BlockContext.Consumer>
        {(ctx) => {
          return (
            <BlockViewContext.Provider value={this}>
              <CollabPositionIndicators blockEntityId={blockEntityId} />
              <BlockHandle
                deleteBlock={this.deleteBlock}
                entityStore={this.store}
                draftId={blockDraftId}
                ref={this.blockHandleRef}
                onMouseDown={() => {
                  /**
                   * We only want to allow dragging from the drag handle
                   * so we set a flag which we can use to indicate
                   * whether a drag was initiated from the drag handle
                   *
                   * @todo we may not need this – we may be able to get
                   *       it from the event
                   */
                  this.allowDragging = true;

                  this.dragging = true;
                  this.dom.classList.add(styles["Block--dragging"]!);

                  const { tr } = this.editorView.state;

                  /**
                   * By triggering a selection of the node, we can ensure
                   * that the whole node is re-ordered when drag & drop
                   * starts
                   */
                  tr.setSelection(
                    NodeSelection.create<Schema>(
                      this.editorView.state.doc,
                      this.getPos(),
                    ),
                  );

                  this.editorView.dispatch(tr);

                  this.update(this.node);
                }}
                onClick={this.onDragEnd}
                toggleShowDataMappingUi={() =>
                  ctx?.setShowDataMappingUi(!ctx.showDataMappingUi)
                }
              />
            </BlockViewContext.Provider>
          );
        }}
      </BlockContext.Consumer>,
      this.selectContainer,
      blockDraftId ?? undefined,
    );

    if (this.getPos() === 0) {
      if (!this.insertBlockTopContainer) {
        this.insertBlockTopContainer = document.createElement("div");
        this.dom.appendChild(this.insertBlockTopContainer);
        this.insertBlockTopContainer.classList.add(
          styles.Block__InsertBlock!,
          styles.Block__InsertBlock__Top!,
        );
        this.insertBlockTopContainer.contentEditable = "false";
        this.renderPortal(
          <InsertBlock onBlockSuggesterChange={this.onBlockInsert(false)} />,
          this.insertBlockTopContainer,
        );
      }
    } else {
      this.insertBlockTopContainer?.remove();
    }

    return true;
  }

  destroy() {
    this.unsubscribe();
    this.renderPortal(null, this.selectContainer);
    this.dom.remove();
    document.removeEventListener("dragend", this.onDragEnd);
    this.dom.removeEventListener("mouseenter", this.onMouseEnter);
    this.dom.removeEventListener("mouseleave", this.onMouseLeave);
  }

  deleteBlock = () => {
    const { node, getPos } = this;
    this.manager.deleteNode(node, getPos()).catch((err: Error) => {
      // eslint-disable-next-line no-console -- TODO: consider using logger
      console.error(
        `Error deleting node at position ${getPos()}: ${err.message}`,
      );
    });
  };

  onBlockChange = (variant: BlockVariant, meta: HashBlockMeta) => {
    const { node, editorView, getPos } = this;

    const state = editorView.state;
    const child = state.doc.resolve(getPos() + 1).nodeAfter;
    const draftId = child?.attrs.draftId;

    if (!draftId) {
      throw new Error("Cannot switch node without draft id");
    }

    this.manager
      .replaceNode(draftId, meta.componentId, variant, node, getPos())
      .catch((err: Error) => {
        // eslint-disable-next-line no-console -- TODO: consider using logger
        console.error(err);
      });
  };

  onBlockInsert =
    (insertBelow = true) =>
    (variant: BlockVariant, blockMeta: HashBlockMeta) => {
      const { editorView, getPos } = this;

      const position = editorView.state.doc.resolve(getPos());
      const newPosition = position.posAtIndex(
        position.index(0) + (insertBelow ? 1 : 0),
      );

      this.manager
        .insertBlock(blockMeta.componentId, variant, newPosition)
        .then(({ tr }) => {
          tr.setSelection(TextSelection.create<Schema>(tr.doc, newPosition));
          editorView.focus();
          editorView.dispatch(tr);
        })
        .catch((err) => {
          // eslint-disable-next-line no-console -- TODO: consider using logger
          console.error(err);
        });
    };
}<|MERGE_RESOLUTION|>--- conflicted
+++ resolved
@@ -17,12 +17,9 @@
 import styles from "./style.module.css";
 
 import { RenderPortal } from "./usePortals";
+import { BlockContext } from "./BlockContext";
 import { BlockHandle } from "./BlockHandle";
-<<<<<<< HEAD
-import { BlockContext } from "./BlockContext";
-=======
 import { InsertBlock } from "./InsertBlock";
->>>>>>> 018d3a12
 
 export const getBlockDomId = (blockEntityId: string) =>
   `entity-${blockEntityId}`;
