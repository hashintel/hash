import { HashBlock } from "@hashintel/hash-shared/blocks";
import { createProseMirrorState } from "@hashintel/hash-shared/createProseMirrorState";
import { apiOrigin } from "@hashintel/hash-shared/environment";
import { ProsemirrorManager } from "@hashintel/hash-shared/ProsemirrorManager";
// import applyDevTools from "prosemirror-dev-tools";
import { ProsemirrorNode, Schema } from "prosemirror-model";
import { Plugin } from "prosemirror-state";
import { EditorView } from "prosemirror-view";
import { RefObject } from "react";
import { BlockView } from "./BlockView";
import { EditorConnection } from "./collab/EditorConnection";
import { ComponentView } from "./ComponentView";
import { createErrorPlugin } from "./createErrorPlugin";
import { createFormatPlugins } from "./createFormatPlugins";
import { createPlaceholderPlugin } from "./createPlaceholderPlugin/createPlaceholderPlugin";
import { createSuggester } from "./createSuggester/createSuggester";
import { createFocusPageTitlePlugin } from "./focusPageTitlePlugin";
import { MentionView } from "./MentionView/MentionView";
import styles from "./style.module.css";
import { RenderPortal } from "./usePortals";

export type BlocksMap = Record<string, HashBlock>;

/**
 * An editor view manages the DOM structure that represents an editable document.
 * @see https://prosemirror.net/docs/ref/#view.EditorView
 */
export const createEditorView = (
  renderNode: HTMLElement,
  renderPortal: RenderPortal,
  accountId: string,
  pageEntityId: string,
  blocks: BlocksMap,
<<<<<<< HEAD
  pageTitleRef: RefObject<HTMLTextAreaElement>,
=======
  readonly: boolean,
>>>>>>> f4fa7fe5
) => {
  let manager: ProsemirrorManager;

  const [errorPlugin, onError] = createErrorPlugin(renderPortal);

  const plugins: Plugin<unknown, Schema>[] = [
    ...createFormatPlugins(renderPortal),
    createSuggester(renderPortal, () => manager, accountId),
    createPlaceholderPlugin(renderPortal),
    errorPlugin,
    createFocusPageTitlePlugin(pageTitleRef),
  ];

  const state = createProseMirrorState({ accountId, plugins });

  let connection: EditorConnection;

  const view = new EditorView<Schema>(renderNode, {
    state,

    /**
     * Prosemirror doesn't know to convert hard breaks into new line characters
     * in the plain text version of the clipboard when we copy out of the
     * editor. In the HTML version, they get converted as their `toDOM`
     * method instructs, but we have to use this for the plain text version.
     *
     * @todo find a way of not having to do this centrally
     * @todo look into whether this is needed for mentions and for links
     */
    clipboardTextSerializer: (slice) => {
      return slice.content.textBetween(
        0,
        slice.content.size,
        "\n\n",
        (node: ProsemirrorNode<Schema>) => {
          if (node.type === view.state.schema.nodes.hardBreak) {
            return "\n";
          }

          return "";
        },
      );
    },
    nodeViews: {
      // Reason for adding `_decorations`:
      // https://github.com/DefinitelyTyped/DefinitelyTyped/pull/57384#issuecomment-1018936089
      block(currentNode, currentView, getPos, _decorations) {
        if (typeof getPos === "boolean") {
          throw new Error("Invalid config for nodeview");
        }
        return new BlockView(
          currentNode,
          currentView,
          getPos,
          renderPortal,
          manager,
        );
      },
      // Reason for adding `_decorations`:
      // https://github.com/DefinitelyTyped/DefinitelyTyped/pull/57384#issuecomment-1018936089
      mention(currentNode, currentView, getPos, _decorations) {
        if (typeof getPos === "boolean") {
          throw new Error("Invalid config for nodeview");
        }

        return new MentionView(
          currentNode,
          currentView,
          getPos,
          renderPortal,
          manager,
          accountId,
        );
      },
    },
    dispatchTransaction: (tr) => connection?.dispatchTransaction(tr),
    editable: () => !readonly,
  });

  manager = new ProsemirrorManager(
    state.schema,
    accountId,
    view,
    // Reason for adding `_decorations`:
    // https://github.com/DefinitelyTyped/DefinitelyTyped/pull/57384#issuecomment-1018936089
    (block) => (node, editorView, getPos, _decorations) => {
      if (typeof getPos === "boolean") {
        throw new Error("Invalid config for nodeview");
      }

      return new ComponentView(
        node,
        editorView,
        getPos,
        renderPortal,
        block,
        manager,
      );
    },
  );

  connection = new EditorConnection(
    `${apiOrigin}/collab-backend/${accountId}/${pageEntityId}`,
    view.state.schema,
    view,
    manager,
    plugins,
    accountId,
    () => {
      view.dispatch(onError(view.state.tr));
    },
  );

  view.dom.classList.add(styles.ProseMirror!);
  // Prevent keyboard navigation on the editor
  view.dom.setAttribute("tabIndex", "-1");

  // prosemirror will use the first node type (per group) for auto-creation.
  // we want this to be the paragraph node type.
  const blocksArray = Object.values(blocks);

  const paragraphBlock = blocksArray.find(
    (block) =>
      block.meta.componentId ===
      "https://blockprotocol.org/blocks/@hash/paragraph",
  );

  if (!paragraphBlock) {
    throw new Error("missing required block-type paragraph");
  }

  /** note that {@link ProsemirrorManager#defineBlock} is idempotent */
  manager.defineBlock(paragraphBlock);
  blocksArray.forEach((block) => manager.defineBlock(block));

  // @todo figure out how to use dev tools without it breaking fast refresh
  // applyDevTools(view);

  return { view, connection, manager };
};<|MERGE_RESOLUTION|>--- conflicted
+++ resolved
@@ -31,11 +31,8 @@
   accountId: string,
   pageEntityId: string,
   blocks: BlocksMap,
-<<<<<<< HEAD
+  readonly: boolean,
   pageTitleRef: RefObject<HTMLTextAreaElement>,
-=======
-  readonly: boolean,
->>>>>>> f4fa7fe5
 ) => {
   let manager: ProsemirrorManager;
 
