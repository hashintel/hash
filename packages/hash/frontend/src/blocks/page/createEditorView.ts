import { HashBlock } from "@hashintel/hash-shared/blocks";
import { createProseMirrorState } from "@hashintel/hash-shared/createProseMirrorState";
import { apiOrigin } from "@hashintel/hash-shared/environment";
import { ProsemirrorManager } from "@hashintel/hash-shared/ProsemirrorManager";
// import applyDevTools from "prosemirror-dev-tools";
import { NodeType, ProsemirrorNode, Schema, Slice } from "prosemirror-model";
import { Plugin } from "prosemirror-state";
import { Decoration, EditorView } from "prosemirror-view";
import { RefObject } from "react";
import { LoadingView } from "./LoadingView";
import { BlockView } from "./BlockView";
import { EditorConnection } from "./collab/EditorConnection";
import { ComponentView } from "./ComponentView";
import { createCommentPlugin } from "./createCommentPlugin";
import { createErrorPlugin } from "./createErrorPlugin";
import { createFormatPlugins } from "./createFormatPlugins";
import { createPlaceholderPlugin } from "./createPlaceholderPlugin/createPlaceholderPlugin";
import { createSuggester } from "./createSuggester/createSuggester";
import { createFocusPageTitlePlugin } from "./focusPageTitlePlugin";
import { MentionView } from "./MentionView/MentionView";
import styles from "./style.module.css";
import { RenderPortal } from "./usePortals";

export type BlocksMap = Record<string, HashBlock>;

// /**
//  * Prosemirror doesn't know to convert hard breaks into new line characters
//  * in the plain text version of the clipboard when we copy out of the
//  * editor. In the HTML version, they get converted as their `toDOM`
//  * method instructs, but we have to use this for the plain text version.
//  *
//  * @todo find a way of not having to do this centrally
//  * @todo look into whether this is needed for mentions and for links
//  */
export const clipboardTextSerializer =
  (nodeType?: NodeType<Schema>) => (slice: Slice<Schema>) => {
    return slice.content.textBetween(
      0,
      slice.content.size,
      "\n\n",
      (node: ProsemirrorNode<Schema>) => {
        if (node.type === nodeType) {
          return "\n";
        }

        return "";
      },
    );
  };

// Reason for adding `_decorations`:
// https://github.com/DefinitelyTyped/DefinitelyTyped/pull/57384#issuecomment-1018936089
export const mentionNodeView =
  (renderPortal: RenderPortal, accountId: string) =>
  (
    currentNode: ProsemirrorNode<Schema>,
    currentView: EditorView<Schema>,
    getPos: () => number,
    _decorations: Decoration[],
  ) => {
    if (typeof getPos === "boolean") {
      throw new Error("Invalid config for nodeview");
    }

    return new MentionView(
      currentNode,
      currentView,
      getPos,
      renderPortal,
      accountId,
    );
  };

/**
 * An editor view manages the DOM structure that represents an editable document.
 * @see https://prosemirror.net/docs/ref/#view.EditorView
 */
export const createEditorView = (
  renderNode: HTMLElement,
  renderPortal: RenderPortal,
  accountId: string,
  pageEntityId: string,
  blocks: BlocksMap,
  readonly: boolean,
  pageTitleRef: RefObject<HTMLTextAreaElement>,
) => {
  let manager: ProsemirrorManager;

  const [errorPlugin, onError] = createErrorPlugin(renderPortal);

  const plugins: Plugin<unknown, Schema>[] = [
    ...createFormatPlugins(renderPortal),
    createSuggester(renderPortal, accountId, renderNode, () => manager),
    createPlaceholderPlugin(renderPortal),
    errorPlugin,
    createFocusPageTitlePlugin(pageTitleRef),
    createCommentPlugin(renderPortal, renderNode),
  ];

  const state = createProseMirrorState({ accountId, plugins });

  let connection: EditorConnection;

  const view = new EditorView<Schema>(renderNode, {
    state,
    clipboardTextSerializer: clipboardTextSerializer(
      state.schema.nodes.hardBreak,
    ),
    nodeViews: {
      // Reason for adding `_decorations`:
      // https://github.com/DefinitelyTyped/DefinitelyTyped/pull/57384#issuecomment-1018936089
      block(currentNode, currentView, getPos, _decorations) {
        if (typeof getPos === "boolean") {
          throw new Error("Invalid config for nodeview");
        }
        return new BlockView(
          currentNode,
          currentView,
          getPos,
          renderPortal,
          manager,
        );
      },
<<<<<<< HEAD
      mention: mentionNodeView(renderPortal, accountId),
=======
      // Reason for adding unused params e.g. `_decorations`:
      // https://github.com/DefinitelyTyped/DefinitelyTyped/pull/57384#issuecomment-1018936089
      loading(currentNode, _currentView, _getPos, _decorations) {
        return new LoadingView(currentNode, renderPortal);
      },
      // Reason for adding `_decorations`:
      // https://github.com/DefinitelyTyped/DefinitelyTyped/pull/57384#issuecomment-1018936089
      mention(currentNode, currentView, getPos, _decorations) {
        if (typeof getPos === "boolean") {
          throw new Error("Invalid config for nodeview");
        }

        return new MentionView(
          currentNode,
          currentView,
          getPos,
          renderPortal,
          manager,
          accountId,
        );
      },
>>>>>>> af891c72
    },
    dispatchTransaction: (tr) => connection?.dispatchTransaction(tr),
    editable: () => !readonly,
  });

  manager = new ProsemirrorManager(
    state.schema,
    accountId,
    view,
    // Reason for adding `_decorations`:
    // https://github.com/DefinitelyTyped/DefinitelyTyped/pull/57384#issuecomment-1018936089
    (block) => (node, editorView, getPos, _decorations) => {
      if (typeof getPos === "boolean") {
        throw new Error("Invalid config for nodeview");
      }

      return new ComponentView(
        node,
        editorView,
        getPos,
        renderPortal,
        block,
        manager,
      );
    },
  );

  connection = new EditorConnection(
    `${apiOrigin}/collab-backend/${accountId}/${pageEntityId}`,
    view.state.schema,
    view,
    manager,
    plugins,
    accountId,
    () => {
      view.dispatch(onError(view.state.tr));
    },
  );

  view.dom.classList.add(styles.ProseMirror!);
  // Prevent keyboard navigation on the editor
  view.dom.setAttribute("tabIndex", "-1");

  // prosemirror will use the first node type (per group) for auto-creation.
  // we want this to be the paragraph node type.
  const blocksArray = Object.values(blocks);

  const paragraphBlock = blocksArray.find(
    (block) =>
      block.meta.componentId ===
      "https://blockprotocol.org/blocks/@hash/paragraph",
  );

  if (!paragraphBlock) {
    throw new Error("missing required block-type paragraph");
  }

  /** note that {@link ProsemirrorManager#defineBlock} is idempotent */
  manager.defineBlock(paragraphBlock);
  blocksArray.forEach((block) => manager.defineBlock(block));

  // @todo figure out how to use dev tools without it breaking fast refresh
  // applyDevTools(view);

  return { view, connection, manager };
};<|MERGE_RESOLUTION|>--- conflicted
+++ resolved
@@ -121,31 +121,12 @@
           manager,
         );
       },
-<<<<<<< HEAD
-      mention: mentionNodeView(renderPortal, accountId),
-=======
       // Reason for adding unused params e.g. `_decorations`:
       // https://github.com/DefinitelyTyped/DefinitelyTyped/pull/57384#issuecomment-1018936089
       loading(currentNode, _currentView, _getPos, _decorations) {
         return new LoadingView(currentNode, renderPortal);
       },
-      // Reason for adding `_decorations`:
-      // https://github.com/DefinitelyTyped/DefinitelyTyped/pull/57384#issuecomment-1018936089
-      mention(currentNode, currentView, getPos, _decorations) {
-        if (typeof getPos === "boolean") {
-          throw new Error("Invalid config for nodeview");
-        }
-
-        return new MentionView(
-          currentNode,
-          currentView,
-          getPos,
-          renderPortal,
-          manager,
-          accountId,
-        );
-      },
->>>>>>> af891c72
+      mention: mentionNodeView(renderPortal, accountId),
     },
     dispatchTransaction: (tr) => connection?.dispatchTransaction(tr),
     editable: () => !readonly,
