import { HashBlock } from "@hashintel/hash-shared/blocks";
import { createProseMirrorState } from "@hashintel/hash-shared/createProseMirrorState";
import { apiOrigin } from "@hashintel/hash-shared/environment";
import { ProsemirrorManager } from "@hashintel/hash-shared/ProsemirrorManager";
// import applyDevTools from "prosemirror-dev-tools";
import { ProsemirrorNode, Schema } from "prosemirror-model";
import { Plugin } from "prosemirror-state";
import { EditorView } from "prosemirror-view";
import { RefObject } from "react";
import { BlockView } from "./BlockView";
import { EditorConnection } from "./collab/EditorConnection";
import { ComponentView } from "./ComponentView";
import { createErrorPlugin } from "./createErrorPlugin";
import { createFormatPlugins } from "./createFormatPlugins";
import { createPlaceholderPlugin } from "./createPlaceholderPlugin/createPlaceholderPlugin";
import { createSuggester } from "./createSuggester/createSuggester";
import { createFocusPageTitlePlugin } from "./focusPageTitlePlugin";
import { MentionView } from "./MentionView/MentionView";
import styles from "./style.module.css";
import { RenderPortal } from "./usePortals";

export type BlocksMap = Record<string, HashBlock>;

/**
 * An editor view manages the DOM structure that represents an editable document.
 * @see https://prosemirror.net/docs/ref/#view.EditorView
 */
export const createEditorView = (
  renderNode: HTMLElement,
  renderPortal: RenderPortal,
  accountId: string,
  pageEntityId: string,
  blocks: BlocksMap,
  readonly: boolean,
  pageTitleRef: RefObject<HTMLTextAreaElement>,
) => {
  let manager: ProsemirrorManager;

  const [errorPlugin, onError] = createErrorPlugin(renderPortal);

  const plugins: Plugin<unknown, Schema>[] = [
    ...createFormatPlugins(renderPortal),
<<<<<<< HEAD
    createSuggester(renderPortal, () => manager, accountId, renderNode),
=======
    createSuggester(renderPortal, () => manager, accountId),
    createPlaceholderPlugin(renderPortal),
>>>>>>> ea0dacf8
    errorPlugin,
    createFocusPageTitlePlugin(pageTitleRef),
  ];

  const state = createProseMirrorState({ accountId, plugins });

  let connection: EditorConnection;

  const view = new EditorView<Schema>(renderNode, {
    state,

    /**
     * Prosemirror doesn't know to convert hard breaks into new line characters
     * in the plain text version of the clipboard when we copy out of the
     * editor. In the HTML version, they get converted as their `toDOM`
     * method instructs, but we have to use this for the plain text version.
     *
     * @todo find a way of not having to do this centrally
     * @todo look into whether this is needed for mentions and for links
     */
    clipboardTextSerializer: (slice) => {
      return slice.content.textBetween(
        0,
        slice.content.size,
        "\n\n",
        (node: ProsemirrorNode<Schema>) => {
          if (node.type === view.state.schema.nodes.hardBreak) {
            return "\n";
          }

          return "";
        },
      );
    },
    nodeViews: {
      // Reason for adding `_decorations`:
      // https://github.com/DefinitelyTyped/DefinitelyTyped/pull/57384#issuecomment-1018936089
      block(currentNode, currentView, getPos, _decorations) {
        if (typeof getPos === "boolean") {
          throw new Error("Invalid config for nodeview");
        }
        return new BlockView(
          currentNode,
          currentView,
          getPos,
          renderPortal,
          manager,
        );
      },
      // Reason for adding `_decorations`:
      // https://github.com/DefinitelyTyped/DefinitelyTyped/pull/57384#issuecomment-1018936089
      mention(currentNode, currentView, getPos, _decorations) {
        if (typeof getPos === "boolean") {
          throw new Error("Invalid config for nodeview");
        }

        return new MentionView(
          currentNode,
          currentView,
          getPos,
          renderPortal,
          manager,
          accountId,
        );
      },
    },
    dispatchTransaction: (tr) => connection?.dispatchTransaction(tr),
    editable: () => !readonly,
  });

  manager = new ProsemirrorManager(
    state.schema,
    accountId,
    view,
    // Reason for adding `_decorations`:
    // https://github.com/DefinitelyTyped/DefinitelyTyped/pull/57384#issuecomment-1018936089
    (block) => (node, editorView, getPos, _decorations) => {
      if (typeof getPos === "boolean") {
        throw new Error("Invalid config for nodeview");
      }

      return new ComponentView(
        node,
        editorView,
        getPos,
        renderPortal,
        block,
        manager,
      );
    },
  );

  connection = new EditorConnection(
    `${apiOrigin}/collab-backend/${accountId}/${pageEntityId}`,
    view.state.schema,
    view,
    manager,
    plugins,
    accountId,
    () => {
      view.dispatch(onError(view.state.tr));
    },
  );

  view.dom.classList.add(styles.ProseMirror!);
  // Prevent keyboard navigation on the editor
  view.dom.setAttribute("tabIndex", "-1");

  // prosemirror will use the first node type (per group) for auto-creation.
  // we want this to be the paragraph node type.
  const blocksArray = Object.values(blocks);

  const paragraphBlock = blocksArray.find(
    (block) =>
      block.meta.componentId ===
      "https://blockprotocol.org/blocks/@hash/paragraph",
  );

  if (!paragraphBlock) {
    throw new Error("missing required block-type paragraph");
  }

  /** note that {@link ProsemirrorManager#defineBlock} is idempotent */
  manager.defineBlock(paragraphBlock);
  blocksArray.forEach((block) => manager.defineBlock(block));

  // @todo figure out how to use dev tools without it breaking fast refresh
  // applyDevTools(view);

  return { view, connection, manager };
};<|MERGE_RESOLUTION|>--- conflicted
+++ resolved
@@ -40,12 +40,8 @@
 
   const plugins: Plugin<unknown, Schema>[] = [
     ...createFormatPlugins(renderPortal),
-<<<<<<< HEAD
     createSuggester(renderPortal, () => manager, accountId, renderNode),
-=======
-    createSuggester(renderPortal, () => manager, accountId),
     createPlaceholderPlugin(renderPortal),
->>>>>>> ea0dacf8
     errorPlugin,
     createFocusPageTitlePlugin(pageTitleRef),
   ];
