import { BlockMeta } from "@hashintel/hash-shared/blockMeta";
import { createProseMirrorState } from "@hashintel/hash-shared/createProseMirrorState";
import { apiOrigin } from "@hashintel/hash-shared/environment";
import { ProsemirrorSchemaManager } from "@hashintel/hash-shared/ProsemirrorSchemaManager";
// import applyDevTools from "prosemirror-dev-tools";
import { ProsemirrorNode, Schema } from "prosemirror-model";
import { Plugin } from "prosemirror-state";
import { EditorView } from "prosemirror-view";
import { BlockView } from "./BlockView";
import { EditorConnection } from "./collab/EditorConnection";
import { ComponentView } from "./ComponentView";
import { createErrorPlugin } from "./createErrorPlugin";
import { createFormatPlugins } from "./createFormatPlugins";
import { createSuggester } from "./createSuggester/createSuggester";
import { MentionView } from "./MentionView/MentionView";
import styles from "./style.module.css";
import { RenderPortal } from "./usePortals";

export type BlocksMetaMap = Record<string, BlockMeta>;

export const createEditorView = (
  renderNode: HTMLElement,
  renderPortal: RenderPortal,
  accountId: string,
  pageEntityId: string,
  blocksMeta: BlocksMetaMap,
) => {
  let manager: ProsemirrorSchemaManager;

  const [errorPlugin, onError] = createErrorPlugin(renderPortal);

  const plugins: Plugin<unknown, Schema>[] = [
    ...createFormatPlugins(renderPortal),
    createSuggester(renderPortal, () => manager, accountId),
    errorPlugin,
  ];

  const state = createProseMirrorState({ accountId, plugins });

  let connection: EditorConnection;

  const view = new EditorView<Schema>(renderNode, {
    state,

    /**
     * Prosemirror doesn't know to convert hard breaks into new line characters
     * in the plain text version of the clipboard when we copy out of the
     * editor. In the HTML version, they get converted as their `toDOM`
     * method instructs, but we have to use this for the plain text version.
     *
     * @todo find a way of not having to do this centrally
     * @todo look into whether this is needed for mentions and for links
     */
    clipboardTextSerializer: (slice) => {
      return slice.content.textBetween(
        0,
        slice.content.size,
        "\n\n",
        (node: ProsemirrorNode<Schema>) => {
          if (node.type === view.state.schema.nodes.hardBreak) {
            return "\n";
          }

          return "";
        },
      );
    },
    nodeViews: {
      // Reason for adding `_decorations`:
      // https://github.com/DefinitelyTyped/DefinitelyTyped/pull/57384#issuecomment-1018936089
      block(currentNode, currentView, getPos, _decorations) {
        if (typeof getPos === "boolean") {
          throw new Error("Invalid config for nodeview");
        }
        return new BlockView(
          currentNode,
          currentView,
          getPos,
          renderPortal,
          manager,
        );
      },
      // Reason for adding `_decorations`:
      // https://github.com/DefinitelyTyped/DefinitelyTyped/pull/57384#issuecomment-1018936089
      mention(currentNode, currentView, getPos, _decorations) {
        if (typeof getPos === "boolean") {
          throw new Error("Invalid config for nodeview");
        }

        return new MentionView(
          currentNode,
          currentView,
          getPos,
          renderPortal,
          manager,
          accountId,
        );
      },
    },
    dispatchTransaction: (tr) =>
      connection?.dispatchTransaction(tr, connection?.state.version ?? 0),
  });

  manager = new ProsemirrorSchemaManager(
    state.schema,
    accountId,
    view,
    // Reason for adding `_decorations`:
    // https://github.com/DefinitelyTyped/DefinitelyTyped/pull/57384#issuecomment-1018936089
    (meta) => (node, editorView, getPos, _decorations) => {
      if (typeof getPos === "boolean") {
        throw new Error("Invalid config for nodeview");
      }

      return new ComponentView(
        node,
        editorView,
        getPos,
        renderPortal,
        meta,
        accountId,
      );
    },
  );

  connection = new EditorConnection(
    `${apiOrigin}/collab-backend/${accountId}/${pageEntityId}`,
    view.state.schema,
    view,
    manager,
    plugins,
<<<<<<< HEAD
    accountId,
=======
    () => {
      view.dispatch(onError(view.state.tr));
    },
>>>>>>> cfd9958f
  );

  view.dom.classList.add(styles.ProseMirror!);

  // prosemirror will use the first node type (per group) for auto-creation.
  // we want this to be the paragraph node type.
  const blocksMetaArray = Object.values(blocksMeta);

  const paragraphBlockMeta = blocksMetaArray.find(
    (blockMeta) =>
      blockMeta.componentMetadata.name === "@hashintel/block-paragraph",
  );

  if (!paragraphBlockMeta) {
    throw new Error("missing required block-type paragraph");
  }

  /** note that {@link ProsemirrorSchemaManager#defineNewBlock} is idempotent */
  manager.defineNewBlock(paragraphBlockMeta);
  blocksMetaArray.forEach((blockMeta) => manager.defineNewBlock(blockMeta));

  // @todo figure out how to use dev tools without it breaking fast refresh
  // applyDevTools(view);

  return { view, connection, manager };
};<|MERGE_RESOLUTION|>--- conflicted
+++ resolved
@@ -129,13 +129,10 @@
     view,
     manager,
     plugins,
-<<<<<<< HEAD
     accountId,
-=======
     () => {
       view.dispatch(onError(view.state.tr));
     },
->>>>>>> cfd9958f
   );
 
   view.dom.classList.add(styles.ProseMirror!);
