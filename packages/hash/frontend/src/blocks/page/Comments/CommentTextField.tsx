--- conflicted
+++ resolved
@@ -71,25 +71,11 @@
   const { accountId } = useRouteAccountInfo();
   const editorContainerRef = useRef<HTMLDivElement>();
   const editableRef = useRef(false);
-<<<<<<< HEAD
-  const eventsRef = useRef({ onClose, onSubmit });
-
-  useLayoutEffect(() => {
-    eventsRef.current = { onClose, onSubmit };
-    editableRef.current = editable;
-
-    if (viewRef.current && onLineCountChange) {
-      onLineCountChange(
-        Math.floor(viewRef.current.dom.scrollHeight / LINE_HEIGHT),
-      );
-    }
-=======
   const eventsRef = useRef({ onClose, onSubmit, onLineCountChange });
 
   useLayoutEffect(() => {
     eventsRef.current = { onClose, onSubmit, onLineCountChange };
     editableRef.current = editable;
->>>>>>> 97600047
   });
 
   const setDocument = (tokens: TextToken[]) => {
