<<<<<<< HEAD
import { FunctionComponent, useMemo, useState, useRef, useEffect } from "react";
import { Box, Collapse, Typography } from "@mui/material";
=======
import { FunctionComponent, ReactNode, useMemo, useState } from "react";
import { Box, Typography } from "@mui/material";
>>>>>>> aea38306
import {
  Avatar,
  Button,
  FontAwesomeIcon,
  IconButton,
} from "@hashintel/hash-design-system/ui";
import { formatDistanceToNowStrict } from "date-fns";
import {
  faChevronDown,
  faChevronUp,
  faEllipsisVertical,
  IconDefinition,
  faLink,
  faPencil,
  faTrash,
} from "@fortawesome/free-solid-svg-icons";
import { usePopupState } from "material-ui-popup-state/hooks";
import { bindTrigger } from "material-ui-popup-state";
import { types } from "@hashintel/hash-shared/types";
import { extractBaseUri } from "@blockprotocol/type-system-web";
import { TextToken } from "@hashintel/hash-shared/graphql/types";
import { PageComment } from "../../../components/hooks/usePageComments";
import { CommentTextField } from "./CommentTextField";
import { CommentBlockMenu } from "./CommentBlockMenu";
import styles from "./style.module.css";

type ToggleTextExpandedButtonProps = {
  label: ReactNode;
  icon: IconDefinition;
  onClick: () => void;
};

export const ToggleTextExpandedButton: FunctionComponent<
  ToggleTextExpandedButtonProps
> = ({ label, icon, onClick }) => (
  <Button
    size="xs"
    variant="tertiary_quiet"
    sx={{
      display: "flex",
      fontWeight: 600,
      px: 0.5,
      py: 0,
      minHeight: 0,
      color: ({ palette }) => palette.primary.main,
      alignSelf: "flex-end",
    }}
    onClick={onClick}
  >
    {label}
    <FontAwesomeIcon icon={icon} sx={{ fontSize: 12, ml: 0.75 }} />
  </Button>
);

type CommentProps = {
  comment: PageComment;
};

export const CommentBlock: FunctionComponent<CommentProps> = ({ comment }) => {
  const { hasText, author, textUpdatedAt } = comment;

  const [collapsed, setCollapsed] = useState(true);
  const [shouldCollapse, setShouldCollapse] = useState(false);
  const [editable, setEditable] = useState(false);
  const [inputValue, setInputValue] = useState<TextToken[]>([]);

  const commentCreatedAt = useMemo(() => {
    const updatedAt = new Date(textUpdatedAt);
    const timeDistance = formatDistanceToNowStrict(updatedAt);
    return timeDistance === "0 seconds"
      ? "Just now"
      : `${formatDistanceToNowStrict(updatedAt)} ago`;
  }, [textUpdatedAt]);

  const commentMenuPopupState = usePopupState({
    variant: "popover",
    popupId: "comment-block-menu",
  });

  const preferredName = useMemo(
    () =>
      author.properties[
        extractBaseUri(types.propertyType.preferredName.propertyTypeId)
      ],
    [author.properties],
  );

  const menuItems = useMemo(
    () => [
      {
        title: editable ? "Cancel Edit" : "Edit",
        icon: faPencil,
        onClick: () => {
          setEditable(!editable);
          commentMenuPopupState.close();
        },
      },
      {
        title: "Copy Link",
        icon: faLink,
        // @todo Commented implement functionality
        onClick: () => {
          commentMenuPopupState.close();
        },
      },
      {
        title: "Delete Comment",
        icon: faTrash,
        // @todo Commented implement functionality
        onClick: () => {
          commentMenuPopupState.close();
        },
      },
    ],
    [editable, setEditable, commentMenuPopupState],
  );

  const cancelEdit = () => {
    contentRef.current?.resetDocument();
    setEditable(false);
  };

  return (
    <Box
      sx={{
        display: "flex",
        flexDirection: "column",
        p: 2,
        borderTop: ({ palette }) => `1px solid ${palette.gray[20]}`,
      }}
    >
      <Box display="flex" justifyContent="space-between">
        <Avatar size={36} title={preferredName ?? "U"} />
        <Box
          sx={{ flexDirection: "column", flex: 1, overflow: "hidden", pl: 1.5 }}
        >
          <Typography
            component="p"
            variant="microText"
            sx={{
              whiteSpace: "nowrap",
              textOverflow: "ellipsis",
              overflow: "hidden",
              fontWeight: 500,
              color: ({ palette }) => palette.gray[90],
            }}
          >
            {preferredName}
          </Typography>
          <Typography
            component="p"
            variant="microText"
            sx={{
              color: ({ palette }) => palette.gray[70],
            }}
          >
            {commentCreatedAt}
          </Typography>
        </Box>

        <IconButton
          {...bindTrigger(commentMenuPopupState)}
          sx={{
            color: ({ palette }) => palette.gray[40],
          }}
        >
          <FontAwesomeIcon icon={faEllipsisVertical} />
        </IconButton>
      </Box>

      <Box p={0.5} pt={2} position="relative">
<<<<<<< HEAD
        <Box
          sx={({ palette, transitions }) => ({
            border: `${editable ? 1 : 0}px solid ${palette.gray[30]}`,
            pl: editable ? 2 : 0,
            borderRadius: 1.5,
            transition: transitions.create(["padding", "border-color"]),
            "&:focus-within": {
              borderColor: palette.blue[60],
            },
          })}
        >
          <CommentTextField
            ref={contentRef}
            initialText={hasText}
            classNames={`${styles.Comment__TextField} ${
              editable
                ? styles.Comment__TextField_editable
                : collapsed
                ? styles.Comment__TextField_collapsed!
                : ""
            }`}
            editable={editable}
            readOnly={!editable}
            placeholder="Edit comment"
            // onClose={cancelSubmit}
            // onSubmit={submitComment}
            // editable={!loading}
            onChange={setInputValue}
          />
        </Box>

        <Collapse in={editable}>
          <Box
            sx={{
              display: "flex",
              gap: 0.75,
              justifyContent: "flex-end",
              pt: 0.75,
            }}
          >
            <Button size="xs" variant="tertiary" onClick={cancelEdit}>
              Cancel
            </Button>
            <Button
              size="xs"
              variant="secondary"
              // disabled={!inputValue.length}
              // onClick={submitComment}
              // loading={loading}
            >
              Reply
            </Button>
          </Box>
        </Collapse>

        {!editable && shouldCollapse && collapsed ? (
=======
        <CommentTextField
          onLineCountChange={(lines) => setShouldCollapse(lines > 2)}
          value={hasText}
          className={collapsed ? styles.Comment__TextField_collapsed! : ""}
          readOnly
        />
        {shouldCollapse && collapsed ? (
>>>>>>> aea38306
          <Box
            sx={{
              display: "flex",
              flexDirection: "row",
              position: "absolute",
              bottom: 4,
              right: 0,
              background:
                "linear-gradient(90deg, transparent 0, rgba(255,255,255,1) 16px, rgba(255,255,255,1) 100%)",
            }}
          >
            <Typography
              sx={{
                fontSize: 14,
                lineHeight: "150%",
                paddingRight: 1,
                paddingLeft: 2,
              }}
            >
              ...
            </Typography>
            <ToggleTextExpandedButton
              label="Show More"
              icon={faChevronDown}
              onClick={() => setCollapsed(false)}
            />
          </Box>
        ) : null}
      </Box>

      {!editable && shouldCollapse && !collapsed ? (
        <ToggleTextExpandedButton
          label="Show Less"
          icon={faChevronUp}
          onClick={() => setCollapsed(true)}
        />
      ) : null}

      <CommentBlockMenu
        menuItems={menuItems}
        popupState={commentMenuPopupState}
        onEditableChange={() => setEditable(!editable)}
      />
    </Box>
  );
};<|MERGE_RESOLUTION|>--- conflicted
+++ resolved
@@ -1,10 +1,5 @@
-<<<<<<< HEAD
-import { FunctionComponent, useMemo, useState, useRef, useEffect } from "react";
+import { FunctionComponent, ReactNode, useMemo, useState } from "react";
 import { Box, Collapse, Typography } from "@mui/material";
-=======
-import { FunctionComponent, ReactNode, useMemo, useState } from "react";
-import { Box, Typography } from "@mui/material";
->>>>>>> aea38306
 import {
   Avatar,
   Button,
@@ -123,7 +118,6 @@
   );
 
   const cancelEdit = () => {
-    contentRef.current?.resetDocument();
     setEditable(false);
   };
 
@@ -176,7 +170,6 @@
       </Box>
 
       <Box p={0.5} pt={2} position="relative">
-<<<<<<< HEAD
         <Box
           sx={({ palette, transitions }) => ({
             border: `${editable ? 1 : 0}px solid ${palette.gray[30]}`,
@@ -189,9 +182,9 @@
           })}
         >
           <CommentTextField
-            ref={contentRef}
-            initialText={hasText}
-            classNames={`${styles.Comment__TextField} ${
+            onLineCountChange={(lines) => setShouldCollapse(lines > 2)}
+            value={hasText}
+            className={`${styles.Comment__TextField} ${
               editable
                 ? styles.Comment__TextField_editable
                 : collapsed
@@ -233,15 +226,6 @@
         </Collapse>
 
         {!editable && shouldCollapse && collapsed ? (
-=======
-        <CommentTextField
-          onLineCountChange={(lines) => setShouldCollapse(lines > 2)}
-          value={hasText}
-          className={collapsed ? styles.Comment__TextField_collapsed! : ""}
-          readOnly
-        />
-        {shouldCollapse && collapsed ? (
->>>>>>> aea38306
           <Box
             sx={{
               display: "flex",
