--- conflicted
+++ resolved
@@ -37,12 +37,9 @@
 import { CommentBlockMenuItem } from "./CommentBlockMenuItem";
 import { PencilSlashIcon } from "../../../shared/icons/pencil-slash-icon";
 import { useUser } from "../../../components/hooks/useUser";
-<<<<<<< HEAD
 import { useDeleteComment } from "../../../components/hooks/useDeleteComment";
 import { CommentBlockDeleteConfirmationDialog } from "./CommentBlockDeleteConfirmationDialog";
-=======
 import { CommentActionButtons } from "./CommentActionButtons";
->>>>>>> 0abc6550
 
 type ToggleTextExpandedButtonProps = {
   label: ReactNode;
@@ -88,12 +85,9 @@
   const [shouldCollapse, setShouldCollapse] = useState(false);
   const [editable, setEditable] = useState(false);
   const [inputValue, setInputValue] = useState<TextToken[]>(hasText);
-<<<<<<< HEAD
   const [deleteConfirmationDialogOpen, setDeleteConfirmationDialogOpen] =
     useState(false);
-=======
   const [isAnimating, setIsAnimating] = useState(false);
->>>>>>> 0abc6550
 
   const { user } = useUser();
   const [updateCommentText, { loading: updateCommentTextLoading }] =
@@ -232,38 +226,14 @@
         </Box>
 
         <Collapse in={editable}>
-<<<<<<< HEAD
-          <Box
-            sx={{
-              display: "flex",
-              gap: 0.75,
-              justifyContent: "flex-end",
-              pt: 0.75,
-            }}
-          >
-            <Button size="xs" variant="tertiary" onClick={resetCommentText}>
-              Cancel
-            </Button>
-            <Button
-              size="xs"
-              variant="secondary"
-              onClick={handleEditComment}
-              disabled={submitUpdateDisabled}
-              loading={updateCommentTextLoading}
-            >
-              Submit
-            </Button>
-          </Box>
-=======
           <CommentActionButtons
             submitDisabled={submitUpdateDisabled}
-            loading={loading}
+            loading={updateCommentTextLoading}
             loadingText="Saving..."
             onSubmit={handleEditComment}
             onCancel={resetCommentText}
             sx={{ pt: 0.75 }}
           />
->>>>>>> 0abc6550
         </Collapse>
 
         {!editable && shouldCollapse && collapsed ? (
