--- conflicted
+++ resolved
@@ -70,11 +70,8 @@
       accountId,
       entityId,
       blocks,
-<<<<<<< HEAD
+      readonlyMode,
       pageTitleRef,
-=======
-      readonlyMode,
->>>>>>> f4fa7fe5
     );
 
     setEditorView(view);
