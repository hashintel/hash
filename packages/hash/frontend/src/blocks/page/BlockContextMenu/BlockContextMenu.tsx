import { areComponentsCompatible } from "@hashintel/hash-shared/blocks";
import { useRef, forwardRef, useMemo, ForwardRefRenderFunction } from "react";

import { useKey } from "rooks";

import { Box, Divider, Typography } from "@mui/material";
import { bindMenu } from "material-ui-popup-state";
import { PopupState } from "material-ui-popup-state/hooks";
import { format } from "date-fns";
import {
  faAdd,
  faArrowRight,
  faGear,
  faLink,
  faRefresh,
} from "@fortawesome/free-solid-svg-icons";
import {
  faCopy,
  faMessage,
  faTrashCan,
} from "@fortawesome/free-regular-svg-icons";
import { BlockEntity } from "@hashintel/hash-shared/entity";

<<<<<<< HEAD
import { FontAwesomeIcon } from "@hashintel/hash-design-system";
import { useUserBlocks } from "../../userBlocks";
=======
import { Menu, FontAwesomeIcon } from "@hashintel/hash-design-system";
>>>>>>> f10c295f
import { getBlockDomId } from "../BlockView";
import { BlockSuggesterProps } from "../createSuggester/BlockSuggester";

import { BlockLoaderInput } from "./BlockLoaderInput";
import { useUsers } from "../../../components/hooks/useUsers";
import { BlockContextMenuItem } from "./BlockContextMenuItem";
import { LoadEntityMenuContent } from "./LoadEntityMenuContent";
import { BlockListMenuContent } from "./BlockListMenuContent";

type BlockContextMenuProps = {
  blockEntity: BlockEntity | null;
  blockSuggesterProps: BlockSuggesterProps;
  deleteBlock: () => void;
  openConfigMenu: () => void;
  popupState: PopupState;
  canSwap: boolean;
};

const LOAD_BLOCK_ENTITY_UI = "hash-load-entity-ui";

const BlockContextMenu: ForwardRefRenderFunction<
  HTMLDivElement,
  BlockContextMenuProps
> = (
  {
    blockEntity,
    blockSuggesterProps,
    deleteBlock,
    openConfigMenu,
    popupState,
    canSwap,
  },
  ref,
) => {
  const { data: users } = useUsers();
  const setEntityMenuItemRef = useRef<HTMLLIElement>(null);
  const swapBlocksMenuItemRef = useRef<HTMLLIElement>(null);
  const { value: userBlocks } = useUserBlocks();
  const currentComponentId = blockEntity?.properties.componentId;
  const compatibleBlocks = useMemo(() => {
    return Object.values(userBlocks).filter((block) =>
      areComponentsCompatible(currentComponentId, block.meta.componentId),
    );
  }, [currentComponentId, userBlocks]);

  const entityId = blockEntity?.entityId ?? null;

  const menuItems = useMemo(() => {
    const hasChildEntity =
      Object.keys(blockEntity?.properties.entity?.properties ?? {}).length > 0;
    const items = [
      {
        key: "set-entity",
        title: hasChildEntity ? "Swap Entity" : "Add an entity",
        icon: <FontAwesomeIcon icon={faAdd} />,
        subMenu: <LoadEntityMenuContent entityId={entityId} />,
        subMenuWidth: 280,
      },
      {
        key: "copy-link",
        title: "Copy Link",
        icon: <FontAwesomeIcon icon={faLink} />,
        onClick: () => {
          const url = new URL(document.location.href);
          url.hash = getBlockDomId(entityId!);
          void navigator.clipboard.writeText(url.toString());
        },
      },
      {
        key: "configure",
        title: "Configure",
        icon: <FontAwesomeIcon icon={faGear} />,
        onClick: () => {
          popupState.close();
          openConfigMenu();
        },
      },
      {
        key: "duplicate",
        title: "Duplicate",
        icon: <FontAwesomeIcon icon={faCopy} />,
        isNotYetImplemented: true,
      },
      {
        key: "delete",
        title: "Delete",
        icon: <FontAwesomeIcon icon={faTrashCan} />,
        onClick: deleteBlock,
      },
      ...(canSwap && compatibleBlocks.length > 1
        ? [
            {
              key: "swap-block",
              title: "Swap block type",
              icon: <FontAwesomeIcon icon={faRefresh} />,
              subMenu: (
                <BlockListMenuContent
                  blockSuggesterProps={blockSuggesterProps}
                  compatibleBlocks={compatibleBlocks}
                />
              ),
              subMenuWidth: 228,
            },
          ]
        : []),
      {
        key: "move-to-page",
        title: "Move to page",
        icon: <FontAwesomeIcon icon={faArrowRight} />,
        isNotYetImplemented: true,
      },
      {
        key: "comment",
        title: "Comment",
        icon: <FontAwesomeIcon icon={faMessage} />,
        isNotYetImplemented: true,
      },
    ];

    // @todo this flag wouldn't be need once
    // https://app.asana.com/0/1201959586244685/1202106892392942 has been addressed
    if (!localStorage.getItem(LOAD_BLOCK_ENTITY_UI)) {
      items.shift();
    }

    return items;
  }, [
    blockEntity,
    blockSuggesterProps,
    entityId,
    deleteBlock,
    openConfigMenu,
    popupState,
    canSwap,
  ]);

  useKey(["Escape"], () => {
    popupState.close();
  });

  useKey(["@"], () => {
    if (popupState.isOpen && localStorage.getItem(LOAD_BLOCK_ENTITY_UI)) {
      setEntityMenuItemRef.current?.focus();
    }
  });

  useKey(["/"], () => {
    if (popupState.isOpen) {
      swapBlocksMenuItemRef.current?.focus();
    }
  });

  return (
    <Menu
      {...bindMenu(popupState)}
      ref={ref}
      anchorOrigin={{
        horizontal: "left",
        vertical: "bottom",
      }}
      transformOrigin={{
        horizontal: "right",
        vertical: "top",
      }}
      PaperProps={{
        sx: {
          width: 228,
        },
      }}
      data-testid="block-context-menu"
    >
      <Box component="li" px={2} pt={1.5} mb={1}>
        <BlockLoaderInput onLoad={() => popupState.close()} />
      </Box>

      {menuItems.map(
        ({
          icon,
          isNotYetImplemented,
          key,
          onClick,
          subMenu,
          subMenuWidth,
          title,
        }) => {
          if (key === "copy-link" && !entityId) {
            return null;
          }

          let menuItemRef;
          if (key === "set-entity") {
            menuItemRef = setEntityMenuItemRef;
          }
          if (key === "swap-block") {
            menuItemRef = swapBlocksMenuItemRef;
          }

          if (isNotYetImplemented) {
            return null;
          }

          return (
            <BlockContextMenuItem
              key={key}
              title={title}
              itemKey={key}
              icon={icon}
              onClick={onClick}
              subMenu={subMenu}
              subMenuWidth={subMenuWidth}
              {...(menuItemRef && { ref: menuItemRef })}
            />
          );
        },
      )}

      <Divider />
      <Box px={1.75} pt={1.25} pb={1.5}>
        <Typography
          variant="microText"
          sx={({ palette }) => ({
            color: palette.gray[60],
            display: "block",
          })}
        >
          Last edited by {/* @todo use lastedited value when available */}
          {
            users.find(
              (account) =>
                account.entityId ===
                blockEntity?.properties.entity.createdByAccountId,
            )?.name
          }
        </Typography>

        {typeof blockEntity?.properties.entity.updatedAt === "string" && (
          <Typography
            variant="microText"
            sx={({ palette }) => ({
              color: palette.gray[60],
            })}
          >
            {format(
              new Date(blockEntity.properties.entity.updatedAt),
              "hh.mm a",
            )}
            {", "}
            {format(
              new Date(blockEntity.properties.entity.updatedAt),
              "dd/MM/yyyy",
            )}
          </Typography>
        )}
      </Box>
    </Menu>
  );
};

const BlockContextMenuForwardedRef = forwardRef(BlockContextMenu);

export { BlockContextMenuForwardedRef as BlockContextMenu };<|MERGE_RESOLUTION|>--- conflicted
+++ resolved
@@ -21,12 +21,8 @@
 } from "@fortawesome/free-regular-svg-icons";
 import { BlockEntity } from "@hashintel/hash-shared/entity";
 
-<<<<<<< HEAD
-import { FontAwesomeIcon } from "@hashintel/hash-design-system";
+import { Menu, FontAwesomeIcon } from "@hashintel/hash-design-system";
 import { useUserBlocks } from "../../userBlocks";
-=======
-import { Menu, FontAwesomeIcon } from "@hashintel/hash-design-system";
->>>>>>> f10c295f
 import { getBlockDomId } from "../BlockView";
 import { BlockSuggesterProps } from "../createSuggester/BlockSuggester";
 
