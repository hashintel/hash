--- conflicted
+++ resolved
@@ -240,15 +240,6 @@
               )?.name
             }
           </Typography>
-<<<<<<< HEAD
-        )}
-      </Box>
-    </Menu>
-  );
-});
-
-BlockContextMenu.displayName = "BlockContextMenu";
-=======
 
           {typeof blockEntity?.properties.entity.updatedAt === "string" && (
             <Typography
@@ -273,4 +264,5 @@
     );
   },
 );
->>>>>>> 8eb99139
+
+BlockContextMenu.displayName = "BlockContextMenu";