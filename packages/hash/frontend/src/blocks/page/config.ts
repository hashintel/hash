<<<<<<< HEAD
import { defineBlock } from "./utils";

export const baseSchemaConfig = {
  nodes: {
    doc: {
      content: "((block|blockItem)+)|blank",
    },
    blank: {
      toDOM: () => ["div", 0] as const,
    },
    // @todo not sure i want this block to appear in the HTML
    // @todo fix copy & paste
    block: {
      content: "blockItem",
      // defining: true
      // selectable: false,
      toDOM: () => {
        return [
          "div",
          {
            "data-hash-type": "block",
          },
        ] as const;
      },
      parseDOM: [
        {
          tag: 'div[data-hash-type="block"]',
        },
      ],
    },
    text: {},
    async: {
      group: "blockItem",
      attrs: {
        // @todo rename these props
        asyncNodeId: { default: null },
        asyncNodeDisplayName: { default: null },
        asyncNodeProps: { default: {} },
        asyncNodeUrl: { default: null },
        autofocus: { default: true },
      },
    },
    // heading: defineBlock({
    //   content: "text*",
    //   toDOM: () => ["h3", 0],
    //   marks: "",
    // }),
  },
  marks: {
    strong: {
      toDOM: () => ["strong", 0] as const,
    },
    em: {
      toDOM: () => ["em", 0] as const,
    },
    underlined: {
      toDOM: () => ["u", 0] as const,
    },
  },
};
=======
export const baseSchemaConfig = {
  nodes: {
    doc: {
      content: "((block|blockItem)+)|blank",
    },
    blank: {
      toDOM: () => ["div", 0] as const,
    },
    block: {
      content: "blockItem",
      /**
       * These properties are necessary for copy and paste (which is necessary for drag and drop)
       */
      toDOM: () => {
        return [
          "div",
          {
            "data-hash-type": "block",
          },
        ] as const;
      },
      parseDOM: [
        {
          tag: 'div[data-hash-type="block"]',
        },
      ],
    },
    text: {},
    async: {
      group: "blockItem",
      attrs: {
        // @todo rename these props
        asyncNodeId: { default: null },
        asyncNodeDisplayName: { default: null },
        asyncNodeProps: { default: {} },
        asyncNodeUrl: { default: null },
        autofocus: { default: true },
      },
    },
  },
  marks: {
    strong: {
      toDOM: () => ["strong", 0] as const,
    },
    em: {
      toDOM: () => ["em", 0] as const,
    },
    underlined: {
      toDOM: () => ["u", 0] as const,
    },
  },
};
>>>>>>> 79624570
<|MERGE_RESOLUTION|>--- conflicted
+++ resolved
@@ -1,115 +1,52 @@
-<<<<<<< HEAD
-import { defineBlock } from "./utils";
-
-export const baseSchemaConfig = {
-  nodes: {
-    doc: {
-      content: "((block|blockItem)+)|blank",
-    },
-    blank: {
-      toDOM: () => ["div", 0] as const,
-    },
-    // @todo not sure i want this block to appear in the HTML
-    // @todo fix copy & paste
-    block: {
-      content: "blockItem",
-      // defining: true
-      // selectable: false,
-      toDOM: () => {
-        return [
-          "div",
-          {
-            "data-hash-type": "block",
-          },
-        ] as const;
-      },
-      parseDOM: [
-        {
-          tag: 'div[data-hash-type="block"]',
-        },
-      ],
-    },
-    text: {},
-    async: {
-      group: "blockItem",
-      attrs: {
-        // @todo rename these props
-        asyncNodeId: { default: null },
-        asyncNodeDisplayName: { default: null },
-        asyncNodeProps: { default: {} },
-        asyncNodeUrl: { default: null },
-        autofocus: { default: true },
-      },
-    },
-    // heading: defineBlock({
-    //   content: "text*",
-    //   toDOM: () => ["h3", 0],
-    //   marks: "",
-    // }),
-  },
-  marks: {
-    strong: {
-      toDOM: () => ["strong", 0] as const,
-    },
-    em: {
-      toDOM: () => ["em", 0] as const,
-    },
-    underlined: {
-      toDOM: () => ["u", 0] as const,
-    },
-  },
-};
-=======
-export const baseSchemaConfig = {
-  nodes: {
-    doc: {
-      content: "((block|blockItem)+)|blank",
-    },
-    blank: {
-      toDOM: () => ["div", 0] as const,
-    },
-    block: {
-      content: "blockItem",
-      /**
-       * These properties are necessary for copy and paste (which is necessary for drag and drop)
-       */
-      toDOM: () => {
-        return [
-          "div",
-          {
-            "data-hash-type": "block",
-          },
-        ] as const;
-      },
-      parseDOM: [
-        {
-          tag: 'div[data-hash-type="block"]',
-        },
-      ],
-    },
-    text: {},
-    async: {
-      group: "blockItem",
-      attrs: {
-        // @todo rename these props
-        asyncNodeId: { default: null },
-        asyncNodeDisplayName: { default: null },
-        asyncNodeProps: { default: {} },
-        asyncNodeUrl: { default: null },
-        autofocus: { default: true },
-      },
-    },
-  },
-  marks: {
-    strong: {
-      toDOM: () => ["strong", 0] as const,
-    },
-    em: {
-      toDOM: () => ["em", 0] as const,
-    },
-    underlined: {
-      toDOM: () => ["u", 0] as const,
-    },
-  },
-};
->>>>>>> 79624570
+export const baseSchemaConfig = {
+  nodes: {
+    doc: {
+      content: "((block|blockItem)+)|blank",
+    },
+    blank: {
+      toDOM: () => ["div", 0] as const,
+    },
+    block: {
+      content: "blockItem",
+      /**
+       * These properties are necessary for copy and paste (which is necessary for drag and drop)
+       */
+      toDOM: () => {
+        return [
+          "div",
+          {
+            "data-hash-type": "block",
+          },
+        ] as const;
+      },
+      parseDOM: [
+        {
+          tag: 'div[data-hash-type="block"]',
+        },
+      ],
+    },
+    text: {},
+    async: {
+      group: "blockItem",
+      attrs: {
+        // @todo rename these props
+        asyncNodeId: { default: null },
+        asyncNodeDisplayName: { default: null },
+        asyncNodeProps: { default: {} },
+        asyncNodeUrl: { default: null },
+        autofocus: { default: true },
+      },
+    },
+  },
+  marks: {
+    strong: {
+      toDOM: () => ["strong", 0] as const,
+    },
+    em: {
+      toDOM: () => ["em", 0] as const,
+    },
+    underlined: {
+      toDOM: () => ["u", 0] as const,
+    },
+  },
+};