--- conflicted
+++ resolved
@@ -1,13 +1,8 @@
 import { Box, Stack, Typography } from "@mui/material";
 import { Schema } from "prosemirror-model";
 import { Plugin, PluginKey, Transaction } from "prosemirror-state";
-<<<<<<< HEAD
-import { VFC } from "react";
+import { FunctionComponent } from "react";
 import { Button, Dialog } from "@hashintel/hash-design-system";
-=======
-import { FunctionComponent } from "react";
-import { Button } from "@hashintel/hash-design-system";
->>>>>>> a3322207
 import { ensureMounted } from "../../lib/dom";
 import { RenderPortal } from "./usePortals";
 
