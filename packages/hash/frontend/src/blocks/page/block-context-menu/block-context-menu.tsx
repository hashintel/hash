import {
  faCopy,
  faMessage,
  faTrashCan,
} from "@fortawesome/free-regular-svg-icons";
// import { format } from "date-fns";
import {
  faAdd,
  faArrowRight,
  faGear,
  faGears,
  faLink,
  faRefresh,
} from "@fortawesome/free-solid-svg-icons";
import { PropertyObject } from "@hashintel/hash-subgraph";
import { FontAwesomeIcon } from "@local/design-system";
import {
  areComponentsCompatible,
  isHashTextBlock,
<<<<<<< HEAD
} from "@hashintel/hash-shared/blocks";
import { BlockEntity } from "@hashintel/hash-shared/entity";
import { EntityId } from "@hashintel/hash-shared/types";
import {
  PropertyObject,
  Subgraph,
  SubgraphRootTypes,
} from "@hashintel/hash-subgraph";
=======
} from "@local/hash-isomorphic-utils/blocks";
import { BlockEntity } from "@local/hash-isomorphic-utils/entity";
>>>>>>> c1559e89
import { Box, Divider, Menu, Typography } from "@mui/material";
import { bindMenu } from "material-ui-popup-state";
import { PopupState } from "material-ui-popup-state/hooks";
import {
  forwardRef,
  ForwardRefRenderFunction,
  useMemo,
  useRef,
  useState,
} from "react";
import { useKey } from "rooks";

import { useUsers } from "../../../components/hooks/use-users";
import { EditEntityModal } from "../../../pages/[shortname]/entities/[entity-uuid].page/edit-entity-modal";
import { useFetchBlockSubgraph } from "../../use-fetch-block-subgraph";
import { useUserBlocks } from "../../user-blocks";
import { useBlockContext } from "../block-context";
import { getBlockDomId } from "../block-view";
import { BlockContextMenuItem } from "./block-context-menu-item";
import { BlockListMenuContent } from "./block-list-menu-content";
import { BlockLoaderInput } from "./block-loader-input";
import { LoadEntityMenuContent } from "./load-entity-menu-content";

type BlockContextMenuProps = {
  blockEntity: BlockEntity | null;
  deleteBlock: () => void;
  openConfigMenu: () => void;
  popupState: PopupState;
  canSwap: boolean;
};

const BlockContextMenu: ForwardRefRenderFunction<
  HTMLDivElement,
  BlockContextMenuProps
> = (
  { blockEntity, deleteBlock, openConfigMenu, popupState, canSwap },
  ref,
) => {
  const { blockSubgraph, setBlockSubgraph } = useBlockContext();
  const fetchBlockSubgraph = useFetchBlockSubgraph();

  const [open, setOpen] = useState(false);

  const { users: _users } = useUsers();
  const setEntityMenuItemRef = useRef<HTMLLIElement>(null);
  const swapBlocksMenuItemRef = useRef<HTMLLIElement>(null);
  const { value: userBlocks } = useUserBlocks();
  const currentComponentId = blockEntity?.properties.componentId as
    | string
    | null;
  const compatibleBlocks = useMemo(() => {
    return Object.values(userBlocks).filter((block) =>
      areComponentsCompatible(currentComponentId, block.meta.componentId),
    );
  }, [currentComponentId, userBlocks]);

  const entityId = blockEntity?.metadata.editionId.baseId ?? null;

  const menuItems = useMemo(() => {
    /** @todo properly type this part of the DraftEntity type https://app.asana.com/0/0/1203099452204542/f */
    const hasChildEntity =
      !!blockEntity?.properties.entity &&
      Object.keys(
        // eslint-disable-next-line @typescript-eslint/no-unnecessary-condition -- @todo improve logic or types to remove this comment
        (blockEntity.properties.entity as { properties: PropertyObject })
          .properties ?? {},
      ).length > 0;
    const items = [
      ...(currentComponentId && !isHashTextBlock(currentComponentId)
        ? [
            {
              key: "set-entity",
              title: hasChildEntity ? "Swap Entity" : "Add an entity",
              icon: <FontAwesomeIcon icon={faAdd} />,
              subMenu: (
                <LoadEntityMenuContent
                  blockEntityId={entityId}
                  closeParentContextMenu={() => popupState.close()}
                />
              ),
              subMenuWidth: 280,
            },
          ]
        : []),
      {
        key: "copy-link",
        title: "Copy Link",
        icon: <FontAwesomeIcon icon={faLink} />,
        onClick: () => {
          const url = new URL(document.location.href);
          url.hash = getBlockDomId((entityId ?? undefined)!);
          void navigator.clipboard.writeText(url.toString());
        },
      },
      {
        key: "edit-block",
        title: "Edit Block",
        icon: <FontAwesomeIcon icon={faGears} />,
        onClick: () => setOpen(true),
      },
      {
        key: "configure",
        title: "Configure",
        icon: <FontAwesomeIcon icon={faGear} />,
        onClick: () => openConfigMenu(),
      },
      {
        key: "duplicate",
        title: "Duplicate",
        icon: <FontAwesomeIcon icon={faCopy} />,
        isNotYetImplemented: true,
      },
      {
        key: "delete",
        title: "Delete",
        icon: <FontAwesomeIcon icon={faTrashCan} />,
        onClick: deleteBlock,
      },
      ...(canSwap && compatibleBlocks.length > 1
        ? [
            {
              key: "swap-block",
              title: "Swap block type",
              icon: <FontAwesomeIcon icon={faRefresh} />,
              subMenu: (
                <BlockListMenuContent compatibleBlocks={compatibleBlocks} />
              ),
              subMenuWidth: 228,
            },
          ]
        : []),
      {
        key: "move-to-page",
        title: "Move to page",
        icon: <FontAwesomeIcon icon={faArrowRight} />,
        isNotYetImplemented: true,
      },
      {
        key: "comment",
        title: "Comment",
        icon: <FontAwesomeIcon icon={faMessage} />,
        isNotYetImplemented: true,
      },
    ];

    return items;
  }, [
    blockEntity,
    currentComponentId,
    entityId,
    deleteBlock,
    openConfigMenu,
    popupState,
    canSwap,
    compatibleBlocks,
  ]);

  useKey(["Escape"], () => {
    popupState.close();
  });

  useKey(["@"], () => {
    if (popupState.isOpen) {
      setEntityMenuItemRef.current?.focus();
    }
  });

  useKey(["/"], () => {
    if (popupState.isOpen) {
      swapBlocksMenuItemRef.current?.focus();
    }
  });

  const handleEntityModalSubmit = async () => {
    if (!blockEntity) {
      return;
    }

    const { editionId, entityTypeId } = blockEntity.blockChildEntity.metadata;
    const newBlockSubgraph = await fetchBlockSubgraph(
      entityTypeId,
      editionId.baseId as EntityId,
    );

    setBlockSubgraph(newBlockSubgraph);
    setOpen(false);
  };

  return (
    <>
      {blockSubgraph && (
        <EditEntityModal
          open={open}
          onClose={() => setOpen(false)}
          entitySubgraph={
            /** @todo add timeProjection & resolvedTimeProjection properly */
            blockSubgraph as unknown as Subgraph<SubgraphRootTypes["entity"]>
          }
          onSubmit={handleEntityModalSubmit}
        />
      )}
      <Menu
        {...bindMenu(popupState)}
        ref={ref}
        anchorOrigin={{
          horizontal: "left",
          vertical: "bottom",
        }}
        transformOrigin={{
          horizontal: "right",
          vertical: "top",
        }}
        PaperProps={{
          sx: {
            width: 228,
          },
        }}
        data-testid="block-context-menu"
      >
        <Box component="li" px={2} pt={1.5} mb={1}>
          <BlockLoaderInput onLoad={() => popupState.close()} />
        </Box>

        {menuItems.map(
          ({
            icon,
            isNotYetImplemented,
            key,
            onClick,
            subMenu,
            subMenuWidth,
            title,
          }) => {
            if (key === "copy-link" && !entityId) {
              return null;
            }

            let menuItemRef;
            if (key === "set-entity") {
              menuItemRef = setEntityMenuItemRef;
            }
            if (key === "swap-block") {
              menuItemRef = swapBlocksMenuItemRef;
            }

            if (isNotYetImplemented) {
              return null;
            }

            return (
              <BlockContextMenuItem
                key={key}
                title={title}
                itemKey={key}
                icon={icon}
                onClick={() => {
                  onClick?.();
                  popupState.close();
                }}
                subMenu={subMenu}
                subMenuWidth={subMenuWidth}
                {...(menuItemRef && { ref: menuItemRef })}
              />
            );
          },
        )}

        <Divider />
        <Box px={1.75} pt={1.25} pb={1.5}>
          <Typography
            variant="microText"
            sx={({ palette }) => ({
              color: palette.gray[60],
              display: "block",
            })}
          >
            Last edited by
            {/**
             * @todo: re-implement when provenance fields are made available to the frontend
             * @see https://app.asana.com/0/1201095311341924/1203170881776185/f
             */}
            {/* {
            users?.find(
              (account) =>
                account.entityId ===
                blockEntity?.properties.entity.createdByAccountId,
            )?.preferredName
          } */}
          </Typography>
          {/** 
        {/** 
          {/** 
         * @todo re-implement after collab works https://app.asana.com/0/0/1203099452204542/f
         {typeof blockEntity?.properties.entity.updatedAt ===
            "string" && (
            <Typography
              variant="microText"
              sx={({ palette }) => ({
                color: palette.gray[60],
              })}
            >
              {format(
                new Date(blockEntity.properties.entity.updatedAt),
                "hh.mm a",
              )}
              {", "}
              {format(
                new Date(blockEntity.properties.entity.updatedAt),
                "dd/MM/yyyy",
              )}
            </Typography>
          )
        } */}
        </Box>
      </Menu>
    </>
  );
};

const BlockContextMenuForwardedRef = forwardRef(BlockContextMenu);

export { BlockContextMenuForwardedRef as BlockContextMenu };<|MERGE_RESOLUTION|>--- conflicted
+++ resolved
@@ -12,24 +12,18 @@
   faLink,
   faRefresh,
 } from "@fortawesome/free-solid-svg-icons";
-import { PropertyObject } from "@hashintel/hash-subgraph";
-import { FontAwesomeIcon } from "@local/design-system";
-import {
-  areComponentsCompatible,
-  isHashTextBlock,
-<<<<<<< HEAD
-} from "@hashintel/hash-shared/blocks";
-import { BlockEntity } from "@hashintel/hash-shared/entity";
-import { EntityId } from "@hashintel/hash-shared/types";
 import {
   PropertyObject,
   Subgraph,
   SubgraphRootTypes,
 } from "@hashintel/hash-subgraph";
-=======
+import { FontAwesomeIcon } from "@local/design-system";
+import {
+  areComponentsCompatible,
+  isHashTextBlock,
 } from "@local/hash-isomorphic-utils/blocks";
 import { BlockEntity } from "@local/hash-isomorphic-utils/entity";
->>>>>>> c1559e89
+import { EntityId } from "@local/hash-isomorphic-utils/types";
 import { Box, Divider, Menu, Typography } from "@mui/material";
 import { bindMenu } from "material-ui-popup-state";
 import { PopupState } from "material-ui-popup-state/hooks";
