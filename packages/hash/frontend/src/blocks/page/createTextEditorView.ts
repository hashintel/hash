import { EditorState } from "prosemirror-state";
import { DirectEditorProps, EditorView } from "prosemirror-view";
<<<<<<< HEAD
import { RenderPortal } from "./BlockPortals";
=======
import { AccountId } from "@hashintel/hash-shared/types";

import { RenderPortal } from "./usePortals";
>>>>>>> b87989b7
import { mentionNodeView } from "./MentionView/MentionNodeView";
import { clipboardTextSerializer } from "./clipboardTextSerializer";

export const createTextEditorView = (
  state: EditorState,
  renderNode: HTMLElement,
  renderPortal: RenderPortal,
  accountId: AccountId,
  editorProps?: Partial<DirectEditorProps>,
) =>
  new EditorView(renderNode, {
    ...editorProps,
    state,
    clipboardTextSerializer: clipboardTextSerializer(
      state.schema.nodes.hardBreak,
    ),
    nodeViews: {
      ...(editorProps?.nodeViews ?? {}),
      mention: mentionNodeView(renderPortal, accountId),
    },
  });<|MERGE_RESOLUTION|>--- conflicted
+++ resolved
@@ -1,12 +1,8 @@
 import { EditorState } from "prosemirror-state";
 import { DirectEditorProps, EditorView } from "prosemirror-view";
-<<<<<<< HEAD
+import { AccountId } from "@hashintel/hash-shared/types";
 import { RenderPortal } from "./BlockPortals";
-=======
-import { AccountId } from "@hashintel/hash-shared/types";
 
-import { RenderPortal } from "./usePortals";
->>>>>>> b87989b7
 import { mentionNodeView } from "./MentionView/MentionNodeView";
 import { clipboardTextSerializer } from "./clipboardTextSerializer";
 
