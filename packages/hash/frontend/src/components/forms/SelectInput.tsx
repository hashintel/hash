import { uniqueId } from "lodash";
import {
  forwardRef,
  ChangeEvent,
  useCallback,
  useState,
  HTMLProps,
} from "react";

type SelectInputProps = {
  label?: string;
  labelClass?: string;
  onChangeValue?: (value: string) => void;
  value?: string;
  options: { disabled?: boolean; label: string; value: string }[];
} & Omit<HTMLProps<HTMLSelectElement>, "value">;

export const SelectInput = forwardRef<HTMLSelectElement, SelectInputProps>(
  (
    {
      className,
      label,
      onChange,
      onChangeValue,
      id,
      options,
      labelClass,
      placeholder,
      value,
      ...props
    },
    ref,
  ) => {
    const [inputId, _] = useState(() => id ?? uniqueId());

    const _onChange = useCallback(
      (evt: ChangeEvent<HTMLSelectElement>) => {
        if (onChangeValue) {
          onChangeValue(evt.target.value);
        } else {
          onChange?.(evt);
        }
      },
      [onChange, onChangeValue],
    );

    return (
      <div
        className={className}
        style={{ display: "flex", flexDirection: "column" }}
      >
        {label && (
          <label
            htmlFor={inputId}
            className={labelClass}
            style={{
              fontSize: "0.875rem",
              fontWeight: "600",
              lineHeight: "1.25rem",
              marginBottom: "0.25rem",
              textTransform: "uppercase",
            }}
          >
            {label}
          </label>
        )}
        <select
          id={inputId}
          style={{
            backgroundColor: "#ffffff",
            border: "1 px solid #D1D5DB",
            borderRadius: "0.5rem",
            color: !value ? "#9CA3AF" : undefined,
            height: "2.75rem",
            marginBottom: "0.5rem",
            paddingLeft: "1.25rem",
            paddingRight: "1.25rem",
            width: "100%",
            // (hover) border-color: #9CA3AF;
            // (focus) border-color: #6B7280;
            // (focus) outline: none;
          }}
          onChange={_onChange}
          ref={ref}
          {...(value && { value })}
          {...(placeholder && { defaultValue: "" })}
          {...props}
        >
          {placeholder && (
<<<<<<< HEAD
            <option value="" disabled style={{ display: "none" }}>
              {placeholder || "---"}
=======
            <option value="" disabled className={tw`hidden`}>
              {placeholder}
>>>>>>> 69dc78c4
            </option>
          )}
          {options.map(
            ({ disabled, label: optionLabel, value: optionValue }) => (
              <option disabled={disabled} key={optionValue} value={optionValue}>
                {optionLabel}
              </option>
            ),
          )}
        </select>
      </div>
    );
  },
);<|MERGE_RESOLUTION|>--- conflicted
+++ resolved
@@ -87,13 +87,8 @@
           {...props}
         >
           {placeholder && (
-<<<<<<< HEAD
             <option value="" disabled style={{ display: "none" }}>
-              {placeholder || "---"}
-=======
-            <option value="" disabled className={tw`hidden`}>
               {placeholder}
->>>>>>> 69dc78c4
             </option>
           )}
           {options.map(
