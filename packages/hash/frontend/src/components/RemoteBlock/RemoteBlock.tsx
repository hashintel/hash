<<<<<<< HEAD
import React, { VoidFunctionComponent } from "react";

import { useRemoteBlock } from "./useRemoteBlock";
import { HtmlBlock } from "../HtmlBlock/HtmlBlock";
import { useBlockProtocolUpdate } from "../hooks/blockProtocolFunctions/useBlockProtocolUpdate";
import { fetchEmbedCode } from "./fetchEmbedCode";

type RemoteBlockProps = {
  url: string;
};

/**
 * @see https://github.com/Paciolan/remote-component/blob/2b2cfbb5b6006117c56f3aa7daa2292d3823bb83/src/createRemoteComponent.tsx
 */
export const RemoteBlock: VoidFunctionComponent<RemoteBlockProps> = ({
  url,
  ...props
}) => {
  const [loading, err, Component] = useRemoteBlock(url);
  const { update } = useBlockProtocolUpdate();

  if (loading) {
    return <div>Loading...</div>;
  }

  if (err || !Component) {
    return <div>Error: {(err || "UNKNOWN").toString()}</div>;
  }

  if (typeof Component === "string") {
    return <HtmlBlock html={Component} {...props} />;
  }

  console.log({ props });

  return (
    <Component
      // entityId={"f5544378-439d-4b38-a91c-1f126b8c2534"}
      accountId={"f5544378-439d-4b38-a91c-1f126b8c2534"}
      update={update}
      getEmbedBlock={fetchEmbedCode}
      {...props}
    />
  );
};
=======
import React, { useMemo, VoidFunctionComponent } from "react";

import { useRemoteBlock } from "./useRemoteBlock";
import { HtmlBlock } from "../HtmlBlock/HtmlBlock";
import { useBlockProtocolUpdate } from "../hooks/blockProtocolFunctions/useBlockProtocolUpdate";
import { cloneEntityTreeWithPropertiesMovedUp } from "../../lib/entities";

type RemoteBlockProps = {
  url: string;
};

/**
 * @see https://github.com/Paciolan/remote-component/blob/2b2cfbb5b6006117c56f3aa7daa2292d3823bb83/src/createRemoteComponent.tsx
 */
export const RemoteBlock: VoidFunctionComponent<
  RemoteBlockProps & Record<string, any>
> = ({ url, ...props }) => {
  const [loading, err, Component] = useRemoteBlock(url);
  const { update } = useBlockProtocolUpdate();

  const flattenedProperties = useMemo(
    () => cloneEntityTreeWithPropertiesMovedUp(props),
    [props]
  );

  if (loading) {
    return <div>Loading...</div>;
  }

  if (err || !Component) {
    return <div>Error: {(err || "UNKNOWN").toString()}</div>;
  }

  if (typeof Component === "string") {
    return <HtmlBlock html={Component} {...flattenedProperties} />;
  }

  return (
    <Component
      update={update}
      {...flattenedProperties}
      editableRef={props.editableRef}
    />
  );
};
>>>>>>> 20f38a9c
<|MERGE_RESOLUTION|>--- conflicted
+++ resolved
@@ -1,50 +1,3 @@
-<<<<<<< HEAD
-import React, { VoidFunctionComponent } from "react";
-
-import { useRemoteBlock } from "./useRemoteBlock";
-import { HtmlBlock } from "../HtmlBlock/HtmlBlock";
-import { useBlockProtocolUpdate } from "../hooks/blockProtocolFunctions/useBlockProtocolUpdate";
-import { fetchEmbedCode } from "./fetchEmbedCode";
-
-type RemoteBlockProps = {
-  url: string;
-};
-
-/**
- * @see https://github.com/Paciolan/remote-component/blob/2b2cfbb5b6006117c56f3aa7daa2292d3823bb83/src/createRemoteComponent.tsx
- */
-export const RemoteBlock: VoidFunctionComponent<RemoteBlockProps> = ({
-  url,
-  ...props
-}) => {
-  const [loading, err, Component] = useRemoteBlock(url);
-  const { update } = useBlockProtocolUpdate();
-
-  if (loading) {
-    return <div>Loading...</div>;
-  }
-
-  if (err || !Component) {
-    return <div>Error: {(err || "UNKNOWN").toString()}</div>;
-  }
-
-  if (typeof Component === "string") {
-    return <HtmlBlock html={Component} {...props} />;
-  }
-
-  console.log({ props });
-
-  return (
-    <Component
-      // entityId={"f5544378-439d-4b38-a91c-1f126b8c2534"}
-      accountId={"f5544378-439d-4b38-a91c-1f126b8c2534"}
-      update={update}
-      getEmbedBlock={fetchEmbedCode}
-      {...props}
-    />
-  );
-};
-=======
 import React, { useMemo, VoidFunctionComponent } from "react";
 
 import { useRemoteBlock } from "./useRemoteBlock";
@@ -89,5 +42,4 @@
       editableRef={props.editableRef}
     />
   );
-};
->>>>>>> 20f38a9c
+};