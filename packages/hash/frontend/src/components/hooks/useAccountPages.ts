--- conflicted
+++ resolved
@@ -7,26 +7,18 @@
 } from "../../graphql/apiTypes.gen";
 import { getAccountPagesTree } from "../../graphql/queries/account.queries";
 
-<<<<<<< HEAD
 export type AccountPage = {
   title: string;
   entityId: string;
   parentPageEntityId: string | null;
 };
 
-export const useAccountPages = (accountId: string) => {
-=======
 export type AccountPagesInfo = {
-  data: {
-    title: string;
-    entityId: string;
-    parentPageEntityId?: string | null;
-  }[];
+  data: AccountPage[];
   loading: boolean;
 };
 
 export const useAccountPages = (accountId: string): AccountPagesInfo => {
->>>>>>> 984fbec0
   const { data, loading } = useQuery<
     GetAccountPagesTreeQuery,
     GetAccountPagesTreeQueryVariables
