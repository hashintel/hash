--- conflicted
+++ resolved
@@ -45,11 +45,7 @@
         };
       }
 
-<<<<<<< HEAD
-      const { entityTypeId, ownedById, properties } = data;
-=======
-      const { entityTypeId, properties, linkMetadata } = data;
->>>>>>> 69dc78c4
+      const { entityTypeId, ownedById, properties, linkMetadata } = data;
 
       const { data: createEntityResponseData } = await createFn({
         variables: {
