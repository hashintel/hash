--- conflicted
+++ resolved
@@ -27,11 +27,7 @@
     refetchQueries: ({ data }) => [
       {
         query: getAccountPages,
-<<<<<<< HEAD
-        variables: { accountId: data?.createPage.accountId },
-=======
         variables: { accountId: data!.createPage.accountId },
->>>>>>> c791dec8
       },
     ],
   });
@@ -43,11 +39,7 @@
     refetchQueries: ({ data }) => [
       {
         query: getAccountPages,
-<<<<<<< HEAD
-        variables: { accountId: data?.setParentPage.accountId },
-=======
         variables: { accountId: data!.setParentPage.accountId },
->>>>>>> c791dec8
       },
     ],
   });
