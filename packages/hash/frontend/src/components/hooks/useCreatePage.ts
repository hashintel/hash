import { useMutation } from "@apollo/client";
import { useRouter } from "next/router";
import { useCallback } from "react";
import {
  CreatePageMutation,
  CreatePageMutationVariables,
} from "../../graphql/apiTypes.gen";
import { getAccountPagesTree } from "../../graphql/queries/account.queries";
import { createPage } from "../../graphql/queries/page.queries";

export const useCreatePage = (
  accountId: string,
): [() => Promise<boolean | undefined>, { loading: boolean }] => {
  const router = useRouter();

  const [createPageFn, { loading: createPageLoading }] = useMutation<
    CreatePageMutation,
    CreatePageMutationVariables
  >(createPage, {
    awaitRefetchQueries: true,
    refetchQueries: ({ data }) => [
      {
        query: getAccountPagesTree,
        variables: { accountId: data!.createPage.accountId },
      },
    ],
  });

  const createUntitledPage = useCallback(async () => {
    const response = await createPageFn({
      variables: { accountId, properties: { title: "" } },
    });

    const { accountId: pageAccountId, entityId: pageEntityId } =
      response.data?.createPage ?? {};

    if (pageAccountId && pageEntityId) {
      return router.push(`/${pageAccountId}/${pageEntityId}`);
    }
  }, [createPageFn, accountId, router]);

<<<<<<< HEAD
  return [createUntitledPage, { loading: createPageLoading }];
=======
  const createSubPage = useCallback(
    async (parentPageEntityId: string) => {
      const response = await createPageFn({
        variables: { accountId, properties: { title: "" } },
      });

      const { accountId: pageAccountId, entityId: pageEntityId } =
        response.data?.createPage ?? {};

      if (pageAccountId && pageEntityId) {
        await setParentPageFn({
          variables: {
            accountId: pageAccountId,
            pageEntityId,
            parentPageEntityId,
          },
        });

        return router.push(`/${pageAccountId}/${pageEntityId}`);
      }
    },
    [createPageFn, accountId, setParentPageFn, router],
  );

  return {
    createUntitledPage,
    createSubPage,
  };
>>>>>>> a37ef1cc
};<|MERGE_RESOLUTION|>--- conflicted
+++ resolved
@@ -39,36 +39,5 @@
     }
   }, [createPageFn, accountId, router]);
 
-<<<<<<< HEAD
   return [createUntitledPage, { loading: createPageLoading }];
-=======
-  const createSubPage = useCallback(
-    async (parentPageEntityId: string) => {
-      const response = await createPageFn({
-        variables: { accountId, properties: { title: "" } },
-      });
-
-      const { accountId: pageAccountId, entityId: pageEntityId } =
-        response.data?.createPage ?? {};
-
-      if (pageAccountId && pageEntityId) {
-        await setParentPageFn({
-          variables: {
-            accountId: pageAccountId,
-            pageEntityId,
-            parentPageEntityId,
-          },
-        });
-
-        return router.push(`/${pageAccountId}/${pageEntityId}`);
-      }
-    },
-    [createPageFn, accountId, setParentPageFn, router],
-  );
-
-  return {
-    createUntitledPage,
-    createSubPage,
-  };
->>>>>>> a37ef1cc
 };