--- conflicted
+++ resolved
@@ -1,19 +1,8 @@
 import { useMutation } from "@apollo/client";
 import { useRouter } from "next/router";
 
-<<<<<<< HEAD
-import {
-  createPage,
-  setParentPage,
-} from "@hashintel/hash-shared/queries/page.queries";
-import {
-  SetParentPageMutation,
-  SetParentPageMutationVariables,
-} from "@hashintel/hash-shared/graphql/apiTypes.gen";
-=======
 import { createPage } from "@hashintel/hash-shared/queries/page.queries";
 import { useCallback } from "react";
->>>>>>> d5b63e91
 import {
   CreatePageMutation,
   CreatePageMutationVariables,
@@ -23,15 +12,12 @@
 import { getAccountPages } from "../../graphql/queries/account.queries";
 import { setParentPage } from "../../graphql/queries/page.queries";
 
-<<<<<<< HEAD
-=======
 /**
  * Consider splitting this hook into two
  * so that it's easier to return error/loading
  * @see https://github.com/hashintel/hash/pull/409#discussion_r839416785
  */
 
->>>>>>> d5b63e91
 export const useCreatePage = (accountId: string) => {
   const router = useRouter();
 
@@ -59,11 +45,7 @@
     ],
   });
 
-<<<<<<< HEAD
-  const createUntitledPage = async () => {
-=======
   const createUntitledPage = useCallback(async () => {
->>>>>>> d5b63e91
     const response = await createPageFn({
       variables: { accountId, properties: { title: "Untitled" } },
     });
@@ -74,37 +56,6 @@
     if (pageAccountId && pageEntityId) {
       return router.push(`/${pageAccountId}/${pageEntityId}`);
     }
-<<<<<<< HEAD
-  };
-
-  const createSubPage = async (parentPageEntityId: string) => {
-    const response = await createPageFn({
-      variables: { accountId, properties: { title: "Untitled" } },
-    });
-
-    const { accountId: pageAccountId, entityId: pageEntityId } =
-      response.data?.createPage ?? {};
-
-    if (pageAccountId && pageEntityId) {
-      await setParentPageFn({
-        variables: {
-          accountId: pageAccountId,
-          pageEntityId,
-          parentPageEntityId,
-        },
-      });
-
-      return router.push(`/${pageAccountId}/${pageEntityId}`);
-    }
-  };
-
-  return {
-    create: createPageFn,
-    createUntitledPage,
-    createSubPage,
-    loading,
-    error,
-=======
   }, [createPageFn, accountId, router]);
 
   const createSubPage = useCallback(
@@ -134,6 +85,5 @@
   return {
     createUntitledPage,
     createSubPage,
->>>>>>> d5b63e91
   };
 };