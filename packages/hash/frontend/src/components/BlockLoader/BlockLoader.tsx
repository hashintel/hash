--- conflicted
+++ resolved
@@ -7,17 +7,13 @@
 } from "@blockprotocol/graph";
 import { BlockConfig } from "@hashintel/hash-shared/blocks";
 import { BlockEntity } from "@hashintel/hash-shared/entity";
-<<<<<<< HEAD
-import React, {
+import {
   useCallback,
   useLayoutEffect,
   useMemo,
   useRef,
-  VoidFunctionComponent,
+  FunctionComponent,
 } from "react";
-=======
-import { useCallback, useMemo, FunctionComponent } from "react";
->>>>>>> a3322207
 import { uniqBy } from "lodash";
 
 import {
