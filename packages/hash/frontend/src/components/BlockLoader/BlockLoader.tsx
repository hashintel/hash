--- conflicted
+++ resolved
@@ -60,25 +60,12 @@
 }) => {
   const router = useRouter();
 
-<<<<<<< HEAD
   const { aggregateEntityTypes } = useBlockProtocolAggregateEntityTypes();
   const { aggregateEntities } = useBlockProtocolAggregateEntities();
   const { createLinks } = useBlockProtocolCreateLinks();
   const { deleteLinks } = useBlockProtocolDeleteLinks();
   const { updateEntities } = useBlockProtocolUpdateEntities();
   const { uploadFile } = useFileUpload();
-=======
-  const { aggregateEntityTypes } =
-    useBlockProtocolAggregateEntityTypes(accountId);
-
-  const { updateEntities } = useBlockProtocolUpdateEntities(accountId);
-  const { aggregateEntities } = useBlockProtocolAggregateEntities(accountId);
-
-  const { uploadFile } = useFileUpload(accountId);
-  const { createLinks } = useBlockProtocolCreateLinks(accountId);
-  const { deleteLinks } = useBlockProtocolDeleteLinks(accountId);
-  const { updateLinks } = useBlockProtocolUpdateLinks(accountId);
->>>>>>> e178cb76
 
   const flattenedProperties = useMemo(() => {
     let flattenedLinkedEntities: UnknownEntity[] = [];
