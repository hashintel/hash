import { UnknownRecord } from "@blockprotocol/core";
import {
  Entity as BpEntity,
  BlockGraphProperties,
  EntityType as BpEntityType,
  LinkedAggregation as BpLinkedAggregation,
} from "@blockprotocol/graph";
import { HashBlockMeta } from "@hashintel/hash-shared/blocks";
import {
  BlockEntity,
  isTextContainingEntityProperties,
  isTextProperties,
} from "@hashintel/hash-shared/entity";
import {
  useCallback,
  useLayoutEffect,
  useMemo,
  useRef,
  FunctionComponent,
} from "react";
import { uniqBy } from "lodash";

import { useLocalstorageState } from "rooks";
import { JsonSchema } from "@hashintel/hash-shared/json-utils";
import {
  convertApiEntityToBpEntity,
  convertApiEntityTypesToBpEntityTypes,
  convertApiEntityTypeToBpEntityType,
  convertApiLinkedAggregationToBpLinkedAggregation,
  convertApiLinkGroupsToBpLinkGroups,
} from "../../lib/entities";
import { fetchEmbedCode } from "./fetchEmbedCode";
import { RemoteBlock } from "../RemoteBlock/RemoteBlock";
import { useBlockLoadedContext } from "../../blocks/onBlockLoaded";
import { useBlockProtocolAggregateEntities } from "../hooks/blockProtocolFunctions/useBlockProtocolAggregateEntities";
import { useBlockProtocolAggregateEntityTypes } from "../hooks/blockProtocolFunctions/useBlockProtocolAggregateEntityTypes";
import { useBlockProtocolCreateEntity } from "../hooks/blockProtocolFunctions/useBlockProtocolCreateEntity";
import { useBlockProtocolCreateEntityType } from "../hooks/blockProtocolFunctions/useBlockProtocolCreateEntityType";
import { useBlockProtocolCreateLink } from "../hooks/blockProtocolFunctions/useBlockProtocolCreateLink";
import { useBlockProtocolCreateLinkedAggregation } from "../hooks/blockProtocolFunctions/useBlockProtocolCreateLinkedAggregation";
import { useBlockProtocolDeleteLink } from "../hooks/blockProtocolFunctions/useBlockProtocolDeleteLink";
import { useBlockProtocolDeleteLinkedAggregation } from "../hooks/blockProtocolFunctions/useBlockProtocolDeleteLinkedAggregation";
import { useBlockProtocolFileUpload } from "../hooks/blockProtocolFunctions/useBlockProtocolFileUpload";
import { useBlockProtocolUpdateEntity } from "../hooks/blockProtocolFunctions/useBlockProtocolUpdateEntity";
import { useBlockProtocolUpdateEntityType } from "../hooks/blockProtocolFunctions/useBlockProtocolUpdateEntityType";
import { useBlockProtocolUpdateLink } from "../hooks/blockProtocolFunctions/useBlockProtocolUpdateLink";
import { useBlockProtocolUpdateLinkedAggregation } from "../hooks/blockProtocolFunctions/useBlockProtocolUpdateLinkedAggregation";
import { EntityType as ApiEntityType } from "../../graphql/apiTypes.gen";
import { useReadonlyMode } from "../../shared/readonly-mode";
import { DataMapEditor } from "./data-map-editor";
import { mapData, SchemaMap } from "./shared";

type BlockLoaderProps = {
  accountId: string;
  blockEntityId: string;
  blockMetadata: HashBlockMeta;
  blockSchema: JsonSchema;
  editableRef: unknown;
  entityId: string;
  entityType?: Pick<ApiEntityType, "entityId" | "properties">;
  entityTypeId: string;
  entityProperties: {};
  linkGroups: BlockEntity["properties"]["entity"]["linkGroups"];
  linkedEntities: BlockEntity["properties"]["entity"]["linkedEntities"];
  linkedAggregations: BlockEntity["properties"]["entity"]["linkedAggregations"];
  onBlockLoaded: () => void;
  showDataMappingUi: boolean;
  setShowDataMappingUi: (shouldShow: boolean) => void;
  // shouldSandbox?: boolean;
};

const removeTextEntities = (properties: {}) => {
  // @see https://app.asana.com/0/1201095311341924/1202694273052398/f
  if (isTextProperties(properties)) {
    return { text: "" };
  }

  if (isTextContainingEntityProperties(properties)) {
    return { ...properties, text: "" };
  }

  return properties;
};

// const sandboxingEnabled = !!process.env.NEXT_PUBLIC_SANDBOX;

/**
 * Converts API data to Block Protocol-formatted data (e.g. entities, links),
 * and passes the correctly formatted data to RemoteBlock, along with message callbacks
 */
export const BlockLoader: FunctionComponent<BlockLoaderProps> = ({
  accountId,
  blockEntityId,
  blockMetadata,
  blockSchema,
  editableRef,
  entityId,
  entityType,
  entityTypeId,
  entityProperties: untransformedEntityProperties,
  linkGroups,
  linkedEntities,
  linkedAggregations,
  onBlockLoaded,
  showDataMappingUi,
  setShowDataMappingUi,
  // shouldSandbox,
}) => {
  const { readonlyMode } = useReadonlyMode();
  const { aggregateEntityTypes } =
    useBlockProtocolAggregateEntityTypes(accountId);
  const { aggregateEntities } = useBlockProtocolAggregateEntities(accountId);
  const { createLinkedAggregation } =
    useBlockProtocolCreateLinkedAggregation(readonlyMode);
  const { createLink } = useBlockProtocolCreateLink(readonlyMode);
  const { createEntity } = useBlockProtocolCreateEntity(
    accountId,
    readonlyMode,
  );
  const { createEntityType } = useBlockProtocolCreateEntityType(
    accountId,
    readonlyMode,
  );
  const { deleteLinkedAggregation } =
    useBlockProtocolDeleteLinkedAggregation(readonlyMode);
  const { deleteLink } = useBlockProtocolDeleteLink(readonlyMode);
  const { updateEntity } = useBlockProtocolUpdateEntity(false, readonlyMode);
  const { uploadFile } = useBlockProtocolFileUpload(accountId, readonlyMode);
  const { updateEntityType } = useBlockProtocolUpdateEntityType(readonlyMode);
  const { updateLinkedAggregation } =
    useBlockProtocolUpdateLinkedAggregation(readonlyMode);

  const { updateLink } = useBlockProtocolUpdateLink();

  // Storing these in local storage is a temporary solution – we want them in the db soon
  // Known issue: this hook always sets _some_ value in local storage, so we end up with unnecessary things stored there
  const mapId = `${entityTypeId}:${blockMetadata.source}`;
  const [schemaMap, setSchemaMap] = useLocalstorageState<SchemaMap>(
    `map:${mapId}`,
    { mapId },
  );

  const graphProperties = useMemo<
    Required<BlockGraphProperties<UnknownRecord>["graph"]>
  >(() => {
    const convertedEntityTypesForProvidedEntities: BpEntityType[] = [];

    if (entityType) {
      convertedEntityTypesForProvidedEntities.push(
        convertApiEntityTypeToBpEntityType(entityType),
      );
    }

    const convertedLinkedEntities: BpEntity[] = [];
    for (const entity of linkedEntities ?? []) {
      convertedLinkedEntities.push(convertApiEntityToBpEntity(entity));
      convertedEntityTypesForProvidedEntities.push(
        convertApiEntityTypeToBpEntityType(entity.entityType),
      );
    }

    const convertedLinkedAggregations: BpLinkedAggregation[] = [];
    for (const linkedAggregation of linkedAggregations ?? []) {
      convertedLinkedAggregations.push(
        convertApiLinkedAggregationToBpLinkedAggregation(linkedAggregation),
      );
      convertedEntityTypesForProvidedEntities.push(
        ...convertApiEntityTypesToBpEntityTypes(
          linkedAggregation.results.map(
            ({ entityType: resultEntityType }) => resultEntityType,
          ),
        ),
      );
    }

    const blockGraph = {
      depth: 1,
      linkGroups: convertApiLinkGroupsToBpLinkGroups(linkGroups),
      linkedEntities: convertedLinkedEntities,
    };

    const blockEntity = convertApiEntityToBpEntity({
      accountId,
      entityId: entityId ?? "entityId-not-yet-set", // @todo ensure blocks always get sent an entityId
      entityTypeId,
<<<<<<< HEAD
      properties: untransformedEntityProperties,
=======
      properties: removeTextEntities(entityProperties),
>>>>>>> 2a7ca148
    });

    if (
      typeof schemaMap === "object" &&
      Object.keys(schemaMap.transformations ?? {}).length > 0
    ) {
      blockEntity.properties = mapData(blockEntity, blockGraph, schemaMap);
    }

    return {
      blockEntity,
      blockGraph,
      entityTypes: uniqBy(
        convertedEntityTypesForProvidedEntities,
        "entityTypeId",
      ),
      linkedAggregations: convertedLinkedAggregations,
      readonly: readonlyMode,
    };
  }, [
    accountId,
    entityType,
    entityId,
    untransformedEntityProperties,
    entityTypeId,
    linkGroups,
    linkedEntities,
    linkedAggregations,
    readonlyMode,
    schemaMap,
  ]);

  const functions = {
    aggregateEntityTypes,
    aggregateEntities,
    createEntity,
    createEntityType,
    createLinkedAggregation,
    createLink,
    deleteLinkedAggregation,
    deleteLink,
    /**
     * @todo remove this when embed block no longer relies on server-side oEmbed calls
     * @see https://app.asana.com/0/1200211978612931/1202509819279267/f
     */
    getEmbedBlock: fetchEmbedCode,
    updateEntity,
    updateEntityType,
    uploadFile,
    updateLink,
    updateLinkedAggregation,
  };

  const onBlockLoadedFromContext = useBlockLoadedContext()?.onBlockLoaded;
  const onBlockLoadedRef = useRef(onBlockLoaded);

  useLayoutEffect(() => {
    onBlockLoadedRef.current = onBlockLoaded;
  });

  const onRemoteBlockLoaded = useCallback(() => {
    onBlockLoadedFromContext(blockEntityId);
    onBlockLoadedRef?.current();
  }, [blockEntityId, onBlockLoadedFromContext]);

  // @todo upgrade sandbox for BP 0.2 and remove feature flag
  // if (sandboxingEnabled && (shouldSandbox || sourceUrl.endsWith(".html"))) {
  //   return (
  //     <BlockFramer
  //       sourceUrl={sourceUrl}
  //       blockProperties={{
  //         ...blockProperties,
  //         entityId: blockProperties.entityId ?? null,
  //         entityTypeId: blockProperties.entityTypeId ?? null,
  //       }}
  //       onBlockLoaded={onRemoteBlockLoaded}
  //       {...functions}
  //     />
  //   );
  // }

  if (showDataMappingUi) {
    return (
      <DataMapEditor
        close={() => setShowDataMappingUi(false)}
        key={mapId}
        mapId={mapId}
        schemaMap={schemaMap}
        sourceBlockEntity={{
          ...graphProperties.blockEntity,
          properties: untransformedEntityProperties,
        }}
        sourceBlockGraph={graphProperties.blockGraph}
        targetSchema={blockSchema}
        transformedTree={graphProperties.blockEntity.properties}
        updateSchemaMap={setSchemaMap}
      />
    );
  }

  return (
    <RemoteBlock
      blockMetadata={blockMetadata}
      editableRef={editableRef}
      graphCallbacks={functions}
      graphProperties={graphProperties}
      onBlockLoaded={onRemoteBlockLoaded}
    />
  );
};<|MERGE_RESOLUTION|>--- conflicted
+++ resolved
@@ -183,11 +183,7 @@
       accountId,
       entityId: entityId ?? "entityId-not-yet-set", // @todo ensure blocks always get sent an entityId
       entityTypeId,
-<<<<<<< HEAD
-      properties: untransformedEntityProperties,
-=======
-      properties: removeTextEntities(entityProperties),
->>>>>>> 2a7ca148
+      properties: removeTextEntities(untransformedEntityProperties),
     });
 
     if (
