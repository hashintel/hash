--- conflicted
+++ resolved
@@ -10,11 +10,8 @@
   Item,
   GridColumn,
   SizedGridColumn,
-<<<<<<< HEAD
   GridCell,
-=======
   GetRowThemeCallback,
->>>>>>> 154f538c
 } from "@glideapps/glide-data-grid";
 import { useTheme } from "@mui/material";
 import {
