--- conflicted
+++ resolved
@@ -19,19 +19,16 @@
 import { getCellHorizontalPadding } from "./utils";
 import { customGridIcons } from "./utils/custom-grid-icons";
 import { InteractableManager } from "./utils/interactable-manager";
-<<<<<<< HEAD
 import { useDrawHeader } from "./utils/use-draw-header";
 import {
   createHandleHeaderClicked,
   sortRowData as sortRows,
   TableSort,
 } from "./utils/sorting";
+import { useRenderGridPortal } from "./utils/use-render-grid-portal";
 
 export type Row = Record<string, unknown>;
 export type RowData = Row[];
-=======
-import { useRenderGridPortal } from "./utils/use-render-grid-portal";
->>>>>>> 5d001efd
 
 type GlideGridProps<T> = Omit<
   DataEditorProps,
@@ -52,7 +49,6 @@
   sortRowData?: (rowData: T, sort: TableSort<string>) => T;
 };
 
-<<<<<<< HEAD
 export const GlideGrid = <T extends RowData>({
   customRenderers,
   onVisibleRegionChanged,
@@ -67,19 +63,8 @@
   tableRef,
   ...rest
 }: GlideGridProps<T>) => {
-=======
-const GlideGrid: ForwardRefRenderFunction<DataEditorRef, GlideGridProps> = (
-  {
-    customRenderers,
-    onVisibleRegionChanged,
-    columns,
-    resizable = true,
-    ...rest
-  },
-  ref,
-) => {
   useRenderGridPortal();
->>>>>>> 5d001efd
+
   const tableIdRef = useRef(uniqueId("grid"));
   const [columnSizes, setColumnSizes] = useState<Record<string, number>>({});
 
