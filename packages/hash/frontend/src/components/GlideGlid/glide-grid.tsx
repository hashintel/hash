--- conflicted
+++ resolved
@@ -4,34 +4,25 @@
   DataEditorProps,
   Theme,
   DataEditorRef,
-<<<<<<< HEAD
   GridSelection,
   CompactSelection,
   GridMouseEventArgs,
-=======
   Item,
   GridColumn,
   SizedGridColumn,
->>>>>>> 75775bda
 } from "@glideapps/glide-data-grid";
 import { useTheme } from "@mui/material";
 import {
   forwardRef,
   ForwardRefRenderFunction,
   useCallback,
-<<<<<<< HEAD
-  useMemo,
-  useState,
-} from "react";
-import { GetRowThemeCallback } from "@glideapps/glide-data-grid/dist/ts/data-grid/data-grid-render";
-=======
   useEffect,
   useMemo,
   useRef,
   useState,
 } from "react";
 import { uniqueId } from "lodash";
->>>>>>> 75775bda
+import { GetRowThemeCallback } from "@glideapps/glide-data-grid/dist/ts/data-grid/data-grid-render";
 import { getCellHorizontalPadding } from "./utils";
 import { customGridIcons } from "./utils/custom-grid-icons";
 import { InteractableManager } from "./utils/interactable-manager";
@@ -93,7 +84,6 @@
     [palette],
   );
 
-<<<<<<< HEAD
   const getRowThemeOverride = useCallback<GetRowThemeCallback>(
     (row) => {
       if (row === hoveredRow) {
@@ -124,7 +114,6 @@
           : undefined,
     });
   };
-=======
   const interactableCustomRenderers = useMemo<
     DataEditorProps["customRenderers"]
   >(() => {
@@ -189,7 +178,6 @@
       return { ...col, width: columnSizes[col.id] ?? col.width };
     });
   }, [columns, columnSizes]);
->>>>>>> 75775bda
 
   return (
     <DataEditor
@@ -206,17 +194,13 @@
       smoothScrollX
       smoothScrollY
       getCellsForSelection
-<<<<<<< HEAD
       onItemHovered={onCellSelect}
       onCellClicked={(_, args) => args.isTouch && onCellSelect(args)}
-      {...props}
-=======
       customRenderers={interactableCustomRenderers}
       onVisibleRegionChanged={handleVisibleRegionChanged}
       onColumnResize={resizable ? handleColumnResize : undefined}
       columns={resizedColumns}
       {...rest}
->>>>>>> 75775bda
       /**
        * icons defined via `headerIcons` are available to be drawn using
        * glide-grid's `spriteManager.drawSprite`,
