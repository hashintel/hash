import type { DrawArgs } from "@glideapps/glide-data-grid/dist/ts/data-grid/cells/cell-types";
import { CustomGridIcon } from "../custom-grid-icons";
import { drawCellFadeOutGradient } from "../draw-cell-fade-out-gradient";
import { TooltipCell } from "./types";

export class GridTooltipManager {
  // tooltip size
  private size = 20;

  // gap between tooltips
  private gap = 10;

  // margin between last icon & cell border
  private cellMargin = 24;

  constructor(private args: DrawArgs<TooltipCell>) {}

  draw() {
    this.drawTooltips();
  }

  /**
   * @todo this logic should be reusable for all custom cells
   * we'll use the gradient solution below as
   * replacement of ellipsis (...) on our custom cells
   * even if a cell has tooltips, or not
   */
  private drawBackground() {
    const { size, gap, args, cellMargin } = this;
    const { ctx, cell, rect } = args;
    const { tooltips } = cell.data;

    // paint the whole bg first
    const iconsWidth = (size + gap) * tooltips.length;
    const totalWidth = iconsWidth + cellMargin;
    const rectRight = rect.x + rect.width;
    const rectLeft = rectRight - totalWidth;

    ctx.fillStyle = "white";
    ctx.fillRect(rectLeft, rect.y, totalWidth, rect.height);

    drawCellFadeOutGradient(args, totalWidth);
  }

  private drawTooltips() {
    const { size, gap, args, cellMargin } = this;
    const { ctx, cell, rect, col, row, hoverX = -100, theme } = args;
    const { hideTooltip, showTooltip, tooltips } = cell.data;

    if (!tooltips?.length) {
      drawCellFadeOutGradient(args);
      return;
    }

    this.drawBackground();

    if (!hideTooltip || !showTooltip) {
      throw new Error(
        `Please pass 'hideTooltip' and 'showTooltip' to cell data, provided by 'useGridTooltip'`,
      );
    }

    let tooltipCount = 0;

    for (let i = 0; i < tooltips.length; i++) {
      const tooltip = tooltips[i] ?? {
        text: "",
<<<<<<< HEAD
        icon: CustomGridIcon.ASTERIKS_CIRCLE,
=======
        icon: CustomGridIcon.ASTERISK,
>>>>>>> 18653d31
      };

      /**
       * using reversedIndex while calculating tooltipX, because we'll draw
       * tooltips icons left to right (in reversed order)
       */
      const reversedIndex = tooltips.length - i - 1;

      const tooltipX =
        rect.x + rect.width - size - cellMargin - reversedIndex * (gap + size);

      const yCenter = rect.y + rect.height / 2;

      args.spriteManager.drawSprite(
        tooltip.icon,
        "normal",
        ctx,
        tooltipX,
        yCenter - size / 2,
        size,
        theme,
        1,
      );

      const actualTooltipX = tooltipX - rect.x;

      if (hoverX > actualTooltipX && hoverX < actualTooltipX + size) {
        tooltipCount++;

        showTooltip({
          text: tooltip.text,
          iconX: actualTooltipX + size / 2,
          col,
          row,
        });
      }
    }

    if (tooltipCount === 0) {
      hideTooltip(col, row);
    }
  }
}<|MERGE_RESOLUTION|>--- conflicted
+++ resolved
@@ -65,11 +65,7 @@
     for (let i = 0; i < tooltips.length; i++) {
       const tooltip = tooltips[i] ?? {
         text: "",
-<<<<<<< HEAD
         icon: CustomGridIcon.ASTERIKS_CIRCLE,
-=======
-        icon: CustomGridIcon.ASTERISK,
->>>>>>> 18653d31
       };
 
       /**
