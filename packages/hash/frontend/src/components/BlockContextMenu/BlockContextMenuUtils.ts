import { BlockVariant } from "blockprotocol";
import { BlockMeta } from "@hashintel/hash-shared/blockMeta";
<<<<<<< HEAD
import { BoxProps } from "@mui/material";
=======
import { tw } from "twind";
>>>>>>> b1a4dee9

export type MenuState = {
  currentView: "normal" | "search";
  selectedIndex: number;
  subMenuVisible: boolean;
};

export type FilteredMenuItems = {
  actions: Array<MenuItemType>;
  blocks: Array<{
    variant: BlockVariant;
    meta: BlockMeta;
  }>;
};

export type ItemClickMethod = (key: string) => void;

export type MenuItemType = {
  key: string;
  title: string;
  icon: JSX.Element;
};

<<<<<<< HEAD
export const iconStyles: BoxProps["sx"] = {
  fontSize: "18px",
  mr: 1,
};
=======
export const iconStyles = tw`!text-base mr-1`;
>>>>>>> b1a4dee9
<|MERGE_RESOLUTION|>--- conflicted
+++ resolved
@@ -1,10 +1,6 @@
 import { BlockVariant } from "blockprotocol";
 import { BlockMeta } from "@hashintel/hash-shared/blockMeta";
-<<<<<<< HEAD
-import { BoxProps } from "@mui/material";
-=======
 import { tw } from "twind";
->>>>>>> b1a4dee9
 
 export type MenuState = {
   currentView: "normal" | "search";
@@ -28,11 +24,4 @@
   icon: JSX.Element;
 };
 
-<<<<<<< HEAD
-export const iconStyles: BoxProps["sx"] = {
-  fontSize: "18px",
-  mr: 1,
-};
-=======
-export const iconStyles = tw`!text-base mr-1`;
->>>>>>> b1a4dee9
+export const iconStyles = tw`!text-base mr-1`;