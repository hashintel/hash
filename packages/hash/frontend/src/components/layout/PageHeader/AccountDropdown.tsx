--- conflicted
+++ resolved
@@ -35,55 +35,13 @@
 
   return (
     <Box>
-<<<<<<< HEAD
-      <Button
-        variant="transparent"
-        onClick={() => setOpen(!open)}
-        className="flex items-center relative m-auto focus:outline-none"
-        ref={buttonRef}
-        sx={{
-          borderRadius: "100%",
-          boxShadow: open
-            ? "0px 0px 0px 2px #FFFFFF, 0px 0px 0px 5px #C1CFDE"
-            : "unset",
-          ":hover": {
-            boxShadow: "0px 0px 0px 2px #FFFFFF, 0px 0px 0px 5px #C1CFDE",
-          },
-        }}
-        title={user.properties.shortname!}
-      >
-        {avatar ? (
-          <Box
-            component="img"
-            alt="avatar"
-            src={avatar}
-            sx={{ height: "32px", width: "32px", borderRadius: "100%" }}
-            className={tw`border border(solid gray-200)`}
-          />
-        ) : (
-          <Box
-            sx={{
-              height: "32px",
-              width: "32px",
-              borderRadius: "100%",
-              color: theme.palette.common.white,
-              fontWeight: 500,
-              background: theme.palette.blue[70],
-              display: "flex",
-              alignItems: "center",
-              justifyContent: "center",
-            }}
-          >
-            {user.properties.preferredName![0].toUpperCase()}
-=======
       <Tooltip
         title={
           <Box p={1.5}>
             <Typography
-              variant="smallTextParagraphs"
+              variant="smallTextLabels"
               sx={{
                 fontWeight: 500,
-                lineHeight: "18px",
               }}
               mb={0.25}
             >
@@ -92,11 +50,10 @@
             <Typography
               component="p"
               variant="microText"
-              sx={{ color: theme.palette.common.white, lineHeight: "18px" }}
+              sx={{ color: theme.palette.common.white }}
             >
               @{user.properties.shortname!}
             </Typography>
->>>>>>> 0ec1a4da
           </Box>
         }
       >
