import { useMemo, useRef, useState, VoidFunctionComponent } from "react";
import { tw } from "twind";
import {
  Box,
  Typography,
  Divider,
  ListItemButton,
  Tooltip,
} from "@mui/material";

import { UserFieldsFragment } from "../../../graphql/apiTypes.gen";
import { Popover } from "../../Popover";
import { Link } from "../../Link";
import { Avatar } from "../../Avatar";
import { IconButton } from "../../IconButton";

type AccountDropdownProps = {
  avatar?: string;
  logout: () => void;
  user: UserFieldsFragment;
};

export const AccountDropdown: VoidFunctionComponent<AccountDropdownProps> = ({
  avatar,
  logout,
  user,
}) => {
  const buttonRef = useRef(null);

  const [open, setOpen] = useState(false);

  const id = open ? "account-popover" : undefined;

  const userPrimaryEmail = useMemo(() => {
    const primaryEmail = user.properties.emails.find((email) => email.primary);

    return primaryEmail?.address;
  }, [user]);

  return (
    <Box>
      <Tooltip
        title={
          <>
            <Typography
              variant="smallTextLabels"
              sx={{
                fontWeight: 500,
              }}
              mb={0.5}
            >
              <strong>{user.properties.preferredName}</strong>
            </Typography>
            {userPrimaryEmail && (
              <Typography
                component="p"
                variant="microText"
                sx={({ palette }) => ({ color: palette.common.white })}
              >
                {userPrimaryEmail}
              </Typography>
            )}
          </>
        }
        placement="bottom"
      >
        <IconButton
          onClick={() => setOpen(!open)}
          className="flex items-center relative m-auto focus:outline-none"
          ref={buttonRef}
          rounded
          sx={{
            height: 32,
            width: 32,
            padding: 0,
            boxShadow: open
              ? "0px 0px 0px 2px #FFFFFF, 0px 0px 0px 5px #C1CFDE"
              : "unset",
            ":hover": {
              boxShadow: "0px 0px 0px 2px #FFFFFF, 0px 0px 0px 5px #C1CFDE",
            },
          }}
          title={user.properties.shortname!}
        >
          {avatar ? (
            <Box
              component="img"
              alt="avatar"
              src={avatar}
              sx={{ height: "32px", width: "32px", borderRadius: "100%" }}
              className={tw`border border(solid gray-200)`}
            />
          ) : (
<<<<<<< HEAD
            <Box
              sx={({ palette }) => ({
                height: "32px",
                width: "32px",
                borderRadius: "100%",
                background: palette.blue[70],
                fontWeight: 600,
                display: "flex",
                alignItems: "center",
                justifyContent: "center",
              })}
            >
              <Typography
                sx={({ palette }) => ({
                  color: palette.common.white,
                })}
              >
                {user.properties.preferredName![0]!.toUpperCase()}
              </Typography>
            </Box>
=======
            <Avatar size={32} title={user?.properties.preferredName ?? "U"} />
>>>>>>> 6ac9ce00
          )}
        </IconButton>
      </Tooltip>
      <Popover
        id={id}
        open={open}
        anchorEl={buttonRef.current}
        onClose={() => setOpen(false)}
        anchorOrigin={{
          vertical: "bottom",
          horizontal: "right",
        }}
        transformOrigin={{
          vertical: "top",
          horizontal: "right",
        }}
        PaperProps={{
          elevation: 4,
          sx: ({ palette }) => ({
            width: 225,
            borderRadius: "6px",
            marginTop: 1,
            border: `1px solid ${palette.gray["20"]}`,
          }),
        }}
        sx={({ palette }) => ({
          color: palette.gray[40],
        })}
      >
        <Box px={2} pt={1} pb={1.5}>
          <Typography
            variant="smallTextLabels"
            sx={({ palette }) => ({
              color: palette.gray[80],
              fontWeight: 700,
            })}
          >
            {user.properties.preferredName}
          </Typography>
          {userPrimaryEmail && (
            <Typography
              component="p"
              variant="microText"
              sx={({ palette }) => ({ color: palette.gray[60], lineHeight: 1 })}
            >
              {userPrimaryEmail}
            </Typography>
          )}
        </Box>
        <Divider sx={({ palette }) => ({ borderColor: palette.gray[30] })} />
        <Box>
          <Link noLinkStyle href="#" onClick={() => setOpen(false)}>
            <ListItemButton
              sx={{
                m: 0.5,
                borderRadius: 1,
              }}
            >
              <Typography variant="smallTextLabels" sx={{ lineHeight: 1 }}>
                Account Settings
              </Typography>
            </ListItemButton>
          </Link>
          <Divider sx={({ palette }) => ({ borderColor: palette.gray[30] })} />
          <ListItemButton
            sx={{
              m: 0.5,
              borderRadius: 0.5,
            }}
            onClick={logout}
          >
            <Typography
              variant="smallTextLabels"
              sx={({ palette }) => ({ lineHeight: 1, color: palette.gray[60] })}
            >
              Sign Out
            </Typography>
          </ListItemButton>
        </Box>
      </Popover>
    </Box>
  );
};<|MERGE_RESOLUTION|>--- conflicted
+++ resolved
@@ -91,30 +91,7 @@
               className={tw`border border(solid gray-200)`}
             />
           ) : (
-<<<<<<< HEAD
-            <Box
-              sx={({ palette }) => ({
-                height: "32px",
-                width: "32px",
-                borderRadius: "100%",
-                background: palette.blue[70],
-                fontWeight: 600,
-                display: "flex",
-                alignItems: "center",
-                justifyContent: "center",
-              })}
-            >
-              <Typography
-                sx={({ palette }) => ({
-                  color: palette.common.white,
-                })}
-              >
-                {user.properties.preferredName![0]!.toUpperCase()}
-              </Typography>
-            </Box>
-=======
             <Avatar size={32} title={user?.properties.preferredName ?? "U"} />
->>>>>>> 6ac9ce00
           )}
         </IconButton>
       </Tooltip>
