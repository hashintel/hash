--- conflicted
+++ resolved
@@ -45,10 +45,7 @@
     } catch (err) {
       // eslint-disable-next-line no-console -- TODO: consider using logger
       console.error("Could not create page: ", err);
-<<<<<<< HEAD
-=======
     } finally {
->>>>>>> d5b63e91
       setLoading(false);
     }
   }, [createUntitledPage, loading]);
