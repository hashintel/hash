--- conflicted
+++ resolved
@@ -65,13 +65,10 @@
           backgroundColor: open
             ? theme.palette.blue["70"]
             : theme.palette.gray[20],
-<<<<<<< HEAD
 
           ":hover": {
             boxShadow: "0px 0px 0px 2px #FFFFFF, 0px 0px 0px 5px #C1CFDE",
           },
-=======
->>>>>>> 6ac9ce00
         }}
         ref={buttonRef}
         onClick={() => setOpen(!open)}
