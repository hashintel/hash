<<<<<<< HEAD
import {
  Fade,
  Box,
  Tooltip,
  styled,
  Switch,
  Radio,
  Checkbox,
  Stack,
  InputAdornment,
  Typography,
} from "@mui/material";
import { FC, useEffect, useState } from "react";
import {
  faEnvelope,
  faQuestionCircle,
} from "@fortawesome/free-solid-svg-icons";
import { SIDEBAR_WIDTH } from "../../theme/components/navigation/MuiDrawerThemeOptions";

import { FontAwesomeIcon, SidebarToggleIcon } from "../icons";
=======
import { Fade, Box, Tooltip, styled } from "@mui/material";
import { FunctionComponent } from "react";

import { SidebarToggleIcon } from "../../shared/icons";
>>>>>>> f68a298a
import { HEADER_HEIGHT } from "./PageHeader/PageHeader";
import { PageSidebar, SIDEBAR_WIDTH } from "./PageSidebar/PageSidebar";
import { useSidebarContext } from "./SidebarContext";
<<<<<<< HEAD
import { IconButton } from "../IconButton";
import { TextField } from "../TextField";
=======
import { IconButton } from "../../shared/ui";
>>>>>>> f68a298a

const Main = styled("main", {
  shouldForwardProp: (prop) => prop !== "sidebarOpen",
})<{
  sidebarOpen?: boolean;
}>(({ theme, sidebarOpen }) => ({
  height: `calc(100vh - ${HEADER_HEIGHT}px)`,
  overflowY: "auto",
  flexGrow: 1,
  padding: "60px 120px 0 120px",
  transition: theme.transitions.create("margin", {
    easing: theme.transitions.easing.sharp,
    duration: theme.transitions.duration.leavingScreen,
  }),
  marginLeft: `-${SIDEBAR_WIDTH}px`,
  ...(sidebarOpen && {
    transition: theme.transitions.create("margin", {
      easing: theme.transitions.easing.easeOut,
      duration: theme.transitions.duration.enteringScreen,
    }),
    marginLeft: 0,
  }),
}));

export const MainContentWrapper: FC = ({ children }) => {
  const { openSidebar, sidebarOpen } = useSidebarContext();
  const [open, setOpen] = useState(" ");

  useEffect(() => {
    setTimeout(() => {
      setOpen("Some random stuff");
      setTimeout(() => {
        setOpen(" ");
      }, 2000);
    }, 2000);
  }, []);

  return (
    <Box
      sx={{
        display: "flex",
        position: "relative",
      }}
    >
      <PageSidebar />
      <Fade in={!sidebarOpen}>
        <Tooltip title="Expand Sidebar">
          <IconButton
            size="large"
            sx={{
              position: "absolute",
              top: "8px",
              left: 32,
              transform: "rotate(180deg)",

              "&:hover": {
                backgroundColor: ({ palette }) => palette.gray[10],
                color: ({ palette }) => palette.gray[50],
              },
            }}
            onClick={openSidebar}
          >
            <SidebarToggleIcon />
          </IconButton>
        </Tooltip>
      </Fade>
      <Main sidebarOpen={sidebarOpen}>
        {children}
        <br />
        <br />
        <Switch />
        <br />
        <Switch size="small" />
        <br />
        <Radio sx={{ mr: 2 }} name="btn" value="a" />
        <Radio name="btn" value="b" />
        <br />
        <Checkbox sx={{ mr: 2 }} />
        <Checkbox checked />
        <br />
        <br />
        <TextField placeholder="Search for anything" helperText={open} />
        <br />
        <Stack direction="row" alignItems="center" spacing={2}>
          <TextField
            defaultValue="small"
            placeholder="Search for anything"
            size="small"
          />
          <TextField
            defaultValue="medium"
            placeholder="Search for anything"
            size="medium"
          />
          <TextField
            defaultValue="large"
            placeholder="Search for anything"
            size="large"
          />
        </Stack>
        <br />
        <Stack direction="row" alignItems="center" spacing={2}>
          <TextField placeholder="Search for anything" error />
          <TextField
            defaultValue="password1"
            placeholder="Search for anything"
            error
          />
          <TextField
            placeholder="Search for anything"
            defaultValue="name@email.com"
            size="large"
            success
          />
        </Stack>
        <br />
        <Stack direction="row" alignItems="center" spacing={2}>
          <TextField
            defaultValue="password1"
            placeholder="Search for anything"
            error
            helperText="Your password must be less than 4 characters."
          />
          <TextField
            defaultValue="password1"
            placeholder="Search for anything"
            helperText="Make your password short and easy to guess"
          />
        </Stack>
        <br />
        <Stack direction="row" alignItems="center" spacing={2}>
          <TextField
            placeholder="Search for anything"
            InputProps={{
              startAdornment: (
                <InputAdornment position="start">
                  <FontAwesomeIcon icon={faEnvelope} />
                </InputAdornment>
              ),
            }}
          />

          <TextField
            placeholder="Search for anything"
            error
            InputProps={{
              endAdornment: (
                <InputAdornment position="end">
                  <FontAwesomeIcon icon={faQuestionCircle} />
                </InputAdornment>
              ),
            }}
          />
          <TextField
            placeholder="Search for anything"
            InputProps={{
              startAdornment: (
                <InputAdornment
                  sx={({ palette }) => ({
                    backgroundColor: "gray.10",
                    color: "gray.60",
                    paddingRight: "12px",
                    border: `1px solid ${palette.gray[30]}`,
                  })}
                  position="start"
                >
                  <Typography color="gray.60" variant="regularTextLabels">
                    https://
                  </Typography>
                </InputAdornment>
              ),
            }}
          />
        </Stack>
        <br />
        <Stack direction="row" alignItems="flex-start" spacing={2}>
          <TextField
            label="Password"
            helperText="Make your password is short and easy to guess"
            required
            showLabelCornerHint
          />
          <TextField
            label="Email"
            placeholder="you@example.com"
            showLabelCornerHint
          />
          <TextField
            label="Todo item"
            defaultValue="my thing"
            placeholder="you@example.com"
          />
        </Stack>
        <br />
        <Stack direction="row" alignItems="flex-start" spacing={2}>
          <TextField placeholder="Something about myself" multiline />
          <TextField defaultValue="Something about myself" multiline />
        </Stack>
        <br />
        <br />
        <br />
      </Main>
    </Box>
  );
};<|MERGE_RESOLUTION|>--- conflicted
+++ resolved
@@ -1,4 +1,3 @@
-<<<<<<< HEAD
 import {
   Fade,
   Box,
@@ -16,24 +15,13 @@
   faEnvelope,
   faQuestionCircle,
 } from "@fortawesome/free-solid-svg-icons";
-import { SIDEBAR_WIDTH } from "../../theme/components/navigation/MuiDrawerThemeOptions";
-
-import { FontAwesomeIcon, SidebarToggleIcon } from "../icons";
-=======
-import { Fade, Box, Tooltip, styled } from "@mui/material";
-import { FunctionComponent } from "react";
-
-import { SidebarToggleIcon } from "../../shared/icons";
->>>>>>> f68a298a
+
+import { FontAwesomeIcon, SidebarToggleIcon } from "../../shared/icons";
 import { HEADER_HEIGHT } from "./PageHeader/PageHeader";
 import { PageSidebar, SIDEBAR_WIDTH } from "./PageSidebar/PageSidebar";
 import { useSidebarContext } from "./SidebarContext";
-<<<<<<< HEAD
-import { IconButton } from "../IconButton";
+import { IconButton } from "../../shared/ui";
 import { TextField } from "../TextField";
-=======
-import { IconButton } from "../../shared/ui";
->>>>>>> f68a298a
 
 const Main = styled("main", {
   shouldForwardProp: (prop) => prop !== "sidebarOpen",
