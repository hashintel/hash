<<<<<<< HEAD
import { Fade, Box, Tooltip, styled, SxProps, Theme } from "@mui/material";
import { VoidFunctionComponent, ReactNode } from "react";
import { SIDEBAR_WIDTH } from "../../theme/components/navigation/MuiDrawerThemeOptions";
=======
import { Fade, Box, Tooltip, styled } from "@mui/material";
import { VFC } from "react";
>>>>>>> d4724b67

import { SidebarToggleIcon } from "../../shared/icons";
import { HEADER_HEIGHT } from "./PageHeader/PageHeader";
import { PageSidebar, SIDEBAR_WIDTH } from "./PageSidebar/PageSidebar";
import { useSidebarContext } from "./SidebarContext";
import { IconButton } from "../../shared/ui";

const Main = styled("main", {
  shouldForwardProp: (prop) => prop !== "sidebarOpen",
})<{
  sidebarOpen?: boolean;
}>(({ theme, sidebarOpen }) => ({
  height: `calc(100vh - ${HEADER_HEIGHT}px)`,
  overflowY: "auto",
  flexGrow: 1,
  padding: "60px 120px 0 120px",
  transition: theme.transitions.create("margin", {
    easing: theme.transitions.easing.sharp,
    duration: theme.transitions.duration.leavingScreen,
  }),
  marginLeft: `-${SIDEBAR_WIDTH}px`,
  ...(sidebarOpen && {
    transition: theme.transitions.create("margin", {
      easing: theme.transitions.easing.easeOut,
      duration: theme.transitions.duration.enteringScreen,
    }),
    marginLeft: 0,
  }),
}));

<<<<<<< HEAD
export type MainContentWrapperProps = {
  children: ReactNode;
  mainSx?: SxProps<Theme>;
};

export const MainContentWrapper: VoidFunctionComponent<
  MainContentWrapperProps
> = ({ children, mainSx }) => {
=======
export const MainContentWrapper: VFC<{ children: React.ReactNode }> = ({
  children,
}) => {
>>>>>>> d4724b67
  const { openSidebar, sidebarOpen } = useSidebarContext();

  return (
    <Box
      sx={{
        display: "flex",
        position: "relative",
      }}
    >
      <PageSidebar />
      <Fade in={!sidebarOpen}>
        <Tooltip title="Expand Sidebar">
          <IconButton
            size="large"
            sx={{
              position: "absolute",
              top: "8px",
              left: 32,
              transform: "rotate(180deg)",

              "&:hover": {
                backgroundColor: ({ palette }) => palette.gray[10],
                color: ({ palette }) => palette.gray[50],
              },
            }}
            onClick={openSidebar}
          >
            <SidebarToggleIcon />
          </IconButton>
        </Tooltip>
      </Fade>
      <Main sidebarOpen={sidebarOpen} sx={mainSx}>
        {children}
      </Main>
    </Box>
  );
};<|MERGE_RESOLUTION|>--- conflicted
+++ resolved
@@ -1,11 +1,5 @@
-<<<<<<< HEAD
-import { Fade, Box, Tooltip, styled, SxProps, Theme } from "@mui/material";
-import { VoidFunctionComponent, ReactNode } from "react";
-import { SIDEBAR_WIDTH } from "../../theme/components/navigation/MuiDrawerThemeOptions";
-=======
 import { Fade, Box, Tooltip, styled } from "@mui/material";
-import { VFC } from "react";
->>>>>>> d4724b67
+import { ReactNode, VFC } from "react";
 
 import { SidebarToggleIcon } from "../../shared/icons";
 import { HEADER_HEIGHT } from "./PageHeader/PageHeader";
@@ -36,20 +30,9 @@
   }),
 }));
 
-<<<<<<< HEAD
-export type MainContentWrapperProps = {
-  children: ReactNode;
-  mainSx?: SxProps<Theme>;
-};
-
-export const MainContentWrapper: VoidFunctionComponent<
-  MainContentWrapperProps
-> = ({ children, mainSx }) => {
-=======
-export const MainContentWrapper: VFC<{ children: React.ReactNode }> = ({
+export const MainContentWrapper: VFC<{ children: ReactNode }> = ({
   children,
 }) => {
->>>>>>> d4724b67
   const { openSidebar, sidebarOpen } = useSidebarContext();
 
   return (
@@ -81,9 +64,7 @@
           </IconButton>
         </Tooltip>
       </Fade>
-      <Main sidebarOpen={sidebarOpen} sx={mainSx}>
-        {children}
-      </Main>
+      <Main sidebarOpen={sidebarOpen}>{children}</Main>
     </Box>
   );
 };