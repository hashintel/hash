--- conflicted
+++ resolved
@@ -82,10 +82,7 @@
     } catch (err) {
       // eslint-disable-next-line no-console -- TODO: consider using logger
       console.error("Could not create page: ", err);
-<<<<<<< HEAD
-=======
     } finally {
->>>>>>> d5b63e91
       setLoading(false);
     }
   }, [createUntitledPage, loading]);
