--- conflicted
+++ resolved
@@ -26,10 +26,7 @@
   entityTitle: string;
 };
 
-<<<<<<< HEAD
-=======
 // @todo-mui get free icons that matches the design closely
->>>>>>> d5b63e91
 export const EntityTypeMenu: VFC<EntityTypeMenuProps> = ({
   popupState,
   accountId,
@@ -41,31 +38,15 @@
   const menuItems = useMemo(() => {
     return [
       {
-<<<<<<< HEAD
-        id: 1,
-        title: "Add to Bookmarks",
-        icon: faBookmark, // @todo-mui get a free icon that matches the design closely
-        onClick: () => {
-          popupState.close();
-        },
-      },
-      {
-        id: 2,
-=======
         title: "Add to Bookmarks",
         icon: faBookmark,
       },
       {
->>>>>>> d5b63e91
         title: `Create new ${pluralize.singular(entityTitle)}`,
         icon: faAdd,
         href: `/${accountId}/entities/new?entityTypeId=${entityId}`,
       },
       {
-<<<<<<< HEAD
-        id: 3,
-=======
->>>>>>> d5b63e91
         title: copied ? "Copied!" : `Copy Link to ${entityTitle}`,
         icon: faLink,
         onClick: () => {
@@ -80,29 +61,12 @@
         },
       },
       {
-<<<<<<< HEAD
-        id: 4,
-        title: "Create filtered page",
-        icon: faFilter, // @todo-mui get a free icon that matches the design closely
-        onClick: () => {
-          popupState.close();
-        },
-      },
-      {
-        id: 5,
-        title: "Delete type",
-        icon: faTrash,
-        onClick: () => {
-          popupState.close();
-        },
-=======
         title: "Create filtered page",
         icon: faFilter,
       },
       {
         title: "Delete type",
         icon: faTrash,
->>>>>>> d5b63e91
         faded: true,
       },
     ];
@@ -110,20 +74,12 @@
 
   return (
     <Menu {...bindMenu(popupState)}>
-<<<<<<< HEAD
-      {menuItems.map(({ title, icon, onClick, href, id, faded }) => {
-        if (href) {
-          return (
-            <MenuItem key={id} onClick={() => popupState.close()}>
-              <Link sx={{ display: "flex" }} key={id} noLinkStyle href={href}>
-=======
       {menuItems.map(({ title, icon, onClick, href, faded }, index) => {
         if (href) {
           return (
             // eslint-disable-next-line react/no-array-index-key
             <MenuItem key={index} onClick={() => popupState.close()}>
               <Link sx={{ display: "flex" }} noLinkStyle href={href}>
->>>>>>> d5b63e91
                 <ListItemIcon>
                   <FontAwesomeIcon icon={icon} />
                 </ListItemIcon>
@@ -132,32 +88,6 @@
             </MenuItem>
           );
         }
-<<<<<<< HEAD
-        if (onClick) {
-          return (
-            <MenuItem
-              key={id}
-              sx={{
-                ...(Boolean(faded) && {
-                  [`& .${listItemTextClasses.primary}`]: {
-                    color: ({ palette }) => palette.gray[50],
-                  },
-                  [`& .${listItemIconClasses.root}`]: {
-                    color: ({ palette }) => palette.gray[40],
-                  },
-                }),
-              }}
-              onClick={onClick}
-            >
-              <ListItemIcon>
-                <FontAwesomeIcon icon={icon} />
-              </ListItemIcon>
-              <ListItemText primary={title} />
-            </MenuItem>
-          );
-        }
-        return null;
-=======
 
         return (
           <MenuItem
@@ -181,7 +111,6 @@
             <ListItemText primary={title} />
           </MenuItem>
         );
->>>>>>> d5b63e91
       })}
     </Menu>
   );
