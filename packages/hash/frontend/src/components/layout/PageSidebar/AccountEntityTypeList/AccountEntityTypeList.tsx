--- conflicted
+++ resolved
@@ -47,10 +47,7 @@
         sx={({ palette }) => ({ color: palette.gray[50] })}
         onClick={() => showSearchInput()}
       >
-<<<<<<< HEAD
-=======
         {/* @todo-mui get a free icon that matches the design closely */}
->>>>>>> d5b63e91
         <FontAwesomeIcon icon={faSearch} />
       </IconButton>
     </Tooltip>
@@ -61,18 +58,6 @@
         placeholder="Search for types"
         inputRef={searchInputRef}
         onChange={(evt) => onChangeText(evt.target.value)}
-<<<<<<< HEAD
-        sx={{
-          position: "absolute",
-          right: 0,
-          width: 200,
-          backgroundColor: "white",
-          [`.${outlinedInputClasses.focused} .${outlinedInputClasses.notchedOutline}`]:
-            {
-              borderColor: ({ palette }) => palette.blue[60],
-            },
-        }}
-=======
         sx={({ palette }) => ({
           position: "absolute",
           right: 0,
@@ -87,25 +72,16 @@
               borderColor: palette.blue[60],
             },
         })}
->>>>>>> d5b63e91
         InputProps={{
           sx: ({ typography, palette }) => ({
             ...typography.smallTextLabels,
             color: palette.gray[80],
             fontWeight: 500,
-<<<<<<< HEAD
-            pl: "12px",
-            pr: "8px",
-            [`& .${outlinedInputClasses.input}`]: {
-              px: 0,
-              py: "7px",
-=======
             pl: 1.5,
             pr: 1,
             [`& .${outlinedInputClasses.input}`]: {
               px: 0,
               py: 0.875,
->>>>>>> d5b63e91
               "&::placeholder": {
                 color: palette.gray[50],
                 opacity: 1,
@@ -160,14 +136,6 @@
       );
     }
 
-<<<<<<< HEAD
-    // Right now we just handle ascending/descending
-    if (sortType === "asc" || sortType === "desc") {
-      return orderBy(entityTypes, ["properties.title"], [sortType]);
-    }
-
-    return entityTypes;
-=======
     // Right now we just handle ascending/descending and default to ascending
     // for other sort types
     return orderBy(
@@ -175,7 +143,6 @@
       ["properties.title"],
       [sortType === "asc" || sortType === "desc" ? sortType : "asc"],
     );
->>>>>>> d5b63e91
   }, [sortType, data, searchQuery]);
 
   return (
@@ -184,11 +151,7 @@
         title="Types"
         endAdornmentProps={{
           tooltipTitle: "Create new type",
-<<<<<<< HEAD
-          onClick: () => router.push(`/${accountId}/types/new`),
-=======
           href: `/${accountId}/types/new`,
->>>>>>> d5b63e91
           "data-testid": "create-entity-btn",
         }}
       >
@@ -221,12 +184,9 @@
               pl={3.75}
               position="relative"
             >
-<<<<<<< HEAD
-=======
               {/* @todo: We do not currently have a page for viewing all types.
                 Once we do, we can update this with the right url.
               */}
->>>>>>> d5b63e91
               <Link
                 href="/"
                 noLinkStyle
@@ -265,10 +225,7 @@
                   }),
                 })}
               >
-<<<<<<< HEAD
-=======
                 {/* @todo-mui get a free icon that matches the design closely */}
->>>>>>> d5b63e91
                 <FontAwesomeIcon icon={faArrowUpAZ} />
               </IconButton>
             </Tooltip>
@@ -286,13 +243,10 @@
                     title={entityType.properties.title}
                     entityId={entityType.entityId}
                     accountId={accountId}
-<<<<<<< HEAD
-=======
                     /**
                      * @todo Pulling the entityId from the url will break once we switch to using slugs to represent entity types
                      * We need to create a context to pull the right entityId in that scenario
                      */
->>>>>>> d5b63e91
                     selected={router.query.typeId === entityType.entityId}
                   />
                 </Collapse>
