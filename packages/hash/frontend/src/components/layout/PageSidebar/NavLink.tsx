import { useState, FC } from "react";
import { faAdd, faChevronRight } from "@fortawesome/free-solid-svg-icons";
import { Box, Typography, Collapse, Tooltip } from "@mui/material";
import { FontAwesomeIcon } from "../../icons";
import { IconButton, IconButtonProps } from "../../IconButton";
<<<<<<< HEAD
=======
import { Link } from "../../Link";
>>>>>>> d5b63e91

type NavLinkProps = {
  title: string;
  endAdornmentProps: {
    tooltipTitle: string;
    "data-testid"?: string;
<<<<<<< HEAD
=======
    href?: string;
>>>>>>> d5b63e91
  } & IconButtonProps;
};

export const NavLink: FC<NavLinkProps> = ({
  title,
  children,
  endAdornmentProps,
}) => {
  const [expanded, setExpanded] = useState(true);
  const [hovered, setHovered] = useState(false);
  const {
    tooltipTitle: endAdornmentTooltipTitle,
    sx: endAdormentSx = [],
<<<<<<< HEAD
    ...otherEndAdornmentProps
  } = endAdornmentProps;
=======
    href: endAdornmentHref,
    ...otherEndAdornmentProps
  } = endAdornmentProps;

  const endAdornment = (
    <IconButton
      size="small"
      unpadded
      rounded
      data-testid="create-page-btn"
      onClick={endAdornmentProps.onClick}
      {...otherEndAdornmentProps}
      sx={[
        ({ palette }) => ({
          color: palette.gray[40],
          ...(hovered && {
            backgroundColor: palette.gray[30],
            color: palette.gray[80],
          }),
          "&:hover": {
            backgroundColor: palette.gray[40],
            color: palette.gray[80],
          },
        }),
        ...(Array.isArray(endAdormentSx) ? endAdormentSx : [endAdormentSx]),
      ]}
    >
      <FontAwesomeIcon icon={faAdd} />
    </IconButton>
  );
>>>>>>> d5b63e91

  return (
    <Box>
      <Box
        sx={({ palette }) => ({
          display: "flex",
          alignItems: "center",
          borderRadius: "4px",
<<<<<<< HEAD
          py: "8px",
          pl: "12px",
          pr: "6px",
=======
          py: 1,
          pl: 1.5,
          pr: 0.75,
>>>>>>> d5b63e91
          mx: 0.5,
          ...(hovered && {
            backgroundColor: palette.gray[20],
          }),
        })}
        onMouseOver={() => setHovered(true)}
        onMouseOut={() => setHovered(false)}
      >
        <Typography
          variant="smallCaps"
          sx={({ palette }) => ({
            mr: 1.4,
            color: palette.gray[50],
          })}
        >
          {title}
        </Typography>
        <IconButton
          size="xs"
          unpadded
          rounded
          sx={({ palette }) => ({
            mr: "auto",
<<<<<<< HEAD
            ...(!expanded && { color: palette.gray[40] }),
            ...(hovered && {
              backgroundColor: palette.gray[30],
              color: palette.gray[80],
            }),
=======
            color: palette.gray[40],
            ...(hovered && {
              color: palette.gray[80],
            }),
            "&:hover": {
              backgroundColor: palette.gray[30],
              color: palette.gray[80],
            },
>>>>>>> d5b63e91
          })}
          onClick={() => setExpanded((prev) => !prev)}
        >
          <FontAwesomeIcon
            sx={({ transitions }) => ({
              transform: expanded ? `rotate(90deg)` : "none",
<<<<<<< HEAD
              transition: transitions.create("transform", { duration: 300 }),
=======
              transition: transitions.create("transform"),
>>>>>>> d5b63e91
            })}
            icon={faChevronRight}
          />
        </IconButton>
        <Tooltip title={endAdornmentTooltipTitle}>
<<<<<<< HEAD
          <IconButton
            size="small"
            unpadded
            rounded
            data-testid="create-page-btn"
            onClick={endAdornmentProps.onClick}
            {...otherEndAdornmentProps}
            sx={[
              ({ palette }) => ({
                ...(hovered && {
                  backgroundColor: palette.gray[30],
                  color: palette.gray[80],
                }),
              }),
              ...(Array.isArray(endAdormentSx)
                ? endAdormentSx
                : [endAdormentSx]),
            ]}
          >
            <FontAwesomeIcon icon={faAdd} />
          </IconButton>
=======
          {endAdornmentHref ? (
            <Link tabIndex={-1} href={endAdornmentHref} noLinkStyle>
              {endAdornment}
            </Link>
          ) : (
            endAdornment
          )}
>>>>>>> d5b63e91
        </Tooltip>
      </Box>
      <Collapse in={expanded}>{children}</Collapse>
    </Box>
  );
};<|MERGE_RESOLUTION|>--- conflicted
+++ resolved
@@ -3,20 +3,14 @@
 import { Box, Typography, Collapse, Tooltip } from "@mui/material";
 import { FontAwesomeIcon } from "../../icons";
 import { IconButton, IconButtonProps } from "../../IconButton";
-<<<<<<< HEAD
-=======
 import { Link } from "../../Link";
->>>>>>> d5b63e91
 
 type NavLinkProps = {
   title: string;
   endAdornmentProps: {
     tooltipTitle: string;
     "data-testid"?: string;
-<<<<<<< HEAD
-=======
     href?: string;
->>>>>>> d5b63e91
   } & IconButtonProps;
 };
 
@@ -30,10 +24,6 @@
   const {
     tooltipTitle: endAdornmentTooltipTitle,
     sx: endAdormentSx = [],
-<<<<<<< HEAD
-    ...otherEndAdornmentProps
-  } = endAdornmentProps;
-=======
     href: endAdornmentHref,
     ...otherEndAdornmentProps
   } = endAdornmentProps;
@@ -64,7 +54,6 @@
       <FontAwesomeIcon icon={faAdd} />
     </IconButton>
   );
->>>>>>> d5b63e91
 
   return (
     <Box>
@@ -73,15 +62,9 @@
           display: "flex",
           alignItems: "center",
           borderRadius: "4px",
-<<<<<<< HEAD
-          py: "8px",
-          pl: "12px",
-          pr: "6px",
-=======
           py: 1,
           pl: 1.5,
           pr: 0.75,
->>>>>>> d5b63e91
           mx: 0.5,
           ...(hovered && {
             backgroundColor: palette.gray[20],
@@ -105,13 +88,6 @@
           rounded
           sx={({ palette }) => ({
             mr: "auto",
-<<<<<<< HEAD
-            ...(!expanded && { color: palette.gray[40] }),
-            ...(hovered && {
-              backgroundColor: palette.gray[30],
-              color: palette.gray[80],
-            }),
-=======
             color: palette.gray[40],
             ...(hovered && {
               color: palette.gray[80],
@@ -120,46 +96,18 @@
               backgroundColor: palette.gray[30],
               color: palette.gray[80],
             },
->>>>>>> d5b63e91
           })}
           onClick={() => setExpanded((prev) => !prev)}
         >
           <FontAwesomeIcon
             sx={({ transitions }) => ({
               transform: expanded ? `rotate(90deg)` : "none",
-<<<<<<< HEAD
-              transition: transitions.create("transform", { duration: 300 }),
-=======
               transition: transitions.create("transform"),
->>>>>>> d5b63e91
             })}
             icon={faChevronRight}
           />
         </IconButton>
         <Tooltip title={endAdornmentTooltipTitle}>
-<<<<<<< HEAD
-          <IconButton
-            size="small"
-            unpadded
-            rounded
-            data-testid="create-page-btn"
-            onClick={endAdornmentProps.onClick}
-            {...otherEndAdornmentProps}
-            sx={[
-              ({ palette }) => ({
-                ...(hovered && {
-                  backgroundColor: palette.gray[30],
-                  color: palette.gray[80],
-                }),
-              }),
-              ...(Array.isArray(endAdormentSx)
-                ? endAdormentSx
-                : [endAdormentSx]),
-            ]}
-          >
-            <FontAwesomeIcon icon={faAdd} />
-          </IconButton>
-=======
           {endAdornmentHref ? (
             <Link tabIndex={-1} href={endAdornmentHref} noLinkStyle>
               {endAdornment}
@@ -167,7 +115,6 @@
           ) : (
             endAdornment
           )}
->>>>>>> d5b63e91
         </Tooltip>
       </Box>
       <Collapse in={expanded}>{children}</Collapse>
