--- conflicted
+++ resolved
@@ -24,20 +24,6 @@
       <Link
         href={href}
         noLinkStyle
-<<<<<<< HEAD
-        sx={({ palette, transitions }) => ({
-          display: "flex",
-          alignItems: "center",
-          padding: "8px 16px",
-          borderRadius: "4px",
-          mx: 0.5,
-          transition: transitions.create("backgroundColor", { duration: 300 }),
-
-          [`& > .${typographyClasses.root}, & > svg`]: {
-            transition: transitions.create("color", {
-              duration: 300,
-            }),
-=======
         sx={({ palette, transitions, spacing }) => ({
           display: "flex",
           alignItems: "center",
@@ -48,7 +34,6 @@
 
           [`& > .${typographyClasses.root}, & > svg`]: {
             transition: transitions.create("color"),
->>>>>>> d5b63e91
           },
 
           "& > svg": {
