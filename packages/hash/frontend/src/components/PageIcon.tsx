import { useQuery } from "@apollo/client";
import { faFile } from "@fortawesome/free-regular-svg-icons";
import { FontAwesomeIcon } from "@hashintel/hash-design-system";
import { getPageInfoQuery } from "@hashintel/hash-shared/queries/page.queries";
<<<<<<< HEAD
import { iconButtonClasses, SxProps, Theme, Tooltip } from "@mui/material";
import { bindTrigger, usePopupState } from "material-ui-popup-state/hooks";
=======
import { Box } from "@mui/material";
>>>>>>> 2226dad3
import {
  GetPageInfoQuery,
  GetPageInfoQueryVariables,
} from "../graphql/apiTypes.gen";

export type SizeVariant = "small" | "medium";

const variantSizes: Record<SizeVariant, { container: number; font: number }> = {
  small: { container: 20, font: 14 },
  medium: { container: 44, font: 36 },
};

interface PageIconProps {
  accountId: string;
  entityId: string;
  versionId?: string;
  size?: SizeVariant;
<<<<<<< HEAD
  hasDarkBg?: boolean;
  sx?: SxProps<Theme>;
=======
>>>>>>> 2226dad3
}

export const PageIcon = ({
  accountId,
  entityId,
  versionId,
  size = "medium",
<<<<<<< HEAD
  hasDarkBg,
  sx = [],
=======
>>>>>>> 2226dad3
}: PageIconProps) => {
  const { data } = useQuery<GetPageInfoQuery, GetPageInfoQueryVariables>(
    getPageInfoQuery,
    {
      variables: { entityId, accountId, versionId },
    },
  );

  const sizes = variantSizes[size];

  return (
<<<<<<< HEAD
    <>
      <Tooltip title="Change icon" placement="bottom">
        <IconButton
          {...bindTrigger(popupState)}
          sx={[
            ({ palette }) => {
              const background = hasDarkBg
                ? palette.gray[40]
                : palette.gray[30];

              return {
                width: sizes.container,
                height: sizes.container,
                fontSize: sizes.font,
                ...(popupState.isOpen && {
                  background,
                }),
                "&:focus-visible, &:hover": {
                  background,
                },
                [`&.${iconButtonClasses.disabled}`]: { color: "unset" },
              };
            },
            ...(Array.isArray(sx) ? sx : [sx]),
          ]}
          disabled={readonly || updateEntityLoading}
        >
          {data?.page?.properties?.icon || (
            <FontAwesomeIcon
              icon={faFile}
              sx={(theme) => ({
                fontSize: `${sizes.font}px !important`,
                color: theme.palette.gray[40],
              })}
            />
          )}
        </IconButton>
      </Tooltip>
      <EmojiPicker
        popupState={popupState}
        onEmojiSelect={(emoji) => {
          void updateEntity({
            data: {
              entityId: rewriteEntityIdentifier({
                accountId,
                entityId,
              }),
              properties: { icon: emoji.native },
            },
          });
        }}
      />
    </>
=======
    <Box
      sx={{
        width: sizes.container,
        height: sizes.container,
        fontSize: sizes.font,
        display: "flex",
        justifyContent: "center",
        alignItems: "center",
      }}
    >
      {data?.page?.properties?.icon || (
        <FontAwesomeIcon
          icon={faFile}
          sx={(theme) => ({
            fontSize: `${sizes.font}px !important`,
            color: theme.palette.gray[40],
          })}
        />
      )}
    </Box>
>>>>>>> 2226dad3
  );
};<|MERGE_RESOLUTION|>--- conflicted
+++ resolved
@@ -2,12 +2,7 @@
 import { faFile } from "@fortawesome/free-regular-svg-icons";
 import { FontAwesomeIcon } from "@hashintel/hash-design-system";
 import { getPageInfoQuery } from "@hashintel/hash-shared/queries/page.queries";
-<<<<<<< HEAD
-import { iconButtonClasses, SxProps, Theme, Tooltip } from "@mui/material";
-import { bindTrigger, usePopupState } from "material-ui-popup-state/hooks";
-=======
 import { Box } from "@mui/material";
->>>>>>> 2226dad3
 import {
   GetPageInfoQuery,
   GetPageInfoQueryVariables,
@@ -25,11 +20,6 @@
   entityId: string;
   versionId?: string;
   size?: SizeVariant;
-<<<<<<< HEAD
-  hasDarkBg?: boolean;
-  sx?: SxProps<Theme>;
-=======
->>>>>>> 2226dad3
 }
 
 export const PageIcon = ({
@@ -37,11 +27,6 @@
   entityId,
   versionId,
   size = "medium",
-<<<<<<< HEAD
-  hasDarkBg,
-  sx = [],
-=======
->>>>>>> 2226dad3
 }: PageIconProps) => {
   const { data } = useQuery<GetPageInfoQuery, GetPageInfoQueryVariables>(
     getPageInfoQuery,
@@ -53,61 +38,6 @@
   const sizes = variantSizes[size];
 
   return (
-<<<<<<< HEAD
-    <>
-      <Tooltip title="Change icon" placement="bottom">
-        <IconButton
-          {...bindTrigger(popupState)}
-          sx={[
-            ({ palette }) => {
-              const background = hasDarkBg
-                ? palette.gray[40]
-                : palette.gray[30];
-
-              return {
-                width: sizes.container,
-                height: sizes.container,
-                fontSize: sizes.font,
-                ...(popupState.isOpen && {
-                  background,
-                }),
-                "&:focus-visible, &:hover": {
-                  background,
-                },
-                [`&.${iconButtonClasses.disabled}`]: { color: "unset" },
-              };
-            },
-            ...(Array.isArray(sx) ? sx : [sx]),
-          ]}
-          disabled={readonly || updateEntityLoading}
-        >
-          {data?.page?.properties?.icon || (
-            <FontAwesomeIcon
-              icon={faFile}
-              sx={(theme) => ({
-                fontSize: `${sizes.font}px !important`,
-                color: theme.palette.gray[40],
-              })}
-            />
-          )}
-        </IconButton>
-      </Tooltip>
-      <EmojiPicker
-        popupState={popupState}
-        onEmojiSelect={(emoji) => {
-          void updateEntity({
-            data: {
-              entityId: rewriteEntityIdentifier({
-                accountId,
-                entityId,
-              }),
-              properties: { icon: emoji.native },
-            },
-          });
-        }}
-      />
-    </>
-=======
     <Box
       sx={{
         width: sizes.container,
@@ -128,6 +58,5 @@
         />
       )}
     </Box>
->>>>>>> 2226dad3
   );
 };