import {
  BlockGraphProperties,
  EntityEditionId,
  GraphResolveDepths,
  Subgraph,
  SubgraphRootTypes,
} from "@blockprotocol/graph";
<<<<<<< HEAD
import { EntityId } from "@hashintel/hash-subgraph";
import { HashBlockMeta } from "@local/hash-isomorphic-utils/blocks";
import { JsonSchema } from "@local/hash-isomorphic-utils/json-utils";
import { uniqBy } from "lodash";
=======
import { VersionedUri } from "@blockprotocol/type-system/slim";
import { HashBlockMeta } from "@hashintel/hash-shared/blocks";
import { EntityId } from "@hashintel/hash-shared/types";
import { Subgraph as LocalSubgraph } from "@hashintel/hash-subgraph";
import { getRoots } from "@hashintel/hash-subgraph/src/stdlib/roots";
>>>>>>> f97709f2
import {
  FunctionComponent,
  useCallback,
  useEffect,
  useLayoutEffect,
  useMemo,
  useRef,
  useState,
} from "react";

import { useBlockLoadedContext } from "../../blocks/on-block-loaded";
import { useIsReadonlyMode } from "../../shared/readonly-mode";
import { useBlockProtocolAggregateEntities } from "../hooks/block-protocol-functions/knowledge/use-block-protocol-aggregate-entities";
import { useBlockProtocolFileUpload } from "../hooks/block-protocol-functions/knowledge/use-block-protocol-file-upload";
import { useBlockProtocolGetEntity } from "../hooks/block-protocol-functions/knowledge/use-block-protocol-get-entity";
import { useBlockProtocolUpdateEntity } from "../hooks/block-protocol-functions/knowledge/use-block-protocol-update-entity";
import { RemoteBlock } from "../remote-block/remote-block";
import { fetchEmbedCode } from "./fetch-embed-code";

type BlockLoaderProps = {
  blockEntityId?: EntityId; // @todo make this always defined
  blockEntityTypeId: VersionedUri;
  blockMetadata: HashBlockMeta;
  editableRef: (node: HTMLElement | null) => void;
  onBlockLoaded: () => void;
  wrappingEntityId: string;
  // shouldSandbox?: boolean;
};

// const sandboxingEnabled = !!process.env.NEXT_PUBLIC_SANDBOX;

/**
 * Converts API data to Block Protocol-formatted data (e.g. entities, links),
 * and passes the correctly formatted data to RemoteBlock, along with message callbacks
 */
export const BlockLoader: FunctionComponent<BlockLoaderProps> = ({
  blockEntityId,
  blockEntityTypeId,
  blockMetadata,
  editableRef,
  onBlockLoaded,
  // shouldSandbox,
  wrappingEntityId,
}) => {
  const isReadonlyMode = useIsReadonlyMode();
  const { aggregateEntities } = useBlockProtocolAggregateEntities();
  const { updateEntity } = useBlockProtocolUpdateEntity();
  const { uploadFile } = useBlockProtocolFileUpload(isReadonlyMode);
  const [graphProperties, setGraphProperties] = useState<Required<
    BlockGraphProperties["graph"]
  > | null>(null);

  const { getEntity } = useBlockProtocolGetEntity();

  useEffect(() => {
    const depths: GraphResolveDepths = {
      hasRightEntity: {
        incoming: 2,
        outgoing: 2,
      },
      hasLeftEntity: {
        incoming: 2,
        outgoing: 2,
      },
    };

    if (!blockEntityId) {
      // when inserting a block in the frontend we don't yet have an entity associated with it
      // there's a delay while the request to the API to insert it is processed
      // @todo some better way of handling this – probably affected by revamped collab.
      //    or could simply not load a new block until the entity is created?
      const now: string = new Date().toISOString();
      const placeholderEntity = {
        metadata: {
          editionId: {
            baseId: "placeholder-account%entity-id-not-set",
            version: now, // @todo-0.3 check this against types in @blockprotocol/graph when mismatches fixed
            versionId: now,
          },
          entityTypeId: blockEntityTypeId,
        },

        properties: {},
      };
      const blockEntitySubgraph = {
        depths,
        edges: {},
        roots: [placeholderEntity.metadata.editionId as any as EntityEditionId], // @todo-0.3 fix when type mismatches fixed
        vertices: {
          [placeholderEntity.metadata.editionId.baseId]: {
            [now]: {
              kind: "entity",
              inner: placeholderEntity,
            },
          },
        } as unknown as Subgraph["vertices"], // @todo-0.3 do something about this
      };
      setGraphProperties({
        blockEntitySubgraph,
        readonly: isReadonlyMode,
      });
      return;
    }

    getEntity({
      data: { entityId: blockEntityId },
    })
      .then(({ data, errors }) => {
        if (!data) {
          throw new Error(
            `Could not get entity ${blockEntityId} ${
              errors ? JSON.stringify(errors, null, 2) : ""
            }`,
          );
        }

        setGraphProperties({
          blockEntitySubgraph: {
            ...(data as unknown as Subgraph<SubgraphRootTypes["entity"]>), // @todo-0.3 do something about this,
            roots: [
              // @todo-0.3 remove this when edition ids match between HASH and BP
              {
                ...data.roots[0]!,
                versionId: data.roots[0]!.version,
              },
            ],
          },
          readonly: isReadonlyMode,
        });
      })
      .catch((err) => {
        // eslint-disable-next-line no-console -- intentional debug log until we have better user-facing errors
        console.error(err);
        throw err;
      });
  }, [blockEntityId, blockEntityTypeId, getEntity, isReadonlyMode]);

  const functions = {
    aggregateEntities,
    /**
     * @todo remove this when embed block no longer relies on server-side oEmbed calls
     * @see https://app.asana.com/0/1200211978612931/1202509819279267/f
     */
    getEmbedBlock: fetchEmbedCode,
    updateEntity,
    uploadFile,
  };

  const onBlockLoadedFromContext = useBlockLoadedContext().onBlockLoaded;
  const onBlockLoadedRef = useRef(onBlockLoaded);

  useLayoutEffect(() => {
    onBlockLoadedRef.current = onBlockLoaded;
  });

  const onRemoteBlockLoaded = useCallback(() => {
    onBlockLoadedFromContext(wrappingEntityId);
    onBlockLoadedRef.current();
  }, [wrappingEntityId, onBlockLoadedFromContext]);

  // @todo upgrade sandbox for BP 0.3 and remove feature flag
  // if (sandboxingEnabled && (shouldSandbox || sourceUrl.endsWith(".html"))) {
  //   return (
  //     <BlockFramer
  //       sourceUrl={sourceUrl}
  //       blockProperties={{
  //         ...blockProperties,
  //         entityId: blockProperties.entityId ?? null,
  //         entityTypeId: blockProperties.entityTypeId ?? null,
  //       }}
  //       onBlockLoaded={onRemoteBlockLoaded}
  //       {...functions}
  //     />
  //   );
  // }

  // The paragraph block needs updating to 0.3 and publishing – this ensures it doesn't crash
  // @todo-0.3 remove this when the paragraph block is updated to 0.3
  const temporaryBackwardsCompatibleProperties = useMemo(() => {
    if (!graphProperties) {
      return null;
    }
    // @todo.0-3 fix this to import from @blockprotocol/graph when key mismatches are fixed
    const rootEntity = getRoots(
      graphProperties.blockEntitySubgraph as unknown as LocalSubgraph,
    )[0];

    if (!rootEntity) {
      throw new Error("Root entity not present in blockEntitySubgraph");
    }

    return {
      ...graphProperties,
      blockEntity: {
        entityId: rootEntity.metadata.editionId.baseId,
        properties: (rootEntity as any).properties, // @todo-0.3 fix this
      },
    };
  }, [graphProperties]);

  if (!temporaryBackwardsCompatibleProperties) {
    return null;
  }

  return (
    <RemoteBlock
      blockMetadata={blockMetadata}
      editableRef={editableRef}
      graphCallbacks={functions}
      graphProperties={temporaryBackwardsCompatibleProperties}
      onBlockLoaded={onRemoteBlockLoaded}
    />
  );
};<|MERGE_RESOLUTION|>--- conflicted
+++ resolved
@@ -5,18 +5,11 @@
   Subgraph,
   SubgraphRootTypes,
 } from "@blockprotocol/graph";
-<<<<<<< HEAD
-import { EntityId } from "@hashintel/hash-subgraph";
-import { HashBlockMeta } from "@local/hash-isomorphic-utils/blocks";
-import { JsonSchema } from "@local/hash-isomorphic-utils/json-utils";
-import { uniqBy } from "lodash";
-=======
 import { VersionedUri } from "@blockprotocol/type-system/slim";
-import { HashBlockMeta } from "@hashintel/hash-shared/blocks";
-import { EntityId } from "@hashintel/hash-shared/types";
 import { Subgraph as LocalSubgraph } from "@hashintel/hash-subgraph";
 import { getRoots } from "@hashintel/hash-subgraph/src/stdlib/roots";
->>>>>>> f97709f2
+import { HashBlockMeta } from "@local/hash-isomorphic-utils/blocks";
+import { EntityId } from "@local/hash-isomorphic-utils/types";
 import {
   FunctionComponent,
   useCallback,
