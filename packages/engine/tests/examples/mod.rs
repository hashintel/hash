--- conflicted
+++ resolved
@@ -3,31 +3,20 @@
 // https://core.hash.ai/@hash/city-infection-model/6.4.2
 mod city_infection_model {
     use crate::run_test;
-
-<<<<<<< HEAD
     // TODO: Fails with KdTree(NonFiniteCoordinate)
     //   see https://app.asana.com/0/1199548034582004/1202018854938186/f
-    run_test!(city_infection_model, experiment: infected_linspace, #[ignore]);
+    run_test!(city_infection_model, experiment: infected_linspace, #[ignore = "bug: KdTree has non-finite coordinates"]);
     // TODO: Fails with KdTree(NonFiniteCoordinate)
     //   see https://app.asana.com/0/1199548034582004/1202018854938186/f
-    run_test!(city_infection_model, experiment: duration_range_monte_carlo, #[ignore]);
-=======
-    run_test!(city_infection_model, experiment: infected_linspace, #[ignore = "unimplemented: Rust behaviors are currently not supported"]);
-    run_test!(city_infection_model, experiment: duration_range_monte_carlo, #[ignore = "unimplemented: Rust behaviors are currently not supported"]);
->>>>>>> b0a5bc6e
+    run_test!(city_infection_model, experiment: duration_range_monte_carlo, #[ignore = "bug: KdTree has non-finite coordinates"]);
 }
 
 // https://core.hash.ai/@hash/sugarscape/7.5.0
 mod sugarscape {
     use crate::run_test;
 
-<<<<<<< HEAD
     run_test!(sugarscape, experiment: initial_sugar_linear_sweep);
     run_test!(sugarscape, experiment: agent_density_linspace);
-=======
-    run_test!(sugarscape, experiment: initial_sugar_linear_sweep, #[ignore = "unimplemented: Rust behaviors are currently not supported"]);
-    run_test!(sugarscape, experiment: agent_density_linspace, #[ignore = "unimplemented: Rust behaviors are currently not supported"]);
->>>>>>> b0a5bc6e
 }
 
 run_test!(published_display_behaviors);
@@ -56,34 +45,23 @@
 mod wildfires_regrowth {
     use crate::run_test;
 
-<<<<<<< HEAD
     run_test!(wildfires_regrowth, experiment: test_experiment);
     run_test!(wildfires_regrowth, experiment: lightning_chance_linspace);
-=======
-    run_test!(wildfire_regrowth, experiment: test_experiment, #[ignore = "unimplemented: Rust behaviors are currently not supported"]);
-    run_test!(wildfire_regrowth, experiment: lightning_chance_linspace, #[ignore = "unimplemented: Rust behaviors are currently not supported"]);
->>>>>>> b0a5bc6e
 }
 
 // https://core.hash.ai/@hash/ant-foraging/7.4.0
 mod ant_foraging {
     use crate::run_test;
 
-<<<<<<< HEAD
     // TODO: `neighbor.behaviors` is not set
     //   see https://app.asana.com/0/1199548034582004/1202018454545560/f
-    run_test!(ant_foraging, experiment: number_of_ants_arange, #[ignore]);
+    run_test!(ant_foraging, experiment: number_of_ants_arange, #[ignore = "bug: neighbor.behaviors is not set"]);
     // TODO: `neighbor.behaviors` is not set
     //   see https://app.asana.com/0/1199548034582004/1202018454545560/f
-    run_test!(ant_foraging, experiment: decay_rate_arange, #[ignore]);
+    run_test!(ant_foraging, experiment: decay_rate_arange, #[ignore = "bug: neighbor.behaviors is not set"]);
     // TODO: `neighbor.behaviors` is not set
     //   see https://app.asana.com/0/1199548034582004/1202018454545560/f
-    run_test!(ant_foraging, experiment: diffusion_rate_arange, #[ignore]);
-=======
-    run_test!(ant_foraging, experiment: number_of_ants_arange, #[ignore = "unimplemented: Rust behaviors are currently not supported"]);
-    run_test!(ant_foraging, experiment: decay_rate_arange, #[ignore = "unimplemented: Rust behaviors are currently not supported"]);
-    run_test!(ant_foraging, experiment: diffusion_rate_arange, #[ignore = "unimplemented: Rust behaviors are currently not supported"]);
->>>>>>> b0a5bc6e
+    run_test!(ant_foraging, experiment: diffusion_rate_arange, #[ignore = "bug: neighbor.behaviors is not set"]);
 }
 
 // https://core.hash.ai/@hash/virus-mutation-and-drug-resistance/3.5.0
