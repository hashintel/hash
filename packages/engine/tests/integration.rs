--- conflicted
+++ resolved
@@ -44,11 +44,7 @@
                 .canonicalize()
                 .unwrap();
 
-<<<<<<< HEAD
-            $crate::experiment::run_test_suite(project_path, module_path!(), None, None).await
-=======
-            $crate::units::experiment::run_test_suite(project_path, concat!(module_path!(), "::", stringify!($project)), None, None).await
->>>>>>> 4e0a7876
+            $crate::experiment::run_test_suite(project_path, concat!(module_path!(), "::", stringify!($project)), None, None).await
         }
     };
     ($project:ident, $language:ident $(,)? $(#[$attr:meta])* ) => {
@@ -66,11 +62,7 @@
                 .canonicalize()
                 .unwrap();
 
-<<<<<<< HEAD
-            $crate::experiment::run_test_suite(project_path, module_path!(), Some(hash_engine::Language::$language), None).await
-=======
-            $crate::units::experiment::run_test_suite(project_path, concat!(module_path!(), "::", stringify!($project)), Some(hash_engine::Language::$language), None).await
->>>>>>> 4e0a7876
+            $crate::experiment::run_test_suite(project_path, concat!(module_path!(), "::", stringify!($project)), Some(hash_engine::Language::$language), None).await
         }
     };
     ($project:ident, experiment: $experiment:ident $(,)? $(#[$attr:meta])* ) => {
@@ -84,11 +76,7 @@
                 .canonicalize()
                 .unwrap();
 
-<<<<<<< HEAD
-            $crate::experiment::run_test_suite(project_path, module_path!(), None, Some(stringify!($experiment))).await
-=======
-            $crate::units::experiment::run_test_suite(project_path, concat!(module_path!(), "::", stringify!($experiment)), None, Some(stringify!($experiment))).await
->>>>>>> 4e0a7876
+            $crate::experiment::run_test_suite(project_path, concat!(module_path!(), "::", stringify!($experiment)), None, Some(stringify!($experiment))).await
         }
     };
     ($project:ident, $language:ident, experiment: $experiment:ident $(,)? $(#[$attr:meta])* ) => {
@@ -106,11 +94,7 @@
                 .canonicalize()
                 .unwrap();
 
-<<<<<<< HEAD
-            $crate::experiment::run_test_suite(project_path, module_path!(), Some(hash_engine::Language::$language), Some(stringify!($experiment))).await
-=======
-            $crate::units::experiment::run_test_suite(project_path, concat!(module_path!(), "::", stringify!($experiment)), Some(hash_engine::Language::$language), Some(stringify!($experiment))).await
->>>>>>> 4e0a7876
+            $crate::experiment::run_test_suite(project_path, concat!(module_path!(), "::", stringify!($experiment)), Some(hash_engine::Language::$language), Some(stringify!($experiment))).await
         }
     };
 }