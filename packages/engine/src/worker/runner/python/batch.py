--- conflicted
+++ resolved
@@ -63,32 +63,13 @@
     # what is between them is padding.)
     if schema is None:
         schema_buf = mem[schema_offset: schema_offset + schema_size]
-<<<<<<< HEAD
         schema = pa.ipc.read_schema(schema_buf)
 
-    rb_buf = mem[meta_offset: data_offset + data_size]
-    rb = pa.ipc.read_record_batch(rb_buf, schema)
+    record_batch_buf = mem[meta_offset: data_offset + data_size]
+    record_batch = pa.ipc.read_record_batch(record_batch_buf, schema)
 
     any_type_fields = parse_any_type_fields(schema.metadata)
-    return rb, any_type_fields
-=======
-    record_batch_buf = mem[meta_offset: data_offset + data_size]
-
-    if schema is None:
-        schema = pa.ipc.read_schema(schema_buf)
-    record_batch = pa.ipc.read_record_batch(record_batch_buf, schema)
-
-    any_type_fields = parse_any_type_fields(schema.metadata)
-
-    # Put data about `any` types and nullability directly in record batch.
-    for i_field in range(len(record_batch.num_columns)):
-        field = record_batch.schema.field(i_field)
-        vector = record_batch.column(i_field)
-        vector.type.is_any = field.name in any_type_fields
-        vector.type.is_nullable = field.nullable
-
-    return record_batch
->>>>>>> ea9a68a4
+    return record_batch, any_type_fields
 
 
 # Returns dataset name, dataset contents and whether JSON could be loaded.
@@ -118,14 +99,12 @@
 
         self.mem_version = -1
         self.batch_version = -1
-        self.mem = None  # After loading, `mem` will be a shared buffer.
-<<<<<<< HEAD
-        self.rb = None  # After loading, `rb` will be a record batch.
-        self.any_type_fields = None  # TODO: Remove after upgrading Arrow and putting
-                                     #       schema metadata in individual fields.
-=======
-        self.record_batch = None  # After loading, `record_batch` will be a record batch.
->>>>>>> ea9a68a4
+        # After loading, `mem` will be a shared buffer.
+        self.mem = None
+        # After loading, `record_batch` will be a record batch.
+        self.record_batch = None
+        # TODO: Remove after upgrading Arrow and putting schema metadata in individual fields.
+        self.any_type_fields = None
         self.cols = {}  # Syncing erases columns that have become invalid.
 
         # For flushing:
@@ -147,27 +126,17 @@
 
         if should_load:
             self.batch_version = latest_batch.batch_version
-<<<<<<< HEAD
-            self.rb, self.any_type_fields = load_record_batch(self.mem, schema)
-=======
-            self.record_batch = load_record_batch(self.mem, schema)
->>>>>>> ea9a68a4
+            self.record_batch, self.any_type_fields = load_record_batch(self.mem, schema)
             self.cols = {}  # Avoid using obsolete column data.
             self.static_meta = static_meta_from_schema(self.record_batch.schema)
 
     def load_col(self, name, loader=None):
-<<<<<<< HEAD
-        i_field = self.rb.schema.get_field_index(name)
+        i_field = self.record_batch.schema.get_field_index(name)
         if i_field < 0:
             raise RuntimeError(f"Missing field for {name}")
-=======
-        vector = self.record_batch.column(name)
-        if not vector:
-            raise RuntimeError("Missing vector for " + name)
->>>>>>> ea9a68a4
-
-        field = self.rb.schema.field(i_field)
-        vector = self.rb.column(i_field)
+
+        field = self.record_batch.schema.field(i_field)
+        vector = self.record_batch.column(i_field)
         is_any = name in self.any_type_fields
         if loader is not None:
             col = loader(vector, field.nullable, is_any)
