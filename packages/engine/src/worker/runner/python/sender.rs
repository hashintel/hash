use arrow::{datatypes::Schema, ipc::writer::schema_to_bytes};
use flatbuffers::{FlatBufferBuilder, ForwardsUOffset, Vector, WIPOffset};
use flatbuffers_gen::sync_state_interim_generated::StateInterimSyncArgs;
use nng::{options::Options, Aio, Socket};
use tokio::sync::mpsc::{unbounded_channel, UnboundedReceiver};

use super::{
    error::{Error, Result},
    fbs::{batch_to_fbs, pkgs_to_fbs, shared_ctx_to_fbs},
};
use crate::{
    datastore::{
        arrow::util::arrow_continuation,
        table::{
            pool::{agent::AgentPool, message::MessagePool},
            sync::{StateSync, WaitableStateSync},
            task_shared_store::{PartialSharedState, SharedState},
        },
    },
    proto::{ExperimentId, SimulationShortId},
    simulation::enum_dispatch::TaskSharedStore,
    types::WorkerIndex,
    worker::runner::comms::inbound::InboundToRunnerMsgPayload,
};

/// Only used for sending messages to the Python process
pub struct NngSender {
    route: String,

    // Used in the aio to send nng messages to the Python process.
    to_py: Socket,
    aio: Aio,
    aio_result_receiver: UnboundedReceiver<Result<()>>,
}

impl NngSender {
    pub fn new(experiment_id: ExperimentId, worker_index: WorkerIndex) -> Result<Self> {
        let route = format!("ipc://{}-topy{}", experiment_id, worker_index);
        let to_py = Socket::new(nng::Protocol::Pair0)?;
        to_py.set_opt::<nng::options::SendBufferSize>(30)?;
        // TODO: Stress test to determine whether send buffer size is sufficiently large

        // `aio_result_sender` sends the results of operations (i.e. results of trying to
        // send nng messages) in the aio. `aio_result_receiver` receives the results of
        // operations from the aio.
        let (aio_result_sender, aio_result_receiver) = unbounded_channel();

        let aio = Aio::new(move |_aio, res| match res {
            nng::AioResult::Send(res) => match res {
                Ok(_) => {
                    aio_result_sender.send(Ok(())).unwrap();
                }
                Err((msg, err)) => {
                    log::warn!(
                        "External worker receiving socket tried to send but failed w/ error: {}",
                        err
                    );
                    match aio_result_sender.send(Err(Error::NngSend(msg, err))) {
                        Ok(_) => {}
                        Err(err) => {
                            log::warn!(
                                "Failed to pass send error back to message handler thread {}",
                                err
                            );
                        }
                    };
                }
            },
            nng::AioResult::Sleep(res) => {
                if let Err(err) = res {
                    log::error!("AIO sleep error: {}", err);
                    aio_result_sender.send(Err(Error::Nng(err))).unwrap();
                }
            }
            nng::AioResult::Recv(_) => {
                unreachable!("This callback is only for the send operation")
            }
        })?;
        aio.set_timeout(Some(std::time::Duration::new(5, 0)))?;

        Ok(Self {
            route,
            to_py,
            aio,
            aio_result_receiver,
        })
    }

    pub fn init(&self) -> Result<()> {
        self.to_py.dial(&self.route)?;
        Ok(())
    }

    pub fn send(
        &self,
        sim_id: Option<SimulationShortId>,
        msg: &InboundToRunnerMsgPayload,
        task_payload_json: &Option<serde_json::Value>,
    ) -> Result<()> {
        // TODO: (option<SimId>, inbound payload) --> flatbuffers --> nng
        let msg = inbound_to_nng(sim_id, msg, task_payload_json)?;
        self.aio.wait();
        self.to_py
            .send_async(&self.aio, msg)
            .map_err(|(msg, err)| {
                log::warn!("Send failed: {:?}", (&msg, &err));
                Error::NngSend(msg, err)
            })?;
        Ok(())
    }

    pub async fn get_send_result(&mut self) -> Option<Result<()>> {
        self.aio_result_receiver.recv().await
    }
}

impl Drop for NngSender {
    fn drop(&mut self) {
        // TODO: Check whether nng already does this when a socket is dropped
        self.to_py.close();
    }
}

// TODO: Make this function shorter.
fn inbound_to_nng(
    sim_id: Option<SimulationShortId>,
    msg: &InboundToRunnerMsgPayload,
    task_payload_json: &Option<serde_json::Value>,
) -> Result<nng::Message> {
    let mut fbb = flatbuffers::FlatBufferBuilder::new();
    let fbb = &mut fbb;

    let (msg, msg_type) = match msg {
        InboundToRunnerMsgPayload::TaskMsg(msg) => {
            let shared_store = shared_store_to_fbs(fbb, &msg.shared_store);

            // unwrap: TaskMsg variant, so must have serialized payload earlier (and
            // propagated it here).
            let payload = task_payload_json.as_ref().unwrap();
            let payload = serde_json::to_string(payload)?;
            let payload = str_to_serialized(fbb, &payload);

            let task_id =
                flatbuffers_gen::runner_inbound_msg_generated::TaskId(msg.task_id.to_le_bytes());

            let msg = flatbuffers_gen::runner_inbound_msg_generated::TaskMsg::create(
                fbb,
                &flatbuffers_gen::runner_inbound_msg_generated::TaskMsgArgs {
                    package_sid: msg.package_id.as_usize() as u64,
                    task_id: Some(&task_id),
                    payload: Some(payload),
                    metaversioning: Some(shared_store),
                },
            );
            (
                msg.as_union_value(),
                flatbuffers_gen::runner_inbound_msg_generated::RunnerInboundMsgPayload::TaskMsg,
            )
        }
        InboundToRunnerMsgPayload::CancelTask(_) => todo!(), // Unused for now
        InboundToRunnerMsgPayload::StateSync(msg) => {
<<<<<<< HEAD
            let (agent_pool, message_pool) =
                state_sync_to_fbs(fbb, &msg.agent_pool, &msg.message_pool)?;
            let msg = crate::gen::sync_state_generated::StateSync::create(
=======
            let (agent_pool, message_pool) = state_sync_to_fbs(fbb, msg)?;
            let msg = flatbuffers_gen::sync_state_generated::StateSync::create(
>>>>>>> 19aa19e8
                fbb,
                &flatbuffers_gen::sync_state_generated::StateSyncArgs {
                    agent_pool: Some(agent_pool),
                    message_pool: Some(message_pool),
                    current_step: -1, // TODO: current_step shouldn't be propagated here
                },
            );
            (
                msg.as_union_value(),
                flatbuffers_gen::runner_inbound_msg_generated::RunnerInboundMsgPayload::StateSync,
            )
        }
        InboundToRunnerMsgPayload::StateSnapshotSync(msg) => {
<<<<<<< HEAD
            let (agent_pool, message_pool) =
                state_sync_to_fbs(fbb, &msg.agent_pool, &msg.message_pool)?;
            let msg = crate::gen::sync_state_snapshot_generated::StateSnapshotSync::create(
=======
            let (agent_pool, message_pool) = state_sync_to_fbs(fbb, msg)?;
            let msg = flatbuffers_gen::sync_state_snapshot_generated::StateSnapshotSync::create(
>>>>>>> 19aa19e8
                fbb,
                &flatbuffers_gen::sync_state_snapshot_generated::StateSnapshotSyncArgs {
                    agent_pool: Some(agent_pool),
                    message_pool: Some(message_pool),
                    current_step: -1, // TODO: current_step shouldn't be propagated here
                },
            );
            (
                msg.as_union_value(),
                flatbuffers_gen::runner_inbound_msg_generated::RunnerInboundMsgPayload::StateSnapshotSync,
            )
        }
        InboundToRunnerMsgPayload::ContextBatchSync(msg) => {
            let batch = msg.context_batch.read();
            let batch = batch_to_fbs(fbb, &batch);
            let msg = flatbuffers_gen::sync_context_batch_generated::ContextBatchSync::create(
                fbb,
                &flatbuffers_gen::sync_context_batch_generated::ContextBatchSyncArgs {
                    context_batch: Some(batch),
                    current_step: -1, // TODO: Should have current_step in ContextBatchSync
                },
            );
            (
                msg.as_union_value(),
                flatbuffers_gen::runner_inbound_msg_generated::RunnerInboundMsgPayload::ContextBatchSync,
            )
        }
        InboundToRunnerMsgPayload::StateInterimSync(msg) => {
            let msg = shared_store_to_fbs(fbb, &msg.shared_store);
            (
                msg.as_union_value(),
                flatbuffers_gen::runner_inbound_msg_generated::RunnerInboundMsgPayload::StateInterimSync,
            )
        }
        InboundToRunnerMsgPayload::TerminateSimulationRun => {
            let msg = flatbuffers_gen::runner_inbound_msg_generated::TerminateSimulationRun::create(
                fbb,
                &flatbuffers_gen::runner_inbound_msg_generated::TerminateSimulationRunArgs {},
            );
            (
                msg.as_union_value(),
                flatbuffers_gen::runner_inbound_msg_generated::RunnerInboundMsgPayload::TerminateSimulationRun,
            )
        }
        InboundToRunnerMsgPayload::TerminateRunner => {
            let msg = flatbuffers_gen::runner_inbound_msg_generated::TerminateRunner::create(
                fbb,
                &flatbuffers_gen::runner_inbound_msg_generated::TerminateRunnerArgs {},
            );
            (
                msg.as_union_value(),
                flatbuffers_gen::runner_inbound_msg_generated::RunnerInboundMsgPayload::TerminateRunner,
            )
        }
        InboundToRunnerMsgPayload::NewSimulationRun(msg) => {
            let _sim_id = fbb.create_string(""); // TODO: Remove `sim_id` from fbs.

            let globals =
                serde_json::to_string(&msg.globals.0).expect("Can serialize serde_json::Value");
            let globals = fbb.create_string(&globals);

            let package_config = pkgs_to_fbs(fbb, &msg.packages)?;

            let shared_ctx = shared_ctx_to_fbs(fbb, &msg.datastore.shared_store);
            let agent_schema_bytes =
                schema_to_stream_bytes(&msg.datastore.agent_batch_schema.arrow);
            let msg_schema_bytes = schema_to_stream_bytes(&msg.datastore.message_batch_schema);
            let ctx_schema_bytes = schema_to_stream_bytes(&msg.datastore.context_batch_schema);
            let agent_schema_bytes = fbb.create_vector(&agent_schema_bytes);
            let msg_schema_bytes = fbb.create_vector(&msg_schema_bytes);
            let ctx_schema_bytes = fbb.create_vector(&ctx_schema_bytes);
            let datastore_init =
                flatbuffers_gen::new_simulation_run_generated::DatastoreInit::create(
                    fbb,
                    &flatbuffers_gen::new_simulation_run_generated::DatastoreInitArgs {
                        agent_batch_schema: Some(agent_schema_bytes),
                        message_batch_schema: Some(msg_schema_bytes),
                        context_batch_schema: Some(ctx_schema_bytes),
                        shared_context: Some(shared_ctx),
                    },
                );

            let msg = flatbuffers_gen::new_simulation_run_generated::NewSimulationRun::create(
                fbb,
                &flatbuffers_gen::new_simulation_run_generated::NewSimulationRunArgs {
                    sim_id: Some(_sim_id),
                    sid: msg.short_id,
                    properties: Some(globals),
                    package_config: Some(package_config),
                    datastore_init: Some(datastore_init),
                },
            );
            (
                msg.as_union_value(),
                flatbuffers_gen::runner_inbound_msg_generated::RunnerInboundMsgPayload::NewSimulationRun,
            )
        }
    };

    let msg = flatbuffers_gen::runner_inbound_msg_generated::RunnerInboundMsg::create(
        fbb,
        &flatbuffers_gen::runner_inbound_msg_generated::RunnerInboundMsgArgs {
            sim_sid: sim_id.unwrap_or(0),
            payload_type: msg_type,
            payload: Some(msg),
        },
    );
    fbb.finish(msg, None);
    let bytes = fbb.finished_data();

    let mut nanomsg = nng::Message::with_capacity(bytes.len());
    nanomsg.push_front(bytes);
    Ok(nanomsg)
}

fn state_sync_to_fbs<'f>(
    fbb: &mut FlatBufferBuilder<'f>,
    agent_pool: &AgentPool,
    msg_pool: &MessagePool,
) -> Result<(
    WIPOffset<Vector<'f, ForwardsUOffset<flatbuffers_gen::batch_generated::Batch<'f>>>>,
    WIPOffset<Vector<'f, ForwardsUOffset<flatbuffers_gen::batch_generated::Batch<'f>>>>,
)> {
    let agent_pool = agent_pool.read_batches()?;
    let agent_pool: Vec<_> = agent_pool
        .iter()
        .map(|batch| batch_to_fbs(fbb, batch))
        .collect();
    let agent_pool = fbb.create_vector(&agent_pool);

    let msg_pool = msg_pool.read_batches()?;
    let msg_pool: Vec<_> = msg_pool
        .iter()
        .map(|batch| batch_to_fbs(fbb, batch))
        .collect();
    let msg_pool = fbb.create_vector(&msg_pool);

    Ok((agent_pool, msg_pool))
}

// TODO: Reduce code duplication between enum variants.
fn shared_store_to_fbs<'f>(
    fbb: &mut FlatBufferBuilder<'f>,
    shared_store: &TaskSharedStore,
) -> WIPOffset<flatbuffers_gen::sync_state_interim_generated::StateInterimSync<'f>> {
    let (agent_batches, msg_batches, indices) = match &shared_store.state {
        SharedState::None => (vec![], vec![], vec![]),
        SharedState::Read(state) => {
            let a: Vec<_> = state
                .agent_pool()
                .batches()
                .iter()
                .map(|b| batch_to_fbs(fbb, b))
                .collect();
            let m: Vec<_> = state
                .message_pool()
                .batches()
                .iter()
                .map(|b| batch_to_fbs(fbb, b))
                .collect();
            let indices = (0..a.len()).collect();
            (a, m, indices)
        }
        SharedState::Write(state) => {
            let a: Vec<_> = state
                .agent_pool()
                .batches()
                .iter()
                .map(|b| batch_to_fbs(fbb, b))
                .collect();
            let m: Vec<_> = state
                .message_pool()
                .batches()
                .iter()
                .map(|b| batch_to_fbs(fbb, b))
                .collect();
            let indices = (0..a.len()).collect();
            (a, m, indices)
        }
        SharedState::Partial(partial) => match partial {
            PartialSharedState::Read(partial) => {
                let state = &partial.inner;
                let a: Vec<_> = state
                    .agent_pool()
                    .batches()
                    .iter()
                    .map(|b| batch_to_fbs(fbb, b))
                    .collect();
                let m: Vec<_> = state
                    .message_pool()
                    .batches()
                    .iter()
                    .map(|b| batch_to_fbs(fbb, b))
                    .collect();
                (a, m, partial.indices.clone())
            }
            PartialSharedState::Write(partial) => {
                let state = &partial.inner;
                let a: Vec<_> = state
                    .agent_pool()
                    .batches()
                    .iter()
                    .map(|b| batch_to_fbs(fbb, b))
                    .collect();
                let m: Vec<_> = state
                    .message_pool()
                    .batches()
                    .iter()
                    .map(|b| batch_to_fbs(fbb, b))
                    .collect();
                (a, m, partial.indices.clone())
            }
        },
    };
    let indices: Vec<_> = indices.into_iter().map(|i| i as u32).collect();
    let args = StateInterimSyncArgs {
        group_idx: Some(fbb.create_vector(&indices)),
        agent_batches: Some(fbb.create_vector(&agent_batches)),
        message_batches: Some(fbb.create_vector(&msg_batches)),
    };
    flatbuffers_gen::sync_state_interim_generated::StateInterimSync::create(fbb, &args)
}

fn str_to_serialized<'f>(
    fbb: &mut FlatBufferBuilder<'f>,
    s: &str,
) -> WIPOffset<flatbuffers_gen::serialized_generated::Serialized<'f>> {
    let inner = fbb.create_vector(s.as_bytes());
    flatbuffers_gen::serialized_generated::Serialized::create(
        fbb,
        &flatbuffers_gen::serialized_generated::SerializedArgs { inner: Some(inner) },
    )
}

// TODO: Code duplication with JS runner; move this function into datastore?
fn schema_to_stream_bytes(schema: &Schema) -> Vec<u8> {
    let content = schema_to_bytes(schema);
    let mut stream_bytes = arrow_continuation(content.len());
    stream_bytes.extend_from_slice(&content);
    stream_bytes
}<|MERGE_RESOLUTION|>--- conflicted
+++ resolved
@@ -159,14 +159,9 @@
         }
         InboundToRunnerMsgPayload::CancelTask(_) => todo!(), // Unused for now
         InboundToRunnerMsgPayload::StateSync(msg) => {
-<<<<<<< HEAD
             let (agent_pool, message_pool) =
                 state_sync_to_fbs(fbb, &msg.agent_pool, &msg.message_pool)?;
-            let msg = crate::gen::sync_state_generated::StateSync::create(
-=======
-            let (agent_pool, message_pool) = state_sync_to_fbs(fbb, msg)?;
             let msg = flatbuffers_gen::sync_state_generated::StateSync::create(
->>>>>>> 19aa19e8
                 fbb,
                 &flatbuffers_gen::sync_state_generated::StateSyncArgs {
                     agent_pool: Some(agent_pool),
@@ -180,14 +175,9 @@
             )
         }
         InboundToRunnerMsgPayload::StateSnapshotSync(msg) => {
-<<<<<<< HEAD
             let (agent_pool, message_pool) =
                 state_sync_to_fbs(fbb, &msg.agent_pool, &msg.message_pool)?;
-            let msg = crate::gen::sync_state_snapshot_generated::StateSnapshotSync::create(
-=======
-            let (agent_pool, message_pool) = state_sync_to_fbs(fbb, msg)?;
             let msg = flatbuffers_gen::sync_state_snapshot_generated::StateSnapshotSync::create(
->>>>>>> 19aa19e8
                 fbb,
                 &flatbuffers_gen::sync_state_snapshot_generated::StateSnapshotSyncArgs {
                     agent_pool: Some(agent_pool),
