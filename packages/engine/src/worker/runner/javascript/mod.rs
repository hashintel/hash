mod error;
mod mini_v8;

use std::{
    collections::HashMap, fs, future::Future, pin::Pin, result::Result as StdResult, sync::Arc,
};

use arrow::{
    array::{ArrayData, ArrayDataRef},
    buffer::{Buffer, MutableBuffer},
    datatypes::{DataType, Schema},
    ipc::writer::schema_to_bytes,
};
use futures::FutureExt;
use mv8::MiniV8;
use tokio::{
    sync::mpsc::{unbounded_channel, UnboundedReceiver, UnboundedSender},
    task::JoinError,
};
use tracing::{Instrument, Span};

pub use self::error::{Error, Result};
use self::mini_v8 as mv8;
use super::comms::{
    inbound::InboundToRunnerMsgPayload,
    outbound::{OutboundFromRunnerMsg, OutboundFromRunnerMsgPayload, RunnerError},
    ExperimentInitRunnerMsg, MessageTarget, NewSimulationRun, RunnerTaskMsg, TargetedRunnerTaskMsg,
};
use crate::{
    config::Globals,
    datastore::{
        arrow::util::arrow_continuation,
        batch::{change::ArrayChange, Batch, DynamicBatch, Metaversion},
        prelude::{AgentBatch, MessageBatch, SharedStore},
        storage::memory::Memory,
        table::{
            pool::{agent::AgentPool, message::MessagePool, BatchPool},
            proxy::StateWriteProxy,
            sync::{ContextBatchSync, StateSync, WaitableStateSync},
            task_shared_store::{PartialSharedState, SharedState},
        },
    },
    proto::SimulationShortId,
    simulation::{
        enum_dispatch::TaskSharedStore,
        package::{id::PackageId, PackageType},
    },
    worker::{Error as WorkerError, Result as WorkerResult, TaskMessage},
    Language,
};

struct JsPackage<'m> {
    fns: mv8::Array<'m>,
}

fn get_pkg_path(name: &str, pkg_type: PackageType) -> String {
    format!(
        "./src/simulation/package/{}/packages/{}/package.js",
        pkg_type.as_str(),
        name
    )
}

/// TODO: DOC add docstrings on impl'd methods
impl<'m> JsPackage<'m> {
    fn import(
        mv8: &'m MiniV8,
        embedded: &Embedded<'m>,
        name: &str,
        pkg_type: PackageType,
    ) -> Result<Self> {
        let path = get_pkg_path(name, pkg_type);
        tracing::debug!("Importing package from path `{}`", &path);
        let code = match fs::read_to_string(path.clone()) {
            Ok(s) => s,
            Err(_) => {
                tracing::debug!("Couldn't read package file. It might intentionally not exist.");
                // Packages don't have to use JS.
                let fns = mv8.create_array();
                fns.set(0, mv8::Value::Undefined)?;
                fns.set(1, mv8::Value::Undefined)?;
                fns.set(2, mv8::Value::Undefined)?;
                return Ok(JsPackage { fns });
            }
        };

        // Avoid JS ReferenceError by wrapping potentially undeclared variables with `typeof`.
        // (Double braces like `{{` are Rust's escape string for a single literal `{`.)
        let wrapped_code = format!(
            "((hash_util, hash_stdlib)=>{{{}
            return [
                typeof start_experiment === 'undefined' ? undefined : start_experiment,
                typeof start_sim === 'undefined' ? undefined : start_sim,
                typeof run_task === 'undefined' ? undefined : run_task
            ]}})",
            code
        );
        let pkg: mv8::Function<'_> = mv8
            .eval(wrapped_code)
            .map_err(|e| Error::PackageImport(path.clone(), e.into()))?;
        let args = mv8::Values::from_vec(vec![
            embedded.hash_util.clone(),
            embedded.hash_stdlib.clone(),
        ]);

        let fns: mv8::Array<'_> = pkg
            .call(args)
            .map_err(|e| Error::PackageImport(path.clone(), e.into()))?;
        if fns.len() != 3 {
            return Err(Error::PackageImport(path.clone(), "Stray return".into()));
        }

        // Validate returned array.
        let fn_names = ["start_experiment", "start_sim", "run_task"];
        for (elem, fn_name) in fns.clone().elements().zip(fn_names) {
            let elem: mv8::Value<'_> = elem.map_err(|e| {
                Error::PackageImport(path.clone(), format!("Couldn't index array: {:?}", e))
            })?;
            if !(elem.is_function() || elem.is_undefined()) {
                return Err(Error::PackageImport(
                    path.clone(),
                    format!("{} should be a function, not {:?}", fn_name, elem),
                ));
            }
        }
        assert_eq!(fns.len(), 3);

        Ok(JsPackage { fns })
    }
}

/// Embedded JS of runner itself (from hardcoded paths)
struct Embedded<'m> {
    hash_stdlib: mv8::Value<'m>,
    hash_util: mv8::Value<'m>,

    start_experiment: mv8::Function<'m>,
    start_sim: mv8::Function<'m>,
    run_task: mv8::Function<'m>,
    ctx_batch_sync: mv8::Function<'m>,
    state_sync: mv8::Function<'m>,
    state_interim_sync: mv8::Function<'m>,
    state_snapshot_sync: mv8::Function<'m>,
}

fn read_file(path: &str) -> Result<String> {
    fs::read_to_string(path).map_err(|e| Error::IO(path.into(), e))
}

fn eval_file<'m>(mv8: &'m MiniV8, path: &str) -> Result<mv8::Value<'m>> {
    let code = read_file(path)?;
    let v: mv8::Value<'_> = mv8
        .eval(code)
        .map_err(|e| Error::Eval(path.into(), e.into()))?;
    Ok(v)
}

fn import_file<'m>(
    mv8: &'m MiniV8,
    path: &str,
    args: Vec<&mv8::Value<'m>>,
) -> Result<mv8::Value<'m>> {
    let v = eval_file(mv8, path)?;
    let f = v
        .as_function()
        .ok_or_else(|| Error::FileImport(path.into(), format!("Failed to wrap file: {:?}", &v)))?;

    let args = {
        let mut a = Vec::new();
        for arg in args {
            a.push(arg.clone());
        }
        a
    };
    let args = mv8::Values::from_vec(args);
    let imported = f
        .call(args)
        .map_err(|e| Error::FileImport(path.into(), e.into()))?;

    Ok(imported)
}

impl<'m> Embedded<'m> {
    fn import(mv8: &'m MiniV8) -> Result<Self> {
        let arrow = eval_file(mv8, "./src/worker/runner/javascript/bundle_arrow.js")?;
        let hash_stdlib = eval_file(mv8, "./src/worker/runner/javascript/hash_stdlib.js")?;
        let hash_util = import_file(mv8, "./src/worker/runner/javascript/hash_util.js", vec![
            &arrow,
        ])?;
        let batches_prototype = import_file(mv8, "./src/worker/runner/javascript/batch.js", vec![
            &arrow, &hash_util,
        ])?;

        let ctx_import = import_file(mv8, "./src/worker/runner/javascript/context.js", vec![
            &hash_util,
        ])?;
        let ctx_import = ctx_import.as_array().ok_or_else(|| {
            Error::FileImport(
                "./src/worker/runner/javascript/context.js".into(),
                "Couldn't get array (of functions) from 'context.js'".into(),
            )
        })?;
        let experiment_ctx_prototype = ctx_import.get(0)?;
        let sim_init_ctx_prototype = ctx_import.get(1)?;
        let gen_ctx = ctx_import.get(2)?;

        let gen_state = import_file(mv8, "./src/worker/runner/javascript/state.js", vec![
            &hash_util,
        ])?;
        let fns = import_file(mv8, "./src/worker/runner/javascript/runner.js", vec![
            &arrow,
            &batches_prototype,
            &experiment_ctx_prototype,
            &sim_init_ctx_prototype,
            &gen_ctx,
            &gen_state,
        ])?;
        let fns = fns.as_array().ok_or_else(|| {
            Error::FileImport(
                "./src/worker/runner/javascript/runner.js".into(),
                "Couldn't get array (of functions) from 'runner.js'".into(),
            )
        })?;
        Ok(Self {
            hash_stdlib,
            hash_util,
            start_experiment: fns.get(0)?,
            start_sim: fns.get(1)?,
            run_task: fns.get(2)?,
            ctx_batch_sync: fns.get(3)?,
            state_sync: fns.get(4)?,
            state_interim_sync: fns.get(5)?,
            state_snapshot_sync: fns.get(6)?,
        })
    }
}

/// Due to flushing, need batches and schemas in both Rust and JS.
struct SimState {
    agent_schema: Arc<Schema>,
    msg_schema: Arc<Schema>,
    agent_pool: AgentPool,
    msg_pool: MessagePool,
}

struct RunnerImpl<'m> {
    embedded: Embedded<'m>,
    this: mv8::Value<'m>,
    sims_state: HashMap<SimulationShortId, SimState>,
}

// we pass in _mv8 for the return values lifetime
fn sim_id_to_js(_mv8: &MiniV8, sim_run_id: SimulationShortId) -> mv8::Value<'_> {
    mv8::Value::Number(sim_run_id as f64)
}

// we pass in _mv8 for the return values lifetime
fn pkg_id_to_js(_mv8: &MiniV8, pkg_id: PackageId) -> mv8::Value<'_> {
    mv8::Value::Number(pkg_id.as_usize() as f64)
}

fn idxs_to_js<'m>(mv8: &'m MiniV8, idxs: &[usize]) -> Result<mv8::Value<'m>> {
    let a = mv8.create_array();
    for (i, idx) in idxs.iter().enumerate() {
        a.set(i as u32, mv8::Value::Number(*idx as u32 as f64))?;
    }
    Ok(mv8::Value::Array(a))
}

// we pass in _mv8 for the return values lifetime
fn current_step_to_js(_mv8: &MiniV8, current_step: usize) -> mv8::Value<'_> {
    mv8::Value::Number(current_step as f64)
}

fn batches_from_shared_store(
    shared_store: &TaskSharedStore,
) -> Result<(Vec<&AgentBatch>, Vec<&MessageBatch>, Vec<usize>)> {
    // TODO: Remove duplication between read and write access
    Ok(match &shared_store.state {
        SharedState::None => (vec![], vec![], vec![]),
        SharedState::Write(state) => (
            state.agent_pool().batches(),
            state.message_pool().batches(),
            (0..state.agent_pool().n_batches()).collect(),
        ),
        SharedState::Read(state) => (
            state.agent_pool().batches(),
            state.message_pool().batches(),
            (0..state.agent_pool().n_batches()).collect(),
        ),
        SharedState::Partial(partial) => {
            match partial {
                PartialSharedState::Read(partial) => (
                    partial.inner.agent_pool().batches(),
                    partial.inner.message_pool().batches(),
                    partial.indices.clone(), // TODO: Avoid cloning?
                ),
                PartialSharedState::Write(partial) => (
                    partial.inner.agent_pool().batches(),
                    partial.inner.message_pool().batches(),
                    partial.indices.clone(), // TODO: Avoid cloning?
                ),
            }
        }
    })
}

fn mem_batch_to_js<'m>(
    mv8: &'m MiniV8,
    batch_id: &str,
    mem: mv8::Object<'m>,
    metaversion: &Metaversion,
) -> Result<mv8::Value<'m>> {
    let batch = mv8.create_object();
    let batch_id = mv8.create_string(batch_id);
    batch.set("id", mv8::Value::String(batch_id))?;
    batch.set("mem", mem)?;
    batch.set("mem_version", metaversion.memory())?;
    batch.set("batch_version", metaversion.batch())?;
    Ok(mv8::Value::Object(batch))
}

fn batch_to_js<'m>(
    mv8: &'m MiniV8,
    mem: &Memory,
    metaversion: &Metaversion,
) -> Result<mv8::Value<'m>> {
    // TODO: Is `mem.data.len()` different from `mem.size`? (like Vec capacity vs len?)
    let arraybuffer = mv8.create_arraybuffer(mem.data.as_ptr(), mem.size);
    let batch_id = mem.get_id();
    mem_batch_to_js(mv8, batch_id, arraybuffer, metaversion)
}

fn _mut_batch_to_js<'m>(
    mv8: &'m MiniV8,
    mem: &mut Memory,
    metaversion: &Metaversion,
) -> Result<mv8::Value<'m>> {
    // TODO: Is `mem.data.len()` different from `mem.size`?
    let arraybuffer = mv8.create_arraybuffer(mem.as_mut_ptr(), mem.size);
    let batch_id = mem.get_id();
    mem_batch_to_js(mv8, batch_id, arraybuffer, metaversion)
}

fn state_to_js<'m>(
    mv8: &'m MiniV8,
    agent_batches: &[&AgentBatch],
    msg_batches: &[&MessageBatch],
) -> Result<(mv8::Value<'m>, mv8::Value<'m>)> {
    let js_agent_batches = mv8.create_array();
    let js_msg_batches = mv8.create_array();

    for x in agent_batches.iter().zip(msg_batches.iter()).enumerate() {
        let (i_batch, (agent_batch, msg_batch)) = x;

        let agent_batch = batch_to_js(mv8, agent_batch.memory(), agent_batch.metaversion())?;
        js_agent_batches.set(i_batch as u32, agent_batch)?;

        let msg_batch = batch_to_js(mv8, msg_batch.memory(), msg_batch.metaversion())?;
        js_msg_batches.set(i_batch as u32, msg_batch)?;
    }
    Ok((
        mv8::Value::Array(js_agent_batches),
        mv8::Value::Array(js_msg_batches),
    ))
}

fn bytes_to_js<'m>(mv8: &'m MiniV8, bytes: &mut [u8]) -> mv8::Value<'m> {
    mv8::Value::Object(mv8.create_arraybuffer(bytes.as_mut_ptr(), bytes.len()))
}

fn schema_to_stream_bytes(schema: &Schema) -> Vec<u8> {
    let content = schema_to_bytes(schema);
    let mut stream_bytes = arrow_continuation(content.len());
    stream_bytes.extend_from_slice(&content);
    stream_bytes
}

fn array_to_errors(array: mv8::Value<'_>) -> Vec<RunnerError> {
    // TODO: Extract optional line numbers
    let fallback = format!("Unparsed: {:?}", array);

    if let mv8::Value::Array(array) = array {
        let errors = array
            .elements()
            .map(|e: mv8::Result<'_, mv8::Value<'_>>| {
                e.map(|e| RunnerError {
                    message: Some(format!("{:?}", e)),
                    details: None,
                    line_number: None,
                    file_name: None,
                })
            })
            .collect();

        if let Ok(errors) = errors {
            return errors;
        } // else unparsed
    } // else unparsed

    vec![RunnerError {
        message: Some(fallback),
        ..RunnerError::default()
    }]
}

fn get_js_error(_mv8: &MiniV8, r: &mv8::Object<'_>) -> Option<Error> {
    if let Ok(errors) = r.get("user_errors") {
        if !matches!(errors, mv8::Value::Undefined) && !matches!(errors, mv8::Value::Null) {
            let errors = array_to_errors(errors);
            if !errors.is_empty() {
                return Some(Error::User(errors));
            }
        }
    }

    if let Ok(mv8::Value::String(e)) = r.get("pkg_error") {
        // TODO: Don't silently ignore non-string, non-null-or-undefined errors
        //       (try to convert error value to JSON string and return as error?).
        return Some(Error::Package(e.to_string()));
    }

    if let Ok(mv8::Value::String(e)) = r.get("runner_error") {
        // TODO: Don't ignore non-string, non-null-or-undefined errors
        return Some(Error::Embedded(e.to_string()));
    }

    None
}

fn get_user_warnings(_mv8: &MiniV8, r: &mv8::Object<'_>) -> Option<Vec<RunnerError>> {
    if let Ok(warnings) = r.get::<&str, mv8::Value<'_>>("user_warnings") {
        if !(warnings.is_undefined() || warnings.is_null()) {
            let warnings = array_to_errors(warnings);
            if !warnings.is_empty() {
                return Some(warnings);
            }
        }
    }
    None
}

fn get_print(_mv8: &MiniV8, r: &mv8::Object<'_>) -> Option<Vec<String>> {
    if let Ok(mv8::Value::String(printed_val)) = r.get("print") {
        let printed_val = printed_val.to_string();
        if !printed_val.is_empty() {
            Some(printed_val.split('\n').map(|s| s.to_string()).collect())
        } else {
            None
        }
    } else {
        None
    }
}

fn get_next_task(_mv8: &MiniV8, r: &mv8::Object<'_>) -> Result<(MessageTarget, String)> {
    let target = if let Ok(mv8::Value::String(target)) = r.get("target") {
        let target = target.to_string();
        match target.as_str() {
            "JavaScript" => MessageTarget::JavaScript,
            "Python" => MessageTarget::Python,
            "Rust" => MessageTarget::Rust,
            "Dynamic" => MessageTarget::Dynamic,
            "Main" => MessageTarget::Main,
            _ => return Err(Error::UnknownTarget(target)),
        }
    } else {
        // If no target was specified, go back to simulation main loop by default.
        MessageTarget::Main
    };

    let next_task_payload = if let Ok(mv8::Value::String(s)) = r.get("task") {
        s.to_string()
    } else {
        // TODO: Don't silently ignore non-string, non-null-or-undefined payloads
        "{}".to_string()
    };
    Ok((target, next_task_payload))
}

impl<'m> RunnerImpl<'m> {
    fn load_datasets(mv8: &'m MiniV8, shared_ctx: &SharedStore) -> Result<mv8::Value<'m>> {
        let js_datasets = mv8.create_object();
        for (dataset_name, dataset) in shared_ctx.datasets.iter() {
            let js_name = mv8.create_string(dataset_name.as_str());

            let json = dataset.memory().get_data_buffer()?;
            // TODO: Use `from_utf8_unchecked` instead here?
            //       (Since datasets' json can be quite large.)
            let json =
                std::str::from_utf8(json).map_err(|_| Error::Unique("Dataset not utf8".into()))?;
            let json = mv8.create_string(json);

            js_datasets.set(js_name, json)?;
        }
        Ok(mv8::Value::Object(js_datasets))
    }

    pub fn new(mv8: &'m MiniV8, init: &ExperimentInitRunnerMsg) -> Result<Self> {
        let embedded = Embedded::import(mv8)?;
        let datasets = Self::load_datasets(mv8, &init.shared_context)?;

        let pkg_fns = mv8.create_array();
        let pkg_init_msgs = mv8.create_array();
        let pkg_config = &init.package_config.0;
        for (i_pkg, pkg_init) in pkg_config.values().enumerate() {
            let i_pkg = i_pkg as u32;

            let pkg_name = format!("{}", &pkg_init.name);
            let pkg = JsPackage::import(mv8, &embedded, &pkg_name, pkg_init.r#type)?;
            tracing::trace!(
                "pkg experiment init name {:?}, type {}, fns {:?}",
                &pkg_init.name,
                &pkg_init.r#type.as_str(),
                &pkg.fns,
            );
            pkg_fns.set(i_pkg, pkg.fns)?;

            let pkg_init = serde_json::to_string(&pkg_init).unwrap();
            let pkg_init = mv8.create_string(&pkg_init);
            pkg_init_msgs.set(i_pkg, pkg_init)?;
        }

        let this = mv8::Value::Object(mv8.create_object());
        let args = mv8::Values::from_vec(vec![
            datasets,
            mv8::Value::Array(pkg_init_msgs),
            mv8::Value::Array(pkg_fns),
        ]);
        embedded.start_experiment.call_method(this.clone(), args)?;
        Ok(Self {
            embedded,
            this,
            sims_state: HashMap::new(),
        })
    }

    unsafe fn new_buffer(&self, ptr: *const u8, len: usize, _capacity: usize) -> Buffer {
        let s = std::slice::from_raw_parts(ptr, len);
        s.into()
    }

    /// TODO: DOC, flushing from a single column
    fn array_data_from_js(
        &mut self,
        mv8: &'m MiniV8,
        data: &mv8::Value<'m>,
        dt: &DataType,
        len: Option<usize>,
    ) -> Result<ArrayData> {
        // `data` must not be dropped until flush is over, because
        // pointers returned from FFI point inside `data`'s ArrayBuffers' memory.
        let obj = data
            .as_object()
            .ok_or_else(|| Error::Embedded("Flush data not object".into()))?;
        let child_data: mv8::Array<'_> = obj.get("child_data")?;

        // `data_node_from_js` isn't recursive -- doesn't convert children.
        let data: mv8::DataFfi = mv8.data_node_from_js(data);

        let n_children = child_data.len();
        let child_data: Vec<ArrayDataRef> = match dt.clone() {
            DataType::List(t) => {
                let child: mv8::Value<'_> = child_data.get(0)?;
                Ok(vec![Arc::new(
                    self.array_data_from_js(mv8, &child, &t, None)?,
                )])
            }
            DataType::FixedSizeList(t, multiplier) => {
                let child: mv8::Value<'_> = child_data.get(0)?;
                Ok(vec![Arc::new(self.array_data_from_js(
                    mv8,
                    &child,
                    &t,
                    Some(data.len * multiplier as usize),
                )?)])
            }
            DataType::Struct(fields) => {
                let mut v = Vec::new();
                for (i, field) in fields.iter().enumerate() {
                    let child = child_data.get(i as u32)?;
                    v.push(Arc::new(self.array_data_from_js(
                        mv8,
                        &child,
                        field.data_type(),
                        Some(data.len),
                    )?));
                }
                Ok(v)
            }
            t => {
                if n_children == 0 {
                    Ok(vec![])
                } else {
                    Err(Error::FlushType(t))
                }
            }
        }?; // TODO: More types?

        // TODO: Extra copies (in `new_buffer`) of buffers here,
        //       because JS Arrow doesn't align things properly.
        //       (Due to which buffer capacities are currently unused.)

        // This target length is used because the JS repr does not mirror
        // buffer building as Rust Arrow and pyarrow.
        let target_len = len.unwrap_or(data.len);

        let null_bit_buffer = if data.null_bits_ptr.is_null() {
            None // Can't match on `std::ptr::null()`, because not compile-time const.
        } else {
            let capacity = data.null_bits_capacity;
            // Ceil division.
            let n_bytes = (target_len / 8) + (if target_len % 8 == 0 { 0 } else { 1 });
            Some(unsafe { self.new_buffer(data.null_bits_ptr, n_bytes, capacity) })
            // Some(unsafe { Buffer::from_unowned(data.null_bits_ptr, n_bytes, capacity) })
        };

        let mut buffer_lens = Vec::with_capacity(2);

        match dt.clone() {
            DataType::Float64 => {
                buffer_lens.push(target_len * 8); // 8 bytes per f64
                Ok(())
            }
            DataType::UInt32 => {
                buffer_lens.push(target_len * 4); // 4 bytes per u32
                Ok(())
            }
            DataType::UInt16 => {
                buffer_lens.push(target_len * 2); // 2 bytes per u16
                Ok(())
            }
            DataType::Utf8 => {
                // TODO: Use `data.len` or target_len?
                //       (In practice, target_len has worked for a long time,
                //       though that's not an ideal reason to use it. Maybe
                //       `data.len` would also work.)
                let offsets = unsafe {
                    std::slice::from_raw_parts(data.buffer_ptrs[0] as *const i32, target_len + 1)
                };
                debug_assert_eq!(offsets[0], 0);
                let last = offsets[target_len];
                // offsets
                buffer_lens.push((target_len + 1) * 4);
                buffer_lens.push(last as usize);
                Ok(())
            }
            DataType::List(_) => {
                // offsets
                buffer_lens.push((target_len + 1) * 4);
                Ok(())
            } // Just offsets
            DataType::Struct(_) => Ok(()), // No non-child buffers
            DataType::FixedSizeList(..) => Ok(()),
            DataType::FixedSizeBinary(sz) => {
                buffer_lens.push(data.len * sz as usize);
                Ok(())
            } // Just values
            DataType::Boolean => {
                buffer_lens.push((data.len / 8) + (if data.len % 8 == 0 { 0 } else { 1 }));
                Ok(())
            } // Just values
            t => Err(Error::FlushType(t)), // TODO: More types?
        }?;

        debug_assert_eq!(data.n_buffers, buffer_lens.len());
        let mut buffers = Vec::new();
        for (i, &len) in buffer_lens.iter().enumerate().take(data.n_buffers) {
            let ptr = data.buffer_ptrs[i];
            debug_assert_ne!(ptr, std::ptr::null());
            let capacity = data.buffer_capacities[i];
            let buffer = if len <= capacity {
                unsafe { self.new_buffer(ptr, len, capacity) }
            } else {
                // This happens when we have fixed size buffers, but the inner nodes are null
                let mut mut_buffer = MutableBuffer::new(len);
                mut_buffer.resize(len)?;
                mut_buffer.freeze()
            };
            // let buffer = unsafe { Buffer::from_unowned(ptr, len, capacity) };
            buffers.push(buffer);
        }

        let data = ArrayData::new(
            dt.clone(),
            len.unwrap_or(data.len),
            Some(data.null_count),
            null_bit_buffer,
            0,
            buffers,
            child_data,
        );
        Ok(data)
    }

    fn flush_batch<B: DynamicBatch>(
        &mut self,
        mv8: &'m MiniV8,
        changes: mv8::Array<'m>,
        batch: &mut B,
        schema: &Schema,
    ) -> Result<()> {
        for change in changes.elements() {
            let change: mv8::Object<'_> = change?;

            let i_field: f64 = change.get("i_field")?;
            let i_field = i_field as usize;
            let field = schema.field(i_field);

            let data: mv8::Value<'_> = change.get("data")?;
            let data = self.array_data_from_js(mv8, &data, field.data_type(), None)?;
            batch.push_change(ArrayChange {
                array: Arc::new(data),
                index: i_field,
            })?;
        }

        // TODO: `flush_changes` automatically reloads memory and record batch
        //       and respectively increments memory and batch versions if
        //       necessary, but JS doesn't need the record batch in the native
        //       Rust format. Could instead reload only memory and leave the
        //       batch version unchanged.
        batch.flush_changes()?;
        Ok(())
    }

    fn flush_group(
        &mut self,
        mv8: &'m MiniV8,
        agent_schema: &Arc<Schema>,
        msg_schema: &Arc<Schema>,
        proxy: &mut StateWriteProxy,
        i_proxy: usize,
        changes: mv8::Value<'m>,
    ) -> Result<()> {
        let changes = changes.as_object().unwrap();

        let agent_changes = changes.get("agent")?;
        self.flush_batch(
            mv8,
            agent_changes,
            proxy.agent_pool_mut().batch_mut(i_proxy)?,
            agent_schema,
        )?;

        let msg_changes = changes.get("msg")?;
        self.flush_batch(
            mv8,
            msg_changes,
            proxy.message_pool_mut().batch_mut(0)?,
            msg_schema,
        )?;

        Ok(())
    }

    fn flush(
        &mut self,
        mv8: &'m MiniV8,
        sim_run_id: SimulationShortId,
        shared_store: &mut TaskSharedStore,
        r: &mv8::Object<'m>,
    ) -> Result<()> {
        let (proxy, group_indices) = match &mut shared_store.state {
            SharedState::None | SharedState::Read(_) => return Ok(()),
            SharedState::Write(state) => {
                let indices = (0..state.agent_pool().n_batches()).collect();
                (state, indices)
            }
            SharedState::Partial(partial) => match partial {
                PartialSharedState::Read(_) => return Ok(()),
                PartialSharedState::Write(state) => {
                    let indices = state.indices.clone();
                    (&mut state.inner, indices)
                }
            },
        };

        let state = self
            .sims_state
            .get(&sim_run_id)
            .ok_or(Error::MissingSimulationRun(sim_run_id))?;
        // Assuming cloning an Arc once is faster than looking up `state` in
        // the `sims_state` HashMap in every `flush_group` call.
        let agent_schema = state.agent_schema.clone();
        let msg_schema = state.msg_schema.clone();

        let changes: mv8::Value<'_> = r.get("changes")?;
        if group_indices.len() == 1 {
            self.flush_group(mv8, &agent_schema, &msg_schema, proxy, 0, changes)?;
        } else {
            let changes = changes.as_array().unwrap();
            for i_proxy in 0..group_indices.len() {
                // In principle, `i_proxy` and `group_indices[i_proxy]` can differ.
                let group_changes = changes.get(i_proxy as u32)?;
                self.flush_group(
                    mv8,
                    &agent_schema,
                    &msg_schema,
                    proxy,
                    i_proxy,
                    group_changes,
                )?;
            }
        }
        Ok(())
    }

    /// Sim start:
    ///  - Hard-coded engine init
    ///  - Sim-level init of step packages (context, state, output)
    ///  - Run init packages (e.g. init.js)
    ///      - init.js can depend on globals, which vary between sim runs, so it has to be executed
    ///        at the start of a sim run, not at the start of the experiment run.
    fn start_sim(&mut self, mv8: &'m MiniV8, run: NewSimulationRun) -> Result<()> {
        // Initialize JS.

        // Passing in schemas with an immutable reference is allowed,
        // and getting a `*mut` to them is also allowed, but if Javascript
        // *actually* mutates the contents of a schema, it will cause
        // undefined behavior, because the pointer to the schema comes from
        // an immutable reference.
        // ---> Do *not* mutate the schema bytes in `runner.js`.
        let mut agent_schema_bytes =
            schema_to_stream_bytes(&run.datastore.agent_batch_schema.arrow);
        let mut msg_schema_bytes = schema_to_stream_bytes(&run.datastore.message_batch_schema);
        let mut ctx_schema_bytes = schema_to_stream_bytes(&run.datastore.context_batch_schema);
        // run.shared_context.datasets?

        // Keep schema vecs alive while bytes are passed to V8.
        let agent_schema_bytes = bytes_to_js(mv8, &mut agent_schema_bytes);
        let msg_schema_bytes = bytes_to_js(mv8, &mut msg_schema_bytes);
        let ctx_schema_bytes = bytes_to_js(mv8, &mut ctx_schema_bytes);

        let pkg_ids = mv8.create_array();
        let pkg_msgs = mv8.create_array();
        for (i_pkg, (pkg_id, pkg_msg)) in run.packages.0.iter().enumerate() {
            let i_pkg = i_pkg as u32;
            pkg_ids.set(i_pkg, pkg_id_to_js(mv8, *pkg_id))?;
            let payload = serde_json::to_string(&pkg_msg.payload).unwrap();
            pkg_msgs.set(i_pkg, mv8.create_string(&payload))?;
        }

        let globals: &Globals = &run.globals;
        let globals = serde_json::to_string(globals).unwrap();
        let globals = mv8.create_string(&globals);

        let args = mv8::Values::from_vec(vec![
            sim_id_to_js(mv8, run.short_id),
            agent_schema_bytes,
            msg_schema_bytes,
            ctx_schema_bytes,
            mv8::Value::Array(pkg_ids),
            mv8::Value::Array(pkg_msgs),
            mv8::Value::String(globals),
        ]);
        self.embedded
            .start_sim
            .call_method(self.this.clone(), args)?;

        // Initialize Rust.
        let state = SimState {
            agent_schema: Arc::clone(&run.datastore.agent_batch_schema.arrow),
            msg_schema: Arc::clone(&run.datastore.message_batch_schema),
            agent_pool: AgentPool::empty(),
            msg_pool: MessagePool::empty(),
        };
        self.sims_state
            .try_insert(run.short_id, state)
            .map_err(|_| Error::DuplicateSimulationRun(run.short_id))?;
        Ok(())
    }

    /// Runs a task on JavaScript with the provided simulation id.
    ///
    /// Returns the next task ([`TargetedRunnerTaskMsg`]) and, if present, warnings
    /// ([`RunnerError`]) and logging statements.
    ///
    /// # Errors
    ///
    /// May return an error if:
    ///
    /// - a value from Javascript could not be parsed,
    /// - the task errored, or
    /// - the state could not be flushed to the datastore.
    fn run_task(
        &mut self,
        mv8: &'m MiniV8,
        sim_run_id: SimulationShortId,
        mut msg: RunnerTaskMsg,
    ) -> Result<(
        TargetedRunnerTaskMsg,
        Option<Vec<RunnerError>>,
        Option<Vec<String>>,
    )> {
        tracing::debug!("Starting state interim sync before running task");
        // TODO: Move JS part of sync into `run_task` function in JS for better performance.
        self.state_interim_sync(mv8, sim_run_id, &msg.shared_store)?;

        tracing::debug!("Setting up run_task function call");
        let group_index = match &msg.shared_store.state {
            SharedState::None | SharedState::Write(_) | SharedState::Read(_) => {
                mv8::Value::Undefined
            }
            SharedState::Partial(partial) => match partial {
                // TODO: Code duplication between read and write
                PartialSharedState::Read(partial) => {
                    if partial.indices.len() == 1 {
                        mv8::Value::Number(partial.indices[0] as f64)
                    } else {
                        // Iterate over the subset of groups (since there's more than one group)
                        todo!()
                    }
                }
                PartialSharedState::Write(partial) => {
                    if partial.indices.len() == 1 {
                        mv8::Value::Number(partial.indices[0] as f64)
                    } else {
                        // Iterate over the subset of groups (since there's more than one group)
                        todo!()
                    }
                }
            },
        };

        let (payload, wrapper) = msg
            .payload
            .extract_inner_msg_with_wrapper()
            .map_err(|err| {
                Error::from(format!("Failed to extract the inner task message: {err}"))
            })?;
        let payload_str = mv8::Value::String(mv8.create_string(&serde_json::to_string(&payload)?));

        let args = mv8::Values::from_vec(vec![
            sim_id_to_js(mv8, sim_run_id),
            group_index,
            pkg_id_to_js(mv8, msg.package_id),
            payload_str,
        ]);
        tracing::debug!("Calling JS run_task");
        let r: mv8::Object<'_> = self
            .embedded
            .run_task
            .call_method(self.this.clone(), args)?;

        tracing::debug!("Post-processing run_task result");
        if let Some(error) = get_js_error(mv8, &r) {
            // All types of errors are fatal (user, package, runner errors).
            return Err(error);
        }
        let warnings = get_user_warnings(mv8, &r);
        let logs = get_print(mv8, &r);
        let (next_target, next_task_payload) = get_next_task(mv8, &r)?;

        let next_inner_task_msg: serde_json::Value = serde_json::from_str(&next_task_payload)?;
        tracing::trace!(
            "Wrapper: {:?}, next_inner: {:?}",
            &wrapper,
            &next_inner_task_msg
        );
        let next_task_payload =
            TaskMessage::try_from_inner_msg_and_wrapper(next_inner_task_msg, wrapper).map_err(
                |err| {
                    Error::from(format!(
                        "Failed to wrap and create a new TaskMessage, perhaps the inner: \
                         {next_task_payload}, was formatted incorrectly. Underlying error: {err}"
                    ))
                },
            )?;

        // Only flushes if state writable
        self.flush(mv8, sim_run_id, &mut msg.shared_store, &r)?;

        let next_task_msg = TargetedRunnerTaskMsg {
            target: next_target,
            msg: RunnerTaskMsg {
                package_id: msg.package_id,
                task_id: msg.task_id,
                shared_store: msg.shared_store,
                payload: next_task_payload,
            },
        };
        Ok((next_task_msg, warnings, logs))
    }

    fn ctx_batch_sync(
        &mut self,
        mv8: &'m MiniV8,
        sim_run_id: SimulationShortId,
        ctx_batch_sync: ContextBatchSync,
    ) -> Result<()> {
        let ContextBatchSync {
            context_batch,
            current_step,
            state_group_start_indices,
        } = ctx_batch_sync;

        let ctx_batch = context_batch
            .try_read()
            .ok_or_else(|| Error::from("Couldn't read context batch"))?;
        let args = mv8::Values::from_vec(vec![
            sim_id_to_js(mv8, sim_run_id),
            batch_to_js(mv8, ctx_batch.memory(), ctx_batch.metaversion())?,
            idxs_to_js(mv8, &state_group_start_indices)?,
            current_step_to_js(mv8, current_step),
        ]);
        let _: mv8::Value<'_> = self
            .embedded
            .ctx_batch_sync
            .call_method(self.this.clone(), args)?;
        Ok(())
    }

    fn state_sync(
        &mut self,
        mv8: &'m MiniV8,
        sim_run_id: SimulationShortId,
        msg: WaitableStateSync,
    ) -> Result<()> {
        // TODO: Technically this might violate Rust's aliasing rules, because
        //       at this point, the state batches are immutable, but we pass
        //       pointers to them into V8 that can later to be used to mutate
        //       them (because later we can guarantee that nothing else is reading
        //       state in parallel with the mutation through those pointers).

        // Sync JS.
        let agent_pool = msg.agent_pool.read_proxy()?;
        let msg_pool = msg.message_pool.read_proxy()?;
        let (agent_pool, msg_pool) = (agent_pool.batches(), msg_pool.batches());

        // Pass proxies by reference, because they shouldn't be
        // dropped until entire sync is complete.
        let (agent_pool, msg_pool) = state_to_js(mv8, &agent_pool, &msg_pool)?;
        let args = mv8::Values::from_vec(vec![sim_id_to_js(mv8, sim_run_id), agent_pool, msg_pool]);
        let _: mv8::Value<'_> = self
            .embedded
            .state_sync
            .call_method(self.this.clone(), args)?;

        // Sync Rust.
        let state = self
            .sims_state
            .get_mut(&sim_run_id)
            .ok_or(Error::MissingSimulationRun(sim_run_id))?;
        state.agent_pool = msg.agent_pool;
        state.msg_pool = msg.message_pool;

        tracing::trace!("Sending state sync completion");
        msg.completion_sender.send(Ok(())).map_err(|e| {
            Error::from(format!(
                "Couldn't send state sync completion to worker: {:?}",
                e
            ))
        })?;
        tracing::trace!("Sent state sync completion");
        Ok(())
    }

    fn state_interim_sync(
        &mut self,
        mv8: &'m MiniV8,
        sim_run_id: SimulationShortId,
        shared_store: &TaskSharedStore,
    ) -> Result<()> {
        // Sync JS.
        let (agent_batches, msg_batches, group_indices) = batches_from_shared_store(shared_store)?;
        let (agent_batches, msg_batches) = state_to_js(mv8, &agent_batches, &msg_batches)?;
        let args = mv8::Values::from_vec(vec![
            sim_id_to_js(mv8, sim_run_id),
            idxs_to_js(mv8, &group_indices)?,
            agent_batches,
            msg_batches,
        ]);
        let _: mv8::Value<'_> = self
            .embedded
            .state_interim_sync
            .call_method(self.this.clone(), args)?;
        Ok(())
    }

    fn state_snapshot_sync(
        &mut self,
        mv8: &'m MiniV8,
        sim_run_id: SimulationShortId,
        msg: StateSync,
    ) -> Result<()> {
        // TODO: Duplication with `state_sync`
        let agent_pool = msg.agent_pool.read_proxy()?;
        let msg_pool = msg.message_pool.read_proxy()?;
        let (agent_pool, msg_pool) = (agent_pool.batches(), msg_pool.batches());
        let (agent_pool, msg_pool) = state_to_js(mv8, &agent_pool, &msg_pool)?;
        let sim_run_id = sim_id_to_js(mv8, sim_run_id);
        let args = mv8::Values::from_vec(vec![sim_run_id, agent_pool, msg_pool]);
        let _: mv8::Value<'_> = self
            .embedded
            .state_snapshot_sync
            .call_method(self.this.clone(), args)?;

        // State snapshots are part of context, not state, so don't need to
        // sync Rust state pools.
        Ok(())
    }

    pub fn handle_msg(
        &mut self,
        mv8: &'m MiniV8,
        sim_id: Option<SimulationShortId>,
        msg: InboundToRunnerMsgPayload,
        outbound_sender: &UnboundedSender<OutboundFromRunnerMsg>,
    ) -> Result<bool> {
        match msg {
            InboundToRunnerMsgPayload::TerminateRunner => {
                tracing::debug!("Stopping execution on Javascript runner");
                return Ok(false); // Don't continue running.
            }
            InboundToRunnerMsgPayload::NewSimulationRun(new_run) => {
                // TODO: `short_id` doesn't need to be inside `new_run`, since
                //       it's already passed separately to the runner.
                self.start_sim(mv8, new_run)?;
            }
            InboundToRunnerMsgPayload::TerminateSimulationRun => {
                let sim_id = sim_id.ok_or(Error::SimulationIdRequired("terminate sim"))?;
                self.sims_state
                    .remove(&sim_id)
                    .ok_or(Error::TerminateMissingSimulationRun(sim_id))?;
            }
            InboundToRunnerMsgPayload::StateSync(state_msg) => {
                let sim_id = sim_id.ok_or(Error::SimulationIdRequired("state sync"))?;
                self.state_sync(mv8, sim_id, state_msg)?;
            }
            InboundToRunnerMsgPayload::StateInterimSync(interim_msg) => {
                let sim_id = sim_id.ok_or(Error::SimulationIdRequired("interim sync"))?;
                self.state_interim_sync(mv8, sim_id, &interim_msg.shared_store)?;
            }
            InboundToRunnerMsgPayload::StateSnapshotSync(state_msg) => {
                let sim_id = sim_id.ok_or(Error::SimulationIdRequired("snapshot sync"))?;
                self.state_snapshot_sync(mv8, sim_id, state_msg)?;
            }
            InboundToRunnerMsgPayload::ContextBatchSync(ctx_batch) => {
                let sim_id = sim_id.ok_or(Error::SimulationIdRequired("context batch sync"))?;
                self.ctx_batch_sync(mv8, sim_id, ctx_batch)?;
            }
            InboundToRunnerMsgPayload::TaskMsg(msg) => {
                let sim_id = sim_id.ok_or(Error::SimulationIdRequired("run task"))?;
                let (next_task_msg, warnings, logs) = self.run_task(mv8, sim_id, msg)?;
                // TODO: `send` fn to reduce code duplication.
                outbound_sender.send(OutboundFromRunnerMsg {
                    span: Span::current(),
                    source: Language::JavaScript,
                    sim_id,
                    payload: OutboundFromRunnerMsgPayload::TaskMsg(next_task_msg),
                })?;
                if let Some(warnings) = warnings {
                    outbound_sender.send(OutboundFromRunnerMsg {
                        span: Span::current(),
                        source: Language::JavaScript,
                        sim_id,
                        payload: OutboundFromRunnerMsgPayload::RunnerWarnings(warnings),
                    })?;
                }
                if let Some(logs) = logs {
                    outbound_sender.send(OutboundFromRunnerMsg {
                        span: Span::current(),
                        source: Language::JavaScript,
                        sim_id,
                        payload: OutboundFromRunnerMsgPayload::RunnerLogs(logs),
                    })?;
                }
            }
            InboundToRunnerMsgPayload::CancelTask(_) => todo!(),
        }
        Ok(true) // Continue running.
    }
}

pub struct JavaScriptRunner {
    // JavaScriptRunner and RunnerImpl are separate because the
    // V8 Isolate inside RunnerImpl can't be sent between threads.
    init_msg: Arc<ExperimentInitRunnerMsg>,
    // Args to RunnerImpl::new
    inbound_sender: UnboundedSender<(Span, Option<SimulationShortId>, InboundToRunnerMsgPayload)>,
    inbound_receiver:
        Option<UnboundedReceiver<(Span, Option<SimulationShortId>, InboundToRunnerMsgPayload)>>,
    outbound_sender: Option<UnboundedSender<OutboundFromRunnerMsg>>,
    outbound_receiver: UnboundedReceiver<OutboundFromRunnerMsg>,
    spawn: bool,
}

impl JavaScriptRunner {
    pub fn new(spawn: bool, init_msg: ExperimentInitRunnerMsg) -> WorkerResult<Self> {
        let (inbound_sender, inbound_receiver) = unbounded_channel();
        let (outbound_sender, outbound_receiver) = unbounded_channel();
        Ok(Self {
            init_msg: Arc::new(init_msg),
            inbound_sender,
            inbound_receiver: Some(inbound_receiver),
            outbound_sender: Some(outbound_sender),
            outbound_receiver,
            spawn,
        })
    }

    pub async fn send(
        &self,
        sim_id: Option<SimulationShortId>,
        msg: InboundToRunnerMsgPayload,
    ) -> WorkerResult<()> {
        tracing::trace!("Sending message to JavaScript: {:?}", &msg);
        self.inbound_sender
            .send((Span::current(), sim_id, msg))
            .map_err(|e| WorkerError::JavaScript(Error::InboundSend(e)))
    }

    pub async fn send_if_spawned(
        &self,
        sim_id: Option<SimulationShortId>,
        msg: InboundToRunnerMsgPayload,
    ) -> WorkerResult<()> {
        if self.spawned() {
            tracing::trace!("JavaScript is spawned, sending message: {:?}", &msg);
            self.send(sim_id, msg).await?;
        }
        Ok(())
    }

    pub async fn recv(&mut self) -> WorkerResult<OutboundFromRunnerMsg> {
        self.outbound_receiver
            .recv()
            .await
            .ok_or(WorkerError::JavaScript(Error::OutboundReceive))
    }

    pub async fn recv_now(&mut self) -> WorkerResult<Option<OutboundFromRunnerMsg>> {
        self.recv().now_or_never().transpose()
    }

    pub fn spawned(&self) -> bool {
        self.spawn
    }

    pub async fn run(
        &mut self,
    ) -> WorkerResult<Pin<Box<dyn Future<Output = StdResult<WorkerResult<()>, JoinError>> + Send>>>
    {
        // TODO: Move tokio spawn into worker?
        tracing::debug!("Running JavaScript runner");
        if !self.spawn {
            return Ok(Box::pin(async move { Ok(Ok(())) }));
        }

        let init_msg = Arc::clone(&self.init_msg);
        let inbound_receiver = self.inbound_receiver.take().ok_or(Error::AlreadyRunning)?;
        let outbound_sender = self.outbound_sender.take().ok_or(Error::AlreadyRunning)?;

        let f = || _run(init_msg, inbound_receiver, outbound_sender);
        Ok(Box::pin(tokio::task::spawn_blocking(f)))
    }
}

fn _run(
    init_msg: Arc<ExperimentInitRunnerMsg>,
    mut inbound_receiver: UnboundedReceiver<(
        Span,
        Option<SimulationShortId>,
        InboundToRunnerMsgPayload,
    )>,
    outbound_sender: UnboundedSender<OutboundFromRunnerMsg>,
) -> WorkerResult<()> {
    // Single threaded runtime only
    let runtime = tokio::runtime::Builder::new_current_thread()
        .enable_all()
        .build()
        .map_err(|e| Error::IO("Local tokio runtime".into(), e))?;

    tokio::pin! {
        let impl_future = async {
            let mv8 = MiniV8::new();
            let mut impl_ = RunnerImpl::new(&mv8, &init_msg)?;
            loop {
<<<<<<< HEAD
                match inbound_receiver.recv().await {
                    Some((sim_id, msg)) => {
=======
                tokio::select! {
                    Some((span, sim_id, msg)) = inbound_receiver.recv() => {
                        let _span = span.entered();
>>>>>>> a69d635f
                        // TODO: Send errors instead of immediately stopping?
                        let msg_str = msg.as_str();
                        tracing::debug!("JS runner got sim `{:?}` inbound {}", &sim_id, msg_str);
                        let keep_running = impl_.handle_msg(&mv8, sim_id, msg, &outbound_sender)?;
                        tracing::debug!("JS runner handled sim `{:?}` inbound {}", sim_id, msg_str);
                        if !keep_running {
                            tracing::debug!("JavaScript Runner has finished execution, stopping");
                            break;
                        }
                    }
                    None => {
                        log::error!("Inbound sender to JS exited");
                        return Err(Error::InboundReceive.into());
                    }
                }
            }
            Ok(())
        }.in_current_span();
    };

    let local = tokio::task::LocalSet::new();
    local.block_on(&runtime, impl_future)
}<|MERGE_RESOLUTION|>--- conflicted
+++ resolved
@@ -1277,14 +1277,9 @@
             let mv8 = MiniV8::new();
             let mut impl_ = RunnerImpl::new(&mv8, &init_msg)?;
             loop {
-<<<<<<< HEAD
                 match inbound_receiver.recv().await {
-                    Some((sim_id, msg)) => {
-=======
-                tokio::select! {
-                    Some((span, sim_id, msg)) = inbound_receiver.recv() => {
+                    Some((span, sim_id, msg)) => {
                         let _span = span.entered();
->>>>>>> a69d635f
                         // TODO: Send errors instead of immediately stopping?
                         let msg_str = msg.as_str();
                         tracing::debug!("JS runner got sim `{:?}` inbound {}", &sim_id, msg_str);
