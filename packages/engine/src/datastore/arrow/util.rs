--- conflicted
+++ resolved
@@ -49,56 +49,7 @@
     }
 }
 
-<<<<<<< HEAD
-=======
 // TODO: UNUSED: Needs triage
-pub fn bool_to_arrow(data: &[bool]) -> Arc<array::ArrayData> {
-    let num_byte = arrow_bit_util::ceil(data.len(), 8);
-    let mut mut_buf = ArrowMutableBuffer::new(num_byte).with_bitset(num_byte, false);
-    {
-        let mut_slice = mut_buf.data_mut();
-        for (i, b) in data.iter().enumerate() {
-            if *b {
-                arrow_bit_util::set_bit(mut_slice, i);
-            }
-        }
-    }
-    array::ArrayData::builder(ArrowDataType::Boolean)
-        .len(data.len())
-        .add_buffer(mut_buf.freeze())
-        .build()
-}
-
-// TODO: UNUSED: Needs triage
-pub fn opt_bool_to_arrow(data: &[Option<bool>]) -> Arc<array::ArrayData> {
-    let num_byte = arrow_bit_util::ceil(data.len(), 8);
-    let mut nulls = ArrowMutableBuffer::new(num_byte).with_bitset(num_byte, false);
-    let mut mut_buf = ArrowMutableBuffer::new(num_byte).with_bitset(num_byte, false);
-    let mut null_count = 0;
-    {
-        let mut_slice = mut_buf.data_mut();
-        let mut_nulls = nulls.data_mut();
-        for (i, b) in data.iter().enumerate() {
-            if let Some(b) = b {
-                arrow_bit_util::set_bit(mut_nulls, i);
-                if *b {
-                    arrow_bit_util::set_bit(mut_slice, i);
-                }
-            } else {
-                null_count += 1;
-            }
-        }
-    }
-    array::ArrayData::builder(ArrowDataType::Boolean)
-        .len(data.len())
-        .add_buffer(mut_buf.freeze())
-        .null_bit_buffer(nulls.freeze())
-        .null_count(null_count)
-        .build()
-}
-
-// TODO: UNUSED: Needs triage
->>>>>>> b1a4dee9
 pub fn get_bit(buffer: &[u8], i: usize) -> bool {
     arrow_bit_util::get_bit(buffer, i)
 }
