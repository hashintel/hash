--- conflicted
+++ resolved
@@ -285,11 +285,7 @@
                 col_element_to_json_val(
                     &array_ref,
                     idx,
-<<<<<<< HEAD
                     &DataType::List(Box::new(ArrowField::new("item", DataType::UInt32, true))),
-=======
-                    &DataType::List(Box::new(DataType::UInt32)),
->>>>>>> b1a4dee9
                 )
                 .unwrap(),
                 json!(expected_val)
@@ -318,14 +314,10 @@
                 col_element_to_json_val(
                     &array_ref,
                     idx,
-<<<<<<< HEAD
                     &DataType::FixedSizeList(
                         Box::new(ArrowField::new("item", DataType::UInt32, true)),
                         2,
                     ),
-=======
-                    &DataType::FixedSizeList(Box::new(DataType::UInt32), 2),
->>>>>>> b1a4dee9
                 )
                 .unwrap(),
                 json!(expected_val)
