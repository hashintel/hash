#![allow(clippy::cast_sign_loss, clippy::cast_ptr_alignment)]

use std::{borrow::Cow, mem, ops::Deref, sync::Arc};

use arrow::util::bit_util;

use super::ArrowBatch;
use crate::{
    datastore::{
        batch::AgentBatch,
        prelude::*,
        schema::state::{AgentSchema, MessageSchema},
    },
    proto::ExperimentId,
};

type Offset = i32;
type LargeOffset = i64;

static EMPTY_OFFSET_BUFFER: [u8; 4] = [0, 0, 0, 0];

pub type RemoveAction = IndexAction;
pub type CopyAction = IndexAction;
pub type CreateAction = IndexAction;

#[derive(Debug, Clone, Eq, PartialEq)]
pub struct IndexAction {
    pub val: usize,
}

impl PartialOrd for IndexAction {
    fn partial_cmp(&self, other: &Self) -> Option<std::cmp::Ordering> {
        Some(self.val.cmp(&other.val))
    }
}

impl Ord for IndexAction {
    fn cmp(&self, other: &Self) -> std::cmp::Ordering {
        self.val.cmp(&other.val)
    }
}

#[derive(Debug, Clone)]
pub struct RowActions {
    pub remove: Vec<RemoveAction>,
    pub copy: Vec<(usize, Vec<CopyAction>)>,
    pub create: Vec<CreateAction>,
}

#[derive(Debug, Clone)]
pub struct InnerMoveAction {
    pub byte_offset: usize,
    pub data: Vec<u8>,
}

#[derive(Debug, Clone)]
pub enum InnerCreateAction<'a> {
    Data {
        byte_offset: usize,
        data: &'a [u8],
    },
    Offset {
        // offset values
        data: &'a [i32],
        // amount by which to increment the data to be copied
        offset_shift: i32,
        // new index of the base offset, relative to the start of the buffer
        base_offset_index: usize,
    },
}

#[derive(Debug, Clone)]
pub enum InnerShiftAction {
    /// Move a slice of existing buffer by an offset
    /// `offset` is the start byte index of the sub-buffer inside the old buffer.
    /// `len` is the length of the sub-buffer.
    /// `dest_offset` is the relative location inside the old buffer where
    /// this sub-buffer will be inserted.
    Data {
        offset: usize,
        len: usize,
        dest_offset: usize,
    },
    /// Markers need to be shifted if data is deleted.
    /// Indices are per i32 index.
    Offset {
        // Starting old index relative to the offset of the old buffer
        from: usize,
        len: usize,
        // amount by which to decrement the data to be copied
        offset_value_dec: i32,
        // new index of the base offset, relative to the start of the buffer
        base_offset_index: usize,
    },
    // TODO: UNUSED: Needs triage
    LargeOffset {
        // Starting old index relative to the offset of the old buffer
        from: usize,
        // `to - from == len`
        to: usize,
        // the new value the base (offsets_buffer[from]) offset will take
        base_offset_value: i64,
        // new index of the base offset
        base_offset_index: usize,
    },
}

impl InnerShiftAction {
    fn get_buffer_length(&self) -> usize {
        match self {
            InnerShiftAction::Data {
                offset: _,
                len,
                dest_offset,
            } => dest_offset + len,
            InnerShiftAction::Offset {
                from: _,
                len,
                offset_value_dec: _,
                base_offset_index,
            } => (len + base_offset_index) * mem::size_of::<Offset>(),
            InnerShiftAction::LargeOffset {
                from,
                to,
                base_offset_value: _,
                base_offset_index,
            } => {
                let offset_count = *to - *from;
                (offset_count + base_offset_index) * mem::size_of::<LargeOffset>()
            }
        }
    }
}

#[derive(Debug, Clone)]
pub enum BufferActionVariant<'a> {
    Replace {
        data: Vec<u8>,
    },
    Tweak {
        // Shift actions are the results of removing data.
        // shift_actions.len() == (remove_actions.len() || remove_actions.len() + 1)
        shift: Vec<InnerShiftAction>,
        copy: Option<InnerMoveAction>,
        create: Option<Vec<InnerCreateAction<'a>>>,
    },
}

#[derive(Debug, Clone)]
pub struct BufferAction<'a> {
    variant: BufferActionVariant<'a>,
    old_offset: usize,
    old_length: usize,
}

#[derive(Debug, Clone)]
pub struct BufferActions<'a> {
    pub actions: Vec<BufferAction<'a>>,
    pub new_dynamic_meta: DynamicMeta,
}

#[derive(Debug, Clone)]
struct NextState {
    node_index: usize,
    buffer_index: usize,
    buffer_offset: usize,
    node_index_in_column: usize,
}

impl<'a> BufferActions<'a> {
    pub fn new_batch(
        &self,
        agent_schema: &Arc<AgentSchema>,
        message_schema: &Arc<MessageSchema>,
        experiment_id: &ExperimentId,
<<<<<<< HEAD
        affinity: usize,
    ) -> Result<(AgentBatch, MessageBatch)> {
=======
        worker_index: usize,
    ) -> Result<AgentBatch> {
>>>>>>> 66a9c295
        let mut memory = AgentBatch::get_prepared_memory_for_data(
            agent_schema,
            &self.new_dynamic_meta,
            experiment_id,
        )?;
        self.flush_memory(&mut memory)?;

<<<<<<< HEAD
        let agent_batch =
            AgentBatch::from_memory(memory, Some(agent_schema.as_ref()), Some(affinity))?;
        let message_batch = MessageBatch::empty_from_agent_batch(
            &agent_batch,
            &message_schema.arrow,
            Arc::clone(&message_schema.static_meta),
            experiment_id,
        )?;

        Ok((agent_batch, message_batch))
=======
        AgentBatch::from_memory(memory, Some(schema.as_ref()), Some(worker_index))
>>>>>>> 66a9c295
    }

    #[allow(clippy::too_many_lines)]
    pub fn flush_memory(&self, memory: &mut Memory) -> Result<()> {
        let buffer_count = self.new_dynamic_meta.buffers.len();
        debug_assert_eq!(buffer_count, self.actions.len());
        let data_buffer = memory.get_mut_data_buffer()?;
        // Iterate backwards over actions (as we never left-shift buffers)
        (0..buffer_count)
            .rev()
            .try_for_each::<_, Result<()>>(|buffer_index| {
                let action = &self.actions[buffer_index];
                let variant = &action.variant;
                let old_offset = action.old_offset;
                let old_length = action.old_length;
                let (new_offset, new_length) = {
                    let meta = &self.new_dynamic_meta.buffers[buffer_index];
                    (meta.offset, meta.length)
                };

                match variant {
                    BufferActionVariant::Replace { data } => {
                        data_buffer[new_offset..new_offset + data.len()].copy_from_slice(data);
                    }
                    BufferActionVariant::Tweak {
                        shift,
                        copy,
                        create,
                    } => {
                        // Perform shifts (i.e. deletions)
                        let base_right_shift = new_offset - old_offset;
                        if base_right_shift == 0 {
                            // Iterate left to right because we know that
                            // we're not right-shifting inside the buffer
                            shift.iter().for_each(|shift_action| match shift_action {
                                InnerShiftAction::Data {
                                    offset,
                                    len,
                                    dest_offset,
                                } => {
                                    let start_offset = old_offset + *offset;
                                    let end_offset = start_offset + *len;
                                    let dest_offset = new_offset + *dest_offset;
                                    data_buffer.copy_within(start_offset..end_offset, dest_offset);
                                }
                                InnerShiftAction::Offset {
                                    from,
                                    len,
                                    offset_value_dec,
                                    base_offset_index,
                                } => {
                                    // As we're not shifting the first sub-buffer
                                    // then we can ignore it.
                                    if *len != 0 && *from != 0 {
                                        let offset_size = mem::size_of::<Offset>();
                                        let start_offset = old_offset + *from * offset_size;
                                        let byte_len = len * offset_size;
                                        let old_offsets = unsafe {
                                            data_buffer[start_offset..start_offset + byte_len]
                                                .align_to::<i32>()
                                                .1
                                        };
                                        let new_start_offset =
                                            new_offset + *base_offset_index * offset_size;
                                        debug_assert!(start_offset >= new_start_offset);
                                        let decrement = offset_value_dec;
                                        // We are going left-to-right so we can at most change the
                                        // same value we're inspecting
                                        let new_offsets = unsafe {
                                            let ptr: *const u8 = &data_buffer[new_start_offset];
                                            let ptr = ptr as *mut Offset;
                                            std::slice::from_raw_parts_mut(ptr, *len)
                                        };
                                        new_offsets.iter_mut().enumerate().for_each(
                                            |(i, offset_value)| {
                                                *offset_value = old_offsets[i] - decrement;
                                            },
                                        );
                                    }
                                }

                                _ => unimplemented!(),
                            });
                        } else if base_right_shift + new_length >= old_length {
                            // Iterate right to left because we know that
                            // we're not left-shifting inside the buffer
                            shift
                                .iter()
                                .rev()
                                .for_each(|shift_action| match shift_action {
                                    InnerShiftAction::Data {
                                        offset,
                                        len,
                                        dest_offset,
                                    } => {
                                        let start_offset = old_offset + *offset;
                                        let end_offset = start_offset + *len;
                                        let dest_offset = new_offset + *dest_offset;
                                        data_buffer
                                            .copy_within(start_offset..end_offset, dest_offset);
                                    }
                                    InnerShiftAction::Offset {
                                        from,
                                        len,
                                        offset_value_dec,
                                        base_offset_index,
                                    } => {
                                        let offset_size = mem::size_of::<Offset>();
                                        let start_offset = old_offset + *from * offset_size;
                                        let byte_len = len * offset_size;
                                        let old_offsets = unsafe {
                                            data_buffer[start_offset..start_offset + byte_len]
                                                .align_to::<i32>()
                                                .1
                                        };
                                        let new_start_offset =
                                            new_offset + *base_offset_index * offset_size;

                                        let decrement = offset_value_dec;
                                        let new_offsets = unsafe {
                                            let ptr = &data_buffer[new_start_offset] as *const u8;
                                            let ptr = ptr as *mut Offset;
                                            std::slice::from_raw_parts_mut(ptr, *len)
                                        };
                                        new_offsets.iter_mut().enumerate().rev().for_each(
                                            |(i, offset_value)| {
                                                *offset_value = old_offsets[i] - decrement;
                                            },
                                        );
                                    }
                                    _ => unimplemented!(),
                                });
                        } else {
                            // We're both right and left shifting, this has
                            // no good ordering, so perform a clone and overwrite
                            // in full
                            let target_length = shift
                                .last()
                                .ok_or(Error::EmptyShiftActionVector)?
                                .get_buffer_length();

                            let mut temporary_buffer = vec![0; target_length];
                            shift.iter().for_each(|shift_action| match shift_action {
                                InnerShiftAction::Data {
                                    offset,
                                    len,
                                    dest_offset,
                                } => {
                                    let start_offset = old_offset + *offset;
                                    let end_offset = start_offset + *len;
                                    let dest_temp_offset = *dest_offset;
                                    let slice = &data_buffer[start_offset..end_offset];
                                    temporary_buffer[dest_temp_offset..dest_temp_offset + *len]
                                        .copy_from_slice(slice);
                                }
                                InnerShiftAction::Offset {
                                    from,
                                    len,
                                    offset_value_dec,
                                    base_offset_index,
                                } => {
                                    if *len != 0 {
                                        let offset_size = mem::size_of::<Offset>();
                                        let start_offset = old_offset + *from * offset_size;
                                        let byte_len = len * offset_size;
                                        let old_offsets = unsafe {
                                            data_buffer[start_offset..start_offset + byte_len]
                                                .align_to::<i32>()
                                                .1
                                        };
                                        let new_temp_start_offset =
                                            *base_offset_index * offset_size;
                                        let decrement = offset_value_dec;
                                        let new_offsets = unsafe {
                                            temporary_buffer
                                                [new_temp_start_offset..new_temp_start_offset + len]
                                                .align_to_mut::<i32>()
                                                .1
                                        };
                                        new_offsets.iter_mut().enumerate().for_each(
                                            |(i, offset_value)| {
                                                *offset_value = old_offsets[i] - decrement;
                                            },
                                        );
                                    }
                                }
                                _ => unimplemented!(),
                            });
                            // Finally, copy temporary buffer into data buffer
                            data_buffer[new_offset..new_offset + temporary_buffer.len()]
                                .copy_from_slice(&temporary_buffer);
                        }

                        // Perform moves
                        if let Some(move_action) = copy {
                            let target_offset = new_offset + move_action.byte_offset;
                            data_buffer[target_offset..target_offset + move_action.data.len()]
                                .copy_from_slice(&move_action.data);
                        }
                        let mut is_offset = false;
                        // Perform create
                        if let Some(create_actions) = create {
                            create_actions
                                .iter()
                                .for_each(|create_action| match create_action {
                                    InnerCreateAction::Data { byte_offset, data } => {
                                        let offset = new_offset + byte_offset;
                                        debug_assert!(byte_offset + data.len() <= new_length);
                                        data_buffer[offset..offset + data.len()]
                                            .copy_from_slice(data);
                                    }
                                    InnerCreateAction::Offset {
                                        data,
                                        offset_shift,
                                        base_offset_index,
                                    } => {
                                        let start_offset = new_offset
                                            + base_offset_index * mem::size_of::<Offset>();
                                        let end_offset =
                                            start_offset + data.len() * mem::size_of::<Offset>();
                                        let new_offsets = unsafe {
                                            data_buffer[start_offset..end_offset]
                                                .align_to_mut::<i32>()
                                                .1
                                        };
                                        new_offsets.iter_mut().enumerate().for_each(
                                            |(index, offset_value)| {
                                                *offset_value = data[index] + *offset_shift;
                                            },
                                        );
                                        is_offset = true;
                                    }
                                });
                        }
                    }
                }
                Ok(())
            })?;

        Ok(())
    }

    pub fn flush(&self, batch: &mut AgentBatch) -> Result<()> {
        debug_assert!(offsets_start_at_zero(
            &batch.memory,
            &batch.static_meta,
            &batch.dynamic_meta,
        )?);

        batch.metaversion.increment_with(
            &batch
                .memory
                .set_data_length(self.new_dynamic_meta.data_length)?,
        );
        self.flush_memory(&mut batch.memory)?;
        // Overwrite the Arrow Batch Metadata in memory
        batch.set_dynamic_meta(&self.new_dynamic_meta)?;
        debug_assert!(offsets_start_at_zero(
            &batch.memory,
            &batch.static_meta,
            &batch.dynamic_meta,
        )?);
        // Reload RecordBatch from memory
        batch.reload_record_batch()?;
        Ok(())
    }

    #[allow(clippy::too_many_lines, clippy::too_many_arguments)]
    fn traverse_nodes<'b, B: Deref<Target = AgentBatch>>(
        mut next_state: NextState,
        children_meta: &NodeMapping,
        column_meta: &ColumnMeta,
        static_meta: &StaticMeta,
        dynamic_meta: Option<&DynamicMeta>,
        parent_range_actions: &RangeActions,
        batch: Option<&B>,
        batches: &[B],
        new_agents: Option<&'b arrow::array::ArrayData>,
        actions: &mut Vec<BufferAction<'b>>,
        buffer_metas: &mut Vec<Buffer>,
        node_metas: &mut Vec<Node>,
    ) -> Result<NextState> {
        // Iterate over all buffers
        let node_static_meta = &static_meta.get_node_meta()[next_state.node_index];
        let unit_multiplier = node_static_meta.get_unit_multiplier();
        debug_assert!(parent_range_actions.is_well_ordered_remove());
        #[allow(clippy::redundant_closure)] // Not able to elide static lifetime
        let node_dynamic_meta = dynamic_meta.map_or_else(
            || Node::null(),
            |dynamic_meta| &dynamic_meta.nodes[next_state.node_index],
        );

        let (mut updated_range_actions, length) = if unit_multiplier > 1 {
            let mut range_actions = parent_range_actions.clone();
            range_actions.scale(unit_multiplier);
            let length = range_actions.total_size(node_dynamic_meta.length);
            (Some(range_actions), length)
        } else {
            (
                None,
                parent_range_actions.total_size(node_dynamic_meta.length),
            )
        };
        let buffer_count = column_meta.buffer_counts[next_state.node_index_in_column];
        debug_assert_eq!(node_static_meta.get_data_types().len(), buffer_count);
        let mut null_count = 0;

        for (i, buffer_index) in
            (next_state.buffer_index..next_state.buffer_index + buffer_count).enumerate()
        {
            #[allow(clippy::redundant_closure)] // Not able to elide static lifetime
            let buffer_meta = dynamic_meta.map_or_else(
                || Buffer::null(),
                |dynamic_meta| &dynamic_meta.buffers[buffer_index],
            );

            let buffer_data_type = &node_static_meta.get_data_types()[i];
            let buffer_size = match buffer_data_type {
                super::super::meta::BufferType::BitMap { is_null_bitmap } => {
                    // Here we don't modify range actions
                    let range_actions = updated_range_actions
                        .as_ref()
                        .unwrap_or(parent_range_actions);
                    // Currently the implementation for bitmaps is to
                    // rewrite them from ground up.
                    // The reason we do this is because of the high
                    // complexity of shifting bits in LSB numbered
                    // byte arrays
                    let original_length = node_dynamic_meta.length;
                    let target_unit_count = range_actions.total_size(original_length);
                    let target_buffer_size = bit_util::ceil(target_unit_count, 8);

                    let mut next_bit_index = 0;

                    let mut unset_bit_count = 0;

                    // REMOVE ACTIONS

                    let mut bytes = vec![0_u8; target_buffer_size];
                    let mut cur_length = if let Some(batch) = batch {
                        let start_index = buffer_meta.offset;
                        let end_index = start_index + buffer_meta.length;
                        let data =
                            &batch.as_ref().memory.get_data_buffer()?[start_index..end_index];
                        debug_assert_eq!(data, batch.as_ref().get_buffer(buffer_index).unwrap());
                        debug_assert!(range_actions.is_well_ordered_remove());
                        let mut removed_count = 0;
                        range_actions.remove().iter().for_each(|range| {
                            debug_assert!(range.next_index() <= data.len() * 8);
                            debug_assert!(
                                range.index >= next_bit_index,
                                "range.index {} >!= next_bit_index {}",
                                range.index,
                                next_bit_index
                            );
                            unset_bit_count += copy_bits_unchecked(
                                data,
                                &mut bytes,
                                next_bit_index,
                                range.index - next_bit_index,
                                next_bit_index - removed_count,
                            );
                            next_bit_index = range.next_index();
                            removed_count += range.len;
                        });
                        // Also translate final slice
                        unset_bit_count += copy_bits_unchecked(
                            data,
                            &mut bytes,
                            next_bit_index,
                            original_length - next_bit_index,
                            next_bit_index - removed_count,
                        );
                        node_dynamic_meta.length - removed_count
                    } else {
                        0
                    };
                    // next_bit_index <= bit_capacity as we've only removed bits

                    // MOVE ACTIONS
                    range_actions
                        .copy()
                        .iter()
                        .try_for_each::<_, Result<()>>(|(j, v)| {
                            let src_buffer = batches[*j].as_ref().get_buffer(buffer_index)?;

                            v.iter().for_each(|range| {
                                unset_bit_count += copy_bits_unchecked(
                                    src_buffer,
                                    &mut bytes,
                                    range.index,
                                    range.len,
                                    cur_length,
                                );
                                cur_length += range.len;
                            });
                            Ok(())
                        })?;

                    // CREATE ACTIONS
                    if let Some(ad) = &new_agents {
                        let maybe_buffer = if i == 0 {
                            ad.null_buffer()
                        } else {
                            Some(&ad.buffers()[i - 1])
                        };

                        if let Some(buffer) = maybe_buffer {
                            let src_buffer = buffer.as_slice();
                            range_actions.create().iter().for_each(|range| {
                                unset_bit_count += copy_bits_unchecked(
                                    src_buffer,
                                    &mut bytes,
                                    range.index,
                                    range.len,
                                    cur_length,
                                );
                                cur_length += range.len;
                            });
                        } else {
                            // All values are valid
                            range_actions.create().iter().for_each(|range| {
                                let ptr = bytes.as_mut_ptr();
                                debug_assert!(
                                    bytes.len() * 8 >= cur_length + range.len,
                                    "{}*8 >!= {} + {}",
                                    bytes.len(),
                                    cur_length,
                                    range.len
                                );
                                if range.len > 0 {
                                    unsafe {
                                        for i in cur_length..(cur_length + range.len) {
                                            bit_util::set_bit_raw(ptr, i);
                                        }
                                    }
                                }
                                cur_length += range.len;
                            })
                        }
                    }

                    // Final procedures:
                    if *is_null_bitmap {
                        null_count = unset_bit_count;
                    }

                    debug_assert_eq!(cur_length, target_unit_count);
                    let variant = BufferActionVariant::Replace { data: bytes };
                    let action = BufferAction {
                        variant,
                        old_offset: buffer_meta.offset,
                        old_length: buffer_meta.length,
                    };
                    actions.push(action);
                    target_buffer_size
                }

                super::super::meta::BufferType::Offset => {
                    // Here we modify range_actions
                    let mut range_actions =
                        updated_range_actions.unwrap_or_else(|| parent_range_actions.clone());
                    debug_assert!({ range_actions.is_well_ordered_remove() });
                    let buffer = batch.map_or_else(
                        || Ok(&EMPTY_OFFSET_BUFFER[..]),
                        |batch| batch.as_ref().get_buffer(buffer_index),
                    )?;

                    // Markers are always n + 1 long
                    let original_length = node_dynamic_meta.length + 1;
                    let original_last_index = node_dynamic_meta.length;
                    let target_unit_count = range_actions.total_size(original_length);
                    let target_buffer_size = target_unit_count * mem::size_of::<Offset>();

                    // REMOVE ACTIONS

                    let mut removed_count = 0;
                    // Next i32 index (*not* byte)
                    let mut next_index = 0;
                    let mut next_offset_value = 0;
                    let mut next_offset_index = 0;

                    let mut total_remove_len = 0;
                    let removed_offsets_count = range_actions.remove.0;
                    let mut shift_actions = range_actions
                        .remove_mut()
                        .iter_mut()
                        .map(|range| {
                            let (from, to, start_offset_value) = unsafe {
                                (
                                    get_offset_by_index(buffer, range.index),
                                    get_offset_by_index(buffer, range.next_index()),
                                    get_offset_by_index(buffer, next_index),
                                )
                            };
                            let offset_value_dec = start_offset_value - next_offset_value;
                            let action = InnerShiftAction::Offset {
                                from: next_index,
                                len: range.index - next_index,
                                offset_value_dec,
                                base_offset_index: next_offset_index,
                            };

                            next_index = range.next_index();
                            removed_count += range.len;
                            next_offset_value += from - start_offset_value;
                            next_offset_index = next_index - removed_count;

                            // Update the range value here, so next access is in the right place
                            range.index = from as usize;
                            range.len = (to - from) as usize;
                            total_remove_len += range.len;

                            action
                        })
                        .collect::<Vec<_>>();

                    range_actions.remove.0 = total_remove_len;
                    debug_assert!(next_index <= original_last_index);
                    debug_assert_eq!(next_offset_index, next_index - removed_count);
                    let start_offset_value = unsafe { get_offset_by_index(buffer, next_index) };
                    let offset_value_dec = start_offset_value - next_offset_value;
                    let last_remove_action = InnerShiftAction::Offset {
                        from: next_index,
                        // +1 to also move the very last index
                        len: original_last_index - next_index + 1,
                        offset_value_dec,
                        base_offset_index: next_offset_index,
                    };
                    next_offset_index = original_length - removed_count;
                    let end_offset_value =
                        unsafe { get_offset_by_index(buffer, original_last_index) };
                    let mut last_offset_value = end_offset_value - offset_value_dec;

                    shift_actions.push(last_remove_action);

                    debug_assert_eq!(removed_count, removed_offsets_count);

                    let byte_size_after_remove = (next_offset_index) * mem::size_of::<Offset>();

                    // MOVE ACTION
                    let move_action = if range_actions.copy.0 > 0 {
                        let mut move_bytes: Vec<u8> =
                            Vec::with_capacity(range_actions.copy.0 * mem::size_of::<Offset>());

                        let mut total_move_len = 0;

                        range_actions
                            .copy_mut()
                            .iter_mut()
                            .try_for_each::<_, Result<()>>(|(j, ranges)| {
                                let src_buffer = unsafe {
                                    batches[*j]
                                        .as_ref()
                                        .get_buffer(buffer_index)?
                                        .align_to::<i32>()
                                        .1
                                };
                                ranges.iter_mut().for_each(|range| {
                                    let first_offset = src_buffer[range.index];
                                    let last_offset = src_buffer[range.next_index()];
                                    let offset_diff = last_offset_value - first_offset;
                                    (range.index + 1..=range.index + range.len).for_each(|k| {
                                        let new_offset = src_buffer[k] + offset_diff;
                                        // Assumes little endian
                                        let slice = unsafe {
                                            std::slice::from_raw_parts(
                                                &new_offset as *const i32 as *const _,
                                                mem::size_of::<Offset>(),
                                            )
                                        };
                                        move_bytes.extend_from_slice(slice);
                                    });
                                    let added_unit_count = last_offset - first_offset;
                                    last_offset_value += added_unit_count;
                                    next_offset_index += range.len;

                                    // Update the range value here, so next access is in the right
                                    // place
                                    range.index = first_offset as usize;
                                    range.len = (added_unit_count) as usize;
                                    total_move_len += range.len;
                                });
                                Ok(())
                            })?;

                        range_actions.copy.0 = total_move_len;

                        Some(InnerMoveAction {
                            byte_offset: byte_size_after_remove,
                            data: move_bytes,
                        })
                    } else {
                        None
                    };

                    // CREATE ACTIONS
                    let create_actions = new_agents.map(|ad| {
                        let buffer = &ad.buffers()[i - 1];

                        let src_buffer = unsafe { buffer.typed_data::<Offset>() };
                        let mut total_create_len = 0;
                        let ret = range_actions
                            .create_mut()
                            .iter_mut()
                            .map(|range| {
                                // We take n + 1 values because we care about the lengths
                                let data = &src_buffer[range.index..=range.next_index()];
                                let first_offset = data[0];
                                let offset_shift = last_offset_value - first_offset;
                                let action = InnerCreateAction::Offset {
                                    // Don't include the first element, because
                                    // that's incorporated in `offset_shift`
                                    data: &data[1..],
                                    base_offset_index: next_offset_index,
                                    offset_shift,
                                };
                                let added_unit_count = data[data.len() - 1] - data[0];
                                last_offset_value += added_unit_count;
                                next_offset_index += range.len;
                                debug_assert_eq!(
                                    last_offset_value,
                                    data[data.len() - 1] + offset_shift
                                );
                                // Update the range value here, so next access is in the right place
                                range.index = data[0] as usize;
                                range.len = added_unit_count as usize;
                                total_create_len += range.len;

                                action
                            })
                            .collect();
                        range_actions.create.0 = total_create_len;

                        ret
                    });

                    // Final procedures:
                    debug_assert!(range_actions.is_well_ordered_remove());
                    updated_range_actions = Some(range_actions);

                    let variant = BufferActionVariant::Tweak {
                        shift: shift_actions,
                        copy: move_action,
                        create: create_actions,
                    };
                    let action = BufferAction {
                        variant,
                        old_offset: buffer_meta.offset,
                        old_length: buffer_meta.length,
                    };
                    actions.push(action);

                    // The target size is the same
                    debug_assert_eq!(
                        target_buffer_size,
                        (next_offset_index) * mem::size_of::<Offset>()
                    );

                    target_buffer_size
                }
                super::super::meta::BufferType::Data { unit_byte_size } => {
                    // Here we don't modify range actions
                    let range_actions = updated_range_actions
                        .as_ref()
                        .unwrap_or(parent_range_actions);

                    let original_length = buffer_meta.length / unit_byte_size;
                    let target_unit_count = range_actions.total_size(original_length);
                    let target_buffer_size = target_unit_count * unit_byte_size;

                    let mut next_old_unit_index = 0;

                    // REMOVE ACTIONS
                    let mut removed_count = 0;

                    let mut shift_actions = Vec::with_capacity(range_actions.remove().len() + 1);

                    range_actions.remove().iter().for_each(|range| {
                        let action = InnerShiftAction::Data {
                            offset: next_old_unit_index * unit_byte_size,
                            len: (range.index - next_old_unit_index) * unit_byte_size,
                            dest_offset: (next_old_unit_index - removed_count) * unit_byte_size,
                        };

                        next_old_unit_index = range.next_index();
                        removed_count += range.len;
                        shift_actions.push(action);
                    });

                    // Also shift final slice
                    if next_old_unit_index != original_length {
                        shift_actions.push(InnerShiftAction::Data {
                            offset: next_old_unit_index * unit_byte_size,
                            len: (original_length - next_old_unit_index) * unit_byte_size,
                            dest_offset: (next_old_unit_index - removed_count) * unit_byte_size,
                        });
                    }
                    let mut next_unit_index = original_length - removed_count;

                    // MOVE ACTIONS
                    let move_action = if range_actions.copy.0 > 0 {
                        let mut move_bytes: Vec<u8> =
                            Vec::with_capacity(range_actions.copy.0 * unit_byte_size);

                        range_actions
                            .copy()
                            .iter()
                            .try_for_each::<_, Result<()>>(|(j, v)| {
                                let src_buffer = batches[*j].as_ref().get_buffer(buffer_index)?;
                                v.iter().for_each(|range| {
                                    let from = range.index * unit_byte_size;
                                    let to = range.next_index() * unit_byte_size;
                                    let slice = &src_buffer[from..to];
                                    move_bytes.extend_from_slice(slice);
                                });
                                Ok(())
                            })?;

                        let move_bytes_len = move_bytes.len();
                        debug_assert_eq!(move_bytes_len, range_actions.copy.0 * unit_byte_size);

                        let move_action = InnerMoveAction {
                            byte_offset: next_unit_index * unit_byte_size,
                            data: move_bytes,
                        };
                        next_unit_index += range_actions.copy.0;
                        Some(move_action)
                    } else {
                        None
                    };

                    // CREATE ACTIONS
                    let create_actions = new_agents.map(|ad| {
                        let buffer = &ad.buffers()[i - 1];

                        let src_buffer = buffer.as_slice();
                        range_actions
                            .create()
                            .iter()
                            .map(|range| {
                                let slice = &src_buffer[range.index * unit_byte_size
                                    ..range.next_index() * unit_byte_size];

                                let action = InnerCreateAction::Data {
                                    byte_offset: next_unit_index * unit_byte_size,
                                    data: slice,
                                };
                                next_unit_index += range.len;
                                action
                            })
                            .collect()
                    });

                    debug_assert_eq!(next_unit_index, target_unit_count);

                    let variant = BufferActionVariant::Tweak {
                        shift: shift_actions,
                        copy: move_action,
                        create: create_actions,
                    };

                    let action = BufferAction {
                        variant,
                        old_offset: buffer_meta.offset,
                        old_length: buffer_meta.length,
                    };

                    actions.push(action);

                    target_buffer_size
                }
                super::super::meta::BufferType::LargeOffset => unimplemented!(),
            };

            let old_next_offset = dynamic_meta.map_or(0, |meta| {
                meta.buffers
                    .get(buffer_index + 1)
                    .map_or(meta.data_length, |v| v.offset)
            });

            let padding = padding::maybe_new_dynamic_pad(
                next_state.buffer_offset,
                buffer_size,
                old_next_offset,
            );

            buffer_metas.push(Buffer::new(next_state.buffer_offset, buffer_size, padding));
            next_state.buffer_index += 1;
            next_state.buffer_offset += buffer_size + padding;
        }

        node_metas.push(Node::new(length, null_count));
        next_state.node_index += 1;
        next_state.node_index_in_column += 1;
        let range_actions = updated_range_actions
            .as_ref()
            .unwrap_or(parent_range_actions);
        debug_assert!(range_actions.is_well_ordered_remove());

        // Now iterate over children depth-first
        for (child_index, child) in children_meta.0.iter().enumerate() {
            next_state = Self::traverse_nodes(
                next_state,
                child,
                column_meta,
                static_meta,
                dynamic_meta,
                range_actions,
                batch,
                batches,
                new_agents.map(|parent| &parent.child_data()[child_index]),
                actions,
                buffer_metas,
                node_metas,
            )?;
        }

        // There are 3 cases with remove actions:
        // 1) No buffer shift -> commit inner actions left to right
        // 2) Buffer shift to the right, new rightmost index >= old rightmost index
        //    -> commit right to left
        // 3) Buffer shift to the right, new rightmost index < old rightmost index
        //    -> build separately

        Ok(next_state)
    }

    #[allow(clippy::too_many_lines)]
    pub fn from<B: Deref<Target = AgentBatch>>(
        batches: &[B],
        batch_index: Option<usize>,
        base_range_actions: RangeActions,
        static_meta: &StaticMeta,
        new_agents: Option<&'a RecordBatch>,
    ) -> Result<BufferActions<'a>> {
        let batch = batch_index.map(|index| &batches[index]);
        let dynamic_meta = batch_index.map(|index| &batches[index].as_ref().dynamic_meta);
        let mut next_indices = NextState {
            node_index: 0,
            buffer_index: 0,
            buffer_offset: 0,
            node_index_in_column: 0,
        };
        let mut actions = Vec::with_capacity(static_meta.get_buffer_count());
        // Iterate over all columns
        let mut buffer_metas = Vec::with_capacity(static_meta.get_buffer_count());
        let mut node_metas = Vec::with_capacity(static_meta.get_node_count());
        for (column_index, column) in static_meta.get_column_meta().iter().enumerate() {
            let new_agents_data_ref = new_agents.map(|rb| rb.column(column_index).data_ref());
            let range_actions = Cow::Borrowed(&base_range_actions);
            next_indices = Self::traverse_nodes(
                next_indices,
                &column.root_node_mapping,
                column,
                static_meta,
                dynamic_meta,
                range_actions.as_ref(),
                batch,
                batches,
                new_agents_data_ref,
                &mut actions,
                &mut buffer_metas,
                &mut node_metas,
            )?;
            next_indices.node_index_in_column = 0;
        }
        debug_assert_eq!(actions.len(), static_meta.get_buffer_count());
        debug_assert_eq!(buffer_metas.len(), static_meta.get_buffer_count());
        debug_assert_eq!(node_metas.len(), static_meta.get_node_count());
        debug_assert!(!node_metas.is_empty() && !buffer_metas.is_empty());

        let num_agents = node_metas.get(0).ok_or(Error::NodeMetadataExpected)?.length;
        let data_length = buffer_metas
            .last()
            .ok_or(Error::BufferMetadataExpected)?
            .get_next_offset();

        debug_assert!({
            let mut last = buffer_metas.first().unwrap().get_next_offset();
            buffer_metas[1..].iter().all(|b| {
                let val = b.offset == last;
                last = b.get_next_offset();
                val
            })
        });
        let new_dynamic_meta = DynamicMeta::new(num_agents, data_length, node_metas, buffer_metas);

        let bufferactions = BufferActions {
            actions,
            new_dynamic_meta,
        };

        Ok(bufferactions)
    }
}

// Assumes alignment
unsafe fn get_offset_by_index(data: &[u8], index: usize) -> i32 {
    let i32_size = std::mem::size_of::<Offset>();
    let offset = index * i32_size;
    let ptr: *const u8 = &data[offset];

    // Assuming little endian
    *(ptr as *const i32)
}

fn copy_bits_unchecked(
    src: &[u8],
    dest: &mut [u8],
    src_bit_index: usize,
    bit_len: usize,
    dest_bit_index: usize,
) -> usize {
    let mut unset_bit_count = 0; // i.e. null count
    (src_bit_index..src_bit_index + bit_len)
        .enumerate()
        .for_each(|(j, i)| {
            if bit_util::get_bit(src, i) {
                bit_util::set_bit(dest, dest_bit_index + j);
            } else {
                unset_bit_count += 1;
            }
        });
    unset_bit_count
}

impl RowActions {
    // TODO: UNUSED: Needs triage
    pub fn is_well_ordered_remove(&self) -> bool {
        let mut last_i = 0;
        for action in &self.remove {
            if action.val < last_i {
                tracing::error!(
                    "Remove row actions are not ordered correctly: {} < {}",
                    action.val,
                    last_i
                );
                return false;
            } else {
                last_i = action.val;
            }
        }
        true
    }
}

#[derive(Debug, Clone)]
pub struct IndexRange {
    index: usize,
    len: usize,
}

impl IndexRange {
    pub fn new(index: usize, len: usize) -> IndexRange {
        IndexRange { index, len }
    }

    fn next_index(&self) -> usize {
        self.index + self.len
    }

    fn scale(&mut self, multiplier: usize) {
        self.index *= multiplier;
        self.len *= multiplier;
    }
}

#[derive(Debug, Clone)]
pub struct RangeActions {
    // How many units the buffer at hand is increased
    // or decreased by
    remove: (usize, Vec<IndexRange>),
    // First index refers to the src batch index
    copy: (usize, Vec<(usize, Vec<IndexRange>)>),
    create: (usize, Vec<IndexRange>),
}

impl RangeActions {
    pub fn new(
        remove: (usize, Vec<IndexRange>),
        copy: (usize, Vec<(usize, Vec<IndexRange>)>),
        create: (usize, Vec<IndexRange>),
    ) -> RangeActions {
        RangeActions {
            remove,
            copy,
            create,
        }
    }

    fn remove(&self) -> &Vec<IndexRange> {
        &self.remove.1
    }

    fn remove_mut(&mut self) -> &mut Vec<IndexRange> {
        &mut self.remove.1
    }

    fn copy(&self) -> &Vec<(usize, Vec<IndexRange>)> {
        &self.copy.1
    }

    fn copy_mut(&mut self) -> &mut Vec<(usize, Vec<IndexRange>)> {
        &mut self.copy.1
    }

    fn create(&self) -> &Vec<IndexRange> {
        &self.create.1
    }

    fn create_mut(&mut self) -> &mut Vec<IndexRange> {
        &mut self.create.1
    }

    fn total_size(&self, original_length: usize) -> usize {
        original_length - self.remove.0 + self.copy.0 + self.create.0
    }

    fn scale(&mut self, unit_multiplier: usize) {
        self.remove.0 *= unit_multiplier;
        self.remove
            .1
            .iter_mut()
            .for_each(|v| v.scale(unit_multiplier));

        self.copy.0 *= unit_multiplier;
        self.copy
            .1
            .iter_mut()
            .for_each(|(_, vec)| vec.iter_mut().for_each(|v| v.scale(unit_multiplier)));

        self.create.0 *= unit_multiplier;
        self.create
            .1
            .iter_mut()
            .for_each(|v| v.scale(unit_multiplier));
    }

    fn is_well_ordered_remove(&self) -> bool {
        let mut last_i = 0;
        for action in self.remove() {
            if action.index < last_i {
                tracing::error!(
                    "Remove range actions are not ordered correctly: {} < {}",
                    action.index,
                    last_i
                );
                return false;
            } else {
                last_i = action.index;
            }
        }
        true
    }

    pub fn collect_indices(actions: &[IndexAction]) -> (usize, Vec<IndexRange>) {
        let size = actions.len();
        // Gather all indices, merging adjacent ones
        let ranges: Vec<IndexRange> = actions.iter().fold(vec![], |mut v, action| {
            if let Some(last) = v.last_mut() {
                if last.next_index() == action.val {
                    last.len += 1;
                    return v;
                }
            }
            v.push(IndexRange::new(action.val, 1));
            v
        });
        (size, ranges)
    }

    pub fn from_actions<K: AsRef<Vec<CopyAction>>>(
        remove: &[RemoveAction],
        copy: &[(usize, K)],
        create: &[CreateAction],
    ) -> RangeActions {
        let mut move_size = 0;
        // Gather all indices to be added, merging adjacent ones
        let copy: Vec<(usize, Vec<IndexRange>)> = copy
            .iter()
            .map(|actions| {
                move_size += actions.1.as_ref().len();
                (
                    actions.0,
                    actions.1.as_ref().iter().fold::<Vec<IndexRange>, _>(
                        vec![],
                        |mut v, action| {
                            if let Some(last) = v.last_mut() {
                                if last.next_index() == action.val {
                                    last.len += 1;
                                    return v;
                                }
                            }
                            v.push(IndexRange::new(action.val, 1));
                            v
                        },
                    ),
                )
            })
            .collect();

        RangeActions::new(
            Self::collect_indices(remove),
            (move_size, copy),
            Self::collect_indices(create),
        )
    }
}

impl From<&RowActions> for RangeActions {
    // Assumes that all actions are properly ordered
    fn from(row_actions: &RowActions) -> RangeActions {
        Self::from_actions(&row_actions.remove, &row_actions.copy, &row_actions.create)
    }
}

fn offsets_start_at_zero(
    memory: &Memory,
    static_meta: &StaticMeta,
    dynamic_meta: &DynamicMeta,
) -> Result<bool> {
    let data = memory.get_data_buffer()?;

    let mut buffer_index = 0;
    let mut starts_at_zero = true;
    static_meta.get_node_meta().iter().for_each(|meta| {
        meta.get_data_types().iter().for_each(|data_type| {
            match data_type {
                super::super::meta::BufferType::BitMap { is_null_bitmap: _ } => {}
                super::super::meta::BufferType::Offset => {
                    let buffer_meta = &dynamic_meta.buffers[buffer_index];
                    let offset = buffer_meta.offset;
                    let first_offset = unsafe { *(&data[offset] as *const u8 as *const i32) };
                    let offset_starts_at_zero = first_offset == 0;
                    if !offset_starts_at_zero {
                        println!(
                            "Does not start at zero! {}, {:?}, value: {}",
                            buffer_index, meta, first_offset
                        );
                    }
                    starts_at_zero = starts_at_zero && offset_starts_at_zero;
                }
                super::super::meta::BufferType::LargeOffset => unimplemented!(),
                _ => (),
            }
            buffer_index += 1;
        });
    });
    Ok(starts_at_zero)
}

#[cfg(test)]
pub(super) mod test {
    use rand::Rng;
    use serde::{Deserialize, Serialize};
    use uuid::Uuid;

    use super::*;
    use crate::{
        datastore::{schema::state::MessageSchema, test_utils::gen_schema_and_test_agents},
        simulation::package::creator::PREVIOUS_INDEX_FIELD_KEY,
    };

    lazy_static::lazy_static! {
        pub static ref JSON_KEYS: serde_json::Value = serde_json::json!({
            "defined": {
                "foo": {
                    "bar": "boolean",
                    "baz": "[number]",
                    "qux": "[number; 4]",
                    "quux": "[string; 16]?",
                }
            },
            "keys": {
                "complex": {
                    "position": "[number; 2]",
                    "abc": "[[foo; 6]]"
                },
                "fixed_of_variable" : "[[number]; 2]"
            }
        });
    }

    #[derive(Serialize, Deserialize)]
    pub struct Foo {
        bar: bool,
        baz: Vec<f64>,
        qux: [f64; 4],
        quux: Option<[String; 16]>,
    }

    fn rand_string() -> String {
        let mut rng = rand::thread_rng();
        let count = rng.gen_range(0..64);
        String::from_utf8(
            std::iter::repeat(())
                .map(|()| rng.sample(rand::distributions::Alphanumeric))
                .take(count)
                .collect::<Vec<u8>>(),
        )
        .unwrap()
    }

    impl Default for Foo {
        fn default() -> Foo {
            let mut rng = rand::thread_rng();
            Foo {
                bar: rng.gen(),
                baz: (0..rng.gen_range(0..8)).map(|_| rng.gen()).collect(),
                qux: rng.gen(),
                quux: {
                    if rng.gen_bool(0.7) {
                        Some(arr_macro::arr![rand_string(); 16])
                    } else {
                        None
                    }
                },
            }
        }
    }

    #[derive(Serialize, Deserialize)]
    pub struct Complex {
        position: [f64; 2],
        abc: Vec<[Foo; 6]>,
    }

    impl Default for Complex {
        fn default() -> Complex {
            let mut rng = rand::thread_rng();
            Complex {
                position: rng.gen(),
                abc: (0..rng.gen_range(0..8))
                    .map(|_| Default::default())
                    .collect(),
            }
        }
    }

    #[test]
    fn test_migration_remove() -> Result<()> {
        let experiment_id = Uuid::new_v4();
        let msg_schema = Arc::new(MessageSchema::new());
        let remove_indices = [3, 5, 7, 8, 9, 12, 45, 46, 55];
        let num_agents = 100;

        let (agent_schema, json_agents) = gen_schema_and_test_agents(num_agents, 0)?;

        let agents =
            AgentBatch::from_agent_states(json_agents.as_slice(), &agent_schema, &experiment_id)?;
        let agents_clone = AgentBatch::duplicate_from(&agents, &agent_schema, &experiment_id)?;

        let mut pool = vec![agents];
        let batch_index = Some(0);

        let row_actions = RowActions {
            remove: remove_indices
                .iter()
                .map(|i| RemoveAction { val: *i })
                .collect(),
            copy: vec![],
            create: vec![],
        };
        let now = std::time::Instant::now();

        // Remove indices should be less than the length
        debug_assert!(batch_index.map_or(true, |index| {
            row_actions
                .remove
                .iter()
                .all(|v| v.val < pool[index].num_agents())
        }));

        // Go through migrations
        let buffer_actions = super::BufferActions::from(
            &pool.iter().collect::<Vec<_>>(),
            batch_index,
            (&row_actions).into(),
            &agent_schema.static_meta,
            None,
        )?;
        buffer_actions.flush(&mut pool[0])?;
        println!("Migration took: {} us", now.elapsed().as_micros());

        let empty_message_batch = MessageBatch::empty_from_agent_batch(
            &pool[0],
            &msg_schema.arrow,
            msg_schema.static_meta.clone(),
            &experiment_id,
        )?;

        let new_json_agents = (&pool[0], &empty_message_batch).into_agent_states(None)?;

        let new_empty_message_batch = MessageBatch::empty_from_agent_batch(
            &agents_clone,
            &msg_schema.arrow,
            msg_schema.static_meta.clone(),
            &experiment_id,
        )?;
        let now = std::time::Instant::now();
        // Do on JSON
        let mut json_agents = (&agents_clone, &new_empty_message_batch).into_agent_states(None)?;
        remove_indices.iter().rev().for_each(|i| {
            json_agents.remove(*i);
        });
        let agents =
            AgentBatch::from_agent_states(json_agents.as_slice(), &agent_schema, &experiment_id)?;
        println!("Thru JSON took: {} us", now.elapsed().as_micros());
        assert!(agents.num_agents() > 1);
        assert_eq!(new_json_agents, json_agents);
        Ok(())
    }

    #[test]
    fn test_migration_create() -> Result<()> {
        let experiment_id = Uuid::new_v4();
        let msg_schema = Arc::new(MessageSchema::new());

        let num_agents = 150;
        let num_create_agents = 150;

        let (schema, json_agents) = gen_schema_and_test_agents(num_agents, 0)?;
        let (_, mut json_create_agents) =
            gen_schema_and_test_agents(num_create_agents, num_agents as u64)?;

        let agents =
            AgentBatch::from_agent_states(json_agents.as_slice(), &schema, &experiment_id)?;
        let agents_clone = AgentBatch::duplicate_from(&agents, &schema, &experiment_id)?;
        let create_agents =
            AgentBatch::from_agent_states(json_create_agents.as_slice(), &schema, &experiment_id)?;

        let mut pool = vec![agents];
        let batch_index = Some(0);

        let row_actions = RowActions {
            remove: vec![],
            copy: vec![],
            create: (0..num_create_agents)
                .map(|i| CreateAction { val: i })
                .collect(),
        };
        let now = std::time::Instant::now();
        // Remove indices should be less than the length
        debug_assert!(batch_index.map_or(true, |index| {
            row_actions
                .remove
                .iter()
                .all(|v| v.val < pool[index].num_agents())
        }));

        // Go through migrations
        let buffer_actions = super::BufferActions::from(
            &pool.iter().collect::<Vec<_>>(),
            batch_index,
            (&row_actions).into(),
            &schema.static_meta,
            Some(&create_agents.batch),
        )?;
        buffer_actions.flush(&mut pool[0])?;
        println!("Migration took: {} us", now.elapsed().as_micros());

        let empty_message_batch = MessageBatch::empty_from_agent_batch(
            &pool[0],
            &msg_schema.arrow,
            msg_schema.static_meta.clone(),
            &experiment_id,
        )?;

        let mut new_json_agents = (&pool[0], &empty_message_batch).into_agent_states(None)?;

        let new_empty_message_batch = MessageBatch::empty_from_agent_batch(
            &agents_clone,
            &msg_schema.arrow,
            msg_schema.static_meta.clone(),
            &experiment_id,
        )?;
        let now = std::time::Instant::now();
        // Do on JSON
        let mut json_agents = (&agents_clone, &new_empty_message_batch).into_agent_states(None)?;
        json_agents.append(&mut json_create_agents);
        let agents =
            AgentBatch::from_agent_states(json_agents.as_slice(), &schema, &experiment_id)?;
        println!("Thru JSON took: {} us", now.elapsed().as_micros());
        assert!(agents.num_agents() > 1);
        json_agents.iter_mut().for_each(|v| {
            v.delete_custom(PREVIOUS_INDEX_FIELD_KEY);
        });
        new_json_agents.iter_mut().for_each(|v| {
            v.delete_custom(PREVIOUS_INDEX_FIELD_KEY);
        });
        assert_eq!(json_agents, new_json_agents);
        Ok(())
    }

    #[test]
    fn test_migration_move() -> Result<()> {
        let experiment_id = Uuid::new_v4();
        let msg_schema = Arc::new(MessageSchema::new());

        let num_agents = 150;
        let num_agents_2 = 150;
        let select_indices = [0, 2, 4, 5, 6, 7, 10, 56, 57, 58, 60, 62, 64, 78, 88];

        let (schema, json_agents) = gen_schema_and_test_agents(num_agents, 0)?;
        let (_, json_agents_2) = gen_schema_and_test_agents(num_agents_2, num_agents as u64)?;

        let agents =
            AgentBatch::from_agent_states(json_agents.as_slice(), &schema, &experiment_id)?;
        let agents_clone = AgentBatch::duplicate_from(&agents, &schema, &experiment_id)?;
        let agents_2 =
            AgentBatch::from_agent_states(json_agents_2.as_slice(), &schema, &experiment_id)?;

        let mut pool = vec![agents, agents_2];
        let batch_index = Some(0);

        let row_actions = RowActions {
            remove: vec![],
            copy: vec![(
                1,
                select_indices
                    .iter()
                    .map(|i| CopyAction { val: *i })
                    .collect(),
            )],
            create: vec![],
        };
        let now = std::time::Instant::now();
        // Remove indices should be less than the length
        debug_assert!(batch_index.map_or(true, |index| {
            row_actions
                .remove
                .iter()
                .all(|v| v.val < pool[index].num_agents())
        }));

        // Go through migrations
        let buffer_actions = super::BufferActions::from(
            &pool.iter().collect::<Vec<_>>(),
            batch_index,
            (&row_actions).into(),
            &schema.static_meta,
            None,
        )?;
        buffer_actions.flush(&mut pool[0])?;
        println!("Migration took: {} us", now.elapsed().as_micros());

        let empty_message_batch = MessageBatch::empty_from_agent_batch(
            &pool[0],
            &msg_schema.arrow,
            msg_schema.static_meta.clone(),
            &experiment_id,
        )?;

        let mut new_json_agents = (&pool[0], &empty_message_batch).into_agent_states(None)?;

        let new_empty_message_batch = MessageBatch::empty_from_agent_batch(
            &agents_clone,
            &msg_schema.arrow,
            msg_schema.static_meta.clone(),
            &experiment_id,
        )?;
        let now = std::time::Instant::now();
        // Do on JSON
        let mut json_agents = (&agents_clone, &new_empty_message_batch).into_agent_states(None)?;
        select_indices
            .iter()
            .for_each(|i| json_agents.push(json_agents_2[*i].clone()));
        let agents =
            AgentBatch::from_agent_states(json_agents.as_slice(), &schema, &experiment_id)?;
        println!("Thru JSON took: {} us", now.elapsed().as_micros());
        assert!(agents.num_agents() > 1);

        json_agents.iter_mut().for_each(|v| {
            v.delete_custom(PREVIOUS_INDEX_FIELD_KEY);
        });
        new_json_agents.iter_mut().for_each(|v| {
            v.delete_custom(PREVIOUS_INDEX_FIELD_KEY);
        });
        assert_eq!(json_agents, new_json_agents);
        Ok(())
    }

    #[test]
    fn test_migration_all() -> Result<()> {
        let experiment_id = Uuid::new_v4();
        let msg_schema = Arc::new(MessageSchema::new());

        let num_agents = 150;
        let num_create_agents = 150;
        let num_agents_2 = 150;
        let select_indices = [2, 4, 5, 6, 7, 10, 56, 57, 58, 60, 62, 64, 78, 88, 149];
        let remove_indices = [0, 3, 5, 7, 8, 9, 12, 45, 46, 55, 148];

        let (schema, json_agents) = gen_schema_and_test_agents(num_agents, 0)?;
        let (_, mut json_create_agents) =
            gen_schema_and_test_agents(num_create_agents, num_agents as u64)?;
        let (_, json_agents_2) =
            gen_schema_and_test_agents(num_agents_2, (num_agents + num_create_agents) as u64)?;

        let agents =
            AgentBatch::from_agent_states(json_agents.as_slice(), &schema, &experiment_id)?;
        let agents_clone = AgentBatch::duplicate_from(&agents, &schema, &experiment_id)?;
        let agents_2 =
            AgentBatch::from_agent_states(json_agents_2.as_slice(), &schema, &experiment_id)?;
        let create_agents =
            AgentBatch::from_agent_states(json_create_agents.as_slice(), &schema, &experiment_id)?;

        let mut pool = vec![agents, agents_2];
        let batch_index = Some(0);

        let row_actions = RowActions {
            remove: remove_indices
                .iter()
                .map(|i| RemoveAction { val: *i })
                .collect(),
            copy: vec![(
                1,
                select_indices
                    .iter()
                    .map(|i| CopyAction { val: *i })
                    .collect(),
            )],
            create: (0..num_create_agents)
                .map(|i| CreateAction { val: i })
                .collect(),
        };
        let now = std::time::Instant::now();
        // Remove indices should be less than the length
        debug_assert!(batch_index.map_or(true, |index| {
            row_actions
                .remove
                .iter()
                .all(|v| v.val < pool[index].num_agents())
        }));

        // Go through migrations
        let buffer_actions = super::BufferActions::from(
            &pool.iter().collect::<Vec<_>>(),
            batch_index,
            (&row_actions).into(),
            &schema.static_meta,
            Some(&create_agents.batch),
        )?;
        buffer_actions.flush(&mut pool[0])?;
        println!("Migration took: {} us", now.elapsed().as_micros());

        let empty_message_batch = MessageBatch::empty_from_agent_batch(
            &pool[0],
            &msg_schema.arrow,
            msg_schema.static_meta.clone(),
            &experiment_id,
        )?;

        let mut new_json_agents = (&pool[0], &empty_message_batch).into_agent_states(None)?;

        let new_empty_message_batch = MessageBatch::empty_from_agent_batch(
            &agents_clone,
            &msg_schema.arrow,
            msg_schema.static_meta.clone(),
            &experiment_id,
        )?;
        let now = std::time::Instant::now();
        // Do on JSON
        let mut json_agents = (&agents_clone, &new_empty_message_batch).into_agent_states(None)?;
        remove_indices.iter().rev().for_each(|i| {
            json_agents.remove(*i);
        });
        select_indices
            .iter()
            .for_each(|i| json_agents.push(json_agents_2[*i].clone()));
        json_agents.append(&mut json_create_agents);
        let agents =
            AgentBatch::from_agent_states(json_agents.as_slice(), &schema, &experiment_id)?;
        println!("Thru JSON took: {} us", now.elapsed().as_micros());
        assert!(agents.num_agents() > 1);

        new_json_agents.iter_mut().for_each(|v| {
            v.delete_custom(PREVIOUS_INDEX_FIELD_KEY);
        });
        json_agents.iter_mut().for_each(|v| {
            v.delete_custom(PREVIOUS_INDEX_FIELD_KEY);
        });
        assert_eq!(json_agents, new_json_agents);
        Ok(())
    }
}<|MERGE_RESOLUTION|>--- conflicted
+++ resolved
@@ -173,13 +173,8 @@
         agent_schema: &Arc<AgentSchema>,
         message_schema: &Arc<MessageSchema>,
         experiment_id: &ExperimentId,
-<<<<<<< HEAD
-        affinity: usize,
+        worker_index: usize,
     ) -> Result<(AgentBatch, MessageBatch)> {
-=======
-        worker_index: usize,
-    ) -> Result<AgentBatch> {
->>>>>>> 66a9c295
         let mut memory = AgentBatch::get_prepared_memory_for_data(
             agent_schema,
             &self.new_dynamic_meta,
@@ -187,9 +182,8 @@
         )?;
         self.flush_memory(&mut memory)?;
 
-<<<<<<< HEAD
         let agent_batch =
-            AgentBatch::from_memory(memory, Some(agent_schema.as_ref()), Some(affinity))?;
+            AgentBatch::from_memory(memory, Some(agent_schema.as_ref()), Some(worker_index))?;
         let message_batch = MessageBatch::empty_from_agent_batch(
             &agent_batch,
             &message_schema.arrow,
@@ -198,9 +192,6 @@
         )?;
 
         Ok((agent_batch, message_batch))
-=======
-        AgentBatch::from_memory(memory, Some(schema.as_ref()), Some(worker_index))
->>>>>>> 66a9c295
     }
 
     #[allow(clippy::too_many_lines)]
