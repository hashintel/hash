#![allow(clippy::cast_ptr_alignment, clippy::cast_sign_loss)]

use std::{
    ops::{Deref, DerefMut},
    sync::Arc,
};

use arrow::{
<<<<<<< HEAD
    array,
=======
    array::ArrayData,
>>>>>>> efb819c2
    ipc::{
        reader::read_record_batch,
        writer::{DictionaryTracker, IpcDataGenerator, IpcWriteOptions},
    },
};
use rayon::iter::{IndexedParallelIterator, IntoParallelIterator, ParallelIterator};

use crate::{
    datastore::{
        arrow::{
            ipc::{record_batch_data_to_bytes_owned_unchecked, simulate_record_batch_to_bytes},
            message::{self, MESSAGE_COLUMN_INDEX},
        },
        batch::{flush::GrowableBatch, ArrowBatch, Segment},
        prelude::*,
        schema::state::MessageSchema,
        table::references::AgentMessageReference,
        UUID_V4_LEN,
    },
    hash_types::state::AgentStateField,
    proto::ExperimentId,
};

// 1000 bytes per agent i.e. 10 MB for 10000 agents
/// Soft upper bound for how many bytes per agent in the shared memory.
/// This is NOT the maximum number of bytes per agent, rather, it is
/// the size per agent which shared memory is downscaled to
/// IF there is enough space to do so.
const UPPER_MULTIPLIER: usize = 1000;
/// Size of shared memory above which the soft upper bound is checked
const LOWER_BOUND: usize = 10000;

pub struct MessageBatch {
    batch: ArrowBatch,
    /// Arrow schema with message batch fields
    arrow_schema: Arc<ArrowSchema>,
}

impl Deref for MessageBatch {
    type Target = ArrowBatch;

    fn deref(&self) -> &Self::Target {
        &self.batch
    }
}

impl DerefMut for MessageBatch {
    fn deref_mut(&mut self) -> &mut Self::Target {
        &mut self.batch
    }
}

impl MessageBatch {
    /// Clears the message batch, resizing as necessary.
    ///
    /// Uses the passed in `agents` for the `AgentId`s and the group
    /// size. `agents` must have equal loaded and persisted metaversions.
    ///
    /// The whole message batch is overwritten, so its loaded batch
    /// version can be older than the persisted one, but there can't
    /// be any queued changes.
    ///
    /// The persisted metaversion is updated after clearing the column
    /// and the loaded metaversion is set equal to the persisted one
    /// after loading the cleared column.
    pub fn reset(&mut self, agents: &AgentBatch) -> Result<()> {
        tracing::trace!("Resetting batch");

        let mut to_persist = self.persisted_metaversion();

        if to_persist.memory() != self.loaded_metaversion().memory() {
            return Err(Error::from(format!(
                "Can't reset message batch when latest persisted memory isn't loaded: {:?}, {:?}",
                to_persist,
                self.loaded_metaversion(),
            )));
        }
        if self.has_queued_changes() {
            return Err(Error::from(
                "Can't reset message batch when there are queued changes",
            ));
        }

        let agent_count = agents.num_agents();
        let agent_rb = agents.record_batch()?; // Agent batch must be up to date
        let column_name = AgentStateField::AgentId.name();
        let id_column = super::iterators::column_with_name(agent_rb, column_name)?;
        let empty_message_column = message::empty_messages_column(agent_count).map(Arc::new)?;

        let rb = RecordBatch::try_new(self.arrow_schema.clone(), vec![
            Arc::clone(id_column),
            empty_message_column,
        ])?;
        let (meta_buffer, data_len) = simulate_record_batch_to_bytes(&rb);

        // Perform some light bound checks
        // we can't release memory on mac because we can't resize the segment
        if cfg!(not(target_os = "macos")) && self.memory().size > LOWER_BOUND {
            let upper_bound = agent_count * UPPER_MULTIPLIER;
            if self.memory().size > upper_bound
                && self
                    .memory()
                    .target_total_size_accommodates_data_size(upper_bound, data_len)
            {
                self.memory_mut().resize(upper_bound)?;
                self.memory_mut().set_data_length(data_len)?;
                // Always increment when resizing
                to_persist.increment();
            }
        }

        // Metadata size should not change!
        // Write new metadata
        self.memory_mut().set_metadata(&meta_buffer)?;

        let cur_len = self.memory().get_data_buffer_len()?;
        if cur_len < data_len && self.memory_mut().set_data_length(data_len)?.resized() {
            // This shouldn't happen very often unless the bounds above are very inaccurate.
            to_persist.increment();
            tracing::info!(
                "Unexpected message batch memory resize. Was {}, should have been at least {}",
                cur_len,
                data_len
            );
        }

        let data_buffer = self.memory_mut().get_mut_data_buffer()?;
        // Write new data
        record_batch_data_to_bytes_owned_unchecked(&rb, data_buffer);

        // TODO: reloading batch could be faster if we persisted
        //       fbb and WIPOffset<Message> from `simulate_record_batch_to_bytes`
        to_persist.increment_batch();
        self.set_persisted_metaversion(to_persist);
        self.reload_record_batch_and_dynamic_meta()?;
        self.loaded = to_persist;
        Ok(())
    }

    pub fn empty_from_agent_batch(
        agent_batch: &AgentBatch,
        schema: &Arc<ArrowSchema>,
        meta: Arc<StaticMeta>,
        experiment_id: &ExperimentId,
    ) -> Result<Self> {
        let agent_count = agent_batch.num_agents();
        let agent_rb = agent_batch.record_batch()?;
        let column_name = AgentStateField::AgentId.name();
        let id_column = super::iterators::column_with_name(agent_rb, column_name)?;
        let empty_message_column = message::empty_messages_column(agent_count).map(Arc::new)?;

        let rb = RecordBatch::try_new(schema.clone(), vec![
            id_column.clone(),
            empty_message_column,
        ])?;

        let header = Metaversion::default().to_le_bytes();
        let (meta_buffer, data_len) = simulate_record_batch_to_bytes(&rb);
        let mut memory = Memory::from_sizes(
            experiment_id,
            0,
            header.len(),
            meta_buffer.len(),
            data_len,
            true,
        )?;
        memory.set_metadata(&meta_buffer)?;

        let data_buffer = memory.get_mut_data_buffer()?;
        record_batch_data_to_bytes_owned_unchecked(&rb, data_buffer);
        memory.set_header(&header)?;
        Self::from_memory(memory, schema.clone(), meta)
    }

<<<<<<< HEAD
    // TODO: UNUSED: Needs triage
    pub fn empty(
        agents: &[&AgentState],
        schema: &Arc<ArrowSchema>,
        meta: Arc<StaticMeta>,
        experiment_id: &ExperimentId,
    ) -> Result<Self> {
        let rb = agents.into_empty_message_batch(schema)?;
        Self::from_record_batch(&rb, schema.clone(), meta, experiment_id)
    }

=======
>>>>>>> efb819c2
    pub fn from_agent_states<K: IntoRecordBatch>(
        agents: K,
        schema: &Arc<MessageSchema>,
        experiment_id: &ExperimentId,
    ) -> Result<Self> {
        let rb = agents.into_message_batch(&schema.arrow)?;
        Self::from_record_batch(
            &rb,
            schema.arrow.clone(),
            schema.static_meta.clone(),
            experiment_id,
        )
    }

    pub fn from_record_batch(
        record_batch: &RecordBatch,
        schema: Arc<ArrowSchema>,
        meta: Arc<StaticMeta>,
        experiment_id: &ExperimentId,
    ) -> Result<Self> {
        let ipc_data_generator = IpcDataGenerator::default();
        let mut dictionary_tracker = DictionaryTracker::new(true);
        let header = Metaversion::default().to_le_bytes();
        let (_, encoded_data) = ipc_data_generator.encoded_batch(
            record_batch,
            &mut dictionary_tracker,
            &IpcWriteOptions::default(),
        )?;

        let memory = Memory::from_batch_buffers(
            experiment_id,
            &[],
            &header,
            &encoded_data.ipc_message,
            &encoded_data.arrow_data,
            true,
        )?;
        Self::from_memory(memory, schema, meta)
    }

    pub fn from_memory(
        memory: Memory,
        schema: Arc<ArrowSchema>,
        static_meta: Arc<StaticMeta>,
    ) -> Result<Self> {
        let (_, _, meta_buffer, data_buffer) = memory.get_batch_buffers()?;

        let batch_message = arrow_ipc::root_as_message(meta_buffer)?
            .header_as_record_batch()
            .expect("Unable to read IPC message as record batch");

        let memory_len = data_buffer.len();
        let dynamic_meta = batch_message.into_meta(memory_len)?;

        let rb = read_record_batch(data_buffer, batch_message, schema.clone(), &[])?;

        let persisted = memory.get_metaversion()?;
        Ok(Self {
            batch: ArrowBatch {
                segment: Segment(memory),
                rb,
                dynamic_meta,
                static_meta,
                changes: Vec::with_capacity(3),
                loaded: persisted,
            },
            arrow_schema: schema,
        })
    }
}

#[derive(Debug)]
pub struct Raw<'a> {
    pub from: &'a [u8; UUID_V4_LEN],
    pub data: &'a str,
}

// Iterators and getters
<<<<<<< HEAD
// TODO: don't call it rb
pub mod rb {
    use super::*;

    pub fn get_native_messages(rb: &RecordBatch) -> Result<Vec<Vec<OutboundMessage>>> {
        let reference = rb
            .column(MESSAGE_COLUMN_INDEX)
            .as_any()
            .downcast_ref::<array::ListArray>()
            .ok_or(Error::InvalidArrowDowncast {
                name: MESSAGE_COLUMN_NAME.into(),
            })?;
        get_column_from_list_array(reference)
    }

    pub fn message_loader(rb: &RecordBatch) -> MessageLoader<'_> {
        let column = rb.column(message::FROM_COLUMN_INDEX);
=======
impl MessageBatch {
    pub fn message_loader(&self) -> MessageLoader<'_> {
        let column = self.batch.column(message::FROM_COLUMN_INDEX);
>>>>>>> efb819c2
        let data = column.data_ref();
        let from = unsafe { data.buffers()[0].typed_data::<u8>() };

        let (to_bufs, to) = get_message_field(rb, message::FieldIndex::To);
        debug_assert_eq!(to_bufs.len(), 3);
        let (typ_bufs, typ) = get_message_field(rb, message::FieldIndex::Type);
        debug_assert_eq!(typ_bufs.len(), 2);
        let (data_bufs, data) = get_message_field(rb, message::FieldIndex::Data);
        debug_assert_eq!(data_bufs.len(), 2);

        MessageLoader {
            from,
            to_bufs,
            to,
            typ_bufs,
            typ,
            data_bufs,
            data,
        }
    }

<<<<<<< HEAD
    // TODO: UNUSED: Needs triage
    pub fn message_index_iter(rb: &RecordBatch, i: usize) -> impl Iterator<Item = MessageIndex> {
        let num_agents = rb.num_rows();
        let group_index = i as u32;
        let column = rb.column(MESSAGE_COLUMN_INDEX);
        let data = column.data_ref();
        // This is the offset buffer for message objects.
        // offset_buffers[1] - offset_buffers[0] = number of messages from the 1st agent
        let offsets = &data.buffers()[0];
        // Markers are stored in i32 in the Arrow format
        // There are n + 1 offsets always in Offset buffers in the Arrow format
        let i32_offsets =
            unsafe { std::slice::from_raw_parts(offsets.as_ptr() as *const i32, num_agents + 1) };
        (0..num_agents).flat_map(move |j| {
            let num_messages = i32_offsets[j + 1] - i32_offsets[j];
            let agent_index = j as u32;
            (0..num_messages).map(move |k| (group_index, agent_index, k as u32))
        })
    }

=======
>>>>>>> efb819c2
    pub fn message_usize_index_iter(
        rb: &RecordBatch,
        i_batch: usize,
    ) -> impl IndexedParallelIterator<Item = impl ParallelIterator<Item = AgentMessageReference>>
    {
        let num_agents = rb.num_rows();
        let column = rb.column(MESSAGE_COLUMN_INDEX);
        let data = column.data_ref();
        // This is the offset buffer for message objects.
        // offset_buffers[1] - offset_buffers[0] = number of messages from the 1st agent
        let offsets = &data.buffers()[0];
        // Markers are stored in i32 in the Arrow format
        // There are n + 1 offsets always in Offset buffers in the Arrow format
        let i32_offsets =
            unsafe { std::slice::from_raw_parts(offsets.as_ptr() as *const i32, num_agents + 1) };
        (0..num_agents).into_par_iter().map(move |i_agent| {
            let num_messages = i32_offsets[i_agent + 1] - i32_offsets[i_agent];
            (0..num_messages)
                .into_par_iter()
                .map(move |i_msg| AgentMessageReference::new(i_batch, i_agent, i_msg as usize))
        })
    }

    pub fn message_recipients_par_iter(
        rb: &RecordBatch,
    ) -> impl IndexedParallelIterator<Item = impl ParallelIterator<Item = Vec<&str>>> {
        let num_agents = rb.num_rows();
        let (bufs, to) = get_message_field(rb, message::FieldIndex::To);
        let (i32_offsets, to_list_i32_offsets, to_i32_offsets) = (bufs[0], bufs[1], bufs[2]);
        (0..num_agents).into_par_iter().map(move |j| {
            let row_index = i32_offsets[j] as usize;
            let next_row_index = i32_offsets[j + 1] as usize;
            let num_messages = next_row_index - row_index;

            let to_list_indices = &to_list_i32_offsets[row_index..=next_row_index];
            (0..num_messages).into_par_iter().map(move |k| {
                let to_list_index = to_list_indices[k] as usize;
                let next_to_list_index = to_list_indices[k + 1] as usize;

                let recipient_count = next_to_list_index - to_list_index;

                let recipient_indices = &to_i32_offsets[to_list_index..=next_to_list_index];

                let mut recipients = Vec::with_capacity(recipient_count);
                for l in 0..recipient_count {
                    let recipient_index = recipient_indices[l] as usize;
                    let next_recipient_index = recipient_indices[l + 1] as usize;
                    let recipient_value = &to[recipient_index..next_recipient_index];
                    recipients.push(recipient_value);
                }

                recipients
            })
        })
    }

<<<<<<< HEAD
    // TODO: UNUSED: Needs triage
    pub fn message_recipients_iter(rb: &RecordBatch) -> impl Iterator<Item = Vec<&str>> {
        let num_agents = rb.num_rows();
        let (bufs, to) = get_message_field(rb, message::FieldIndex::To);
        let (i32_offsets, to_list_i32_offsets, to_i32_offsets) = (bufs[0], bufs[1], bufs[2]);
        (0..num_agents).flat_map(move |j| {
            let row_index = i32_offsets[j] as usize;
            let next_row_index = i32_offsets[j + 1] as usize;
            let num_messages = next_row_index - row_index;

            let to_list_indices = &to_list_i32_offsets[row_index..=next_row_index];
            (0..num_messages).map(move |k| {
                let to_list_index = to_list_indices[k] as usize;
                let next_to_list_index = to_list_indices[k + 1] as usize;

                let recipient_count = next_to_list_index - to_list_index;

                let recipient_indices = &to_i32_offsets[to_list_index..=next_to_list_index];

                let mut recipients = Vec::with_capacity(recipient_count);
                for l in 0..recipient_count {
                    let recipient_index = recipient_indices[l] as usize;
                    let next_recipient_index = recipient_indices[l + 1] as usize;
                    let recipient_value = &to[recipient_index..next_recipient_index];
                    recipients.push(recipient_value);
                }

                recipients
            })
        })
    }

    fn get_message_field(rb: &RecordBatch, index: message::FieldIndex) -> (Vec<&[i32]>, &str) {
=======
    fn get_message_field(&self, index: message::FieldIndex) -> (Vec<&[i32]>, &str) {
>>>>>>> efb819c2
        // The "to" field is the 0th field in MESSAGE_ARROW_FIELDS
        // The "type" field is the 1st field in MESSAGE_ARROW_FIELDS
        // The "data" field is the 2nd field in MESSAGE_ARROW_FIELDS
        let is_nested_list = matches!(index, message::FieldIndex::To);
        let index_usize = index as usize;
        let i32_byte_len = 4;
        let mut buffers = Vec::with_capacity(3);

        let num_agents = rb.num_rows();
        let column = rb.column(MESSAGE_COLUMN_INDEX);
        let data = column.data_ref();
        // This is the offset buffer for message objects.
        // offset_buffers[1] - offset_buffers[0] = number of messages from the 1st agent
        let offsets = &data.buffers()[0];
        // Markers are stored in i32 in the Arrow format
        // There are n + 1 offsets always in Offset buffers in the Arrow format
        let i32_offsets =
            unsafe { std::slice::from_raw_parts(offsets.as_ptr() as *const i32, num_agents + 1) };
        buffers.push(i32_offsets);

        let struct_level = &data.child_data()[0];

        // This is in the format of List<String> or String

        let field_field_node = if is_nested_list {
            let list_field_node = &struct_level.child_data()[index_usize];

            // List<String>
            let field_list_offsets = &list_field_node.buffers()[0];

            let field_list_offsets_byte_len = field_list_offsets.len();

            let field_list_i32_offsets = unsafe {
                std::slice::from_raw_parts(
                    field_list_offsets.as_ptr() as *const i32,
                    field_list_offsets_byte_len / i32_byte_len + 1,
                )
            };
            buffers.push(field_list_i32_offsets);
            &list_field_node.child_data()[0]
        } else {
            // String
            &struct_level.child_data()[index_usize]
        };

        // This is the String node
        let field_offsets = &field_field_node.buffers()[0];

        let field_offsets_byte_len = field_offsets.len();

        let field_i32_offsets = unsafe {
            std::slice::from_raw_parts(
                field_offsets.as_ptr() as *const i32,
                field_offsets_byte_len / i32_byte_len,
            )
        };
        buffers.push(field_i32_offsets);

        let field_data = &field_field_node.buffers()[1];

        // This panics when we have messed up with indices.
        // Arrow string arrays hold utf-8 strings
        let field = std::str::from_utf8(field_data.as_slice()).unwrap();
        (buffers, field)
    }
}

pub struct MessageLoader<'a> {
    from: &'a [u8],
    to_bufs: Vec<&'a [i32]>,
    to: &'a str,
    typ_bufs: Vec<&'a [i32]>,
    typ: &'a str,
    data_bufs: Vec<&'a [i32]>,
    data: &'a str,
}

impl<'a> MessageLoader<'a> {
    pub fn get_from(&self, agent_index: usize) -> &'a [u8; UUID_V4_LEN] {
        let content_start = agent_index * UUID_V4_LEN;
        unsafe {
            let ptr = &self.from[content_start] as *const u8;
            &*(ptr as *const [u8; UUID_V4_LEN])
        }
    }

    pub fn get_recipients(&self, agent_index: usize, message_index: usize) -> Vec<&'a str> {
        let list_index = self.to_bufs[0][agent_index] as usize + message_index;
        let list_start = self.to_bufs[1][list_index] as usize;
        let list_end = self.to_bufs[1][list_index + 1] as usize;
        let list_length = list_end - list_start;
        (0..list_length)
            .map(|i| {
                let index = self.to_bufs[2][i + list_start] as usize;
                let next_index = self.to_bufs[2][i + list_start + 1] as usize;
                &self.to[index..next_index]
            })
            .collect()
    }

    pub fn get_type(&self, agent_index: usize, message_index: usize) -> &'a str {
        let list_index = self.typ_bufs[0][agent_index] as usize + message_index;
        let type_start = self.typ_bufs[1][list_index] as usize;
        let next_type_start = self.typ_bufs[1][list_index + 1] as usize;
        &self.typ[type_start..next_type_start]
    }

    pub fn get_data(&self, agent_index: usize, message_index: usize) -> &'a str {
        let list_index = self.data_bufs[0][agent_index] as usize + message_index;
        let content_start = self.data_bufs[1][list_index] as usize;
        let next_content_start = self.data_bufs[1][list_index + 1] as usize;
        &self.data[content_start..next_content_start]
    }

    pub fn get_raw_message(&self, agent_index: usize, message_index: usize) -> Raw<'a> {
        Raw {
            from: self.get_from(agent_index),
            data: self.get_data(agent_index, message_index),
        }
    }
}<|MERGE_RESOLUTION|>--- conflicted
+++ resolved
@@ -6,11 +6,7 @@
 };
 
 use arrow::{
-<<<<<<< HEAD
-    array,
-=======
     array::ArrayData,
->>>>>>> efb819c2
     ipc::{
         reader::read_record_batch,
         writer::{DictionaryTracker, IpcDataGenerator, IpcWriteOptions},
@@ -185,20 +181,6 @@
         Self::from_memory(memory, schema.clone(), meta)
     }
 
-<<<<<<< HEAD
-    // TODO: UNUSED: Needs triage
-    pub fn empty(
-        agents: &[&AgentState],
-        schema: &Arc<ArrowSchema>,
-        meta: Arc<StaticMeta>,
-        experiment_id: &ExperimentId,
-    ) -> Result<Self> {
-        let rb = agents.into_empty_message_batch(schema)?;
-        Self::from_record_batch(&rb, schema.clone(), meta, experiment_id)
-    }
-
-=======
->>>>>>> efb819c2
     pub fn from_agent_states<K: IntoRecordBatch>(
         agents: K,
         schema: &Arc<MessageSchema>,
@@ -277,29 +259,9 @@
 }
 
 // Iterators and getters
-<<<<<<< HEAD
-// TODO: don't call it rb
-pub mod rb {
-    use super::*;
-
-    pub fn get_native_messages(rb: &RecordBatch) -> Result<Vec<Vec<OutboundMessage>>> {
-        let reference = rb
-            .column(MESSAGE_COLUMN_INDEX)
-            .as_any()
-            .downcast_ref::<array::ListArray>()
-            .ok_or(Error::InvalidArrowDowncast {
-                name: MESSAGE_COLUMN_NAME.into(),
-            })?;
-        get_column_from_list_array(reference)
-    }
-
-    pub fn message_loader(rb: &RecordBatch) -> MessageLoader<'_> {
-        let column = rb.column(message::FROM_COLUMN_INDEX);
-=======
 impl MessageBatch {
     pub fn message_loader(&self) -> MessageLoader<'_> {
         let column = self.batch.column(message::FROM_COLUMN_INDEX);
->>>>>>> efb819c2
         let data = column.data_ref();
         let from = unsafe { data.buffers()[0].typed_data::<u8>() };
 
@@ -321,29 +283,6 @@
         }
     }
 
-<<<<<<< HEAD
-    // TODO: UNUSED: Needs triage
-    pub fn message_index_iter(rb: &RecordBatch, i: usize) -> impl Iterator<Item = MessageIndex> {
-        let num_agents = rb.num_rows();
-        let group_index = i as u32;
-        let column = rb.column(MESSAGE_COLUMN_INDEX);
-        let data = column.data_ref();
-        // This is the offset buffer for message objects.
-        // offset_buffers[1] - offset_buffers[0] = number of messages from the 1st agent
-        let offsets = &data.buffers()[0];
-        // Markers are stored in i32 in the Arrow format
-        // There are n + 1 offsets always in Offset buffers in the Arrow format
-        let i32_offsets =
-            unsafe { std::slice::from_raw_parts(offsets.as_ptr() as *const i32, num_agents + 1) };
-        (0..num_agents).flat_map(move |j| {
-            let num_messages = i32_offsets[j + 1] - i32_offsets[j];
-            let agent_index = j as u32;
-            (0..num_messages).map(move |k| (group_index, agent_index, k as u32))
-        })
-    }
-
-=======
->>>>>>> efb819c2
     pub fn message_usize_index_iter(
         rb: &RecordBatch,
         i_batch: usize,
@@ -400,7 +339,6 @@
         })
     }
 
-<<<<<<< HEAD
     // TODO: UNUSED: Needs triage
     pub fn message_recipients_iter(rb: &RecordBatch) -> impl Iterator<Item = Vec<&str>> {
         let num_agents = rb.num_rows();
@@ -434,9 +372,6 @@
     }
 
     fn get_message_field(rb: &RecordBatch, index: message::FieldIndex) -> (Vec<&[i32]>, &str) {
-=======
-    fn get_message_field(&self, index: message::FieldIndex) -> (Vec<&[i32]>, &str) {
->>>>>>> efb819c2
         // The "to" field is the 0th field in MESSAGE_ARROW_FIELDS
         // The "type" field is the 1st field in MESSAGE_ARROW_FIELDS
         // The "data" field is the 2nd field in MESSAGE_ARROW_FIELDS
