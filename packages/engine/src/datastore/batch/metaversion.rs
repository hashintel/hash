--- conflicted
+++ resolved
@@ -34,10 +34,6 @@
 //! when there are no queued changes.
 //!
 //! * When reading: The loaded and persisted versions must be equal (to avoid reading stale data).
-<<<<<<< HEAD
-=======
-//!
->>>>>>> bc960849
 // TODO: Only when rewriting the whole batch; "data" version for in place changes?
 //! * When writing in place: There must be no queued changes (because this would, in effect, flush
 //!   the newer change before the older changes, and also because the loaded and persisted
