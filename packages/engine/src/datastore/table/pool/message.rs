use std::sync::Arc;

use parking_lot::RwLock;
use rayon::iter::{
    IndexedParallelIterator, IntoParallelIterator, IntoParallelRefIterator, ParallelIterator,
};

use super::BatchPool;
use crate::{
    datastore::{
        batch::{self, message, AgentBatch, MessageBatch},
        table::{
            pool::proxy::PoolReadProxy, proxy::BatchWriteProxy, references::AgentMessageReference,
        },
        Error, Result, UUID_V4_LEN,
    },
    proto::ExperimentRunTrait,
    SimRunConfig,
};

/// A collection of [`Batch`]es which contain the current (outbound) messages of agents.
///
/// This is kept separate to the [`AgentPool`], because while agents can be removed between steps,
/// messages are still sent out in the next step (including the ones by deleted agents) — this
/// removes the need for making copies of the pool.
#[derive(Clone)]
pub struct MessagePool {
    batches: Vec<Arc<RwLock<MessageBatch>>>,
}

impl super::Pool<MessageBatch> for MessagePool {
    fn new(batches: Vec<Arc<RwLock<MessageBatch>>>) -> Self {
        Self { batches }
    }

    fn get_batches(&self) -> &[Arc<RwLock<MessageBatch>>] {
        &self.batches
    }

    fn get_batches_mut(&mut self) -> &mut Vec<Arc<RwLock<MessageBatch>>> {
        &mut self.batches
    }
}

impl MessagePool {
    pub fn reserve(&mut self, additional: usize) {
        self.batches.reserve(additional);
    }

    pub fn push(&mut self, batch: MessageBatch) {
        self.batches.push(Arc::new(RwLock::new(batch)))
    }

    /// Clears all message columns in the pool and resizes them as necessary to accommodate new
    /// messages according to the provided `agent_proxies`.
    ///
    /// This can result in the number of batches being changed if more/less are now needed.
    ///
    /// # Panics
    ///
    /// If batches in the message pool are currently borrowed elsewhere.
    pub fn reset(
        &mut self,
        agent_proxies: &PoolReadProxy<AgentBatch>,
        sim_config: &SimRunConfig,
    ) -> Result<()> {
        // Reversing sequence to remove from the back if there are fewer agent batches than message
        // batches
        for batch_index in (0..self.len()).rev() {
            if let Some(dynamic_batch) = agent_proxies.batch(batch_index) {
                let mut write_proxy = BatchWriteProxy::new(&self.batches[batch_index])
                    .unwrap_or_else(|err| {
                        panic!("Failed to reset Batch at index {batch_index}: {err}");
                    });
                write_proxy.reset(dynamic_batch)?;
            } else {
                // TODO: We possibly need to propagate the IDs of these batches to the runners, so
                //       they can be freed.
                //       https://app.asana.com/0/1199548034582004/1201940767289027/f
                self.remove(batch_index);
            }
        }

        // Add message batches if there are more agent batches than message batches
        if agent_proxies.len() > self.len() {
            let experiment_id = &sim_config.exp.run.base().id;
            let message_schema = &sim_config.sim.store.message_schema;

            self.reserve(agent_proxies.len() - self.len());
            for agent_proxy in &agent_proxies[self.len()..] {
                let inbox = MessageBatch::empty_from_agent_batch(
                    agent_proxy,
                    &message_schema.arrow,
                    message_schema.static_meta.clone(),
                    experiment_id,
                )?;
                self.push(inbox);
            }
        }
        Ok(())
    }
}

impl PoolReadProxy<MessageBatch> {
    pub fn get_reader(&self) -> Result<MessageReader<'_>> {
        let loaders: Result<_> = self
            .batches_iter()
            .map(|b| b.record_batch())
            .map(|res| res.map(message::rb::message_loader))
            .collect();
        Ok(MessageReader { loaders: loaders? })
    }

    pub fn recipient_iter_all<'b: 'r, 'r>(
        &'b self,
    ) -> impl ParallelIterator<Item = (Vec<&'b str>, AgentMessageReference)> + 'r {
        self.batches.par_iter().enumerate().flat_map(|(i, batch)| {
            let rb = batch.record_batch().unwrap(); // TODO: Unwrap --> err
            message::rb::message_recipients_par_iter(rb)
                .zip_eq(message::rb::message_usize_index_iter(rb, i))
                .flat_map(|(recipients, references)| {
                    let res = recipients.collect::<Vec<_>>();
                    let refs = references.collect::<Vec<_>>();
                    res.into_par_iter().zip(refs.into_par_iter())
                })
        })
    }
}

pub struct MessageReader<'a> {
    loaders: Vec<batch::message::MessageLoader<'a>>,
}

impl<'a> MessageReader<'a> {
    pub fn get_loader(&self, batch_index: usize) -> Result<&batch::message::MessageLoader<'a>> {
        self.loaders
            .get(batch_index)
            .ok_or_else(|| Error::from("Invalid batch index for message reader"))
    }
}

impl MessageReader<'_> {
    pub fn type_iter<'b: 'r, 'r>(
        &'b self,
        message_references: &'r [AgentMessageReference],
    ) -> impl IndexedParallelIterator<Item = &'b str> + 'r {
        message_references.par_iter().map(move |reference| {
            self.loaders[reference.batch_index]
                .get_type(reference.agent_index, reference.message_index)
        })
    }

    pub fn data_iter<'b: 'r, 'r>(
        &'b self,
        message_references: &'r [AgentMessageReference],
    ) -> impl IndexedParallelIterator<Item = &'b str> + 'r {
        message_references.par_iter().map(move |reference| {
            self.loaders[reference.batch_index]
                .get_data(reference.agent_index, reference.message_index)
        })
    }

    pub fn from_iter<'b: 'r, 'r>(
        &'b self,
        message_references: &'r [AgentMessageReference],
    ) -> impl IndexedParallelIterator<Item = &'b [u8; UUID_V4_LEN]> + 'r {
        message_references.par_iter().map(move |reference| {
            self.loaders[reference.batch_index].get_from(reference.agent_index)
        })
    }
<<<<<<< HEAD

    // TODO: UNUSED: Needs triage
    pub fn raw_msg_iter<'b: 'r, 'r>(
        &'b self,
        message_references: &'r [AgentMessageReference],
    ) -> impl IndexedParallelIterator<Item = batch::message::Raw<'b>> + 'r {
        message_references.par_iter().map(move |reference| {
            self.loaders[reference.batch_index]
                .get_raw_message(reference.agent_index, reference.message_index)
        })
    }
}

impl PoolWriteProxy<MessageBatch> {
    /// Clears all message columns in the pool and resizes them as necessary to accommodate new
    /// messages according to the provided [`agent_pool`].
    ///
    /// This can result in the number of batches being changed if more/less are now needed.
    pub fn reset(
        &mut self,
        message_pool: &mut MessagePool,
        agent_proxies: &PoolReadProxy<AgentBatch>,
        sim_config: &SimRunConfig,
    ) -> Result<()> {
        let message_schema = &sim_config.sim.store.message_schema;
        let experiment_id = &sim_config.exp.run.base().id;
        let mut removed = vec![];
        // Reversing sequence to remove from the back if there are
        // fewer agent batches than message batches
        for batch_index in (0..self.len()).rev() {
            if let Some(dynamic_batch) = agent_proxies.batch(batch_index) {
                self[batch_index].reset(dynamic_batch)?;
            } else {
                let message_batch = message_pool.remove(batch_index);
                removed.push(message_batch.read().batch_id().to_string());
            }
        }
        if agent_proxies.len() > self.len() {
            // Add message batches if there are more agent batches than message batches
            for agent_proxy in &agent_proxies[self.len()..] {
                let inbox = MessageBatch::empty_from_agent_batch(
                    agent_proxy,
                    &message_schema.arrow,
                    message_schema.static_meta.clone(),
                    experiment_id,
                )?;
                message_pool.push(inbox);
            }
        }
        Ok(())
    }
=======
>>>>>>> efb819c2
}<|MERGE_RESOLUTION|>--- conflicted
+++ resolved
@@ -168,58 +168,4 @@
             self.loaders[reference.batch_index].get_from(reference.agent_index)
         })
     }
-<<<<<<< HEAD
-
-    // TODO: UNUSED: Needs triage
-    pub fn raw_msg_iter<'b: 'r, 'r>(
-        &'b self,
-        message_references: &'r [AgentMessageReference],
-    ) -> impl IndexedParallelIterator<Item = batch::message::Raw<'b>> + 'r {
-        message_references.par_iter().map(move |reference| {
-            self.loaders[reference.batch_index]
-                .get_raw_message(reference.agent_index, reference.message_index)
-        })
-    }
-}
-
-impl PoolWriteProxy<MessageBatch> {
-    /// Clears all message columns in the pool and resizes them as necessary to accommodate new
-    /// messages according to the provided [`agent_pool`].
-    ///
-    /// This can result in the number of batches being changed if more/less are now needed.
-    pub fn reset(
-        &mut self,
-        message_pool: &mut MessagePool,
-        agent_proxies: &PoolReadProxy<AgentBatch>,
-        sim_config: &SimRunConfig,
-    ) -> Result<()> {
-        let message_schema = &sim_config.sim.store.message_schema;
-        let experiment_id = &sim_config.exp.run.base().id;
-        let mut removed = vec![];
-        // Reversing sequence to remove from the back if there are
-        // fewer agent batches than message batches
-        for batch_index in (0..self.len()).rev() {
-            if let Some(dynamic_batch) = agent_proxies.batch(batch_index) {
-                self[batch_index].reset(dynamic_batch)?;
-            } else {
-                let message_batch = message_pool.remove(batch_index);
-                removed.push(message_batch.read().batch_id().to_string());
-            }
-        }
-        if agent_proxies.len() > self.len() {
-            // Add message batches if there are more agent batches than message batches
-            for agent_proxy in &agent_proxies[self.len()..] {
-                let inbox = MessageBatch::empty_from_agent_batch(
-                    agent_proxy,
-                    &message_schema.arrow,
-                    message_schema.static_meta.clone(),
-                    experiment_id,
-                )?;
-                message_pool.push(inbox);
-            }
-        }
-        Ok(())
-    }
-=======
->>>>>>> efb819c2
 }