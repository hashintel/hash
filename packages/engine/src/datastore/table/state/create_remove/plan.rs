use rayon::prelude::*;

use super::action::{CreateActions, ExistingGroupBufferActions};
use crate::{
    datastore::{
        error::{Error, Result},
        table::{pool::BatchPool, state::view::StatePools},
    },
    proto::ExperimentRunTrait,
    SimRunConfig,
};

#[derive(Debug)]
pub struct MigrationPlan<'a> {
    // Same order as dynamic pool
    pub existing_mutations: Vec<ExistingGroupBufferActions<'a>>,
    pub create_commands: Vec<CreateActions<'a>>,
    pub num_agents_after_execution: usize,
}

impl<'a> MigrationPlan<'a> {
<<<<<<< HEAD
    pub fn execute(
        self,
        state_agent_pool: &mut AgentPool,
        config: &SimRunConfig,
    ) -> Result<Vec<String>> {
=======
    // TODO: UNUSED: Needs triage
    pub fn delete_all(num_batches: usize) -> MigrationPlan<'a> {
        MigrationPlan {
            existing_mutations: (0..num_batches)
                .map(|_| ExistingGroupBufferActions::Remove)
                .collect(),
            create_commands: Vec::new(),
            num_agents_after_execution: 0,
        }
    }

    pub fn execute(self, state: &mut StatePools, config: &SimRunConfig) -> Result<Vec<String>> {
>>>>>>> 882a2e41
        // tracing::debug!("Updating");
        self.existing_mutations
            .par_iter()
            .zip_eq(
                state
                    .agent_pool
                    .write_proxies()?
                    .batches_mut()
                    .par_iter_mut(),
            )
            .try_for_each::<_, Result<()>>(|(action, batch)| {
                match action {
                    ExistingGroupBufferActions::Persist { worker_index } => {
                        batch.set_worker_index(*worker_index);
                    }
                    ExistingGroupBufferActions::Remove => {
                        // Do nothing yet
                    }
                    ExistingGroupBufferActions::Update {
                        actions,
                        worker_index,
                    } => {
                        actions.flush(batch)?;
                        batch.set_worker_index(*worker_index);
                    }
                    ExistingGroupBufferActions::Undefined => {
                        return Err(Error::UnexpectedUndefinedCommand);
                    }
                }
                Ok(())
            })?;

        let mut removed_ids = vec![];
        // tracing::debug!("Deleting");
        for (batch_index, action) in self.existing_mutations.iter().enumerate().rev() {
            if let ExistingGroupBufferActions::Remove = action {
                // Removing in tandem to keep similarly sized batches together
                removed_ids.push(state.agent_pool.swap_remove(batch_index));
                removed_ids.push(state.message_pool.swap_remove(batch_index));
            }
        }

        // tracing::debug!("Creating {} ", self.create_commands.len());
        let created_dynamic_batches = self
            .create_commands
            .into_par_iter()
            .map(|action| {
                action.actions.new_batch(
                    &config.sim.store.agent_schema,
                    &config.sim.store.message_schema,
                    &config.exp.run.base().id,
                    action.worker_index,
                )
            })
            .collect::<Result<Vec<_>>>()?;
        state.extend(created_dynamic_batches);

        // tracing::debug!("Finished");
        Ok(removed_ids)
    }
}<|MERGE_RESOLUTION|>--- conflicted
+++ resolved
@@ -19,26 +19,7 @@
 }
 
 impl<'a> MigrationPlan<'a> {
-<<<<<<< HEAD
-    pub fn execute(
-        self,
-        state_agent_pool: &mut AgentPool,
-        config: &SimRunConfig,
-    ) -> Result<Vec<String>> {
-=======
-    // TODO: UNUSED: Needs triage
-    pub fn delete_all(num_batches: usize) -> MigrationPlan<'a> {
-        MigrationPlan {
-            existing_mutations: (0..num_batches)
-                .map(|_| ExistingGroupBufferActions::Remove)
-                .collect(),
-            create_commands: Vec::new(),
-            num_agents_after_execution: 0,
-        }
-    }
-
     pub fn execute(self, state: &mut StatePools, config: &SimRunConfig) -> Result<Vec<String>> {
->>>>>>> 882a2e41
         // tracing::debug!("Updating");
         self.existing_mutations
             .par_iter()
