pub mod create_remove;
pub mod view;

use std::sync::Arc;

use self::create_remove::CreateRemovePlanner;
use super::{
    pool::{agent::AgentPool, message::MessagePool},
    references::MessageMap,
};
use crate::{
    datastore::{
        prelude::*,
        schema::state::AgentSchema,
        table::{
            pool::BatchPool,
            proxy::{StateReadProxy, StateWriteProxy},
            state::view::StatePools,
        },
    },
    proto::ExperimentRunTrait,
    simulation::command::CreateRemoveCommands,
    SimRunConfig,
};

pub const MIN_AGENTS_PER_GROUP: usize = 10;

pub struct State {
    /// View into the current step's Agent state.
    state: StatePools,

    /// Cumulative number of agents in the first `i` batches of the pools, i.e. index of first
    /// agent of each group in combined pool.
    group_start_indices: Arc<Vec<usize>>,

    /// The IDs of the batches that were removed between this step and the last.
    removed_batches: Vec<String>,

    num_agents: usize,

    sim_config: Arc<SimRunConfig>,
}

impl State {
    /// Creates a new State object from an array of groups of [`AgentState`]s.
    ///
    /// Uses the schemas in the provided `sim_config` to validate the provided state, and to create
    /// the agent and message batches. The agent batches use the data provided in
    /// `agent_state_groups`, where each element is a group, and the total elements (i.e.
    /// [`AgentState`]s) within those groups is `num_agents`.
    ///
    /// Effectively converts the `agent_state_groups` from Array-of-Structs into a
    /// Struct-of-Arrays.
    pub fn from_agent_groups(
        agent_state_groups: &[&[AgentState]],
        num_agents: usize,
        sim_config: Arc<SimRunConfig>,
    ) -> Result<Self> {
        let mut agent_batches = Vec::with_capacity(agent_state_groups.len());
        let mut message_batches = Vec::with_capacity(agent_state_groups.len());

        let agent_schema = &sim_config.sim.store.agent_schema;
        let message_schema = &sim_config.sim.store.message_schema;
        let experiment_id = &sim_config.exp.run.base().id;

        let mut group_start_indices = Vec::new();
        let mut start = 0;

        // converts the `agent_state_groups` from Array-of-Structs into a Struct-of-Arrays.
        for agent_state_group in agent_state_groups {
            group_start_indices.push(start);
            start += agent_state_group.len();

            agent_batches.push(Arc::new(parking_lot::RwLock::new(
                AgentBatch::from_agent_states(*agent_state_group, agent_schema, experiment_id)?,
            )));
            message_batches.push(Arc::new(parking_lot::RwLock::new(
                MessageBatch::from_agent_states(*agent_state_group, message_schema, experiment_id)?,
            )));
        }

        Ok(Self {
            state: StatePools {
                agent_pool: AgentPool::new(agent_batches),
                message_pool: MessagePool::new(message_batches),
            },
            removed_batches: Vec::new(),
            num_agents,
            group_start_indices: Arc::new(group_start_indices),
            sim_config,
        })
    }

    /// Creates a new State object from a provided array of [`AgentState`]s.
    ///
    /// Uses the schemas in the provided `sim_config` to validate the provided state, and to create
    /// the agent and message batches. The agent batches are created by splitting up the
    /// `agent_states` into groups based on the number of workers specified in `sim_config`.
    pub fn from_agent_states(
        agent_states: &[AgentState],
        sim_config: Arc<SimRunConfig>,
    ) -> Result<State> {
        let num_workers = sim_config.sim.engine.num_workers;
        let num_agents = agent_states.len();

        // Ideally we can have one group per worker, so divide the agents evenly across them
        let target_group_size = (num_agents as f64 / num_workers as f64).ceil() as usize;
        // We may have lower or upper bounds on the size of an individual group so adjust for that
        let target_group_size =
            target_group_size.clamp(MIN_AGENTS_PER_GROUP, sim_config.exp.target_max_group_size);

        let mut agent_state_groups = vec![];
        let mut next_index = 0;
        while next_index != num_agents {
            let this_index = next_index;
            next_index = (next_index + target_group_size).min(num_agents);
            agent_state_groups.push(&agent_states[this_index..next_index]);
        }

        Self::from_agent_groups(&agent_state_groups, num_agents, sim_config)
    }

    // TODO: OPTIM - We should be using these to release memory, this requires propagation to the
    //   runners, otherwise this is the cause of a possible memory leak
    pub fn removed_batches(&mut self) -> &mut Vec<String> {
        &mut self.removed_batches
    }

    pub fn create_remove(
        &mut self,
        commands: CreateRemoveCommands,
        config: &Arc<SimRunConfig>,
    ) -> Result<()> {
        let mut planner = CreateRemovePlanner::new(commands, config.clone())?;
        let plan = planner.run(&self.read()?)?;
        self.num_agents = plan.num_agents_after_execution;
        let removed_ids = plan.execute(self.state_mut(), config)?;

        // Register all batches that were removed
        self.removed_batches().extend(removed_ids.into_iter());
        Ok(())
    }

    pub fn sim_config(&self) -> &Arc<SimRunConfig> {
        &self.sim_config
    }

    pub fn message_map(&self) -> Result<MessageMap> {
        MessageMap::new(&self.message_pool().read_proxies()?)
    }

    pub fn agent_pool(&self) -> &AgentPool {
        &self.state.agent_pool
    }

    pub fn agent_pool_mut(&mut self) -> &mut AgentPool {
        &mut self.state.agent_pool
    }

    pub fn message_pool(&self) -> &MessagePool {
        &self.state.message_pool
    }

<<<<<<< HEAD
=======
    // TODO: UNUSED: Needs triage
    pub fn message_pool_mut(&mut self) -> &mut MessagePool {
        &mut self.state.message_pool
    }

    pub fn state_mut(&mut self) -> &mut StatePools {
        &mut self.state
    }

>>>>>>> 882a2e41
    pub fn read(&self) -> Result<StateReadProxy> {
        self.state.read()
    }

    pub fn write(&mut self) -> Result<StateWriteProxy> {
        self.state.write()
    }

    pub fn num_agents(&self) -> usize {
        self.num_agents
    }

    pub fn group_start_indices(&self) -> &Arc<Vec<usize>> {
        &self.group_start_indices
    }

    pub fn set_group_start_indices(&mut self, group_start_indices: Arc<Vec<usize>>) {
        self.group_start_indices = group_start_indices;
    }

    /// Reset the messages of the State
    ///
    /// Uses the Context message pool shared memories as the base for the new message pool for
    /// State.
    ///
    /// Returns the old messages so they can be used later for reference.
    ///
    /// ### Performance
    ///
    /// This creates a new empty messages column for each old column to replace, which
    /// requires creating a null bit buffer with all bits set to 1 (i.e. all valid), i.e. one bit
    /// per each agent in each group. Everything else is O(m), where `m` is the number of batches,
    /// so this function shouldn't take very long to run.
    pub fn reset_messages(
        &mut self,
        mut old_context_message_pool: MessagePool,
        sim_config: &SimRunConfig,
    ) -> Result<MessagePool> {
        let mut message_proxies = old_context_message_pool.write_proxies()?;
        let agent_proxies = self.agent_pool().read_proxies()?;
        message_proxies.reset(&mut old_context_message_pool, &agent_proxies, sim_config)?;
        Ok(std::mem::replace(
            &mut self.state.message_pool,
            old_context_message_pool,
        ))
    }
}<|MERGE_RESOLUTION|>--- conflicted
+++ resolved
@@ -161,9 +161,6 @@
         &self.state.message_pool
     }
 
-<<<<<<< HEAD
-=======
-    // TODO: UNUSED: Needs triage
     pub fn message_pool_mut(&mut self) -> &mut MessagePool {
         &mut self.state.message_pool
     }
@@ -172,7 +169,6 @@
         &mut self.state
     }
 
->>>>>>> 882a2e41
     pub fn read(&self) -> Result<StateReadProxy> {
         self.state.read()
     }
