//! Logic around the HASH commands exposed to simulation authors. Namely the ability for agents
//! to:
//! * Dynamically request the creation of agents
//! * Dynamically request the deletion of agents
//! * Dynamically request stopping of the simulation run

use std::{collections::HashSet, sync::Arc};

use rayon::iter::{IndexedParallelIterator, IntoParallelIterator, ParallelIterator};
use serde::{Deserialize, Serialize};
use uuid::Uuid;

use super::{Error, Result};
use crate::{
    datastore::{
        arrow::{
            batch_conversion::IntoRecordBatch,
            message::{CREATE_AGENT, REMOVE_AGENT, STOP_SIM},
        },
        batch::MessageBatch,
        schema::{state::AgentSchema, FieldKey},
        table::{
            pool::proxy::PoolReadProxy, references::MessageMap,
            state::create_remove::ProcessedCommands,
        },
        UUID_V4_LEN,
    },
    hash_types::{message::RemoveAgentPayload, Agent},
};

/// Variations of the protected message-target that is associated with the engine. If an agent
/// sends a message to one of these variations, it's interpreted as a command rather than a message
/// to be forwarded to another agent.
///
/// This array also forms the list of the **only** acceptable variants, e.g. `hAsH` is not allowed
static HASH: [&str; 3] = ["hash", "Hash", "HASH"];

/// The commands available to simulation agents
enum HashMessageType {
    /// Create an agent
    Create,
    /// Remove an Agent
    Remove,
    /// Stop the simulation
    Stop,
}

#[derive(Debug)]
struct CreateCommand {
    agent: Agent,
}

#[derive(Debug)]
struct RemoveCommand {
    uuid: Uuid,
}

/// Status of the stop message that occurred.
///
/// See the [HASH-documentation] for more information.
///
/// [HASH-documentation]: https://hash.ai/docs/simulation/creating-simulations/agent-messages/built-in-message-handlers#Stopping-a-simulation
#[derive(Debug, PartialEq, Eq, Serialize, Deserialize)]
#[serde(rename_all = "lowercase")]
pub enum StopStatus {
    Success,
    Warning,
    Error,
}

impl Default for StopStatus {
    fn default() -> Self {
        Self::Warning
    }
}

/// Command to stop the simulation.
///
/// Stores the [`StopMessage`] and the agent's UUID.
#[derive(Debug, Default, PartialEq, Serialize, Deserialize)]
pub struct StopCommand {
    pub message: StopMessage,
    pub agent: Uuid,
}

/// Stop message sent from an agent.
///
/// See the [HASH-documentation] for more information.
///
/// [HASH-documentation]: https://hash.ai/docs/simulation/creating-simulations/agent-messages/built-in-message-handlers#Stopping-a-simulation
#[derive(Debug, Default, PartialEq, Serialize, Deserialize)]
pub struct StopMessage {
    pub status: StopStatus,
    pub reason: Option<String>,
}

/// Collection of queued commands for the creation and deletion of agents.
#[derive(Debug, Default)]
pub struct CreateRemoveCommands {
    create: Vec<CreateCommand>,
    remove: Vec<RemoveCommand>,
}

/// Commands queued by agents
#[derive(Debug, Default)]
pub struct Commands {
    pub create_remove: CreateRemoveCommands,
    pub stop: Vec<StopCommand>,
}

impl Commands {
    /// Push a command for the request of the creation of an agent
    pub fn add_create(&mut self, agent: Agent) {
        self.create_remove.create.push(CreateCommand { agent });
    }

    /// Push a command for the request of the deletion of the agent associated with the given UUID
    pub fn add_remove(&mut self, uuid: Uuid) {
        self.create_remove.remove.push(RemoveCommand { uuid });
    }

    /// Ensures that all agent-creation commands contain valid agent fields.
    ///
    /// Returns an error if a creation command is for an agent that has a field that hasn't been
    /// defined in the schema
    pub fn verify(&self, schema: &Arc<AgentSchema>) -> Result<()> {
        let field_spec_map = &schema.field_spec_map; // Fields for entire simulation.

        // TODO[2](optimization): Convert `fields` HashMap to perfect hash set here if it makes
        //   lookups faster.
        for create in &self.create_remove.create {
            for field in create.agent.custom.keys() {
                // Hopefully branch prediction will make this not as slow as it looks.
                if !field_spec_map.contains_key(&FieldKey::new_agent_scoped(field)?) {
                    return Err(Error::CreateAgentField(field.clone(), create.agent.clone()));
                }
            }
        }
        Ok(())
    }

    pub fn merge(&mut self, mut other: Commands) {
        self.create_remove
            .create
            .append(&mut other.create_remove.create);
        self.create_remove
            .remove
            .append(&mut other.create_remove.remove);
        self.stop.append(&mut other.stop);
    }

    /// Reads the messages of a simulation step, and identifies, transforms, and collects the
    /// commands.
    pub fn from_hash_messages(
        message_map: &MessageMap,
        message_proxies: PoolReadProxy<MessageBatch>,
    ) -> Result<Commands> {
        let message_reader = message_proxies.get_reader()?;

        let mut refs = Vec::with_capacity(HASH.len());
        for hash_recipient in &HASH {
            refs.push(message_map.get_msg_refs(*hash_recipient))
        }

        let res: Commands = refs
            .into_par_iter()
            .map(|refs| {
                // TODO: OPTIM See if collecting type information before (to avoid cache
                //   misses on large batches) yields better results.
                let hash_message_types =
                    message_reader
                        .type_iter(refs)
                        .map(|type_str| match type_str {
<<<<<<< HEAD
                            "create_agent" => Ok(HashMessageType::Create),
                            "remove_agent" => Ok(HashMessageType::Remove),
                            // TODO: When implementing "mapbox" don't forget to update module docs.
=======
                            CREATE_AGENT => Ok(HashMessageType::Create),
                            REMOVE_AGENT => Ok(HashMessageType::Remove),
                            // TODO: When implementing "mapbox" don't forget updating module docs
>>>>>>> efb819c2
                            "mapbox" => todo!(),
                            STOP_SIM => Ok(HashMessageType::Stop),
                            _ => Err(Error::UnexpectedSystemMessage {
                                message_type: type_str.into(),
                            }),
                        });

                let res: Result<Commands> = message_reader
                    .data_iter(refs)
                    .zip_eq(message_reader.from_iter(refs))
                    .zip_eq(hash_message_types)
                    .try_fold(
                        Commands::default,
                        |mut cmds, ((data, from), message_type)| {
                            handle_hash_message(&mut cmds, message_type?, data, from)?;
                            Ok(cmds)
                        },
                    )
                    .try_reduce(Commands::default, |mut a, b| {
                        a.merge(b);
                        Ok(a)
                    });
                res
            })
            .try_reduce(Commands::default, |mut a, b| {
                a.merge(b);
                Ok(a)
            })?;
        Ok(res)
    }
}

impl CreateRemoveCommands {
    /// Processes the commands by creating a new AgentBatch from the create commands, and returning
    /// that alongside a set of Agent UUIDs to be removed from state.
    pub fn try_into_processed_commands(
        mut self,
        schema: &Arc<AgentSchema>,
    ) -> Result<ProcessedCommands> {
        let new_agents = if !self.create.is_empty() {
            Some(
                self.create
                    .drain(..)
                    .map(|create_cmd| create_cmd.agent)
                    .collect::<Vec<_>>()
                    .as_slice()
                    .into_agent_batch(schema)?,
            )
        } else {
            None
        };

        let remove_ids: HashSet<[u8; UUID_V4_LEN]> = self
            .remove
            .drain(..)
            .map(|remove_cmd| *remove_cmd.uuid.as_bytes())
            .collect::<HashSet<_>>();

        Ok(ProcessedCommands {
            new_agents,
            remove_ids,
        })
    }
}

/// Extends a given [`CreateRemoveCommands`] with a new command created and parsed depending on the
/// given HashMessageType
fn handle_hash_message(
    cmds: &mut Commands,
    message_type: HashMessageType,
    data: &str,
    from: &[u8; UUID_V4_LEN],
) -> Result<()> {
    match message_type {
        // See https://hash.ai/docs/simulation/creating-simulations/agent-messages/built-in-message-handlers
        HashMessageType::Create => {
            cmds.add_create(
                serde_json::from_str(data)
                    .map_err(|e| Error::CreateAgentPayload(e, data.to_string()))?,
            );
        }
        HashMessageType::Remove => {
            handle_remove_data(cmds, data, from)?;
        }
        HashMessageType::Stop => {
            cmds.stop.push(StopCommand {
                message: serde_json::from_str(data)?,
                agent: uuid::Uuid::from_bytes(*from),
            });
        }
    }
    Ok(())
}

/// Adds a [`RemoveCommand`], reading the UUID either from the payload, or using the from field on
/// the message if the payload is missing.
fn handle_remove_data(cmds: &mut Commands, data: &str, from: &[u8; UUID_V4_LEN]) -> Result<()> {
    let uuid = if data == "null" {
        Ok(uuid::Uuid::from_bytes(*from))
    } else {
        match serde_json::from_str::<RemoveAgentPayload>(data) {
            Ok(payload) => Ok(uuid::Uuid::parse_str(&payload.agent_id)?),
            Err(_) => {
                if data == "null"
                    || data.is_empty()
                    || serde_json::from_str::<std::collections::HashMap<String, String>>(data)
                        .is_ok()
                {
                    Ok(uuid::Uuid::from_bytes(*from))
                } else {
                    Err(Error::RemoveAgentMessage(data.to_string()))
                }
            }
        }
    }?;

    cmds.add_remove(uuid);
    Ok(())
}<|MERGE_RESOLUTION|>--- conflicted
+++ resolved
@@ -171,15 +171,9 @@
                     message_reader
                         .type_iter(refs)
                         .map(|type_str| match type_str {
-<<<<<<< HEAD
-                            "create_agent" => Ok(HashMessageType::Create),
-                            "remove_agent" => Ok(HashMessageType::Remove),
-                            // TODO: When implementing "mapbox" don't forget to update module docs.
-=======
                             CREATE_AGENT => Ok(HashMessageType::Create),
                             REMOVE_AGENT => Ok(HashMessageType::Remove),
-                            // TODO: When implementing "mapbox" don't forget updating module docs
->>>>>>> efb819c2
+                            // TODO: When implementing "mapbox" don't forget to update module docs.
                             "mapbox" => todo!(),
                             STOP_SIM => Ok(HashMessageType::Stop),
                             _ => Err(Error::UnexpectedSystemMessage {
