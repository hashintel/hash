use std::sync::Arc;

use super::{
    command::CreateRemoveCommands, comms::Comms, package::run::Packages,
    step_output::SimulationStepOutput, step_result::SimulationStepResult, Error, Result,
};
use crate::{
    config::SimRunConfig,
    datastore::{
        prelude::Store,
        table::{
            context::ExContext,
            pool::{agent::AgentPool, message::MessagePool},
            references::MessageMap,
            state::{view::StateSnapshot, ExState, ReadState, WriteState},
        },
    },
    proto::ExperimentRunTrait,
    simulation::agent_control::AgentControl,
};

/// TODO: DOC
pub struct Engine {
    packages: Packages,
    store: Store,
    comms: Arc<Comms>,
    config: Arc<SimRunConfig>,
}

impl Engine {
    /// Creates a new simulation engine from a given collection of Packages, an uninitialized
    /// store, a configuration for the simulation run, and a set of Comms to communicate with the
    /// Worker Pool.
    /// - Initializes Agent State through the init packages
    /// - Creates an empty Context
    /// - Initializes the Store using the Agent State and empty Context
    pub async fn new(
        mut packages: Packages,
        mut uninitialized_store: Store,
        comms: Comms,
        config: Arc<SimRunConfig>,
    ) -> Result<Engine> {
        let comms = Arc::new(comms);

        let state = packages.init.run(Arc::clone(&config.clone())).await?;
        let context = packages.step.empty_context(&config, state.num_agents())?;
        uninitialized_store.set(state, context);
        let store = uninitialized_store;

        Ok(Engine {
            packages,
            store,
            comms,
            config,
        })
    }

    /// Run a step in the simulation.
    ///
    /// Currently the ordering of actions is fixed:
    /// 1) Build a Context object with the Context packages executed in parallel
    ///    \[read State, write Context\]
    /// 2) Run all State packages sequentially \[write State, read Context\]
    /// 3) Calculate all of the outputs of the step with the Output packages
    ///    \[read State, read Context\]
    ///
    /// However running modules in an arbitrary order is possible and
    /// is a possible future extension. Also, while we do require that
    /// output packages are run only once, context and state packages
    /// can technically be run any number of times.
    pub async fn next(&mut self, current_step: usize) -> Result<SimulationStepResult> {
        log::debug!("Running next step");
        self.run_context_packages(current_step).await?;
        self.run_state_packages().await?;
        let output = self.run_output_packages().await?;
        let result = SimulationStepResult {
            sim_id: self.config.sim.id,
            output,
            errors: vec![],
            warnings: vec![],
            agent_control: AgentControl::Continue, // TODO: OS - Need to pick up from messages
            stop_signal: false,
        };
        Ok(result)
    }

    /// TODO: DOC, the "see" is wrong
    /// Finalize state (see [`SimulationEngine::finalize_state`]) and create a new context
    /// for the agents.
    ///
    /// Creating a new context means taking a snapshot of current state
    /// and building a context object for packages to access.
    ///
    /// The Context object refers to the snapshot. This is done in order to avoid
    /// data races and sustain a parallel model.
    ///
    /// Each context package does some work on the snapshot and produces a sequence
    /// of data associated with each agent. Since these sequences of data are not
    /// dependent on each other, then all context packages are run in parallel
    /// and their outputs are merged into one Context object.
    async fn run_context_packages(&mut self, current_step: usize) -> Result<()> {
        log::trace!("Starting run context packages stage");
        // Need write access to state to prepare for context packages,
        // so can't start state sync (with workers) yet.
        let (mut state, mut context) = self.store.take_upgraded()?;
        let snapshot = self.prepare_for_context_packages(&mut state, &mut context)?;

        // Context packages use the snapshot and state packages use state.
        // Context packages will be ran before state packages, so start
        // snapshot sync before state sync, so workers have more time to
        // get the respective syncs done in parallel with packages.

        // Synchronize snapshot with workers
        self.comms.state_snapshot_sync(&snapshot).await?;

        // After this point, we'll only need read access to state until
        // running the first state package. (Context packages don't have
        // write access to state.)
        let state = Arc::new(state.downgrade());
        // Synchronize state with workers
        let active_sync = self.comms.state_sync(&state).await?;
<<<<<<< HEAD
=======
        // TODO: fix issues with getting write access to the message batch while state sync runs in
        //  parallel with context packages
>>>>>>> f60ff86d
        log::trace!("Waiting for active state sync");
        active_sync.await?.map_err(Error::state_sync)?;
        log::trace!("State sync finished");

        let pre_context = context.into_pre_context();
        let context = self
            .packages
            .step
            .run_context(state.clone(), snapshot, pre_context)
            .await?
            .downgrade();

        // Synchronize context with workers. `context` won't change
        // again until the next step.
        self.comms
            .context_batch_sync(&context, current_step, state.group_start_indices())
            .await?;

        // Note: the comment below is mostly invalid until state sync is fixed
        // We need to wait for state sync because state packages in the main loop
        // shouldn't write to state before workers have finished reading state.
        // In the case of the state snapshot, the main loop also shouldn't write to
        // the snapshot before the workers have finished reading it. But there's
        // no risk of that happening, because the snapshot isn't written to at all
        // until the next step (i.e. after all packages and their language runner
        // components have finished running), so we don't need confirmation of
        // snapshot_sync.

<<<<<<< HEAD
=======
        // TODO move state sync back down here.

>>>>>>> f60ff86d
        // State sync finished, so the workers should have dropped
        // their `Arc`s with state by this point.
        let state = Arc::try_unwrap(state)
            .map_err(|_| Error::from("Unable to unwrap state after context package execution"))?;
        self.store.set(state, context);
        Ok(())
    }

    async fn run_state_packages(&mut self) -> Result<()> {
        let (state, context) = self.store.take()?;
        let state = self
            .packages
            .step
            .run_state(state.upgrade(), &context)
            .await?;
        self.store.set(state.downgrade(), context);
        Ok(())
    }

    pub async fn run_output_packages(&mut self) -> Result<SimulationStepOutput> {
        let (state, context) = self.store.take()?;
        let state = Arc::new(state);
        let context = Arc::new(context);

        let output = self
            .packages
            .step
            .run_output(state.clone(), context.clone())
            .await?;
        let state = Arc::try_unwrap(state)
            .map_err(|_| Error::from("Unable to unwrap state after output package execution"))?;
        let context = Arc::try_unwrap(context)
            .map_err(|_| Error::from("Unable to unwrap context after output package execution"))?;

        self.store.set(state, context);
        Ok(output)
    }

    /// Prepare for Context Packages
    ///
    /// The following operations are performed:
    /// 1) A message map Recipient -> Vec<MessageReference>
    /// 2) Handling agent messages to "hash", i.e. performing
    /// agent creation and removals.
    ///
    /// 3) Replacing the inbox dataframe with the outbox dataframe.
    /// This is done as context packages can take references to the previous outbox.
    /// Note that agents who have been removed will still have their messages sent out.
    /// Also, a new, empty, outbox dataframe is created.
    ///
    /// 4) A static dataframe is created by copying the state (dynamic) dataframe.
    /// This is done as context packages can take references to previous state.
    /// One example of this happening is the Neighbors Context Package.
    fn prepare_for_context_packages(
        &mut self,
        state: &mut ExState,
        context: &mut ExContext,
    ) -> Result<StateSnapshot> {
        log::trace!("Preparing for context packages");
        let message_map = state.message_map()?;
        self.add_remove_agents(state, &message_map)?;
        let message_pool = self.finalize_agent_messages(state, context)?;
        let agent_pool = self.finalize_agent_state(state, context)?;
        Ok(StateSnapshot::new(agent_pool, message_pool, message_map))
    }

    /// Create and Remove agents
    ///
    /// Operates based on the "create_agent" and "remove_agent"
    /// messages sent to "hash" through agent inboxes. Also creates
    /// and removes agents that have been requested by State packages.
    fn add_remove_agents(&mut self, state: &mut ExState, message_map: &MessageMap) -> Result<()> {
        let read = state.message_pool().read()?;
        let mut commands = CreateRemoveCommands::from_hash_messages(message_map, read)?;
        commands.merge(self.comms.take_create_remove_commands()?);
        commands.verify(&self.config.sim.store.agent_schema)?;

        state.create_remove(commands, &self.config)?;
        Ok(())
    }

    /// Replace the inbox dataframe with the outbox dataframe. Reset
    /// the old inbox dataframe and use it as the new outbox dataframe.
    fn finalize_agent_messages(
        &mut self,
        state: &mut ExState,
        context: &mut ExContext,
    ) -> Result<MessagePool> {
        let message_pool = context.take_message_pool();
        let finalized_message_pool = state.reset_messages(message_pool, &self.config)?;
        Ok(finalized_message_pool)
    }

    /// Update the old static dataframe with the new updated dynamic
    /// dataframe.
    fn finalize_agent_state(
        &mut self,
        state: &mut ExState,
        context: &mut ExContext,
    ) -> Result<AgentPool> {
        state.finalize_agent_pool(
            context,
            &self.config.sim.store.agent_schema,
            &self.config.exp.run.base().id,
        )?;
        Ok(context.take_agent_pool())
    }
}<|MERGE_RESOLUTION|>--- conflicted
+++ resolved
@@ -119,11 +119,8 @@
         let state = Arc::new(state.downgrade());
         // Synchronize state with workers
         let active_sync = self.comms.state_sync(&state).await?;
-<<<<<<< HEAD
-=======
         // TODO: fix issues with getting write access to the message batch while state sync runs in
         //  parallel with context packages
->>>>>>> f60ff86d
         log::trace!("Waiting for active state sync");
         active_sync.await?.map_err(Error::state_sync)?;
         log::trace!("State sync finished");
@@ -152,11 +149,8 @@
         // components have finished running), so we don't need confirmation of
         // snapshot_sync.
 
-<<<<<<< HEAD
-=======
         // TODO move state sync back down here.
 
->>>>>>> f60ff86d
         // State sync finished, so the workers should have dropped
         // their `Arc`s with state by this point.
         let state = Arc::try_unwrap(state)
