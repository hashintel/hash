use stateful::field::PackageId;

use crate::simulation::package::PackageType;

pub struct PackageIdGenerator {
    cur: u32,
    multiplier: usize,
}

impl PackageIdGenerator {
    pub fn new(package_group: PackageType) -> PackageIdGenerator {
        let multiplier = match package_group {
            PackageType::Init => 3,
            PackageType::Context => 5,
            PackageType::State => 7,
            PackageType::Output => 11,
        };

        PackageIdGenerator { cur: 0, multiplier }
    }

    pub fn next(&mut self) -> PackageId {
<<<<<<< HEAD
        let id = PackageId::from(self.multiplier * (2 ^ self.cur));
=======
        let id = PackageId(self.multiplier * usize::pow(2, self.cur));
>>>>>>> 38e19543
        self.cur += 1;
        id
    }
}<|MERGE_RESOLUTION|>--- conflicted
+++ resolved
@@ -20,11 +20,7 @@
     }
 
     pub fn next(&mut self) -> PackageId {
-<<<<<<< HEAD
-        let id = PackageId::from(self.multiplier * (2 ^ self.cur));
-=======
-        let id = PackageId(self.multiplier * usize::pow(2, self.cur));
->>>>>>> 38e19543
+        let id = PackageId::from(self.multiplier * usize::pow(2, self.cur));
         self.cur += 1;
         id
     }
