use super::*;
use crate::datastore::schema::{
    FieldScope, FieldType, FieldTypeVariant::*, PresetFieldType, RootFieldSpec,
};

<<<<<<< HEAD
=======
use super::*;

pub(super) const MESSAGES_FIELD_NAME: &str = "messages";

>>>>>>> e603032b
fn agent_messages() -> FieldType {
    let variant = VariableLengthArray(Box::new(FieldType::new(
        FixedLengthArray {
            kind: Box::new(FieldType::new(Preset(PresetFieldType::UInt32), false)),
            len: MESSAGE_INDEX_COUNT,
        },
        false,
    )));
    FieldType::new(variant, false)
}

pub(super) fn get_messages_field_spec(
    field_spec_creator: &RootFieldSpecCreator,
) -> Result<RootFieldSpec> {
    let agent_messages = agent_messages();
    // The messages column can be agent-scoped because it
    // has custom getters in the language runners that
    // return the actual messages that the agent received,
    // not just their indices.
    Ok(field_spec_creator.create(
        MESSAGES_FIELD_NAME.into(),
        agent_messages,
        FieldScope::Agent,
    ))
}<|MERGE_RESOLUTION|>--- conflicted
+++ resolved
@@ -3,13 +3,6 @@
     FieldScope, FieldType, FieldTypeVariant::*, PresetFieldType, RootFieldSpec,
 };
 
-<<<<<<< HEAD
-=======
-use super::*;
-
-pub(super) const MESSAGES_FIELD_NAME: &str = "messages";
-
->>>>>>> e603032b
 fn agent_messages() -> FieldType {
     let variant = VariableLengthArray(Box::new(FieldType::new(
         FixedLengthArray {
