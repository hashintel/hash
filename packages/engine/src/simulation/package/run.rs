use std::{collections::HashMap, sync::Arc};

use futures::{executor::block_on, stream::FuturesOrdered, StreamExt};

<<<<<<< HEAD
use super::{context, init, output, prelude::*, state};
=======
use crate::datastore::schema::FieldKey;
use crate::simulation::package::context::ContextColumn;
>>>>>>> e603032b
use crate::{
    datastore::table::{
        context::PreContext,
        state::{view::StateSnapshot, ReadState},
    },
    simulation::step_output::SimulationStepOutput,
    SimRunConfig,
};

/// Represents the packages of a simulation engine.
pub struct Packages {
    pub init: InitPackages,
    pub step: StepPackages,
}

pub struct InitPackages {
    inner: Vec<Box<dyn init::Package>>,
}

impl InitPackages {
    pub fn new(inner: Vec<Box<dyn init::Package>>) -> InitPackages {
        InitPackages { inner }
    }

    pub async fn run(&mut self, sim_config: Arc<SimRunConfig>) -> Result<State> {
        // Execute packages in parallel and collect the data
        let mut futs = FuturesOrdered::new();

        let pkgs = std::mem::replace(&mut self.inner, vec![]);
        let num_packages = pkgs.len();

        pkgs.into_iter().for_each(|mut package| {
            let cpu_bound = package.cpu_bound();
            futs.push(if cpu_bound {
                tokio::task::spawn_blocking(move || {
                    let res = block_on(package.run());
                    (package, res)
                })
            } else {
                tokio::task::spawn(async {
                    let res = package.run().await;
                    (package, res)
                })
            });
        });

        let collected = futs.collect::<Vec<_>>().await;

        let mut pkgs = Vec::with_capacity(num_packages);
        let mut agents = Vec::with_capacity(num_packages);
        for result in collected {
            let (pkg, new_agents) = result?;
            pkgs.push(pkg);
            agents.append(&mut new_agents?);
        }

        let state = State::from_agent_states(agents, sim_config)?;
        Ok(state)
    }
}

pub struct StepPackages {
    context: Vec<Box<dyn context::Package>>,
    state: Vec<Box<dyn state::Package>>,
    output: Vec<Box<dyn output::Package>>,
}

impl StepPackages {
    pub fn new(
        context: Vec<Box<dyn context::Package>>,
        state: Vec<Box<dyn state::Package>>,
        output: Vec<Box<dyn output::Package>>,
    ) -> StepPackages {
        StepPackages {
            context,
            state,
            output,
        }
    }
}

impl StepPackages {
    pub fn empty_context(
        &self,
        sim_run_config: &SimRunConfig,
        num_agents: usize,
    ) -> Result<Context> {
        let keys_and_columns = self
            .context
            .iter()
            // TODO: remove the need for this creating a method to generate empty arrow columns from schema
            .map(|package| {
                package
                    .get_empty_arrow_columns(num_agents, &sim_run_config.sim.store.context_schema)
            })
            .collect::<Result<Vec<_>>>()?
            .into_iter()
            .flatten()
            .map(|(field_key, col)| (field_key.value().to_string(), col))
            .collect::<HashMap<String, Arc<dyn arrow::array::Array>>>();

<<<<<<< HEAD
        // because we aren't generating the columns from the schema, we need to reorder the cols
        // from the packages to match this is another reason to move column creation to be
        // done per schema instead of per package, because this is   very messy.
        let schema = &experiment_config.sim.store.context_schema;
=======
        // because we aren't generating the columns from the schema, we need to reorder the cols from the packages to match
        //   this is another reason to move column creation to be done per schema instead of per package, because this is
        //   very messy.
        let schema = &sim_run_config.sim.store.context_schema;
>>>>>>> e603032b
        let columns = schema
            .arrow
            .fields()
            .iter()
            .map(|arrow_field| {
                keys_and_columns
                    .get(arrow_field.name())
                    .ok_or(Error::from(format!(
                        "Expected to find an arrow column for key: {}",
                        arrow_field.name()
                    )))
                    .map(|arrow_array| Arc::clone(arrow_array))
            })
            .collect::<Result<Vec<_>>>()?;

        let context = Context::new_from_columns(
            columns,
            sim_run_config.sim.store.clone(),
            &sim_run_config.exp.run_id,
            vec![],
        )?;
        Ok(context)
    }

    pub async fn run_context(
        &mut self,
        state: Arc<State>,
        snapshot: StateSnapshot,
        pre_context: PreContext,
    ) -> Result<ExContext> {
        log::debug!("Running context packages");
        // Execute packages in parallel and collect the data
        let mut futs = FuturesOrdered::new();

        let pkgs = std::mem::replace(&mut self.context, vec![]);
        let num_packages = pkgs.len();

        let snapshot_arc = Arc::new(snapshot);

        pkgs.into_iter().for_each(|mut package| {
            let state_arc = state.clone();
            let snapshot_clone = snapshot_arc.clone();

            let cpu_bound = package.cpu_bound();
            futs.push(if cpu_bound {
                tokio::task::spawn_blocking(move || {
                    let res = block_on(package.run(state_arc, snapshot_clone));
                    (package, res)
                })
            } else {
                tokio::task::spawn(async {
                    let res = package.run(state_arc, snapshot_clone).await;
                    (package, res)
                })
            });
        });

        let collected = futs.collect::<Vec<_>>().await;

        let mut pkgs = Vec::with_capacity(num_packages);
        let keys_and_column_writers = collected
            .into_iter()
            .map(|result| {
                let (pkg, package_column_writers) = result?;
                pkgs.push(pkg);
                Ok(package_column_writers?
                    .into_iter()
                    .map(|context_column| {
                        (context_column.field_key.value().to_string(), context_column)
                    })
                    .collect::<Vec<(String, ContextColumn)>>())
            })
            .collect::<Result<Vec<_>>>()?
            .into_iter()
            .flatten()
            .collect::<HashMap<String, ContextColumn>>();

        self.context = pkgs;

        // As with above with the empty columns, we need to re-order the column writers to match
        // the ordering of the columns within the schema. This is unfortunately really sloppy at
        // the moment but a proper fix needs a bit of a redesign. Thus:
        // TODO, figure out a better design for how we interface with columns from context packages,
        //   and how we ensure the necessary order (preferably enforced in actual logic)
        let schema = &state.sim_config().sim.store.context_schema;
        let column_writers = schema
            .arrow
            .fields()
            .iter()
            .map(|arrow_field| {
                keys_and_column_writers
                    .get(arrow_field.name())
                    .ok_or(Error::from(format!(
                        "Expected to find a context column writer for key: {}",
                        arrow_field.name()
                    )))
                    .map(|column_writer| column_writer.clone())
            })
            .collect::<Result<Vec<_>>>()?;

        let snapshot =
            Arc::try_unwrap(snapshot_arc).map_err(|_| Error::from("Failed to unwrap snapshot"))?;

        let context = pre_context.finalize(snapshot, &column_writers, state.num_agents())?;
        Ok(context)
    }

    pub async fn run_state(&mut self, mut state: ExState, context: &Context) -> Result<ExState> {
        log::debug!("Running state packages");
        // Design-choices:
        // Cannot use trait bounds as dyn Package won't be object-safe
        // Traits are tricky anyway for working with iterators
        // Will instead use state.upgrade() and exstate.downgrade() and respectively for context
        for pkg in self.state.iter_mut() {
            pkg.run(&mut state, context).await?;
        }

        Ok(state)
    }

    pub async fn run_output(
        &mut self,
        state: Arc<State>,
        context: Arc<Context>,
    ) -> Result<SimulationStepOutput> {
        // Execute packages in parallel and collect the data
        let mut futs = FuturesOrdered::new();

        let num_pkgs = self.output.len();
        let pkgs = std::mem::replace(&mut self.output, vec![]);
        pkgs.into_iter().for_each(|mut pkg| {
            let state = state.clone();
            let context = context.clone();

            let cpu_bound = pkg.cpu_bound();
            futs.push(if cpu_bound {
                tokio::task::spawn_blocking(move || {
                    let res = block_on(pkg.run(state, context));
                    (pkg, res)
                })
            } else {
                tokio::task::spawn(async {
                    let res = pkg.run(state, context).await;
                    (pkg, res)
                })
            });
        });

        let collected = futs.collect::<Vec<_>>().await;

        let mut pkgs = Vec::with_capacity(num_pkgs);
        let mut outputs = SimulationStepOutput::with_capacity(num_pkgs);
        for result in collected {
            let (pkg, output) = result?;
            pkgs.push(pkg);
            outputs.push(output?);
        }
        self.output = pkgs;

        return Ok(outputs);
    }
}<|MERGE_RESOLUTION|>--- conflicted
+++ resolved
@@ -2,18 +2,15 @@
 
 use futures::{executor::block_on, stream::FuturesOrdered, StreamExt};
 
-<<<<<<< HEAD
-use super::{context, init, output, prelude::*, state};
-=======
-use crate::datastore::schema::FieldKey;
-use crate::simulation::package::context::ContextColumn;
->>>>>>> e603032b
 use crate::{
-    datastore::table::{
-        context::PreContext,
-        state::{view::StateSnapshot, ReadState},
+    datastore::{
+        schema::FieldKey,
+        table::{
+            context::PreContext,
+            state::{view::StateSnapshot, ReadState},
+        },
     },
-    simulation::step_output::SimulationStepOutput,
+    simulation::{package::context::ContextColumn, step_output::SimulationStepOutput},
     SimRunConfig,
 };
 
@@ -109,17 +106,10 @@
             .map(|(field_key, col)| (field_key.value().to_string(), col))
             .collect::<HashMap<String, Arc<dyn arrow::array::Array>>>();
 
-<<<<<<< HEAD
         // because we aren't generating the columns from the schema, we need to reorder the cols
         // from the packages to match this is another reason to move column creation to be
         // done per schema instead of per package, because this is   very messy.
-        let schema = &experiment_config.sim.store.context_schema;
-=======
-        // because we aren't generating the columns from the schema, we need to reorder the cols from the packages to match
-        //   this is another reason to move column creation to be done per schema instead of per package, because this is
-        //   very messy.
         let schema = &sim_run_config.sim.store.context_schema;
->>>>>>> e603032b
         let columns = schema
             .arrow
             .fields()
