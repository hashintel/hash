# Wait for https://github.com/rust-lang/cargo/pull/9992 to land
# cargo-features = ["bindeps"]

[package]
name = "cli"
version = "0.0.0"
edition = "2021"
# TODO: Add authors to be shown in CLI
description = "The hEngine Command line interface"

[dependencies]
hash_engine = { path = "../..", default-features = false }
error = { path = "../../lib/error", features = ["spantrace"] }
orchestrator = { path = "../../lib/orchestrator", default-features = false }

clap = { version = "3.0.0", features = ["cargo", "derive", "env"] }
num_cpus = "1.13.1"
serde = { version = "1.0.111", features = ["derive"] }
<<<<<<< HEAD
serde_json = "1.0.59"
tokio = { version = "1.5.0", features = ["macros", "rt-multi-thread", "sync", "process", "io-util", "net", "rt", "fs"] }
tracing = "0.1.29"
uuid = { version = "0.8.1", features = ["v4", "serde"] }
=======
tokio = "1.5.0"
>>>>>>> aeb60a3c

[features]
default = ["build-nng"]
build-nng = ["hash_engine/build-nng", "orchestrator/build-nng"]<|MERGE_RESOLUTION|>--- conflicted
+++ resolved
@@ -16,14 +16,8 @@
 clap = { version = "3.0.0", features = ["cargo", "derive", "env"] }
 num_cpus = "1.13.1"
 serde = { version = "1.0.111", features = ["derive"] }
-<<<<<<< HEAD
-serde_json = "1.0.59"
-tokio = { version = "1.5.0", features = ["macros", "rt-multi-thread", "sync", "process", "io-util", "net", "rt", "fs"] }
-tracing = "0.1.29"
+tokio = "1.5.0"
 uuid = { version = "0.8.1", features = ["v4", "serde"] }
-=======
-tokio = "1.5.0"
->>>>>>> aeb60a3c
 
 [features]
 default = ["build-nng"]
