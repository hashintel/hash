//! Provides structures and methods to work with shared memory.
//!
//! This module mainly provides [`Segment`], which holds a shared-memory segment. See its
//! documentation for further information. [`MemoryId`] is used to identify a [`Segment`] using a
//! UUID and a random number appended to it.
//!
//! This module provides an FFI interface containing `CSegment` as a representation of `Segment`
//! and the `load_shmem` and `free_memory` functions.

pub mod padding;

mod buffer_change;
mod continuation;
mod ffi;
mod markers;
mod metaversion;
mod ptr;
mod segment;
mod visitor;

pub(in crate) use self::ffi::CSegment;
pub use self::{
    buffer_change::BufferChange,
    continuation::arrow_continuation,
    metaversion::Metaversion,
<<<<<<< HEAD
    segment::{MemoryId, Segment},
=======
    segment::Segment,
    shared_memory::{Memory, MemoryId},
>>>>>>> ec654f95
};<|MERGE_RESOLUTION|>--- conflicted
+++ resolved
@@ -23,10 +23,5 @@
     buffer_change::BufferChange,
     continuation::arrow_continuation,
     metaversion::Metaversion,
-<<<<<<< HEAD
     segment::{MemoryId, Segment},
-=======
-    segment::Segment,
-    shared_memory::{Memory, MemoryId},
->>>>>>> ec654f95
 };