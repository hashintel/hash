--- conflicted
+++ resolved
@@ -5,8 +5,6 @@
 
 use std::ops::{Index, IndexMut};
 
-#[cfg(not(target_vendor = "apple"))]
-use crate::{error::Error, shared_memory::markers::Val};
 use crate::{
     error::Result,
     shared_memory::{
@@ -176,11 +174,7 @@
         self.prepare_buffer_write(&Buffer::Data, size)
     }
 
-<<<<<<< HEAD
-    #[cfg(not(target_vendor = "apple"))]
-=======
     #[cfg(not(target_os = "macos"))]
->>>>>>> e1f7c0dc
     pub fn shrink_with_data_length(&mut self, size: usize) -> Result<BufferChange> {
         use crate::{shared_memory::markers::Val, Error};
 
