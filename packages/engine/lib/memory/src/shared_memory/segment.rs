use std::{borrow::Borrow, env, fmt, mem, path::Path};

use shared_memory::{Shmem, ShmemConf};
use uuid::Uuid;

use crate::{
    error::{Error, Result},
    shared_memory::{
        padding,
        ptr::MemoryPtr,
        visitor::{Visit, Visitor, VisitorMut},
        BufferChange, Metaversion,
    },
};

pub struct Buffers<'a> {
    schema: &'a [u8],
    header: &'a [u8],
    meta: &'a [u8],
    data: &'a [u8],
}

impl<'a> Buffers<'a> {
    #[inline]
    pub fn schema(&self) -> &'a [u8] {
        self.schema
    }

    #[inline]
    pub fn header(&self) -> &'a [u8] {
        self.header
    }

    #[inline]
    pub fn meta(&self) -> &'a [u8] {
        self.meta
    }

    #[inline]
    pub fn data(&self) -> &'a [u8] {
        self.data
    }
}

/// An identifier for a shared memory [`Segment`].
///
/// Holds a UUID and a random suffix. The UUID can be reused for different [`Segment`]s and can all
/// be cleaned up by calling [`MemoryId::clean_up`].
#[derive(Debug, PartialEq)]
pub struct MemoryId {
    id: Uuid,
    suffix: u16,
}

impl MemoryId {
    /// Creates a new identifier from the provided [`Uuid`].
    ///
    /// This will generate a suffix and ensures, that the shared memory segment does not already
    /// exists at */dev/shm/*.
    pub fn new(id: Uuid) -> Self {
        loop {
            let memory_id = Self {
                id,
                suffix: rand::random::<u16>(),
            };
            if !Path::new(&format!("/dev/shm/{id}")).exists() {
                return memory_id;
            }
        }
    }

    /// Creates a new identifier from the provided [`MemoryId`].
    ///
    /// This will reuise the `memory_id`s id, generates a suffix, and ensures, that the shared
    /// memory segment does not already exists at */dev/shm/*.
    pub fn duplicate_from(memory_id: &Self) -> Self {
        Self::new(memory_id.id)
    }

    /// Returns the prefix used for the identifier.
    fn prefix<Id: Borrow<Uuid>>(id: Id) -> String {
        let id = id.borrow().to_simple_ref();
        if cfg!(target_os = "macos") {
            // MacOS shmem seems to be limited to 31 chars, probably remnants of HFS
            // And we need to_string otherwise it's not truncated when formatting
            format!("shm_{id:.20}")
        } else {
            format!("shm_{id}")
        }
    }

    /// Clean up generated shared memory segments associated with a given `MemoryId`.
    pub fn clean_up<Id: Borrow<Uuid>>(id: Id) {
        // TODO: macOS does not store the shared memory FDs at `/dev/shm/`. Maybe it's not storing
        //   FDs at all. Find out if they are stored somewhere and remove them instead, otherwise we
        //   have to figure out a way to remove them without relying on the file-system.
        let shm_files = glob::glob(&format!("/dev/shm/{}_*", Self::prefix(id)));

<<<<<<< HEAD
        shm_files.flatten().for_each(|path| {
=======
        shm_files.into_iter().flatten().flatten().for_each(|path| {
>>>>>>> a8af0e60
            if let Err(err) = std::fs::remove_file(&path) {
                tracing::warn!("Could not clean up {path:?}: {err}");
            }
        });
    }
}

impl fmt::Display for MemoryId {
    fn fmt(&self, fmt: &mut fmt::Formatter<'_>) -> fmt::Result {
        let prefix = Self::prefix(self);
        if cfg!(target_os = "macos") {
            // MacOS shmem seems to be limited to 31 chars, probably remnants of HFS
            write!(fmt, "{}_{:.7}", prefix, self.suffix)
        } else {
            write!(fmt, "{}_{}", prefix, self.suffix)
        }
    }
}

impl Borrow<Uuid> for &MemoryId {
    fn borrow(&self) -> &Uuid {
        &self.id
    }
}

/// A memory-mapped shared memory segment.
///
/// Includes tools to work with internal structure.
///
/// # Internal Buffers
///
/// There are 4 main buffers contained in the shared memory which are:
///
///   1) Schema describing the layout of the data (could be an Arrow schema for example)
///   2) Header data
///   3) Meta data
///   4) Data
///
/// At the beginning of the shared memory segment there is another small, fixed-size buffer which
/// contains the markers to the four buffers above. This offset buffer can be read with
/// `Memory::markers`. If one buffer is not needed, it's size can be set to `0`.
// TODO: Do we need header data **and** meta data? The header is currently only used for storing the
//       metaversion. If we rename these buffers it would be clearer:
//         - `Markers` should be called `SegmentHeader` or `Header`
//         - `Metaversion` could be confused with "Meta data version", maybe `SegmentVersion` or
//           just `Version`? It also should live inside of `SegmentHeader`
//         - Remove the old "Header data"
pub struct Segment {
    pub data: Shmem,
    pub size: usize,
    include_terminal_padding: bool,
}

// Memory layout:
// ------------------------------------------------------------------------------------------------
// | [Markers to Schema,Metadata (which are markers and nullcounts of Arrow columns),Column data] |
// |                                [padding to 8-byte alignment]                                 |
// | [                     Arrow Schema (prepended with continuation bytes)                     ] |
// |                            [system-dependent padding (for SIMD)]                             |
// | [                                       Header Data                                        ] |
// |                                [padding to 8-byte alignment]                                 |
// | [                    Arrow Metadata (prepended with continuation bytes)                    ] |
// |                            [system-dependent padding (for SIMD)]                             |
// | [                                       Column Data                                        ] |
// ------------------------------------------------------------------------------------------------
//
// Note column data will not be densely packed as it will leave space for array size fluctuations.

// Constructors for Memory
impl Segment {
    // TODO: UNUSED: Needs triage
    pub fn as_ptr(&self) -> *const u8 {
        self.data.as_ptr()
    }

    // TODO: `data.as_mut_ptr`, with `&mut self` argument, to avoid
    //       violating Rust's aliasing rules for pointers derived
    //       from const references.
    // TODO: UNUSED: Needs triage
    pub fn as_mut_ptr(&mut self) -> *mut u8 {
        self.data.as_ptr()
    }

    /// Resize the Shared Memory segment, also performs
    /// reloading
    pub fn resize(&mut self, mut new_size: usize) -> Result<()> {
        new_size = Self::calculate_total_size(new_size, self.include_terminal_padding)?;
        tracing::trace!("Trying to resize memory to: {}", new_size);
        self.data.resize(new_size)?;
        self.size = new_size;
        Ok(())
    }

    fn calculate_total_size(size: usize, include_terminal_padding: bool) -> Result<usize> {
        Ok(if include_terminal_padding {
            // Leave extra padding in the end to minimize number of ftruncate calls
            padding::get_dynamic_buffer_length(size)
        } else {
            size
        })
    }

    /// Reload the shared memory segment when an
    /// external resize has happened
    pub fn reload(&mut self) -> Result<()> {
        self.data.reload()?;
        self.size = self.data.len();
        Ok(())
    }

    /// Get the ID of the shared memory segment
    pub fn id(&self) -> &str {
        self.data.get_os_id()
    }

    // TODO: UNUSED: Needs triage
    pub fn unmap(self) {
        self.data.unmap()
    }

    pub fn shared_memory(
        memory_id: MemoryId,
        size: usize,
        droppable: bool,
        include_terminal_padding: bool,
    ) -> Result<Segment> {
        Self::validate_size(size)?;
        let data = ShmemConf::new(droppable)
            .os_id(&memory_id.to_string())
            .size(size)
            .create()?;
        Ok(Segment {
            data,
            size,
            include_terminal_padding,
        })
    }

    pub fn from_shmem_os_id(
        os_id: &str,
        droppable: bool,
        include_terminal_padding: bool,
    ) -> Result<Segment> {
        if os_id.contains("shm_") {
            let id = &os_id;
            let data = ShmemConf::new(droppable).os_id(id).open()?;
            let size = data.len();
            Self::validate_size(size)?;
            Ok(Segment {
                data,
                size,
                include_terminal_padding,
            })
        } else {
            Err(Error::Memory("Expected message to contain \"shm_\"".into()))
        }
    }

    fn visitor(&self) -> Visitor<'_> {
        Visitor::new(MemoryPtr::from_memory(self))
    }

    fn visitor_mut(&mut self) -> VisitorMut<'_> {
        VisitorMut::new(MemoryPtr::from_memory(self), self)
    }

    pub fn duplicate(memory: &Segment, memory_id: MemoryId) -> Result<Segment> {
        let shmem = &memory.data;
        let data = ShmemConf::new(true)
            .os_id(&memory_id.to_string())
            .size(memory.size)
            .create()?;
        unsafe { std::ptr::copy_nonoverlapping(shmem.as_ptr(), data.as_ptr(), memory.size) };
        Ok(Segment {
            data,
            size: memory.size,
            include_terminal_padding: memory.include_terminal_padding,
        })
    }

    fn validate_size(size: usize) -> Result<()> {
        // This comes from the fact we use List and *not* LargeList Arrow types
        // List markers are i32 type, while LargeList markers are i64 type
        if size == 0 {
            return Err(Error::EmptySharedMemory);
        }

        if size as u64 > i32::MAX as u64 {
            return Err(Error::SharedMemoryMaxSize(size as u64, i32::MAX as u64));
        }
        Ok(())
    }

    pub fn validate_markers(&self) -> Result<()> {
        if self.visitor().validate_markers(self.id(), self.size) {
            Ok(())
        } else {
            Err(Error::from(
                "Incorrect markers -- possibly buffer locations are wrong or the markers weren't \
                 written correctly, so they don't correspond to the actual locations",
            ))
        }
    }

    /// Get the bytes which contain relevant batch data/metadata
    pub fn get_contents_bytes(&self) -> Result<&[u8]> {
        self.visitor().get_all_buffers()
    }

    /// Copy a slice into the shared memory segment, with offset 0
    pub fn overwrite_no_bounds_check(&mut self, src: &[u8]) -> Result<()> {
        unsafe { std::ptr::copy_nonoverlapping(src.as_ptr(), self.data.as_ptr(), src.len()) };
        Ok(())
    }

    pub fn get_batch_buffers(&self) -> Result<Buffers<'_>> {
        let visitor = self.visitor();
        Ok(Buffers {
            schema: visitor.schema(),
            header: visitor.header(),
            meta: visitor.meta(),
            data: visitor.data(),
        })
    }

    pub fn set_data_length(&mut self, data_length: usize) -> Result<BufferChange> {
        self.visitor_mut().set_data_length(data_length)
    }

    // We can't resize memory on macos
    #[cfg(target_os = "macos")]
    pub fn shrink_memory_with_data_length(&mut self, _data_length: usize) -> Result<BufferChange> {
        Ok(BufferChange(false, false))
    }

    #[cfg(not(target_os = "macos"))]
    pub fn shrink_memory_with_data_length(&mut self, data_length: usize) -> Result<BufferChange> {
        self.visitor_mut().shrink_with_data_length(data_length)
    }

    pub fn set_schema<K: AsRef<[u8]>>(&mut self, schema: &K) -> Result<BufferChange> {
        self.visitor_mut().write_schema_buffer(schema.as_ref())
    }

    pub fn get_header(&self) -> Result<&[u8]> {
        Ok(self.visitor().header())
    }

    pub fn set_header<K: AsRef<[u8]>>(&mut self, header: &K) -> Result<BufferChange> {
        self.visitor_mut().write_header_buffer(header.as_ref())
    }

    /// The latest batch version and memory version of this batch that is persisted in memory (in
    /// this experiment as a whole).
    ///
    /// # Panics
    ///
    /// If the metaversion wasn't written properly when the batch was created or the part of memory
    /// with the metaversion was deallocated later, this might fail to read the metaversion.
    pub fn read_persisted_metaversion(&self) -> Metaversion {
        self.try_read_persisted_metaversion()
            .expect("Could not read metaversion")
    }

    /// Same as [`read_metaversion`] but return a `Result` instead of panicking.
    pub fn try_read_persisted_metaversion(&self) -> Result<Metaversion> {
        let header = self.get_header()?;
        let n_header_bytes = header.len();
        let n_metaversion_bytes = 2 * mem::size_of::<u32>();
        if n_header_bytes < n_metaversion_bytes {
            Err(Error::from("Memory header too small to read metaversion"))
        } else {
            let bytes: [u8; 8] = header[..8].try_into().unwrap();
            Metaversion::from_le_bytes(bytes)
        }
    }

    /// Set the latest batch version and memory version of this batch that is persisted in memory
    /// (in this experiment as a whole).
    ///
    /// # Panics
    ///
    /// If the metaversion wasn't written properly when the batch was created or the part of memory
    /// with the metaversion was deallocated later, this might fail to read the metaversion.
    pub fn persist_metaversion(&mut self, metaversion: Metaversion) {
        self.try_persist_metaversion(metaversion)
            .expect("Could not set metaversion")
    }

    /// Same as [`write_metaversion`] but return a `Result` instead of panicking.
    pub fn try_persist_metaversion(&mut self, metaversion: Metaversion) -> Result<()> {
        let header = self.visitor_mut().header_mut();
        let n_header_bytes = header.len();
        let n_metaversion_bytes = 2 * mem::size_of::<u32>();
        if n_header_bytes < n_metaversion_bytes {
            Err(Error::from("Memory header too small to write metaversion"))
        } else {
            let bytes = metaversion.to_le_bytes();
            header[..n_metaversion_bytes].copy_from_slice(&bytes);
            Ok(())
        }
    }

    pub fn get_metadata(&self) -> Result<&[u8]> {
        Ok(self.visitor().meta())
    }

    pub fn set_metadata<K: AsRef<[u8]>>(&mut self, metadata: &K) -> Result<BufferChange> {
        self.visitor_mut().write_meta_buffer(metadata.as_ref())
    }

    pub fn get_data_buffer(&self) -> Result<&[u8]> {
        Ok(self.visitor().data())
    }

    pub fn get_data_buffer_len(&self) -> Result<usize> {
        Ok(self.visitor().markers().data_size())
    }

    pub fn get_mut_data_buffer(&mut self) -> Result<&mut [u8]> {
        Ok(self.visitor_mut().data_mut())
    }

    /// Perform a possibly overlapping copy inside the Arrow Batch data buffer.
    ///
    /// # Arguments
    ///
    /// * `src_offset` - Source offset (from the start of the data buffer)
    /// * `dst_offset` - Destination offset (from the start of the data buffer)
    /// * `count` - Number of bytes to be copied
    pub fn copy_in_data_buffer_unchecked(
        &mut self,
        src_offset: usize,
        dst_offset: usize,
        count: usize,
    ) -> Result<()> {
        let visitor = self.visitor_mut();
        visitor
            .data_mut()
            .copy_within(src_offset..src_offset + count, dst_offset);
        Ok(())
    }

    pub fn overwrite_in_data_buffer_unchecked_nonoverlapping(
        &mut self,
        offset: usize,
        data: &[u8],
    ) -> Result<()> {
        let visitor = self.visitor_mut();
        visitor.data_mut()[offset..offset + data.len()].copy_from_slice(data);
        Ok(())
    }

    pub fn from_sizes(
        memory_id: MemoryId,
        schema_size: usize,
        header_size: usize,
        meta_size: usize,
        data_size: usize,
        include_terminal_padding: bool,
    ) -> Result<Segment> {
        let markers = Visitor::markers_from_sizes(schema_size, header_size, meta_size, data_size);
        let mut size = Self::calculate_total_size(
            markers.get_total_contents_size(),
            include_terminal_padding,
        )?;

        if cfg!(target_os = "macos") {
            if let Ok(val) = env::var("OS_MEMORY_ALLOC_OVERRIDE") {
                size = val.parse().unwrap_or_else(|_| {
                    panic!("OS_MEMORY_ALLOC_OVERRIDE was an invalid value: {val}")
                });
                tracing::debug!(
                    "Memory size was overridden by value set in envvar, set to: {size}"
                );
            }
        }

        let mut memory = Segment::shared_memory(memory_id, size, true, include_terminal_padding)?;

        let mut visitor = memory.visitor_mut();
        let markers_mut = visitor.markers_mut();
        *markers_mut = markers;

        // It is important to also write continuation
        // bytes after changing the markers
        visitor.write_continuations();

        Ok(memory)
    }

    pub fn from_batch_buffers(
        memory_id: MemoryId,
        schema: &[u8],
        header: &[u8],
        ipc_message: &[u8],
        data: &[u8],
        include_terminal_padding: bool,
    ) -> Result<Segment> {
        let markers =
            Visitor::markers_from_sizes(schema.len(), header.len(), ipc_message.len(), data.len());

        let mut size = Self::calculate_total_size(
            markers.get_total_contents_size(),
            include_terminal_padding,
        )?;

        if cfg!(target_os = "macos") {
            if let Ok(val) = env::var("OS_MEMORY_ALLOC_OVERRIDE") {
                size = val.parse().unwrap_or_else(|_| {
                    panic!("OS_MEMORY_ALLOC_OVERRIDE was an invalid value: {val}")
                });
                tracing::debug!(
                    "Memory size was overridden by value set in envvar, set to: {size}"
                );
            }
        }

        let mut memory = Segment::shared_memory(memory_id, size, true, include_terminal_padding)?;

        let mut visitor = memory.visitor_mut();
        let markers_mut = visitor.markers_mut();
        *markers_mut = markers;

        // It is important to also write continuation
        // bytes after changing the markers
        visitor.write_continuations();

        // We can do this unchecked, because we've already provided the
        // exact amount of space for them
        visitor.write_schema_buffer_unchecked(schema);
        visitor.write_header_buffer_unchecked(header);
        visitor.write_meta_buffer_unchecked(ipc_message);
        visitor.write_data_buffer_unchecked(data);

        Ok(memory)
    }

    pub fn target_total_size_accommodates_data_size(
        &self,
        target_shmem_size: usize,
        data_len: usize,
    ) -> bool {
        self.visitor()
            .target_total_size_accommodates_data_size(target_shmem_size, data_len)
    }
}

#[cfg(test)]
pub mod tests {
    use super::*;

    #[test]
    pub fn test_identical_buffers() -> Result<()> {
        let memory_id = MemoryId::new(Uuid::new_v4());
        let buffer1: Vec<u8> = vec![1; 1482];
        let buffer2: Vec<u8> = vec![2; 645];
        let buffer3: Vec<u8> = vec![3; 254];
        let buffer4: Vec<u8> = vec![4; 173];

        let segment =
            Segment::from_batch_buffers(memory_id, &buffer1, &buffer2, &buffer3, &buffer4, true)?;

        let Buffers {
            schema,
            header,
            meta,
            data,
        } = segment.get_batch_buffers()?;

        assert_eq!(buffer1, schema);
        assert_eq!(buffer2, header);
        assert_eq!(buffer3, meta);
        assert_eq!(buffer4, data);
        Ok(())
    }

    #[test]
    pub fn test_message() -> Result<()> {
        let memory_id = MemoryId::new(Uuid::new_v4());
        let buffer1: Vec<u8> = vec![1; 1482];
        let buffer2: Vec<u8> = vec![2; 645];
        let buffer3: Vec<u8> = vec![3; 254];
        let buffer4: Vec<u8> = vec![4; 173];

        let segment =
            Segment::from_batch_buffers(memory_id, &buffer1, &buffer2, &buffer3, &buffer4, true)?;

        let message = segment.id();

        let new_segment = Segment::from_shmem_os_id(message, true, false)?;

        let slice = unsafe {
            let shmem = &segment.data;
            std::slice::from_raw_parts(shmem.as_ptr(), shmem.len())
        };

        let new_slice = unsafe {
            let shmem = &new_segment.data;
            std::slice::from_raw_parts(shmem.as_ptr(), shmem.len())
        };

        assert_eq!(slice, new_slice);

        Ok(())
    }
}<|MERGE_RESOLUTION|>--- conflicted
+++ resolved
@@ -96,11 +96,7 @@
         //   have to figure out a way to remove them without relying on the file-system.
         let shm_files = glob::glob(&format!("/dev/shm/{}_*", Self::prefix(id)));
 
-<<<<<<< HEAD
-        shm_files.flatten().for_each(|path| {
-=======
         shm_files.into_iter().flatten().flatten().for_each(|path| {
->>>>>>> a8af0e60
             if let Err(err) = std::fs::remove_file(&path) {
                 tracing::warn!("Could not clean up {path:?}: {err}");
             }
