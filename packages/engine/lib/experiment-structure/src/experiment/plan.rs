--- conflicted
+++ resolved
@@ -51,12 +51,8 @@
         .as_ref()
         .ok_or_else(|| Report::new(ExperimentPlanError))
         .attach_printable("Experiment configuration not found: experiments.json")?;
-<<<<<<< HEAD
-    let parsed = serde_json::from_str(experiments_manifest)
-=======
     let experiments_manifest_comment_remover = StripComments::new(experiments_manifest.as_bytes());
     let parsed = serde_json::from_reader(experiments_manifest_comment_remover)
->>>>>>> e1f7c0dc
         .into_report()
         .change_context(ExperimentPlanError)
         .attach_printable("Could not parse experiment manifest")?;
