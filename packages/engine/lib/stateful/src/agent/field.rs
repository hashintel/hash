use std::{
    collections::{HashMap, HashSet},
    fmt,
    ops::{Index, IndexMut},
};

use serde::{
    de::{self, Deserializer, MapAccess, Visitor},
    Deserialize, Serialize,
};
use uuid::Uuid;

use crate::{
    agent::AgentName,
    error::{Error, Result},
    field::{FieldType, FieldTypeVariant, PresetFieldType, UUID_V4_LEN},
    message, Vec3,
};

/// The possible fields in an agent's state.
///
/// It's used in `batch`es to determine the type of a field stored in the corresponding `batch`.
#[derive(Eq, PartialEq, Hash, Debug, Clone)]
pub enum AgentStateField {
    AgentId,
    AgentName,
    Messages,
    Position,
    Direction,
    Velocity,
    Shape,
    Height,
    Scale,
    Color,
    Rgb,
    Hidden,

    /// Any custom, non-built-in field. Corresponds to [`Agent::custom`].
    Extra(String),
}

impl AgentStateField {
    pub const FIELDS: &'static [AgentStateField] = &[
        AgentStateField::AgentId,
        AgentStateField::AgentName,
        AgentStateField::Messages,
        AgentStateField::Position,
        AgentStateField::Direction,
        AgentStateField::Velocity,
        AgentStateField::Shape,
        AgentStateField::Height,
        AgentStateField::Scale,
        AgentStateField::Color,
        AgentStateField::Rgb,
        AgentStateField::Hidden,
    ];

    #[must_use]
    pub const fn name(&self) -> &'static str {
        match self {
            AgentStateField::AgentId => "agent_id",
            AgentStateField::AgentName => "agent_name",
            AgentStateField::Messages => "messages",
            AgentStateField::Position => "position",
            AgentStateField::Direction => "direction",
            AgentStateField::Velocity => "velocity",

            AgentStateField::Shape => "shape",
            AgentStateField::Height => "height",
            AgentStateField::Scale => "scale",
            AgentStateField::Color => "color",
            AgentStateField::Rgb => "rgb",
            AgentStateField::Hidden => "hidden",

            AgentStateField::Extra(_) => "extra",
        }
    }
}

impl<'de> Deserialize<'de> for AgentStateField {
    fn deserialize<D>(deserializer: D) -> Result<AgentStateField, D::Error>
    where
        D: Deserializer<'de>,
    {
        struct FieldVisitor;

        impl Visitor<'_> for FieldVisitor {
            type Value = AgentStateField;

            fn expecting(&self, formatter: &mut std::fmt::Formatter<'_>) -> std::fmt::Result {
                formatter.write_str("json keys")
            }

            fn visit_str<E>(self, value: &str) -> Result<AgentStateField, E>
            where
                E: de::Error,
            {
                for field in AgentStateField::FIELDS {
                    if field.name() == value {
                        // note: this clone does not perform an allocation (enum variants with 0
                        // members get free clones)
                        return Ok(field.clone());
                    }
                }
                Ok(AgentStateField::Extra(value.to_string()))
            }
        }

        deserializer.deserialize_identifier(FieldVisitor)
    }
}

// TODO: remove dependency on legacy `AgentStateField` (contains references to package fields)
impl TryFrom<AgentStateField> for FieldType {
    type Error = Error;

    fn try_from(field: AgentStateField) -> Result<Self, Self::Error> {
        let name = field.name();

        let field_type = match field {
            AgentStateField::AgentId => {
                FieldType::new(FieldTypeVariant::Preset(PresetFieldType::Id), false)
            }
            AgentStateField::AgentName | AgentStateField::Shape | AgentStateField::Color => {
                FieldType::new(FieldTypeVariant::String, true)
            }
            AgentStateField::Position
            | AgentStateField::Direction
            | AgentStateField::Scale
            | AgentStateField::Velocity
            | AgentStateField::Rgb => FieldType::new(
                FieldTypeVariant::FixedLengthArray {
                    field_type: Box::new(FieldType::new(FieldTypeVariant::Number, false)),
                    len: 3,
                },
                true,
            ),
            AgentStateField::Hidden => {
                // TODO: diff w/ `AgentStateField`

                FieldType::new(FieldTypeVariant::Boolean, false)
            }
            AgentStateField::Height => FieldType::new(FieldTypeVariant::Number, true),
            // Note `Messages` and `Extra` and 'BehaviorId' are not included in here:
            // 1) `Messages` as they are in a separate batch
            // 2) `Extra` as they are not yet implemented
            // 3) 'BehaviorId' as it is only used in hash_engine
            AgentStateField::Extra(_) | AgentStateField::Messages => {
                return Err(Error::from(format!(
                    "Cannot match built in field with name {}",
                    name
                )));
            }
        };
        Ok(field_type)
    }
}

// NOTE: This is used in conjunction with the custom deserializaer
// PLEASE UPDATE THIS LIST WHEN YOU ADD ANOTHER BUILT IN FIELD
/// Built-in fields -- by default, these are automatically added to Agent State by the engine.
///
/// Also see [`AgentStateField`].
pub(crate) const BUILTIN_FIELDS: [&str; 12] = [
    AgentStateField::AgentId.name(),
    AgentStateField::AgentName.name(),
    AgentStateField::Messages.name(),
    AgentStateField::Position.name(),
    AgentStateField::Direction.name(),
    AgentStateField::Velocity.name(),
    AgentStateField::Shape.name(),
    AgentStateField::Height.name(),
    AgentStateField::Scale.name(),
    AgentStateField::Color.name(),
    AgentStateField::Rgb.name(),
    AgentStateField::Hidden.name(),
];

<<<<<<< HEAD
#[derive(Debug, Copy, Clone, PartialEq, Serialize, Deserialize)]
=======
#[derive(Debug, Copy, Clone, PartialEq, Eq, Serialize, Deserialize)]
>>>>>>> c7489f25
#[serde(transparent)]
pub struct AgentId {
    id: Uuid,
}

impl AgentId {
    pub fn generate() -> Self {
        Self { id: Uuid::new_v4() }
    }

    pub fn from_slice(b: &[u8]) -> Result<Self> {
        Ok(Self {
            id: Uuid::from_slice(b)?,
        })
    }

    pub fn from_bytes(b: [u8; UUID_V4_LEN]) -> Self {
        Self {
            id: Uuid::from_bytes(b),
        }
    }

    pub fn as_bytes(&self) -> &[u8; UUID_V4_LEN] {
        self.id.as_bytes()
    }
}

impl fmt::Display for AgentId {
    fn fmt(&self, fmt: &mut fmt::Formatter<'_>) -> fmt::Result {
        self.serialize(fmt)
    }
}

/// `Agents` lie at the heart of _agent-based modeling_.
///
/// Every agent holds information describing itself. This collection of information is called the
/// _state_ of an agent. Every field corresponds to an [`AgentStateField`].
#[derive(Clone, Serialize, Debug, PartialEq)]
pub struct Agent {
    /// The unique identifier (UUIDv4) of an agent.
    #[serde(default = "AgentId::generate")]
    pub agent_id: AgentId,

    #[serde(default, skip_serializing_if = "Option::is_none")]
    pub agent_name: Option<AgentName>,

    /// Messages to be sent at the next step. (The Agent's "Outbox")
    #[serde(default, skip_serializing_if = "Vec::is_empty")]
    pub messages: Vec<message::Message>,

    #[serde(default, skip_serializing_if = "Option::is_none")]
    pub position: Option<Vec3>,
    #[serde(default, skip_serializing_if = "Option::is_none")]
    pub direction: Option<Vec3>,
    #[serde(default, skip_serializing_if = "Option::is_none")]
    pub velocity: Option<Vec3>,

    // Visualizer-specific
    #[serde(default, skip_serializing_if = "Option::is_none")]
    pub shape: Option<String>,
    #[serde(default, skip_serializing_if = "Option::is_none")]
    pub height: Option<f64>,
    #[serde(default, skip_serializing_if = "Option::is_none")]
    pub scale: Option<Vec3>,
    #[serde(default, skip_serializing_if = "Option::is_none")]
    pub color: Option<String>,
    #[serde(default, skip_serializing_if = "Option::is_none")]
    pub rgb: Option<Vec3>,
    #[serde(default, skip_serializing_if = "std::ops::Not::not")]
    pub hidden: bool,

    /// All fields that aren't built-in. Corresponds to [`AgentStateField::Extra`].
    #[serde(default, flatten)]
    pub custom: HashMap<String, serde_json::Value>,
}

// Custom deserializer for AgentState
// Differences (from serde_derive):
//  Agent ID will be auto generated if not explicitely given
//  Messages are parsed using an intermediate state
//  Messages are saved until the very end of parsing the agent state
//
// Links:
//  https://serde.rs/impl-deserialize.html
//  https://serde.rs/deserialize-struct.html
impl<'de> Deserialize<'de> for Agent {
    #[allow(clippy::too_many_lines)]
    fn deserialize<D>(deserializer: D) -> Result<Self, D::Error>
    where
        D: Deserializer<'de>,
    {
        struct AgentVisitor;
        impl<'de> Visitor<'de> for AgentVisitor {
            type Value = Agent;

            fn expecting(&self, formatter: &mut fmt::Formatter<'_>) -> fmt::Result {
                formatter.write_str("struct AgentState")
            }

            fn visit_map<V>(self, mut map: V) -> Result<Agent, V::Error>
            where
                V: MapAccess<'de>,
            {
                // I originally wanted to collect the map's entries into (k, v) tuples
                // and reorder them based on some priority, but encountered issues with using
                // implicit From/Into with stored serde_json::Value's (which currently infer their
                // context for correct type parsing / error handling)
                // This serves as a simpler, finer constrained alternative
                struct BufferedOutboundMessageVec(serde_json::Value);
                impl BufferedOutboundMessageVec {
                    fn consume<E: de::Error>(
                        self,
                        buffer_state: &Agent,
                    ) -> Result<Vec<message::Message>, E> {
                        Ok(
                            match message::Message::from_json_array_with_state(self.0, buffer_state)
                            {
                                Ok(m) => m,
                                Err(_) => {
                                    return Err(de::Error::invalid_value(
                                        de::Unexpected::Other("non OutboundMessage"),
                                        &"OutboundMessage",
                                    ));
                                }
                            },
                        )
                    }
                }

                // empty comes with our defaults already applied
                let mut agent_state_buf: Agent = Agent::empty();

                let mut set_fields = HashSet::new();

                let mut held_messages: Option<BufferedOutboundMessageVec> = None;

                while let Some(key) = map.next_key()? {
                    let key: AgentStateField = key;
                    match &key {
                        AgentStateField::Extra(_) => {} // do not mark extra keys as seen
                        _ => {
                            if set_fields.contains(&key) {
                                return Err(de::Error::duplicate_field(key.name()));
                            } else {
                                set_fields.insert(key.clone());
                            }
                        }
                    }
                    match key {
                        AgentStateField::AgentId => {
                            agent_state_buf.agent_id = map.next_value()?;
                        }
                        AgentStateField::AgentName => {
                            agent_state_buf.agent_name = Some(map.next_value()?);
                        }
                        AgentStateField::Messages => {
                            let messages_value: serde_json::Value = map.next_value()?;
                            if std::matches!(messages_value, serde_json::Value::Array(_)) {
                                // set held messages
                                held_messages = Some(BufferedOutboundMessageVec(messages_value));
                            } else {
                                return Err(de::Error::invalid_type(
                                    // Could match all types, or just catch-all and say
                                    // what was expected
                                    de::Unexpected::Other("non message::Outbound array"),
                                    &"an array of message::Outbound",
                                ));
                            }
                        }
                        AgentStateField::Position => {
                            agent_state_buf.position = map.next_value()?;
                        }
                        AgentStateField::Direction => {
                            agent_state_buf.direction = Some(map.next_value()?);
                        }
                        AgentStateField::Velocity => {
                            agent_state_buf.velocity = Some(map.next_value()?);
                        }
                        AgentStateField::Shape => {
                            agent_state_buf.shape = Some(map.next_value()?);
                        }
                        AgentStateField::Height => {
                            agent_state_buf.height = Some(map.next_value()?);
                        }
                        AgentStateField::Scale => {
                            // The default values for a Vec3 are all zeros. However, we
                            // want the scale field values to default to 1.
                            // e.g. [5, 10] --> Vec3(5.0, 10.0, 1.0)
                            let v: serde_json::Value = map.next_value()?;
                            let scale = to_vec3_default(v, 1.0)
                                .map_err(|s| de::Error::custom(format!("scale: {}", s)))?;
                            agent_state_buf.scale = scale;
                        }
                        AgentStateField::Color => {
                            agent_state_buf.color = Some(map.next_value()?);
                        }
                        AgentStateField::Rgb => {
                            agent_state_buf.rgb = Some(map.next_value()?);
                        }
                        AgentStateField::Hidden => {
                            agent_state_buf.hidden = map.next_value()?;
                        }
                        AgentStateField::Extra(extra) => {
                            agent_state_buf.custom.insert(extra, map.next_value()?);
                        }
                    }
                }
                if let Some(messages) = held_messages {
                    agent_state_buf.messages = messages.consume::<V::Error>(&agent_state_buf)?;
                }
                Ok(agent_state_buf)
            }
        }
        deserializer.deserialize_struct("AgentState", &BUILTIN_FIELDS, AgentVisitor)
    }
}

#[inline]
fn to_f64_default(val: Option<&serde_json::Value>, default: f64) -> Option<f64> {
    match val {
        None => Some(default),
        Some(v) => v.as_f64(),
    }
}

fn to_vec3_default(val: serde_json::Value, default: f64) -> Result<Option<Vec3>, String> {
    match val {
        serde_json::Value::Null => Ok(None),
        serde_json::Value::Array(arr) => {
            let x = to_f64_default(arr.get(0), default);
            let y = to_f64_default(arr.get(1), default);
            let z = to_f64_default(arr.get(2), default);
            if x.is_none() || y.is_none() || z.is_none() {
                return Err("all elements must be numbers".into());
            }
            Ok(Some(Vec3(x.unwrap(), y.unwrap(), z.unwrap())))
        }
        _ => Err("must be an array or null".into()),
    }
}

#[test]
/// This test describes the scenario in which a message is parsed before the agent_id key
/// when enumerating over the MapAccess entries when deserializing JSON
fn deserialize_messages_before_agent_id() {
    let agent: Agent = serde_json::from_str(
        r#"
        {
            "messages": [{
                "type": "remove_agent"
            }],
            "agent_id": "12345678-90AB-CDEF-1234-567890ABCDEF"
        }
        "#,
    )
    .expect("Should be valid AgentState");
    if let Some(message::Message::RemoveAgent(message::payload::RemoveAgent { data, .. })) =
        agent.messages.get(0)
    {
        assert_eq!(agent.agent_id, data.agent_id);
    }
}

#[test]
fn deserialize_duplicate_agent_state_field() {
    let agent: serde_json::Result<Agent> = serde_json::from_str(
        r#"
        {
            "agent_name": "test",
            "agent_name": "test"
        }
        "#,
    );
    assert!(
        agent.is_err(),
        "this should result in a duplicate field error"
    );
}

impl Default for Agent {
    fn default() -> Self {
        Self {
            agent_id: AgentId::generate(),
            ..Agent::empty()
        }
    }
}

pub trait StrVec {
    fn to_vec(&self) -> Vec<String>;
}

impl StrVec for &str {
    fn to_vec(&self) -> Vec<String> {
        vec![(*self).to_string()]
    }
}

impl<T> StrVec for &[T]
where
    T: AsRef<str> + ToString,
{
    fn to_vec(&self) -> Vec<String> {
        self.iter().map(ToString::to_string).collect()
    }
}

impl<T> StrVec for Vec<T>
where
    T: AsRef<str> + ToString,
{
    fn to_vec(&self) -> Vec<String> {
        self.iter().map(ToString::to_string).collect()
    }
}

impl Agent {
    /// `delete_custom` removes a custom field from the agent state entirely
    // TODO: UNUSED: Needs triage
    pub fn delete_custom(&mut self, key: &str) {
        self.custom.remove(key);
    }

    /// `set_unchecked` is the same as set, but will panic if any erorrs occurs
    // TODO: UNUSED: Needs triage
    pub fn set_unchecked<V>(&mut self, key: &str, value: V)
    where
        V: Serialize,
    {
        self.set(key, value)
            .expect("Agent::set() This should not fail")
    }

    /// `is_field_name` will return whether or not the provided name is part of the required
    /// fields to fully make up an `Agent`
    ///
    /// TODO: This should utilize some macro to auto generate `BUILTIN_FIELDS`, instead of
    /// having us manually update it
    pub fn is_field_name<S>(string: S) -> bool
    where
        S: AsRef<str>,
    {
        let string = string.as_ref();
        BUILTIN_FIELDS.iter().any(|x| x == &string)
    }

    /// `set` will set /any/ property of the agent state as long as the value is
    /// serde serialiable
    ///
    /// # Errors
    /// `set` will return an error if `value` is not a valid JSON value.
    pub fn set<S, V>(&mut self, key: S, value: V) -> Result<()>
    where
        S: AsRef<str>,
        V: Serialize,
    {
        let key = key.as_ref();
        if Agent::is_field_name(key) {
            return self.set_known_field(key, serde_json::to_value(value)?);
        }

        if self.custom.contains_key(key) {
            self.custom.remove(key);
        }

        self.custom
            .insert(key.to_string(), serde_json::to_value(value)?);

        Ok(())
    }

    /// `get_custom` is a utility function to easily get typed objects from the 'custom' map
    /// for accessing properties decompiled into the struct, use the fields themselves
    // TODO: UNUSED: Needs triage
    #[must_use]
    pub fn get_custom<T>(&self, key: &str) -> Option<T>
    where
        T: for<'de> Deserialize<'de>,
    {
        self.custom
            .get(key)
            .and_then(|v| serde_json::from_value(v.clone()).ok())
    }

    #[must_use]
    pub fn empty() -> Agent {
        Agent {
            agent_id: AgentId::generate(),
            agent_name: None,

            messages: vec![],

            position: None,
            direction: None,
            velocity: None,

            shape: None,
            height: None,
            scale: None,
            color: None,
            rgb: None,
            hidden: false,

            custom: HashMap::new(),
        }
    }

    /// `add_message` will attempt to add a message to the `Agent`'s outbound message queue based
    /// on `kind`. It works just like `add_message`, but accepts a collection of values
    /// for `to`.
    ///
    /// # Errors
    /// `add_message` will return an error if the data provided is both required and an invalid JSON
    /// value.
    // TODO: UNUSED: Needs triage
    pub fn add_message<T: StrVec>(
        &mut self,
        to: &T,
        kind: &str,
        data: Option<serde_json::Value>,
    ) -> Result<()> {
        self.messages.push(match kind {
            message::payload::RemoveAgent::KIND => {
                message::Message::RemoveAgent(message::payload::RemoveAgent {
                    r#type: message::RemoveAgent::Type,
                    to: to.to_vec(),
                    data: serde_json::from_value(
                        // if the data is None, default to using just the agent_id of the `self`
                        // agent
                        data.unwrap_or_else(|| {
                            let mut map = serde_json::Map::new();
                            map.insert(
                                String::from("agent_id"),
                                serde_json::Value::String(self.agent_id.to_string()),
                            );
                            serde_json::Value::Object(map)
                        }),
                    )?,
                })
            }
            message::payload::CreateAgent::KIND => {
                message::Message::CreateAgent(message::payload::CreateAgent {
                    r#type: message::CreateAgent::Type,
                    to: to.to_vec(),
                    data: serde_json::from_value(
                        data.ok_or_else(|| Error::from("Missing AgentState to create"))?,
                    )?,
                })
            }
            message::payload::StopSim::KIND => {
                message::Message::StopSim(message::payload::StopSim {
                    r#type: message::StopSim::Type,
                    to: to.to_vec(),
                    data,
                })
            }
            _ => message::Message::Generic(message::payload::Generic {
                r#type: kind.to_string(),
                to: to.to_vec(),
                data,
            }),
        });
        Ok(())
    }

    /// `get_pos` will return a reference to the position of the `Agent`.
    ///
    /// # Errors
    /// `get_pos` will fail if the agent does not have a position.
    // TODO: UNUSED: Needs triage
    pub fn get_pos(&self) -> Result<&Vec3> {
        self.position
            .as_ref()
            .ok_or_else(|| format!("Agent {} does not have a position", &self.agent_id).into())
    }

    /// `get_pos` will return a mutable reference to the position of the `Agent`.
    ///
    /// # Errors
    /// `get_pos` will fail if the agent does not have a position.
    // TODO: UNUSED: Needs triage
    pub fn get_pos_mut(&mut self) -> Result<&mut Vec3> {
        let error: Error = format!("Agent {} does not have a position", &self.agent_id).into();
        self.position.as_mut().ok_or(error)
    }

    /// `get_pos` will return a reference to the direction of the `Agent`.
    ///
    /// # Errors
    /// `get_pos` will fail if the agent does not have a direction.
    // TODO: UNUSED: Needs triage
    pub fn get_dir(&self) -> Result<&Vec3> {
        self.direction
            .as_ref()
            .ok_or_else(|| format!("Agent {} does not have a direction", &self.agent_id).into())
    }

    /// `get_pos` will return a mutable reference to the direction of the `Agent`.
    ///
    /// # Errors
    /// `get_pos` will fail if the agent does not have a direction.
    // TODO: UNUSED: Needs triage
    pub fn get_dir_mut(&mut self) -> Result<&mut Vec3> {
        let error: Error = format!("Agent {} does not have a direction", self.agent_id).into();
        self.direction.as_mut().ok_or(error)
    }

    #[must_use]
    // TODO: UNUSED: Needs triage
    pub fn working_copy(&self) -> Self {
        Agent {
            agent_id: self.agent_id,
            agent_name: self.agent_name.clone(),

            // the working copy doesn't have the old messages
            messages: vec![],

            position: self.position,
            direction: self.direction,
            velocity: self.velocity,

            shape: self.shape.clone(),
            height: self.height,
            scale: self.scale,
            color: self.color.clone(),
            rgb: self.rgb,
            hidden: self.hidden,

            custom: self.custom.clone(),
        }
    }

    #[must_use]
    // TODO: UNUSED: Needs triage
    pub fn child(&self) -> Self {
        Agent {
            // children get a new uuid
            agent_id: AgentId::generate(),
            // children do not get the same name
            agent_name: None,
            // children do not inherit messages
            messages: vec![],

            position: self.position,
            direction: self.direction,
            velocity: self.velocity,

            shape: self.shape.clone(),
            height: self.height,
            scale: self.scale,
            color: self.color.clone(),
            rgb: self.rgb,
            hidden: self.hidden,

            custom: self.custom.clone(),
        }
    }

    /// `get_as_json` will return a new `serde_json::Value` given the provided `key`.
    ///
    /// # Errors
    /// `get_as_json` will return an error if any of the values provided under `key` are not valid
    /// JSON values. (TODO: investigate / is this even possible?)
    pub fn get_as_json(&self, key: &str) -> Result<serde_json::Value> {
        match key {
            "agent_id" => serde_json::to_value(&self.agent_id),
            "agent_name" => serde_json::to_value(&self.agent_name),
            "messages" => serde_json::to_value(&self.messages),
            "position" => serde_json::to_value(&self.position),
            "direction" => serde_json::to_value(&self.direction),
            "velocity" => serde_json::to_value(&self.velocity),
            "shape" => serde_json::to_value(&self.shape),
            "height" => serde_json::to_value(&self.height),
            "scale" => serde_json::to_value(&self.scale),
            "color" => serde_json::to_value(&self.color),
            "rgb" => serde_json::to_value(&self.rgb),
            "hidden" => serde_json::to_value(&self.hidden),
            _ => Ok(self[key].clone()),
        }
        .map_err(|e| e.into())
    }

    /// `set_known_field` will match upon `key` and set the field directly on the `Agent` struct
    /// rather than the custom hashmap. If the key is NOT available on the struct, it will use the
    /// `Index` trait implementation to add it to the custom properties hashmap.
    ///
    /// # Errors
    /// `set_known_field` will error if `value` is not a valid JSON value.
    pub fn set_known_field(&mut self, key: &str, value: serde_json::Value) -> Result<()> {
        match key {
            "agent_id" => self.agent_id = serde_json::from_value(value)?,
            "agent_name" => self.agent_name = serde_json::from_value(value)?,
            "messages" => {
                self.messages = message::Message::from_json_array_with_state(value, self)?
            }
            "position" => self.position = serde_json::from_value(value)?,
            "direction" => self.direction = serde_json::from_value(value)?,
            "velocity" => self.velocity = serde_json::from_value(value)?,
            "shape" => self.shape = serde_json::from_value(value)?,
            "height" => self.height = serde_json::from_value(value)?,
            "scale" => self.scale = serde_json::from_value(value)?,
            "color" => self.color = serde_json::from_value(value)?,
            "rgb" => self.rgb = serde_json::from_value(value)?,
            "hidden" => self.hidden = serde_json::from_value(value)?,
            _ => self[key] = value,
        }

        Ok(())
    }

    #[must_use]
    // TODO: UNUSED: Needs triage
    pub fn has(&self, key: &str) -> bool {
        for &builtin in &BUILTIN_FIELDS {
            if key == builtin {
                return true;
            }
        }

        self.custom.get(key).is_some()
    }
}

impl Index<&str> for Agent {
    type Output = serde_json::Value;

    fn index(&self, index: &str) -> &Self::Output {
        for &builtin in &BUILTIN_FIELDS {
            if index == builtin {
                self.get_as_json(index)
                    .expect("Built-in field should be accessible");
            }
        }

        match self.custom.get(index) {
            None => &serde_json::Value::Null,
            Some(v) => v,
        }
    }
}

impl IndexMut<&str> for Agent {
    fn index_mut(&mut self, index: &str) -> &mut serde_json::Value {
        for &builtin in &BUILTIN_FIELDS {
            if index == builtin {
                panic!("Cannot access {} through []. Access it directly", index);
            }
        }

        if self.custom.get(index).is_none() {
            self.custom
                .insert(index.to_string(), serde_json::Value::Null);
        }

        self.custom.get_mut(index).unwrap()
    }
}

impl From<serde_json::Value> for Agent {
    fn from(v: serde_json::Value) -> Self {
        match serde_json::from_value(v) {
            Ok(v) => v,
            Err(err) => panic!("{}", err),
        }
    }
}

#[cfg(test)]
mod tests {
    use serde_json::json;

    use super::*;
    use crate::message;

    #[test]
    fn agent_state_ergonomics() -> Result<()> {
        let mut agent = Agent::default();
        // testing set
        agent.set("boolean", true)?;
        // testing get
        assert_eq!(agent.get_custom::<bool>("boolean"), Some(true));
        Ok(())
    }

    #[test]
    fn test_state_custom_fields() {
        let mut agent = Agent::default();
        agent.set("bar", "foo").expect("Failed to set bar to foo");
        agent["qux"] = "fritz".into();

        let json = serde_json::to_value(agent).unwrap();

        assert_eq!(json["bar"], "foo");
        assert_eq!(json["qux"], "fritz");
    }

    #[test]
    fn test_empty_state() {
        let json = "{}";

        assert!(serde_json::from_str::<Agent>(json).is_ok());
    }

    #[test]
    fn test_position_was_corrected_ignored() {
        let agent = Agent::default();

        match serde_json::to_value(&agent).unwrap() {
            serde_json::Value::Object(map) => assert!(!map.contains_key("position_was_corrected")),
            _ => panic!("`serde_json::Value::Object` expected"),
        }
    }

    #[test]
    fn test_position() {
        let json = r#"{ "position": [1, 2] }"#;

        let agent: Agent = serde_json::from_str(json).unwrap();
        let pos = agent.position.unwrap();

        assert_eq!(pos.0, 1.0);
        assert_eq!(pos.1, 2.0);
        assert_eq!(pos.2, 0.0);
    }

    #[test]
    fn test_scale() {
        let json = r#"{ "scale": [5, 2]}"#;
        let agent: Agent = serde_json::from_str(json).unwrap();
        let scale = agent.scale.unwrap();

        assert_eq!(scale.0, 5.0);
        assert_eq!(scale.1, 2.0);
        assert_eq!(scale.2, 1.0);

        let map = serde_json::to_value(&agent)
            .unwrap()
            .as_object()
            .unwrap()
            .clone();
        let arr = map["scale"].clone();
        assert_eq!(arr, json!([5.0, 2.0, 1.0]));
    }

    #[test]
    fn test_scale_default() {
        let agent = Agent::default();
        assert_eq!(agent.scale, None);
    }

    #[test]
    fn test_scale_invalid() {
        let json = r#"{ "scale": [5, 2, "123"]}"#;
        assert!(serde_json::from_str::<Agent>(json).is_err());
    }

    #[test]
    #[should_panic]
    fn test_from_invalid_json() {
        let agent: Agent = json!({
            "agent_id": "puppa",
            "position": "invalid",
        })
        .into();

        println!("{:?}", agent);
    }

    #[test]
    fn test_create_agent_message() {
        let msg = message::Message::CreateAgent(message::payload::CreateAgent {
            r#type: message::CreateAgent::Type,
            to: vec!["hash".to_string()],
            data: Agent::default(),
        });

        let json = serde_json::to_string(&msg).unwrap();

        let msg_from_json: message::Message = serde_json::from_str(&json).unwrap();

        match msg_from_json {
            message::Message::CreateAgent(_) => (),
            _ => panic!("Expected CreateAgent message"),
        };
    }

    #[test]
    fn test_remove_agent_message() {
        let msg = message::Message::RemoveAgent(message::payload::RemoveAgent {
            r#type: message::RemoveAgent::Type,
            to: vec!["hash".to_string()],
            data: message::payload::RemoveAgentData {
                agent_id: AgentId::generate(),
            },
        });

        let json = serde_json::to_string(&msg).unwrap();

        let msg_from_json: message::Message = serde_json::from_str(&json).unwrap();

        match msg_from_json {
            message::Message::RemoveAgent(_) => (),
            _ => panic!("Expected RemoveAgent message"),
        };
    }

    #[test]
    fn test_stop_message() {
        let msg = message::Message::StopSim(message::payload::StopSim {
            r#type: message::StopSim::Type,
            to: vec!["hash".to_string()],
            data: Some(json!({
                "status": "success",
                "reason": "stop condition reached",
            })),
        });

        let json = serde_json::to_string(&msg).unwrap();
        let msg_from_json: message::Message = serde_json::from_str(&json).unwrap();

        match msg_from_json {
            message::Message::StopSim(_) => (),
            _ => panic!("Expected StopSim message"),
        };
    }

    #[test]
    fn test_generic_message() {
        let msg = message::Message::Generic(message::payload::Generic {
            r#type: "custom_message".to_string(),
            to: vec!["some_other_agent".to_string()],
            data: Some(json!({
                "foo": "bar",
            })),
        });

        let json = serde_json::to_string(&msg).unwrap();

        let msg_from_json: message::Message = serde_json::from_str(&json).unwrap();

        match msg_from_json {
            message::Message::Generic(msg) => {
                assert_eq!(msg.to, vec!["some_other_agent"]);
            }
            _ => panic!("Expected Generic message"),
        };
    }

    #[test]
    fn test_add_message() {
        let mut agent = Agent::default();
        let data = Some(json!({"foo": "bar"}));
        agent
            .add_message(&"alice", "custom_message", data.clone())
            .unwrap();
        assert_eq!(agent.messages, vec![message::Message::Generic(
            message::payload::Generic {
                data,
                to: vec!["alice".to_string()],
                r#type: "custom_message".to_string(),
            }
        )]);
    }

    #[test]
    fn test_add_message_multiple() {
        let mut agent = Agent::default();
        let data = Some(json!({"foo": "bar"}));
        let to: Vec<String> = vec!["alice".to_string(), "bob".to_string()];
        agent
            .add_message(&to, "custom_message", data.clone())
            .unwrap();
        assert_eq!(agent.messages, vec![message::Message::Generic(
            message::payload::Generic {
                data,
                to,
                r#type: "custom_message".to_string(),
            }
        )]);
    }
}<|MERGE_RESOLUTION|>--- conflicted
+++ resolved
@@ -176,11 +176,7 @@
     AgentStateField::Hidden.name(),
 ];
 
-<<<<<<< HEAD
-#[derive(Debug, Copy, Clone, PartialEq, Serialize, Deserialize)]
-=======
 #[derive(Debug, Copy, Clone, PartialEq, Eq, Serialize, Deserialize)]
->>>>>>> c7489f25
 #[serde(transparent)]
 pub struct AgentId {
     id: Uuid,
