--- conflicted
+++ resolved
@@ -218,11 +218,7 @@
     Ok(builder.append_value(id.as_bytes())?)
 }
 
-<<<<<<< HEAD
-pub(in crate) fn get_agent_id_array(agent_ids: &[AgentId]) -> Result<FixedSizeBinaryArray> {
-=======
 pub(crate) fn get_agent_id_array(agent_ids: &[AgentId]) -> Result<FixedSizeBinaryArray> {
->>>>>>> c7489f25
     let mut builder =
         FixedSizeBinaryBuilder::new(agent_ids.len() * UUID_V4_LEN, UUID_V4_LEN as i32);
     for agent_id in agent_ids {
