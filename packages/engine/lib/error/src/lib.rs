//! Error reporting library based on type-based data access
//!
//! This crate provides [`Report`], a trait object based, context sensitive, error handling type.
//!
//! ## Yet another error crate?
//!
//! Error reporting strategies in Rust are still developing and there are many approaches at the
//! moment with various pros and cons. This crates takes inspiration from an
//! [RFC to the core library ](https://rust-lang.github.io/rfcs/3192-dyno.html) to introduce a
//! reflection-like API - the [`provider`]-API - to add context data to a [`Report`]. Using this, it
//! becomes possible to attach any data to an error. Beyond this, the design also allows Errors to
//! have additional requirements, such as _enforcing_ the provision of contextual information by
//! using [`Report::change_context()`].
//!
//! ### Why not...
//!
//! - [`anyhow`]? While the concept is very similar, in `anyhow` you may only provide strings as
//!   context.
//! - [`eyre`]? This is a fork of `anyhow`. Some features are nice and also the naming of this crate
//!   is inspired by `eyre`, however the problem remains the same.
//! - [`thiserror`]? It "only" provides a macro for implementing [`Error`]. While this can be useful
//!   for library code, handling errors can be quite tedious as the nesting gets very deep very
//!   quickly.
//! - [`snafu`]? Another library for generating errors using a macro. While this library is more
//!   fully featured than `thiserror`, it is still nesting errors.
//! - [`failure`]? [`Report`] works similar to `failure::Error`, but also `failure` is only able to
//!   provide string-like contexts. Also `failure` uses a weird `Fail` trait instead of [`Error`].
//!
//! Generally comparing this and similar crates like [`anyhow`] or [`eyre`] with crates like
//! [`thiserror`], context information are stored internally in the latter case, so accessing
//! context requires to destructuring the error. The former kind of crates relies on composition of
//! causes, which can either be retrieved directly ([`Report::request_ref`] or
//! [`Report::request_value`]) or by downcasting.
//!
//! This crates does not claim to be better than the mentioned crates, it's a different approach to
//! error handling.
//!
//! [`Error`]: std::error::Error
//! [`anyhow`]: https://crates.io/crates/anyhow
//! [`eyre`]: https://crates.io/crates/eyre
//! [`thiserror`]: https://crates.io/crates/thiserror
//! [`snafu`]: https://crates.io/crates/snafu
//! [`failure`]: https://crates.io/crates/failure
//! [`Backtrace`]: std::backtrace::Backtrace
//! [`SpanTrace`]: tracing_error::SpanTrace
//!
//! # Usage
//!
//! [`Report`] is supposed to be used as the [`Err`] variant of a `Result`. This crates provides a
//! [`Result<E, C = ()>`] type alias, which uses [`Report<C>`] as [`Err`] variant and can be used as
//! return type:
//!
//! ```
//! # fn has_permission(_: usize, _: usize) -> bool { true }
//! # fn get_user() -> Result<usize, AccessError> { Ok(0) }
//! # fn get_resource() -> Result<usize, AccessError> { Ok(0) }
//! # #[derive(Debug)] enum AccessError { PermissionDenied(usize, usize) }
//! # impl core::fmt::Display for AccessError {
//! #    fn fmt(&self, _: &mut std::fmt::Formatter<'_>) -> std::fmt::Result { Ok(()) }
//! # }
//! # impl error::Context for AccessError {}
//! use error::{ensure, Result};
//!
//! fn main() -> Result<(), AccessError> {
//!     let user = get_user()?;
//!     let resource = get_resource()?;
//!
//!     ensure!(
//!         has_permission(user, resource),
//!         AccessError::PermissionDenied(user, resource)
//!     );
//!
//!     # const _: &str = stringify! {
//!     ...
//!     # }; Ok(())
//! }
//! ```
//!
//! A contextual message can be provided to lower level errors.
//!
//! ```
//! use std::{collections::HashMap, fmt};
//!
//! use error::{Context, ensure, report, Result, ResultExt};
//!
//! #[derive(Debug)]
//! enum LookupError {
//!     InvalidKey,
//!     NotFound,
//! }
//!
//! impl fmt::Display for LookupError {
//!     fn fmt(&self, fmt: &mut fmt::Formatter<'_>) -> fmt::Result {
//!         match self {
//!             Self::InvalidKey => fmt.write_str("Key must be 8 characters long"),
//!             Self::NotFound => fmt.write_str("key does not exist"),
//!         }
//!     }
//! }
//!
//! impl Context for LookupError {}
//!
//! fn lookup_key(map: &HashMap<&str, u64>, key: &str) -> Result<u64, LookupError> {
//! // `ensure!` returns `Err(Report)` if the condition fails
//!     ensure!(key.len() == 8, LookupError::InvalidKey);
//!
//!     // A `Report` can also be created directly
//!     map.get(key)
//!         .cloned()
//!         .ok_or_else(|| report!(LookupError::NotFound))
//! }
//!
//! fn parse_config(config: &HashMap<&str, u64>) -> Result<u64, LookupError> {
//!     let key = "abcd-efgh";
//!
//!     // `ResultExt` provides different methods for adding additional information to the `Report`
//!     let value =
//!         lookup_key(config, key).attach_message_lazy(|| format!("Could not lookup key {key:?}"))?;
//!
//!     Ok(value)
//! }
//!
//! fn main() -> Result<(), LookupError> {
//!     # fn fake_main() -> Result<(), LookupError> { // We want to assert on the result
//!     let config = HashMap::default();
//!     # #[allow(unused_variables)]
//!     let config_value = parse_config(&config).attach_message("Unable to parse config")?;
//!
//!     # const _: &str = stringify! {
//!     ...
//!     # }; Ok(())
//! }
//! # assert_eq!(fake_main().unwrap_err().frames().count(), 3);
//! # Ok(()) }
//! ```
//!
//! which will produce an error and prints it
//!
//! ```text
//! Error: Unable to parse config
//!              at main.rs:44:47
//!
//! Caused by:
//!    0: Could not lookup key "abcd-efgh"
//!              at main.rs:37:33
//!    1: Key must be 8 characters long
//!              at main.rs:24:5
//!
//! Stack backtrace:
//!    0: <error::Report>::new::<error::Report>
//!              at error/src/report.rs:37:18
//!    1: main::lookup_key
//!              at main.rs:6:5
//!    2: main::parse_config
//!              at main.rs:16:9
//!    3: main::main
//!              at main.rs:23:24
//!    4: ...
//! ```
//!
//! # Feature flags
//!
//!  Feature   | Description                                                    | implies | default
//! -----------|----------------------------------------------------------------|---------|--------
//!  `std`     | Enables support for [`Error`] and, on nightly, [`Backtrace`]   |         | enabled
//!  `hooks`   |Enables the usage of [`set_display_hook`] and [`set_debug_hook`]| `std`   | enabled
//! `spantrace`| Enables the capturing of [`SpanTrace`]s                        |         | disabled
//!  `futures` | Provides a [`FutureExt`] adaptor                               |         | disabled
//!
//!
//! Using the `backtrace` crate instead of `std::backtrace` is a considered feature to support
//! backtraces on non-nightly channels and can be prioritized depending on demand.
//!
//! If using the nightly compiler the crate may be used together with the [`Provider` API].
//!
//! [`set_display_hook`]: Report::set_display_hook
//! [`set_debug_hook`]: Report::set_debug_hook
//! [`Provider` API]: https://rust-lang.github.io/rfcs/3192-dyno.html

#![cfg_attr(not(feature = "std"), no_std)]
#![cfg_attr(all(doc, nightly), feature(doc_auto_cfg))]
#![cfg_attr(all(nightly, feature = "std"), feature(backtrace))]
#![warn(
    missing_docs,
    clippy::pedantic,
    clippy::nursery,
    clippy::undocumented_unsafe_blocks
)]
#![allow(clippy::missing_errors_doc)] // This is an error handling library producing Results, not Errors
#![allow(clippy::module_name_repetitions)]
#![cfg_attr(
    not(miri),
    doc(test(attr(deny(warnings, clippy::pedantic, clippy::nursery))))
)]

extern crate alloc;

mod frame;
pub mod iter;
mod macros;
mod report;
mod result;

#[cfg(feature = "std")]
mod error;
#[cfg(feature = "futures")]
pub mod future;
#[cfg(feature = "hooks")]
mod hook;
#[cfg(nightly)]
pub mod provider;

use core::fmt;

#[cfg(feature = "futures")]
#[doc(inline)]
pub use self::future::FutureExt;
#[cfg(feature = "hooks")]
pub use self::hook::HookAlreadySet;
pub use self::{
    frame::Frame,
    macros::*,
    report::Report,
    result::{IntoReport, Result, ResultExt},
};

/// Defines the current context of a [`Report`].
///
/// When in a `std` environment, every [`Error`] is a valid `Context`. This trait is not limited to
/// [`Error`]s and can also be manually implemented for custom objects.
///
/// [`Error`]: std::error::Error
///
/// ## Example
///
/// Used for creating a [`Report`] or for switching the [`Report`]'s context:
///
/// ```rust
/// # #![cfg_attr(any(not(feature = "std"), miri), allow(unused_imports))]
/// use std::{fmt, fs, io};
///
/// use error::{Context, IntoReport, Result, ResultExt};
///
/// # type Config = ();
/// #[derive(Debug)]
/// pub enum ConfigError {
///     ParseError,
/// }
///
/// impl fmt::Display for ConfigError {
///     # #[allow(unused_variables)]
///     fn fmt(&self, fmt: &mut fmt::Formatter<'_>) -> fmt::Result {
///         # const _: &str = stringify! {
///         ...
///         # }; Ok(())
///     }
/// }
///
/// // In this scenario, `Error` is not implemented for `ConfigError` for some reason, so implement
/// // `Context` manually.
/// impl Context for ConfigError {}
///
/// # #[cfg(any(not(feature = "std"), miri))]
/// # pub fn read_file(_: &str) -> Result<String, ConfigError> { error::bail!(ConfigError::ParseError) }
/// # #[cfg(all(feature = "std", not(miri)))]
/// pub fn read_file(path: &str) -> Result<String, io::Error> {
///     // Creates a `Report` from `io::Error`, the current context is `io::Error`
///     fs::read_to_string(path).report()
/// }
///
/// pub fn parse_config(path: &str) -> Result<Config, ConfigError> {
///     // The return type of `parse_config` requires another context. By calling `change_context`
///     // the context may be changed.
///     read_file(path).change_context(ConfigError::ParseError)?;
///
///     # const _: &str = stringify! {
///     ...
///     # }; Ok(())
/// }
/// # let err = parse_config("invalid-path").unwrap_err();
/// # #[cfg(all(feature = "std", not(miri)))]
/// # assert!(err.contains::<io::Error>());
/// # assert!(err.contains::<ConfigError>());
/// # assert_eq!(err.frames().count(), 2);
/// ```
pub trait Context: fmt::Display + fmt::Debug + Send + Sync + 'static {}

#[cfg(feature = "std")]
impl<C: std::error::Error + Send + Sync + 'static> Context for C {}

#[cfg(test)]
pub(crate) mod test_helper {
    pub use alloc::{
        string::{String, ToString},
        vec::Vec,
    };
    use core::{fmt, fmt::Formatter};

    use crate::{Context, Report};

<<<<<<< HEAD
    #[derive(Debug, PartialEq)]
    pub struct ContextA(pub u32);
=======
    #[derive(Debug)]
    pub struct ContextA;
>>>>>>> afe31206

    impl fmt::Display for ContextA {
        fn fmt(&self, fmt: &mut Formatter<'_>) -> fmt::Result {
            fmt.write_str("Context A")
        }
    }

    impl Context for ContextA {}

    #[derive(Debug)]
    #[cfg(feature = "std")]
    pub struct ContextB;

    #[cfg(feature = "std")]
    impl fmt::Display for ContextB {
        fn fmt(&self, fmt: &mut Formatter<'_>) -> fmt::Result {
            fmt.write_str("Context B")
        }
    }

    #[cfg(feature = "std")]
    impl std::error::Error for ContextB {}

    pub fn capture_error<E>(closure: impl FnOnce() -> Result<(), Report<E>>) -> Report<E> {
        match closure() {
            Ok(_) => panic!("Expected an error"),
            Err(report) => report,
        }
    }

    pub fn messages<E>(report: &Report<E>) -> Vec<String> {
        report.frames().map(ToString::to_string).collect()
    }
}<|MERGE_RESOLUTION|>--- conflicted
+++ resolved
@@ -298,13 +298,8 @@
 
     use crate::{Context, Report};
 
-<<<<<<< HEAD
     #[derive(Debug, PartialEq)]
-    pub struct ContextA(pub u32);
-=======
-    #[derive(Debug)]
     pub struct ContextA;
->>>>>>> afe31206
 
     impl fmt::Display for ContextA {
         fn fmt(&self, fmt: &mut Formatter<'_>) -> fmt::Result {
@@ -314,7 +309,7 @@
 
     impl Context for ContextA {}
 
-    #[derive(Debug)]
+    #[derive(Debug, PartialEq)]
     #[cfg(feature = "std")]
     pub struct ContextB;
 
