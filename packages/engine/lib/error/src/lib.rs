--- conflicted
+++ resolved
@@ -309,12 +309,7 @@
 
     impl Context for ContextA {}
 
-<<<<<<< HEAD
-    #[derive(Debug)]
-=======
     #[derive(Debug, PartialEq)]
-    #[cfg(feature = "std")]
->>>>>>> 699ae61e
     pub struct ContextB;
 
     impl fmt::Display for ContextB {
