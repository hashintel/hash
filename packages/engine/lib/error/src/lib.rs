--- conflicted
+++ resolved
@@ -134,20 +134,13 @@
 //!
 //! # Feature flags
 //!
-<<<<<<< HEAD
-//! - `std`: Enables support for [`Error`], **enabled** by default
+//! - `std`: Enables support for [`Error`] and, on nightly, [`Backtrace`], **enabled** by default
 //! - `hooks`: Enables setting of [`display_hook`] and [`debug_hook`], **enabled** by default
-//! - `backtrace`: Enables the capturing of [`Backtrace`]s, implies `std`, **enabled** by default
-//! - `spantrace`: Enables the capturing of [`SpanTrace`]s, **disabled** by default
-//!
-=======
-//! - `std`: Enables support for [`Error`] and, on nightly, [`Backtrace`], **enabled** by default
 //! - `spantrace`: Enables the capturing of [`SpanTrace`]s, **disabled** by default
 //!
 //! Using the `backtrace` crate instead of `std::backtrace` is a considered feature to support
 //! backtraces on non-nightly channels and can be prioritized depending on demand.
 //!
->>>>>>> b126613f
 //! [`display_hook`]: Report::display_hook
 //! [`debug_hook`]: Report::debug_hook
 
