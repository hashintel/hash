use alloc::boxed::Box;
use core::{any::Any, fmt, fmt::Formatter, marker::PhantomData, panic::Location};
#[cfg(all(nightly, feature = "std"))]
use std::backtrace::{Backtrace, BacktraceStatus};

#[cfg(feature = "spantrace")]
use tracing_error::{SpanTrace, SpanTraceStatus};

use super::Frame;
use crate::{iter::Frames, Context};
#[cfg(nightly)]
use crate::{
    iter::{RequestRef, RequestValue},
    provider::Provider,
};

/// Contains a [`Frame`] stack consisting of an original error, context information, and optionally
/// a [`Backtrace`] and a [`SpanTrace`].
///
/// To enable the backtrace, make sure `RUST_BACKTRACE` or `RUST_LIB_BACKTRACE` is set according to
/// the [`Backtrace` documentation][`Backtrace`]. To enable the span trace, [`ErrorLayer`] has to
/// be enabled.
///
/// Context information can be added by using [`attach_message()`] or [`ResultExt`]. The [`Frame`]
/// stack can be iterated by using [`frames()`].
///
/// To enforce context information generation, a context [`Provider`] needs to be used. When
/// creating a `Report` by using [`from_error()`] or [`from_context()`], the parameter is used as
/// context in the `Report`. To provide a new one, use [`change_context()`] or [`ResultExt`] to add
/// it, which may also be used to provide more context information than only a display message. This
/// information can then be retrieved by calling [`request_ref()`] or [`request_value()`].
///
/// [`Backtrace`]: std::backtrace::Backtrace
/// [`SpanTrace`]: tracing_error::SpanTrace
/// [`ErrorLayer`]: tracing_error::ErrorLayer
/// [`attach_message()`]: Self::attach_message
/// [`from_error()`]: Self::from_error
/// [`from_context()`]: Self::from_context
/// [`frames()`]: Self::frames
/// [`change_context()`]: Self::change_context
/// [`request_ref()`]: Self::request_ref
/// [`request_value()`]: Self::request_value
/// [`ResultExt`]: crate::ResultExt
/// [`Provider`]: crate::provider::Provider
///
/// # Examples
///
/// Provide a context for an error:
///
///
/// ```
/// # #![cfg_attr(any(miri, not(feature = "std")), allow(warnings))]
/// use error::{IntoReport, ResultExt, Result};
///
/// # #[allow(dead_code)]
/// # fn fake_main() -> Result<(), std::io::Error> {
/// let config_path = "./path/to/config.file";
/// # #[cfg(all(not(miri), feature = "std"))]
/// # #[allow(unused_variables)]
/// let content = std::fs::read_to_string(config_path)
///     .report()
///     .attach_message_lazy(|| format!("Failed to read config file {config_path:?}"))?;
///
/// # const _: &str = stringify! {
/// ...
/// # }; Ok(()) }
/// ```
///
/// Enforce a context for an error:
///
/// ```
/// use std::{fmt, path::{Path, PathBuf}};
///
/// # #[cfg_attr(any(miri, not(feature = "std")), allow(unused_imports))]
/// use error::{Context, IntoReport, Report, ResultExt};
///
/// #[derive(Debug)]
/// # #[derive(PartialEq)]
/// enum RuntimeError {
///     InvalidConfig(PathBuf),
/// # }
/// # const _: &str = stringify! {
///     ...
/// }
/// # ;
///
/// #[derive(Debug)]
/// enum ConfigError {
///     IoError,
/// # }
/// # const _: &str = stringify! {
///     ...
/// }
/// # ;
///
/// impl fmt::Display for RuntimeError {
///     # fn fmt(&self, _fmt: &mut fmt::Formatter<'_>) -> fmt::Result {
///     # const _: &str = stringify! {
///     ...
///     # };
///     # Ok(())
///     # }
/// }
/// impl fmt::Display for ConfigError {
///     # fn fmt(&self, _fmt: &mut fmt::Formatter<'_>) -> fmt::Result {
///     # const _: &str = stringify! {
///     ...
///     # };
///     # Ok(())
///     # }
/// }
///
/// impl Context for RuntimeError {}
/// impl Context for ConfigError {}
///
/// # #[allow(unused_variables)]
/// fn read_config(path: impl AsRef<Path>) -> Result<String, Report<ConfigError>> {
///     # #[cfg(any(miri, not(feature = "std")))]
///     # return Err(error::report!(ConfigError::IoError).attach_message("Not supported"));
///     # #[cfg(all(not(miri), feature = "std"))]
///     std::fs::read_to_string(path.as_ref()).report().change_context(ConfigError::IoError)
/// }
///
/// fn main() -> Result<(), Report<RuntimeError>> {
///     # fn fake_main() -> Result<(), Report<RuntimeError>> {
///     let config_path = "./path/to/config.file";
///     # #[allow(unused_variables)]
///     let config = read_config(config_path)
///             .change_context_lazy(|| RuntimeError::InvalidConfig(PathBuf::from(config_path)))?;
///
///     # const _: &str = stringify! {
///     ...
///     # };
///     # Ok(()) }
///     # let err = fake_main().unwrap_err();
///     # assert_eq!(err.frames().count(), 3);
///     # assert!(err.contains::<ConfigError>());
///     # assert_eq!(err.downcast_ref::<RuntimeError>(), Some(&RuntimeError::InvalidConfig(PathBuf::from("./path/to/config.file"))));
///     # Ok(())
/// }
/// ```
#[must_use]
#[repr(transparent)]
pub struct Report<T> {
    inner: Box<ReportImpl>,
    _context: PhantomData<T>,
}

impl<T> Report<T> {
    pub(crate) fn from_frame(
        frame: Frame,
        #[cfg(all(nightly, feature = "std"))] backtrace: Option<Backtrace>,
        #[cfg(feature = "spantrace")] span_trace: Option<SpanTrace>,
    ) -> Self {
        Self {
            inner: Box::new(ReportImpl {
                frame,
                #[cfg(all(nightly, feature = "std"))]
                backtrace,
                #[cfg(feature = "spantrace")]
                span_trace,
            }),
            _context: PhantomData,
        }
    }

    /// Creates a new `Report<Context>` from a provided scope.
    #[track_caller]
    pub fn from_context(context: T) -> Self
    where
        T: Context,
    {
        #[cfg(all(nightly, feature = "std"))]
        let backtrace = Some(Backtrace::capture());

        #[cfg(feature = "spantrace")]
        let span_trace = Some(SpanTrace::capture());

        Self::from_frame(
            Frame::from_context(context, Location::caller(), None),
            #[cfg(all(nightly, feature = "std"))]
            backtrace,
            #[cfg(feature = "spantrace")]
            span_trace,
        )
    }

    /// Creates a new `Report<T>` from the provided [`Error`].
    ///
    /// [`Error`]: std::error::Error
    #[track_caller]
    #[cfg(feature = "std")]
    pub fn from_error(error: T) -> Self
    where
        T: std::error::Error + Send + Sync + 'static,
    {
        #[cfg(nightly)]
        let backtrace = if error.backtrace().is_some() {
            None
        } else {
            Some(std::backtrace::Backtrace::capture())
        };

        Self::from_frame(
            Frame::from_error(error, Location::caller(), None),
            #[cfg(nightly)]
            backtrace,
            #[cfg(feature = "spantrace")]
            Some(tracing_error::SpanTrace::capture()),
        )
    }

    /// Adds a contextual message to the [`Frame`] stack.
    #[track_caller]
    pub fn attach_message<M>(self, message: M) -> Self
    where
        M: fmt::Display + fmt::Debug + Send + Sync + 'static,
    {
        Self::from_frame(
            Frame::from_message(
                message,
                Location::caller(),
                Some(Box::new(self.inner.frame)),
            ),
            #[cfg(all(nightly, feature = "std"))]
            self.inner.backtrace,
            #[cfg(feature = "spantrace")]
            self.inner.span_trace,
        )
    }

    /// Adds a [`Provider`] to the [`Frame`] stack.
    ///
    /// The provider is used to [`provide`] values either by calling
    /// [`request_ref()`]/[`request_value()`] to return an iterator over all specified values, or by
    /// using the [`Provider`] implementation on a [`Frame`].
    ///
    /// [`provide`]: Provider::provide
    /// [`request_ref()`]: Self::request_ref
    /// [`request_value()`]: Self::request_value
    /// [`Frame`]: crate::Frame
    #[track_caller]
    #[cfg(nightly)]
    pub fn attach_provider<P>(self, provider: P) -> Self
    where
        P: Provider + fmt::Debug + fmt::Display + Send + Sync + 'static,
    {
        Self::from_frame(
            Frame::from_provider(
                provider,
                Location::caller(),
                Some(Box::new(self.inner.frame)),
            ),
            #[cfg(all(nightly, feature = "std"))]
            self.inner.backtrace,
            #[cfg(feature = "spantrace")]
            self.inner.span_trace,
        )
    }

    /// Adds context information to the [`Frame`] stack enforcing a typed `Report`.
    ///
    /// Please see the [`Context`] documentation for more information.
    #[track_caller]
    pub fn change_context<C>(self, context: C) -> Report<C>
    where
        C: Context,
    {
        Report::from_frame(
            Frame::from_context(
                context,
                Location::caller(),
                Some(Box::new(self.inner.frame)),
            ),
            #[cfg(all(nightly, feature = "std"))]
            self.inner.backtrace,
            #[cfg(feature = "spantrace")]
            self.inner.span_trace,
        )
    }

    /// Converts the `Report<T>` to `Report<()>` without modifying the frame stack.
    #[doc(hidden)]
    #[allow(clippy::missing_const_for_fn)] // False positive
    pub fn generalize(self) -> Report<()> {
        Report {
            inner: self.inner,
            _context: PhantomData,
        }
    }

    /// Returns the backtrace of the error, if captured.
    ///
    /// Note, that `RUST_BACKTRACE` or `RUST_LIB_BACKTRACE` has to be set to enable backtraces.
    ///
    /// [`ReportBackTrace`]: crate::tags::ReportBackTrace
    #[must_use]
    #[cfg(all(nightly, feature = "std"))]
    pub fn backtrace(&self) -> Option<&Backtrace> {
        let backtrace = self.inner.backtrace.as_ref().unwrap_or_else(|| {
            // Should never panic as it's either stored inside of `Report` or is provided by a frame
            self.request_ref::<Backtrace>()
                .next()
                .expect("Backtrace is not available")
        });
        if backtrace.status() == BacktraceStatus::Captured {
            Some(backtrace)
        } else {
            None
        }
    }

    /// Returns the span trace of the error, if captured.
    ///
    /// Note, that [`ErrorLayer`] has to be enabled to enable span traces.
    ///
    /// [`ReportSpanTrace`]: crate::tags::ReportSpanTrace
    /// [`ErrorLayer`]: tracing_error::ErrorLayer
    #[must_use]
    #[cfg(feature = "spantrace")]
    pub fn span_trace(&self) -> Option<&SpanTrace> {
        #[cfg(not(nightly))]
        let span_trace = self.inner.span_trace.as_ref()?;
        #[cfg(nightly)]
        let span_trace = self
            .inner
            .span_trace
            .as_ref()
            .or_else(|| self.request_ref::<SpanTrace>().next())?;

        if span_trace.status() == SpanTraceStatus::CAPTURED {
            Some(span_trace)
        } else {
            None
        }
    }

    /// Returns an iterator over the [`Frame`] stack of the report.
    pub const fn frames(&self) -> Frames<'_> {
        Frames::new(self)
    }

    /// Creates an iterator over the [`Frame`] stack requesting references of type `R`.
    #[cfg(nightly)]
    pub const fn request_ref<R: ?Sized + 'static>(&self) -> RequestRef<'_, R> {
        RequestRef::new(self)
    }

    /// Creates an iterator over the [`Frame`] stack requesting values of type `R`.
    #[cfg(nightly)]
    pub const fn request_value<R: 'static>(&self) -> RequestValue<'_, R> {
        RequestValue::new(self)
    }

    /// Returns if `T` is the type held by any frame inside of the report.
    // TODO: Provide example
    #[must_use]
    pub fn contains<A: Any>(&self) -> bool {
        self.frames().any(Frame::is::<A>)
    }

    /// Searches the frame stack for a context provider `T` and returns the most recent context
    /// found.
    // TODO: Provide example
    #[must_use]
    pub fn downcast_ref<A: Any>(&self) -> Option<&A> {
        self.frames().find_map(Frame::downcast_ref::<A>)
    }

<<<<<<< HEAD
    /// Returns the current context of the `Report`.
    ///
    /// If the user want to get the latest context, `current_context` can be called. If the user
    /// wants to handle the error, the context can then be used to directly access the context's
    /// type. This is only possible for the latest context as the Report does not have multiple
    /// generics as this would either require variadic generics or a workaround like tuple-list.
    ///
    /// This is one disadvantage of the library in comparison to plain Errors, as in these cases,
    /// all context types are known.
    #[must_use]
    #[allow(clippy::missing_panics_doc)]
    pub fn current_context(&self) -> &T
    where
        T: Any,
    {
        // Panics if no context is attached which should only happen when using the hooks.
        self.frame().downcast_ref().expect(
            "Report does not contain a context. This is considered a bug and should be reported \
             to https://github.com/hashintel/hash/issues/new",
        )
    }

=======
>>>>>>> afe31206
    pub(crate) const fn frame(&self) -> &Frame {
        &self.inner.frame
    }
}

impl<Context> fmt::Display for Report<Context> {
    fn fmt(&self, fmt: &mut Formatter<'_>) -> fmt::Result {
        #[cfg(feature = "hooks")]
        if let Some(debug_hook) = Report::display_hook() {
            return debug_hook(self.generalized(), fmt);
        }

        let mut chain = self.frames();
        let error = chain.next().expect("No error occurred");
        fmt::Display::fmt(&error, fmt)?;
        if let Some(cause) = chain.next() {
            if fmt.alternate() {
                write!(fmt, ": {cause}")?;
            }
        }
        Ok(())
    }
}

impl<Context> fmt::Debug for Report<Context> {
    fn fmt(&self, fmt: &mut Formatter<'_>) -> fmt::Result {
        #[cfg(feature = "hooks")]
        if let Some(debug_hook) = Report::debug_hook() {
            return debug_hook(self.generalized(), fmt);
        }

        if fmt.alternate() {
            let mut debug = fmt.debug_struct("Report");
            debug.field("frames", &self.frames());
            #[cfg(all(nightly, feature = "std"))]
            debug.field("backtrace", &self.backtrace());
            #[cfg(feature = "spantrace")]
            debug.field("span_trace", &self.span_trace());
            debug.finish()
        } else {
            let mut chain = self.frames();
            let error = chain.next().expect("No error occurred");
            write!(fmt, "{error}")?;
            write!(fmt, "\n             at {}", error.location())?;

            for (idx, frame) in chain.enumerate() {
                if idx == 0 {
                    fmt.write_str("\n\nCaused by:")?;
                }
                write!(fmt, "\n   {idx}: {frame}")?;
                write!(fmt, "\n             at {}", frame.location())?;
            }

            #[cfg(all(nightly, feature = "std"))]
            if let Some(backtrace) = self.backtrace() {
                write!(fmt, "\n\nStack backtrace:\n{backtrace}")?;
            }

            #[cfg(feature = "spantrace")]
            if let Some(span_trace) = self.span_trace() {
                write!(fmt, "\n\nSpan trace:\n{span_trace}")?;
            }

            Ok(())
        }
    }
}

pub struct ReportImpl {
    pub(super) frame: Frame,
    #[cfg(all(nightly, feature = "std"))]
    backtrace: Option<Backtrace>,
    #[cfg(feature = "spantrace")]
    span_trace: Option<SpanTrace>,
}<|MERGE_RESOLUTION|>--- conflicted
+++ resolved
@@ -367,7 +367,6 @@
         self.frames().find_map(Frame::downcast_ref::<A>)
     }
 
-<<<<<<< HEAD
     /// Returns the current context of the `Report`.
     ///
     /// If the user want to get the latest context, `current_context` can be called. If the user
@@ -384,14 +383,12 @@
         T: Any,
     {
         // Panics if no context is attached which should only happen when using the hooks.
-        self.frame().downcast_ref().expect(
+        self.downcast_ref().expect(
             "Report does not contain a context. This is considered a bug and should be reported \
              to https://github.com/hashintel/hash/issues/new",
         )
     }
 
-=======
->>>>>>> afe31206
     pub(crate) const fn frame(&self) -> &Frame {
         &self.inner.frame
     }
