#[doc(hidden)]
pub mod __private {
    //! Implementation detail for macros.
    //!
    //! ⚠️ **Functionality in this module is considered unstable and is subject to change at any time
    //! without a major version bump!** ⚠️
    mod specialization {
        #![allow(clippy::unused_self)]
        //! [Autoref-Based Stable Specialization](https://github.com/dtolnay/case-studies/blob/master/autoref-specialization/README.md)
        //! for macros.
        //!
        //! This is a stable implementation for specialization (only possible within macros, as
        //! there is no trait bound for these things).
        //!
        //! The different tags [`ReportTag`], [`ErrorTag`], and [`ContextTag`] have a blanket
        //! implementation returning a concrete type. This type is then used to create a [`Report`].
        //!
        //! [`ErrorTag`] is implemented for `T: `[`Error`]s, [`ContextTag`] is implemented for `&T:
        //! `[`Context`]s. As [`ContextTag`] is implemented for references, [`ErrorTag`] has a
        //! higher precedence and will be picked up first. So calling `my_error.__kind()` will
        //! always return [`ErrorReporter`]. This can then be used to create a [`Report`] by calling
        //! `my_error.__kind().report(my_error)`, which will then use [`Report::from_error`]. For
        //! [`ContextTag`], [`Report::from_context`] will be used.
        //!
        //! [`ReportTag`] is a special case, which is implemented for any [`Report<T>`], so this has
        //! the highest precedence when calling `report.__kind()`. This will use an identity
        //! function when creating a [`Report`] to ensure that no information will be lost.
        //!
        //! Note: The methods on the tags are called `__kind` instead of `kind` to avoid misleading
        //! suggestions from the Rust compiler, when calling `kind`. It would suggest implementing a
        //! tag for the type which cannot and should not be implemented.
        //!
        //! [`Error`]: std::error::Error

        pub trait ReportTag {
            #[inline]
            fn __kind(&self) -> Reporter {
                Reporter
            }
        }
        impl<T> ReportTag for Report<T> {}

        #[cfg(feature = "std")]
        pub trait ErrorTag {
            #[inline]
            fn __kind(&self) -> ErrorReporter {
                ErrorReporter
            }
        }
        #[cfg(feature = "std")]
        impl<T> ErrorTag for T where T: ?Sized + std::error::Error + Send + Sync + 'static {}

        pub trait ContextTag {
            #[inline]
            fn __kind(&self) -> ContextReporter {
                ContextReporter
            }
        }
        impl<T> ContextTag for &T where T: ?Sized + Context {}
        use crate::{Context, Report};

        pub struct Reporter;
        impl Reporter {
            #[inline]
            pub const fn report<T>(self, report: Report<T>) -> Report<T> {
                report
            }
        }

        #[cfg(feature = "std")]
        pub struct ErrorReporter;
        #[cfg(feature = "std")]
        impl ErrorReporter {
            #[inline]
            #[track_caller]
            pub fn report<C: std::error::Error + Send + Sync + 'static>(
                self,
                error: C,
            ) -> Report<C> {
                Report::from(error)
            }
        }
        pub struct ContextReporter;
        impl ContextReporter {
            #[inline]
            #[track_caller]
            pub fn report<C: Context>(self, context: C) -> Report<C> {
                Report::from_context(context)
            }
        }
    }

    // Import anonymously to allow calling `__kind` but forbid implementing the tag-traits.
    #[cfg(feature = "std")]
    pub use self::specialization::ErrorTag as _;
    pub use self::specialization::{ContextTag as _, ReportTag as _};
}

/// Creates a [`Report`] from the given parameters.
///
/// The parameters may either be [`Context`] or [`Error`]. The returned [`Report`] will use the the
/// provided type as context.
///
/// [`Report`]: crate::Report
/// [`Context`]: crate::Context
/// [`Error`]: std::error::Error
///
/// # Examples
///
/// Create a [`Report`] from [`Error`]:
///
/// ```
/// # #![cfg_attr(any(miri, not(feature = "std")), allow(unused_imports))]
/// use std::fs;
///
/// use error::report;
/// # #[cfg(all(not(miri), feature = "std"))]
/// # #[allow(dead_code)]
/// # fn wrapper() -> error::Result<(), impl core::fmt::Debug> {
/// match fs::read_to_string("/path/to/file") {
///     Ok(content) => println!("File contents: {content}"),
///     Err(err) => return Err(report!(err)),
/// }
/// # Ok(()) }
/// ```
///
/// Create a [`Report`] from [`Context`]:
///
/// ```
/// # fn has_permission(_: &u32, _: &u32) -> bool { true }
/// # type User = u32;
/// # let user = 0;
/// # type Resource = u32;
/// # let resource = 0;
/// use core::fmt;
///
/// use error::{report, Context};
///
/// #[derive(Debug)]
/// struct PermissionDenied(User, Resource);
///
/// impl fmt::Display for PermissionDenied {
///     # #[allow(unused_variables)]
///     fn fmt(&self, fmt: &mut fmt::Formatter<'_>) -> fmt::Result {
///         # const _: &str = stringify! {
///         ...
///         # }; Ok(())}
/// }
///
/// impl Context for PermissionDenied {}
///
/// if !has_permission(&user, &resource) {
///     return Err(report!(PermissionDenied(user, resource)));
/// }
/// # Ok(())
/// ```
#[macro_export]
macro_rules! report {
    ($err:expr $(,)?) => {{
        use $crate::__private::*;
        let error = $err;
        (&error).__kind().report(error)
    }};
}

/// Creates a [`Report`] and returns it as [`Result`].
///
/// Shorthand for `return `Err`(`[`report!(...)`]`)`
///
/// [`Report`]: crate::Report
/// [`report!(...)`]: report
///
/// # Examples
///
/// Create a [`Report`] from [`Error`]:
///
/// [`Error`]: std::error::Error
///
/// ```
/// # #![cfg_attr(any(miri, not(feature = "std")), allow(unused_imports))]
/// use std::fs;
///
/// use error::bail;
/// # #[cfg(all(not(miri), feature = "std"))]
/// # #[allow(dead_code)]
/// # fn wrapper() -> error::Result<(), impl core::fmt::Debug> {
/// match fs::read_to_string("/path/to/file") {
///     Ok(content) => println!("File contents: {content}"),
///     Err(err) => bail!(err),
/// }
/// # Ok(()) }
/// ```
///
/// Create a [`Report`] from [`Context`]:
///
/// [`Context`]: crate::Context
///
/// ```
/// # fn has_permission(_: &u32, _: &u32) -> bool { true }
/// # type User = u32;
/// # let user = 0;
/// # type Resource = u32;
/// # let resource = 0;
/// use core::fmt;
///
/// use error::{bail, Context};
///
/// #[derive(Debug)]
/// struct PermissionDenied(User, Resource);
///
/// impl fmt::Display for PermissionDenied {
///     # #[allow(unused_variables)]
///     fn fmt(&self, fmt: &mut fmt::Formatter<'_>) -> fmt::Result {
///         # const _: &str = stringify! {
///         ...
///         # }; Ok(())}
/// }
///
/// impl Context for PermissionDenied {}
///
/// if !has_permission(&user, &resource) {
///     bail!(PermissionDenied(user, resource));
/// }
/// # Ok(())
/// ```
#[macro_export]
macro_rules! bail {
    ($err:expr $(,)?) => {{ return $crate::Result::Err($crate::report!($err)) }};
}

/// Ensures `$cond` is met, otherwise return an error.
///
/// Shorthand for `if !$cond { `[`bail!(...)`]`) }`
///
/// [`Report`]: crate::Report
/// [`bail!(...)`]: bail
///
/// # Examples
///
/// Create a [`Report`] from [`Context`]:
///
/// [`Report`]: crate::Report
/// [`Context`]: crate::Context
///
/// ```
/// # fn has_permission(_: &u32, _: &u32) -> bool { true }
/// # type User = u32;
/// # let user = 0;
/// # type Resource = u32;
/// # let resource = 0;
/// # use core::fmt;
///
/// use error::{ensure, Context};
///
/// #[derive(Debug)]
/// struct PermissionDenied(User, Resource);
///
/// impl fmt::Display for PermissionDenied {
///     # #[allow(unused_variables)]
///     fn fmt(&self, fmt: &mut fmt::Formatter<'_>) -> fmt::Result {
///         const _: &str = stringify! {
///         ...
///          };
///         Ok(())
///     }
/// }
///
/// impl Context for PermissionDenied {}
///
/// ensure!(
///     has_permission(&user, &resource),
///     PermissionDenied(user, resource)
/// );
/// # Ok(())
/// ```
#[macro_export]
macro_rules! ensure {
    ($cond:expr, $err:expr $(,)?) => {{
        if !$cond {
            $crate::bail!($err)
        }
    }};
}

#[cfg(test)]
mod tests {
    #[allow(clippy::wildcard_imports)]
    use crate::test_helper::*;

    #[test]
    fn report() {
        let err = capture_error(|| Err(report!(ContextA)));
        let err = err.attach_message("additional message");
        assert!(err.contains::<ContextA>());
<<<<<<< HEAD
        assert_eq!(err.current_context(), &ContextA(10));
        assert_eq!(err.frames().count(), 1);
        assert_eq!(err.request_value().collect::<Vec<u32>>(), [10]);
        assert_eq!(request_messages(&err), ["Context A"]);
=======
        assert_eq!(err.frames().count(), 2);
        assert_eq!(messages(&err), ["additional message", "Context A"]);
        // TODO: check `err.frames().next().kind() == FrameKind::Context`
>>>>>>> afe31206

        let err = capture_error(|| Err(report!(err)));
        assert!(err.contains::<ContextA>());
<<<<<<< HEAD
        assert_eq!(err.current_context(), &ContextA(10));
        assert_eq!(err.frames().count(), 1);
        assert_eq!(err.request_value().collect::<Vec<u32>>(), [10]);
        assert_eq!(request_messages(&err), ["Context A"]);

        #[cfg(feature = "std")]
        {
            let io_err = std::io::Error::from(std::io::ErrorKind::Other);
            let err = capture_error(|| Err(report!(io_err)));
            assert_eq!(err.current_context().kind(), std::io::ErrorKind::Other);
            assert!(err.contains::<std::io::Error>());
            assert_eq!(err.frames().count(), 1);
            assert_eq!(request_messages(&err), ["other error"]);
=======
        assert_eq!(err.frames().count(), 2);
        assert_eq!(messages(&err), ["additional message", "Context A"]);
        // TODO: check `err.frames().next().kind() == FrameKind::Context`

        #[cfg(feature = "std")]
        {
            let err = capture_error(|| Err(report!(ContextB)));
            let err = err.attach_message("additional message");
            assert!(err.contains::<ContextB>());
            assert_eq!(err.frames().count(), 2);
            assert_eq!(messages(&err), ["additional message", "Context B"]);
            // TODO: check `err.frames().next().kind() == FrameKind::Error`
>>>>>>> afe31206
        }
    }

    #[test]
    fn bail() {
        let err = capture_error(|| bail!(ContextA));
        let err = err.attach_message("additional message");
        assert!(err.contains::<ContextA>());
        assert_eq!(err.frames().count(), 2);
        assert_eq!(messages(&err), ["additional message", "Context A"]);
        // TODO: check `err.frames().next().kind() == FrameKind::Context`

        let err = capture_error(|| bail!(err));
        assert!(err.contains::<ContextA>());
        assert_eq!(err.frames().count(), 2);
        assert_eq!(messages(&err), ["additional message", "Context A"]);
        // TODO: check `err.frames().next().kind() == FrameKind::Context`

        #[cfg(feature = "std")]
        {
            let err = capture_error(|| bail!(ContextB));
            let err = err.attach_message("additional message");
            assert!(err.contains::<ContextB>());
            assert_eq!(err.frames().count(), 2);
            assert_eq!(messages(&err), ["additional message", "Context B"]);
            // TODO: check `err.frames().next().kind() == FrameKind::Error`
        }
    }

    #[test]
    fn ensure() {
        let err = capture_error(|| {
            ensure!(false, ContextA);
            Ok(())
        });
        let err = err.attach_message("additional message");
        assert!(err.contains::<ContextA>());
        assert_eq!(err.frames().count(), 2);
        assert_eq!(messages(&err), ["additional message", "Context A"]);
        // TODO: check `err.frames().next().kind() == FrameKind::Context`

        let err = capture_error(|| {
            ensure!(false, err);
            Ok(())
        });
        assert!(err.contains::<ContextA>());
        assert_eq!(err.frames().count(), 2);
        assert_eq!(messages(&err), ["additional message", "Context A"]);
        // TODO: check `err.frames().next().kind() == FrameKind::Context`

        #[cfg(feature = "std")]
        {
            let err = capture_error(|| {
                ensure!(false, ContextB);
                Ok(())
            });
            let err = err.attach_message("additional message");
            assert!(err.contains::<ContextB>());
            assert_eq!(err.frames().count(), 2);
            assert_eq!(messages(&err), ["additional message", "Context B"]);
            // TODO: check `err.frames().next().kind() == FrameKind::Error`
        }
    }
}<|MERGE_RESOLUTION|>--- conflicted
+++ resolved
@@ -292,34 +292,14 @@
         let err = capture_error(|| Err(report!(ContextA)));
         let err = err.attach_message("additional message");
         assert!(err.contains::<ContextA>());
-<<<<<<< HEAD
-        assert_eq!(err.current_context(), &ContextA(10));
-        assert_eq!(err.frames().count(), 1);
-        assert_eq!(err.request_value().collect::<Vec<u32>>(), [10]);
-        assert_eq!(request_messages(&err), ["Context A"]);
-=======
-        assert_eq!(err.frames().count(), 2);
-        assert_eq!(messages(&err), ["additional message", "Context A"]);
-        // TODO: check `err.frames().next().kind() == FrameKind::Context`
->>>>>>> afe31206
+        assert_eq!(err.current_context(), &ContextA);
+        assert_eq!(err.frames().count(), 2);
+        assert_eq!(messages(&err), ["additional message", "Context A"]);
+        // TODO: check `err.frames().next().kind() == FrameKind::Context`
 
         let err = capture_error(|| Err(report!(err)));
         assert!(err.contains::<ContextA>());
-<<<<<<< HEAD
-        assert_eq!(err.current_context(), &ContextA(10));
-        assert_eq!(err.frames().count(), 1);
-        assert_eq!(err.request_value().collect::<Vec<u32>>(), [10]);
-        assert_eq!(request_messages(&err), ["Context A"]);
-
-        #[cfg(feature = "std")]
-        {
-            let io_err = std::io::Error::from(std::io::ErrorKind::Other);
-            let err = capture_error(|| Err(report!(io_err)));
-            assert_eq!(err.current_context().kind(), std::io::ErrorKind::Other);
-            assert!(err.contains::<std::io::Error>());
-            assert_eq!(err.frames().count(), 1);
-            assert_eq!(request_messages(&err), ["other error"]);
-=======
+        assert_eq!(err.current_context(), &ContextA);
         assert_eq!(err.frames().count(), 2);
         assert_eq!(messages(&err), ["additional message", "Context A"]);
         // TODO: check `err.frames().next().kind() == FrameKind::Context`
@@ -328,11 +308,11 @@
         {
             let err = capture_error(|| Err(report!(ContextB)));
             let err = err.attach_message("additional message");
+            assert_eq!(err.current_context(), &ContextB);
             assert!(err.contains::<ContextB>());
             assert_eq!(err.frames().count(), 2);
             assert_eq!(messages(&err), ["additional message", "Context B"]);
             // TODO: check `err.frames().next().kind() == FrameKind::Error`
->>>>>>> afe31206
         }
     }
 
