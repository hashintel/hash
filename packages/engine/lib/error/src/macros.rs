#[doc(hidden)]
pub mod __private {
    //! Implementation detail for macros.
    //!
    //! ⚠️ **Functionality in this module is considered unstable and is subject to change at any time
    //! without a major version bump!** ⚠️
    mod specialization {
        #![allow(clippy::unused_self)]
        //! [Autoref-Based Stable Specialization](https://github.com/dtolnay/case-studies/blob/master/autoref-specialization/README.md)
        //! for macros.
        //!
        //! This is a stable implementation for specialization (only possible within macros, as
        //! there is no trait bound for these things).
        //!
        //! The different tags [`ReportTag`], [`ErrorTag`], and [`ContextTag`] have a blanket
        //! implementation returning a concrete type. This type is then used to create a [`Report`].
        //!
        //! [`ErrorTag`] is implemented for `T: `[`Error`]s, [`ContextTag`] is implemented for `&T:
        //! `[`Context`]s. As [`ContextTag`] is implemented for references, [`ErrorTag`] has a
        //! higher precedence and will be picked up first. So calling `my_error.__kind()` will
        //! always return [`ErrorReporter`]. This can then be used to create a [`Report`] by calling
        //! `my_error.__kind().report(my_error)`, which will then use [`Report::from_error`]. For
        //! [`ContextTag`], [`Report::from_context`] will be used.
        //!
        //! [`ReportTag`] is a special case, which is implemented for any [`Report<T>`], so this has
        //! the highest precedence when calling `report.__kind()`. This will use an identity
        //! function when creating a [`Report`] to ensure that no information will be lost.
        //!
        //! Note: The methods on the tags are called `__kind` instead of `kind` to avoid misleading
        //! suggestions from the Rust compiler, when calling `kind`. It would suggest implementing a
        //! tag for the type which cannot and should not be implemented.
        //!
        //! [`Error`]: std::error::Error

        pub trait ReportTag {
            #[inline]
            fn __kind(&self) -> Reporter {
                Reporter
            }
        }
        impl<T> ReportTag for Report<T> {}

        #[cfg(feature = "std")]
        pub trait ErrorTag {
            #[inline]
            fn __kind(&self) -> ErrorReporter {
                ErrorReporter
            }
        }
        #[cfg(feature = "std")]
        impl<T> ErrorTag for T where T: ?Sized + std::error::Error + Send + Sync + 'static {}

        pub trait ContextTag {
            #[inline]
            fn __kind(&self) -> ContextReporter {
                ContextReporter
            }
        }
        impl<T> ContextTag for &T where T: ?Sized + Context {}
        use crate::{Context, Report};

        pub struct Reporter;
        impl Reporter {
            #[inline]
            pub const fn report<T>(self, report: Report<T>) -> Report<T> {
                report
            }
        }

        #[cfg(feature = "std")]
        pub struct ErrorReporter;
        #[cfg(feature = "std")]
        impl ErrorReporter {
            #[inline]
            #[track_caller]
            pub fn report<C: std::error::Error + Send + Sync + 'static>(
                self,
                error: C,
            ) -> Report<C> {
                Report::from(error)
            }
        }
        pub struct ContextReporter;
        impl ContextReporter {
            #[inline]
            #[track_caller]
            pub fn report<C: Context>(self, context: C) -> Report<C> {
                Report::from_context(context)
            }
        }
    }

    // Import anonymously to allow calling `__kind` but forbid implementing the tag-traits.
    #[cfg(feature = "std")]
    pub use self::specialization::ErrorTag as _;
    pub use self::specialization::{ContextTag as _, ReportTag as _};
}

/// Creates a [`Report`] from the given parameters.
///
/// The parameters may either be [`Context`] or [`Error`]. The returned [`Report`] will use the the
/// provided type as context.
///
/// [`Report`]: crate::Report
/// [`Context`]: crate::Context
/// [`Error`]: std::error::Error
///
/// # Examples
///
/// Create a [`Report`] from [`Error`]:
///
/// ```
/// # #![cfg_attr(any(miri, not(feature = "std")), allow(unused_imports))]
/// use std::fs;
///
/// use error::report;
/// # #[cfg(all(not(miri), feature = "std"))]
/// # #[allow(dead_code)]
/// # fn wrapper() -> error::Result<(), impl core::fmt::Debug> {
/// match fs::read_to_string("/path/to/file") {
///     Ok(content) => println!("File contents: {content}"),
///     Err(err) => return Err(report!(err)),
/// }
/// # Ok(()) }
/// ```
///
/// Create a [`Report`] from [`Context`]:
///
/// ```
/// # fn has_permission(_: &u32, _: &u32) -> bool { true }
/// # type User = u32;
/// # let user = 0;
/// # type Resource = u32;
/// # let resource = 0;
/// use core::fmt;
///
/// use error::{report, Context};
///
/// #[derive(Debug)]
/// struct PermissionDenied(User, Resource);
///
/// impl fmt::Display for PermissionDenied {
///     # #[allow(unused_variables)]
///     fn fmt(&self, fmt: &mut fmt::Formatter<'_>) -> fmt::Result {
///         # const _: &str = stringify! {
///         ...
///         # }; Ok(())}
/// }
///
/// impl Context for PermissionDenied {}
///
/// if !has_permission(&user, &resource) {
///     return Err(report!(PermissionDenied(user, resource)));
/// }
/// # Ok(())
/// ```
#[macro_export]
macro_rules! report {
    ($err:expr $(,)?) => {{
        use $crate::__private::*;
        let error = $err;
        (&error).__kind().report(error)
    }};
}

/// Creates a [`Report`] and returns it as [`Result`].
///
/// Shorthand for `return `Err`(`[`report!(...)`]`)`
///
/// [`Report`]: crate::Report
/// [`report!(...)`]: report
///
/// # Examples
///
/// Create a [`Report`] from [`Error`]:
///
/// [`Error`]: std::error::Error
///
/// ```
/// # #![cfg_attr(any(miri, not(feature = "std")), allow(unused_imports))]
/// use std::fs;
///
/// use error::bail;
/// # #[cfg(all(not(miri), feature = "std"))]
/// # #[allow(dead_code)]
/// # fn wrapper() -> error::Result<(), impl core::fmt::Debug> {
/// match fs::read_to_string("/path/to/file") {
///     Ok(content) => println!("File contents: {content}"),
///     Err(err) => bail!(err),
/// }
/// # Ok(()) }
/// ```
///
/// Create a [`Report`] from [`Context`]:
///
/// [`Context`]: crate::Context
///
/// ```
/// # fn has_permission(_: &u32, _: &u32) -> bool { true }
/// # type User = u32;
/// # let user = 0;
/// # type Resource = u32;
/// # let resource = 0;
/// use core::fmt;
///
/// use error::{bail, Context};
///
/// #[derive(Debug)]
/// struct PermissionDenied(User, Resource);
///
/// impl fmt::Display for PermissionDenied {
///     # #[allow(unused_variables)]
///     fn fmt(&self, fmt: &mut fmt::Formatter<'_>) -> fmt::Result {
///         # const _: &str = stringify! {
///         ...
///         # }; Ok(())}
/// }
///
/// impl Context for PermissionDenied {}
///
/// if !has_permission(&user, &resource) {
///     bail!(PermissionDenied(user, resource));
/// }
/// # Ok(())
/// ```
#[macro_export]
macro_rules! bail {
    ($err:expr $(,)?) => {{ return $crate::Result::Err($crate::report!($err)) }};
}

/// Ensures `$cond` is met, otherwise return an error.
///
/// Shorthand for `if !$cond { `[`bail!(...)`]`) }`
///
/// [`Report`]: crate::Report
/// [`bail!(...)`]: bail
///
/// # Examples
///
/// Create a [`Report`] from [`Context`]:
///
/// [`Report`]: crate::Report
/// [`Context`]: crate::Context
///
/// ```
/// # fn has_permission(_: &u32, _: &u32) -> bool { true }
/// # type User = u32;
/// # let user = 0;
/// # type Resource = u32;
/// # let resource = 0;
/// # use core::fmt;
///
/// use error::{ensure, Context};
///
/// #[derive(Debug)]
/// struct PermissionDenied(User, Resource);
///
/// impl fmt::Display for PermissionDenied {
///     # #[allow(unused_variables)]
///     fn fmt(&self, fmt: &mut fmt::Formatter<'_>) -> fmt::Result {
///         const _: &str = stringify! {
///         ...
///          };
///         Ok(())
///     }
/// }
///
/// impl Context for PermissionDenied {}
///
/// ensure!(
///     has_permission(&user, &resource),
///     PermissionDenied(user, resource)
/// );
/// # Ok(())
/// ```
#[macro_export]
macro_rules! ensure {
    ($cond:expr, $err:expr $(,)?) => {{
        if !$cond {
            $crate::bail!($err)
        }
    }};
}

#[cfg(test)]
mod tests {
    #[allow(clippy::wildcard_imports)]
    use crate::test_helper::*;

    #[test]
    fn report() {
        let err = capture_error(|| Err(report!(ContextA)));
        let err = err.attach("additional message");
        assert!(err.contains::<ContextA>());
        assert_eq!(err.current_context(), &ContextA);
        assert_eq!(err.frames().count(), 2);
        assert_eq!(messages(&err), ["additional message", "Context A"]);
        // TODO: check `err.frames().next().kind() == FrameKind::Context`

        let err = capture_error(|| Err(report!(err)));
        let err = err.attach(ContextB);
        assert!(err.contains::<ContextA>());
<<<<<<< HEAD
        assert!(err.contains::<ContextB>());
        #[cfg(nightly)]
        assert!(err.request_ref::<ContextB>().next().is_some());
        assert_eq!(err.frames().count(), 3);
        assert_eq!(messages(&err), [
            "Context B",
            "additional message",
            "Context A"
        ]);
=======
        assert_eq!(err.current_context(), &ContextA);
        assert_eq!(err.frames().count(), 2);
        assert_eq!(messages(&err), ["additional message", "Context A"]);
>>>>>>> 699ae61e
        // TODO: check `err.frames().next().kind() == FrameKind::Context`

        #[cfg(feature = "std")]
        {
            let err = capture_error(|| Err(report!(ContextB)));
<<<<<<< HEAD
            let err = err.attach("additional message");
=======
            let err = err.attach_message("additional message");
            assert_eq!(err.current_context(), &ContextB);
>>>>>>> 699ae61e
            assert!(err.contains::<ContextB>());
            assert_eq!(err.frames().count(), 2);
            assert_eq!(messages(&err), ["additional message", "Context B"]);
            // TODO: check `err.frames().next().kind() == FrameKind::Error`
        }
    }

    #[test]
    fn bail() {
        let err = capture_error(|| bail!(ContextA));
        let err = err.attach("additional message");
        assert!(err.contains::<ContextA>());
        assert_eq!(err.frames().count(), 2);
        assert_eq!(messages(&err), ["additional message", "Context A"]);
        // TODO: check `err.frames().next().kind() == FrameKind::Context`

        let err = capture_error(|| bail!(err));
        assert!(err.contains::<ContextA>());
        assert_eq!(err.frames().count(), 2);
        assert_eq!(messages(&err), ["additional message", "Context A"]);
        // TODO: check `err.frames().next().kind() == FrameKind::Context`

        #[cfg(feature = "std")]
        {
            let err = capture_error(|| bail!(ContextB));
            let err = err.attach("additional message");
            assert!(err.contains::<ContextB>());
            assert_eq!(err.frames().count(), 2);
            assert_eq!(messages(&err), ["additional message", "Context B"]);
            // TODO: check `err.frames().next().kind() == FrameKind::Error`
        }
    }

    #[test]
    fn ensure() {
        let err = capture_error(|| {
            ensure!(false, ContextA);
            Ok(())
        });
        let err = err.attach("additional message");
        assert!(err.contains::<ContextA>());
        assert_eq!(err.frames().count(), 2);
        assert_eq!(messages(&err), ["additional message", "Context A"]);
        // TODO: check `err.frames().next().kind() == FrameKind::Context`

        let err = capture_error(|| {
            ensure!(false, err);
            Ok(())
        });
        assert!(err.contains::<ContextA>());
        assert_eq!(err.frames().count(), 2);
        assert_eq!(messages(&err), ["additional message", "Context A"]);
        // TODO: check `err.frames().next().kind() == FrameKind::Context`

        #[cfg(feature = "std")]
        {
            let err = capture_error(|| {
                ensure!(false, ContextB);
                Ok(())
            });
            let err = err.attach("additional message");
            assert!(err.contains::<ContextB>());
            assert_eq!(err.frames().count(), 2);
            assert_eq!(messages(&err), ["additional message", "Context B"]);
            // TODO: check `err.frames().next().kind() == FrameKind::Error`
        }
    }
}<|MERGE_RESOLUTION|>--- conflicted
+++ resolved
@@ -300,8 +300,9 @@
         let err = capture_error(|| Err(report!(err)));
         let err = err.attach(ContextB);
         assert!(err.contains::<ContextA>());
-<<<<<<< HEAD
+        assert_eq!(err.current_context(), &ContextA);
         assert!(err.contains::<ContextB>());
+        assert_eq!(err.current_context(), &ContextA);
         #[cfg(nightly)]
         assert!(err.request_ref::<ContextB>().next().is_some());
         assert_eq!(err.frames().count(), 3);
@@ -310,22 +311,13 @@
             "additional message",
             "Context A"
         ]);
-=======
-        assert_eq!(err.current_context(), &ContextA);
-        assert_eq!(err.frames().count(), 2);
-        assert_eq!(messages(&err), ["additional message", "Context A"]);
->>>>>>> 699ae61e
         // TODO: check `err.frames().next().kind() == FrameKind::Context`
 
         #[cfg(feature = "std")]
         {
             let err = capture_error(|| Err(report!(ContextB)));
-<<<<<<< HEAD
             let err = err.attach("additional message");
-=======
-            let err = err.attach_message("additional message");
             assert_eq!(err.current_context(), &ContextB);
->>>>>>> 699ae61e
             assert!(err.contains::<ContextB>());
             assert_eq!(err.frames().count(), 2);
             assert_eq!(messages(&err), ["additional message", "Context B"]);
