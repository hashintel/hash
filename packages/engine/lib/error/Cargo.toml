--- conflicted
+++ resolved
@@ -16,10 +16,8 @@
 rustc_version = "0.2.3"
 
 [features]
-<<<<<<< HEAD
-default = ["std", "backtrace", "hooks"]
+default = ["std", "hooks"]
 std = []
-backtrace = ["std"]
 hooks = ["once_cell"]
 spantrace = ["tracing-error"]
 
@@ -28,9 +26,4 @@
 
 [[example]]
 name = "json_output"
-required-features = ["hooks"]
-=======
-default = ["std"]
-std = []
-spantrace = ["tracing-error"]
->>>>>>> b126613f
+required-features = ["hooks"]