<p align="center">
  <img src="https://cdn-us1.hash.ai/assets/hengine-github-readme-header%402x.png">
</p>
<div align="center">
 <a href="https://github.com/hashintel/hash/blob/master/LICENSE.md"><img src="https://cdn-us1.hash.ai/assets/license-badge-sspl.svg" alt="Server Side Public License" /></a>
 <a href="https://hash.ai/discord?utm_medium=organic&utm_source=github_readme_engine"><img src="https://img.shields.io/discord/840573247803097118" alt="Join HASH on Discord" /></a>
</div>

# hEngine
[HASH Engine](https://hash.ai/platform/engine?utm_medium=organic&utm_source=github_readme_engine) (or **hEngine**) is the computational simulation engine at the heart of [HASH](https://hash.ai/platform?utm_medium=organic&utm_source=github_readme_engine) published under the terms of the Server-Side Public License (based on GPLv3, and created by MongoDB). The version currently released here contains several notable differences to the hosted version powering [hCore](https://hash.ai/platform/core?utm_medium=organic&utm_source=github_readme_engine) and [hCloud](https://hash.ai/platform/cloud?utm_medium=organic&utm_source=github_readme_engine).

## Table of Contents
- [Issue Tracking](#issue-tracking)
- [Additional Documentation](#additional-documentation)
- [Questions & Support](#questions--support)
- [The State of Development](#the-state-of-development)
- [Building and Testing](#building-and-testing)
  * [Required dependencies](#required-dependencies)
  * [Optional dependencies](#optional-dependencies)
  * [macOS Developer Specific Instructions](#macos-developer-specific-instructions)
    + [For Intel Macs](#for-intel-macs)
    + [For ARM-Based Macs](#for-arm-based-macs)
  * [Possible Dependencies and Debugging](#possible-dependencies-and-debugging)
  * [Project Setup / Building](#project-setup--building)
  * [Running for development](#running-for-development)
  * [Contributing](#contributing)
- [Quick Start Guide](#quick-start-guide)
- [Usage](#usage)
  * [CLI Arguments and Options](#cli-arguments-and-options)
  * [Run a simulation](#run-a-simulation)
  * [Simulation Inputs](#simulation-inputs)
    + [Behavior keys](#behavior-keys)
  * [Simulation Outputs](#simulation-outputs)
    + [JSON-State](#json-state-json_statejson)
    + [Analysis](#analysis-analysis_outputsjson)
- [Main Concepts](#main-concepts)
  * [High-level Overview](#high-level-overview)
    + [Starting an Experiment / the CLI](#starting-an-experiment--the-cli)
    + [Workers](#workers)
    + [Simulation Runs and the Package System](#simulation-runs-and-the-package-system)
    + [DataStore](#datastore)

## Issue Tracking
We use [GitHub Issues](https://github.com/hashintel/hash/issues) to help prioritize and track bugs and feature requests for HASH. This includes hEngine, as well as our **hCore** IDE, and the [**HASH.ai site**](https://hash.ai/platform/index?utm_medium=organic&utm_source=github_readme_engine). You can also report issues and get support on our public [Discord server](https://hash.ai/discord?utm_medium=organic&utm_source=github_readme_engine). Please submit any issues you encounter.

## Additional Documentation
Our [simulation docs](https://hash.ai/docs/simulation?utm_medium=organic&utm_source=github_readme_engine) contain beginner guides and in-depth tutorials for **hCore** today.

The [HASH glossary](https://hash.ai/glossary?utm_medium=organic&utm_source=github_readme_engine) contains helpful explainers around key modeling, simulation and AI-related terms and concepts.

## Questions & Support
We're building a community of people who care about enabling better decision-making through modeling and simulation. Our [support forum](https://hash.community/?utm_medium=organic&utm_source=github_readme_engine) and [HASH community Discord server](https://hash.ai/discord?utm_medium=organic&utm_source=github_readme_engine) (requires login) are both great places to meet other modelers and get help.

## The State of Development

As outlined above, this project is the next-generation of our simulation engine, and differs from the one currently powering [hCore](https://hash.ai/platform/core?utm_medium=organic&utm_source=github_readme_engine) and [hCloud](https://hash.ai/platform/cloud?utm_medium=organic&utm_source=github_readme_engine). It's published here as a pre-release technology preview, and as such the feature-set and codebase should be considered unstable until it's released. That means that there are a number of features you may use on the HASH platform that at present may not be supported by this project, notably:
* Python runners, and therefore **Python behaviors** are currently **disabled**. This is a high-priority item for us and will be one of the main items of development focused on in the near future. A large part of the implementation is finished and can be found in this repository, if you are interested in exploring it (Although as it is _not_ completely finished, expect to find bugs).
* Rust runners, and therefore **Rust behaviors** (which are generally a subset of the @hash behaviors found within hIndex) are currently **disabled**. This will be taken on after we have enabled the Python runners. Similar to Python, a large amount of the implementation is finished and available to explore, but currently not-in-use.

There are a number of other functionalities in the HASH platform that are possibly under-development and/or not stable within the current repository. Feel free to try things out, but don't be dissuaded if they don't work yet. We don't want to make any guarantees until we've had time to properly test features, and for now we're prioritising development to get those features out!

* For now, running of simulations should be easiest with _'single runs'_. (More in-depth usage documentation is found below in [Running for development](#running-for-development)) Various Experiment types have not been fully tested at the moment, and documentation and support may be lacking.
* Analysis views are also untested at the moment and thus presently are not considered stable or supported.

## Building and Testing
> The following section assumes execution of commands are from within this directory (i.e. [/packages/engine](/packages/engine) relative to the repository root). As such, paths are relative to the folder this README is in.

Depending on your needs, different dependencies are required. Building this project requires the following.

### Required dependencies
* The Rust Compiler
  * We recommend installing and using rustup, following the [instructions on the Rust-Lang website](https://www.rust-lang.org/tools/install)
  * hEngine runs on the Nightly toolchain. The version is managed by the [rust-toolchain.toml](./rust-toolchain.toml) file. To verify, run `rustup show` from the [engine](.) directory.
* CMake [3.X.X >= 3.21.2]
  * CMake installation guidance from the [CMake page](https://cmake.org/install/) or if on macOS through [brew](https://brew.sh/)
* a C++ compiler, pkg-config, openssl development files (see [Possible Dependencies and Debugging](#possible-dependencies-and-debugging))
* For now, you need a pre-compiled _libv8_monolith.a_ accessible under the `$V8_PATH` environment variable
  * The following will produce the necessary files under `~/.v8/vendor` by downloading a precompiled library from a Ruby Gem. The `<URL TO GEM>` should be the link to the relevant gem on the [rubyjs/libv8 releases page](https://github.com/rubyjs/libv8/releases/tag/v8.4.255.0)
    ```shell
    mkdir -p ~/.v8/tmp # Create the .v8 directory and a tmp folder
    cd ~/.v8/tmp
    curl -L -o libv8.tar.gz <URL TO GEM> # Download the Ruby gem
    tar xf libv8.tar.gz # Extract the gem
    tar xf data.tar.gz # Extract the data folder
    mv -v vendor/v8/* .. # Move out the wanted files
    cd ..
    rm -rf tmp # Delete the tmp folder
    ```
  * With the V8 folder containing `include` and `out.gn` you can then set the variable for your terminal session with `export V8_PATH=<path to folder>` or you can set it permanently by [adding it to your shell's environment](https://unix.stackexchange.com/questions/117467/how-to-permanently-set-environmental-variables)
  * Please also see [macOS Developer Specific Instructions](#macos-developer-specific-instructions) if you are running macOS

### Optional dependencies

* Python [3.7.x] is required, if you want to run a simulation with the python runner (i.e. have any python behaviors or _init.py_).
  > **Warning**: The Python runner currently is not supported by the CLI.
  * Python installation guidance from [their website](https://www.python.org/downloads/)

* Flatbuffers [2.0.0] is required to generate structs in Javascript, Python, or Rust for messaging between processes in hCloud. Unless the schema files in [./format](./format) are changed (and thus require generation to be rerun), flatc is not needed.
  * Flatbuffers installation guidance from [their website](https://google.github.io/flatbuffers/flatbuffers_guide_building.html)
    * It's necessary to match the version (2.0.0) with the Rust crate, so build (or otherwise acquire a compiled flatc binary of) the commit associated with the [2.0.0 release](https://github.com/google/flatbuffers/releases/tag/v2.0.0)
      * One way of checking out the right commit is running the following from within the flatbuffers repository:

        ```shell
        latestTag=$(git describe --tags `git rev-list --tags --max-count=1`)
        git checkout $latestTag
        ```

### macOS Developer Specific Instructions

Due to ARM-Based Macs, the `macos` `target_os` has some added complications for development.

#### For Intel Macs
Due to limitations in Cargo at the moment we can't properly check if it's being built _on_ an ARM Mac (rather than _for_ an ARM Mac). Due to this it's necessary to:
* Enable the `hash_engine/build-nng` feature by passing `--features "hash_engine/build-nng"` to any cargo commands such as `cargo build`

#### For ARM-Based Macs
At the moment the project only seems to be compiling if you use the `x86_64-apple-darwin` target. This has some added complexity, especially due to the fact that rustc fails to link 'fat-binaries' in certain scenarios.
* It's necessary to acquire an x86 version of `nng`. Currently, the easiest known way to do this is through:
  * Creating a homebrew installation under Rosetta, [an example guide is here](https://stackoverflow.com/questions/64882584/how-to-run-the-homebrew-installer-under-rosetta-2-on-m1-macbook)
  * Using the x86 brew to install `nng` (which will then install an x86 version). This should result in an nng installation at: `/usr/local/Cellar/nng/1.5.2`
* It's then necessary to set the `NNG_PATH` environment variable, similar to `V8_PATH`
  * The command is likely to be: `export NNG_PATH=/usr/local/Cellar/nng/1.5.2`
* If the V8 monolith is failing to link due to symbol errors, it might be necessary to download the gem for the "darwin_universal" version.

### Possible Dependencies and Debugging
Depending on how lightweight your OS install is, you may be missing some low level dependencies, so try the following (examples given for Ubuntu/Debian-based Unix systems):
* `apt-get install build-essentials` - Includes the GCC/g++ compilers, libraries, and some other utilities
* `apt-get install pkg-config` - A helper tool used when compiling applications and libraries
* `apt-get install libssl-dev` - A development package of OpenSSL
* `apt-get install python3-dev` - A collection of developer utilities for Python such as header files (e.g. needed when seeing `fatal error: Python.h: No such file or directory`)

### Project Setup / Building
* Run `cargo build`
* If you want to use a Python runner, also run `./src/worker/runner/python/setup.sh` and follow the instructions from the help

### Running for development
> **WIP** - This section is a work-in-progress. However, slightly more detailed documentation of the CLI is provided below in [CLI Arguments and Options](#cli-arguments-and-options).

The CLI binary handles parsing a HASH project, and the lifetime of the engine for an experiment. To use it requires a HASH project to be accessible on the local disk. Follow instructions in the [Run a simulation](#run-a-simulation) section to learn how to download and create one.

Then, run the CLI using:
* `cargo run --bin cli -- <CLI ARGS>`

Where CLI args are described below in the [Usage](#usage) section, an example of a run command during development would be:
* `cargo run --bin cli -- <CLI ARGS> -p  "<PATH TO HASH PROJECT DIR>" single-run --num-steps <NUM-STEPS>`

<<<<<<< HEAD
### Contributing 
> **WIP** - This section will be expanded in the future.

If you like to contribute to hEngine, feel free to open a pull request. We are using Rustfmt and clippy as tools for linting every Rust-related pull request. In order to run those, you need to install them first (unless they are already installed, which is the default):
* `rustup component add rustfmt`
* `rustup component add clippy`

Then simply run them with:
* `cargo fmt`
* `cargo clippy`

=======
>>>>>>> 37c67ba7
## Quick Start Guide

This guide will walk you through downloading a [demo simulation], running it, and then finding and verifying its output.

In order to run the demo:

0. Build the engine as [described above](#project-setup--building)
1. Open the [demo simulation] and optionally read the overview
2. Press `Open` at the upper right to view the simulation in [hCore].
3. Download it by pressing `File -> Export Project`
4. Unzip it either with your file browser or by e.g. `unzip ageing-agents.zip -d path/to/ageing-agents`
5. Run the simulation from the _packages/engine_ directory and pass the path to the downloaded project as a parameter:

    ```
    cargo run --bin cli -- --project 'path/to/ageing-agents' single-run --num-steps 5
    ```

After a short time, the simulation should complete and the process will end. Once this is done, an `./output` folder should have been created. Within that, a directory is created for each combination of [project/experiment/simulation]. For a deeper explanation of the output, please take a look at [Simulation Outputs](#simulation-outputs).

The ageing simulation increases the age of each agent by one every step. Looking in the _json_state.json_ file, one can see the outputted JSON state has an `"age"` field for each agent. It should be apparent that the age is increasing with each snapshot of state.

**Congratulations!** 🎉 , you just ran your first simulation with the hEngine!


[demo simulation]: https://core.hash.ai/@hash/ageing-agents?utm_medium=organic&utm_source=github_readme_engine
## Usage

> **WIP** - This section is a work-in-progress. Guidance on production usage will appear here.

### CLI Arguments and Options
> **WIP** - CLI arguments are unstable, their presence do not guarantee their usability. It's recommended to stick to single-runs while the project stabilises.

The CLI comes with a short help page: `cli help` or `cli -h`. A more detailed explanation about the parameters are available at the long help page with `cli --help`. To show the help page for subcommands, either append them to the command: `cli help single-run`, or use `-h`/`--help` after the subcommand: `cli single-run --help`.

If one of the environment variables shown in the help page is passed, it will overwrite the default values. Parameters take precedence over environment variables.

### Run a simulation

> **Warning** - Python and Rust runners are currently not supported. Within your simulation project, you should only see `.js` files within dependencies (for example, dependencies/@hash/age/src/behaviors/age.js). Files ending in `.rs` and `.py` will be ignored and the run will possibly fail in unclear ways. This also means that only an `init.json` or `init.js` is supported at the moment, not `init.py`.
>
> Currently, the easiest way of creating a project is by using the integrated IDE at [https://core.hash.ai][hCore] (hCore). In the absence of an in-depth description of expected project structure (which will be coming in the future), downloading a project from hCore is currently the easiest way to learn how one should be set out.

In order to download and then run a simulation from hCore, you can download it by clicking `File -> Export Project` from the toolbar on the top. For help in finding or creating, and editing, simulations in hCore, take a look at our [online documentation][docs]. Then save and unzip the downloaded project to a location of your choice, for example by

```shell
$ unzip my-project.zip -d my-hash-project
```

To run the simulation, [build the binaries](#project-setup--building) and pass your project to the CLI:

```shell
$ cargo run --bin cli -- --project /path/to/my-hash-project single-run --num-steps <NUM-STEPS>
```

In order to see more logging information while the simulation is running, you can modify the [Rust logging level](https://docs.rs/log/latest/log/enum.Level.html) by exporting `RUST_LOG` before running, e.g.:

```shell
$ export RUST_LOG=debug
```

If you only want to see the output from your behaviors, you may set 

```shell
$ export RUST_LOG=cli::experiment=info
```

[docs]: https://hash.ai/docs/simulation?utm_medium=organic&utm_source=github_readme_engine


### Simulation Inputs
> **WIP** - This section is a work-in-progress. More in-depth documentation is in the works for describing all input formats and options, and expected project structure. For now, it's recommended that you create your simulations within [hCore] and use the "Export Project" functionality.

#### Behavior keys
Behavior keys define the fields, and their respective **data type**, that a behavior accesses on an agent's state. See the [docs](https://hash.ai/docs/simulation/creating-simulations/behaviors/behavior-keys?utm_medium=organic&utm_source=github_readme_engine) for an explanation of behavior keys in general. 

If you haven't created and exported a project from [hCore], it's also possible to manually create the file that specifies the behaviors keys. Generally, every user-defined variable on state (i.e. a behavior key) requires it to be specified within the accompanying `.json` file. The top level JSON object has up to three members, `"keys"`, `"built_in_key_use"`, and `"dynamic_access"`, while the latter two are neither required, nor used currently:

```json
{
  "keys": {},
  "built_in_key_use": null,
  "dynamic_access": true
}
```

> Note: JSON Objects have fields/members specified by [key]/[value] pairs. To avoid confusion between behavior _keys_ and the _keys_ in JSON Objects, we will be referring to the pairs as members or fields.

`"keys"` is a JSON object where each [key]/[value] pair is [behavior key name]/[behavior key specification]. The behavior key specification is a JSON object with at least two required members, `"type"` and `"nullable"`. Depending on `"type"` other members may be required. We support the following `"type"` values:

- **`"any"`**: Can be any datatype (when performance becomes a concern, a specific data-type should be preferred)
- **`"number"`**: A 64 bit floating point number
- **`"string"`**: The encoding depends on the language used for the behavior
- **`"boolean"`**: Either `true` or `false`
- **`"struct"`**: A nested object, which then additionally requires adding a new member called `"fields"` with the same schema as the top-level `"keys"`. Example:
    ```json
    {
      "keys": {
        "struct_field": {
          "nullable": true,
          "type": "struct",
          "fields": {
            "field1": {
              "type": "number",
              "nullable": true
            },
            "field2": {
              "type": "number",
              "nullable": true
            }
          }
        }
      }
    }
    ```
- **`"list"`**: an array with an arbitrary number of sub-elements of the same type, which then have to be specified with the addition of another member called `"child"`:
    ```json
    {
      "keys": {
        "list_field": {
          "nullable": true,
          "type": "list",
          "child": {
            "type": "string",
            "nullable": true
          }
        }
      }
    }
    ```
- **`"fixed-size-list"`**: an array with exactly `"length"` number of sub-elements of the same type, which then have to be specified with the addition of another member called `"child"`:
    ```json
    {
      "keys": {
        "fixed_size_list_field": {
          "nullable": true,
          "type": "fixed_size_list",
          "length": 4,
          "child": {
            "type": "boolean",
            "nullable": true
          }
        }
      }
    }
    ```

### Simulation Outputs
> **WIP** - This section is a work-in-progress. More in-depth documentation is in the works for describing all output formats and options. As such some functionality may not be mentioned here, and some functionality alluded to here might not be complete at present. Currently, the engine has two main form of outputs, one coming from the [json_state package](./src/simulation/package/output/packages/json_state) and the other from the [analysis package](./src/simulation/package/output/packages/analysis).

At the end of each simulation run, various outputs appear within the `./<OUTPUT FOLDER>/<PROJECT NAME>/<EXPERIMENT ID>/<SIMULATION ID>` directories.

There are overrides ([CLI Arguments and Options](#cli-arguments-and-options)) for the defaults of the output folder and project name.

#### JSON-State [`json_state.json`]
> Better documentation describing the structure of the file is planned

By default, the engine outputs a serialized snapshot of Agent state every step.

During the run, the output may be buffered into the `./parts` folder in multiple files. These files are not necessarily valid JSON as the resultant state blob that appears within `json_state.json` is split up (hence `part`) for buffering purposes.

#### Analysis [`analysis_outputs.json`]
> **WIP** - This feature is currently unstable

[hCore] currently provides functionality where simulations can apply custom analysis on user-defined metrics. The functionality has been ported across to this codebase in the [analysis package](./src/simulation/package/output/packages/analysis), however development is planned to stabilise it. As such, this functionality is neither tested, nor considered supported.


## Main Concepts

Being familiar with running experiments and simulations on the HASH platform will help a lot with understanding the Engine. The [docs](https://hash.ai/docs/simulation/?utm_medium=organic&utm_source=github_readme_engine) are also a good place to search for clarification on some terms used below when unclear.

### High-level Overview

> **Note** the links provided in the following section point towards the general relevant parts of the codebase, this section can be treated as an initial guide to the folder and source-code structure.

#### Starting an Experiment / the CLI
Experiments are started through the [CLI](./bin/cli), the main entry-point to the engine. The CLI is responsible for parsing input, starting Workers and simulation runs.

#### Workers
Most logic relating to the model (including, most importantly, user provided behaviors) is executed on [Runners](./src/worker/runner). These are execution environments implemented in Python, JavaScript, or Rust. One of each Language Runner is managed by a single [Worker](./src/worker). Workers then in turn belong to a Worker Pool, a collection of Workers that serve a single experiment.

#### Simulation Runs and the Package System
After initialization, the core of the flow of a [simulation](./src/simulation) is handled within the 'main loop', a pipeline of logic that's applied to each step of the simulation. At the core of this implementation is the Simulation Package System.

A Simulation Package is a contained set of logic belonging to one of the following types:

* Initialization
* Context
* State
* Output

Initialization packages are run before starting the main loop of the simulation. They're responsible setting up the initial state of the agents within the simulation.

Context packages deal with state that encompasses contextual information surrounding the agents within a simulation.

State packages interact with actual agent-state, including things such as executing agent behaviors and correcting spatial positioning.

Output packages are responsible for creating feedback to be given to the user about the simulation run's state, including things like saving snapshots of agent-state or providing analysis and network visualization.

Upon using the initialization packages to initialize the run, the main loop is started which consists of a pipeline going from context packages -> state packages -> output packages for every step.

The packages utilize a [communication implementation](./src/simulation/comms) to interface with the [Workers](./src/worker) mostly through the use of defined types of [Tasks](./src/simulation/task). The communication therefore defines the control-flow of the Runner's executions. Any substantial data that isn't encapsulated within a message is shared that between Packages and Runners through the [DataStore](./src/datastore).

#### DataStore

The [DataStore](./src/datastore) is the backend responsible for keeping the data between the simulation run main loops and language runners in sync. It encapsulates logic surrounding read/write access, as well as low-level shared memory representation.

[hCore]: https://core.hash.ai?utm_medium=organic&utm_source=github_readme_engine<|MERGE_RESOLUTION|>--- conflicted
+++ resolved
@@ -144,7 +144,6 @@
 Where CLI args are described below in the [Usage](#usage) section, an example of a run command during development would be:
 * `cargo run --bin cli -- <CLI ARGS> -p  "<PATH TO HASH PROJECT DIR>" single-run --num-steps <NUM-STEPS>`
 
-<<<<<<< HEAD
 ### Contributing 
 > **WIP** - This section will be expanded in the future.
 
@@ -156,8 +155,7 @@
 * `cargo fmt`
 * `cargo clippy`
 
-=======
->>>>>>> 37c67ba7
+
 ## Quick Start Guide
 
 This guide will walk you through downloading a [demo simulation], running it, and then finding and verifying its output.
