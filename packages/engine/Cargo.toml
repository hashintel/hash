--- conflicted
+++ resolved
@@ -11,11 +11,8 @@
 flatbuffers_gen = { path = "lib/flatbuffers_gen" }
 nano = { path = "lib/nano", default-features = false }
 memory = { path = "lib/memory" }
-<<<<<<< HEAD
 common = { path = "lib/common" }
 stateful = { path = "lib/stateful" }
-=======
->>>>>>> ec654f95
 
 arr_macro = "0.1.3"
 arrow = { version = "10.0.0", default-features = false, features = ["ipc"] }
