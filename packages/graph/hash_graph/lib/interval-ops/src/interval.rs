use core::{
    cmp::Ordering,
    iter::{once, Chain, Once},
    ops::Bound,
};

use crate::bounds::{
    compare_bounds, BoundType, LowerBound, LowerBoundHelper, UpperBound, UpperBoundHelper,
};

pub trait IntervalBounds<T> {
    fn lower_bound(&self) -> Bound<&T>;
    fn upper_bound(&self) -> Bound<&T>;

    fn into_lower_bound(self) -> Bound<T>;
    fn into_upper_bound(self) -> Bound<T>;
}

enum Return<T> {
    None,
    One(Once<T>),
    Two(Chain<Once<T>, Once<T>>),
}

impl<T> Return<T> {
    fn none() -> Self {
        Return::None
    }

    fn one(value: T) -> Self {
        Return::One(once(value))
    }

    fn two(first: T, second: T) -> Self {
        Return::Two(once(first).chain(once(second)))
    }
}

impl<T> Iterator for Return<T> {
    type Item = T;

    fn next(&mut self) -> Option<Self::Item> {
        match self {
            Return::None => None,
            Return::One(value) => value.next(),
            Return::Two(values) => values.next(),
        }
    }

    fn size_hint(&self) -> (usize, Option<usize>) {
        match self {
            Return::None => (0, Some(0)),
            Return::One(_) => (1, Some(1)),
            Return::Two(_) => (2, Some(2)),
        }
    }
}

impl<T> ExactSizeIterator for Return<T> {
    fn len(&self) -> usize {
        self.size_hint().0
    }
}

// To avoid exposing the type, we use `impl Trait` syntax here
type IntervalIter<T> = impl ExactSizeIterator<Item = T>;

pub trait Interval<T>: Sized {
    type LowerBound: LowerBound<T>;
    type UpperBound: UpperBound<T>;

    /// Creates an interval from the given bounds.
    ///
    /// # Panics
    ///
    /// Panics if the lower bound is greater than the upper bound.
    fn from_bounds(lower: Self::LowerBound, upper: Self::UpperBound) -> Self
    where
        T: PartialOrd;

    /// Returns a reference to the lower bound of this interval
    fn lower_bound(&self) -> &Self::LowerBound;

    /// Returns a reference to the upper bound of this interval
    fn upper_bound(&self) -> &Self::UpperBound;

    /// Converts the interval into its bounds.
    fn into_bound(self) -> (Self::LowerBound, Self::UpperBound);

    /// Returns `true` if both intervals have any points in common.
    #[must_use]
    fn overlaps(&self, other: &impl Interval<T>) -> bool
    where
        T: PartialOrd,
    {
        let lhs_lower = self.lower_bound();
        let lhs_upper = self.upper_bound();
        let rhs_lower = other.lower_bound();
        let rhs_upper = other.upper_bound();

        // Range A:    [-----] | [-----]
        // Range B: [-----]    |    [-----]
        matches!(
            lhs_lower.cmp_lower(rhs_lower),
            Ordering::Greater | Ordering::Equal
        ) && matches!(
            lhs_lower.cmp_upper(rhs_upper),
            Ordering::Less | Ordering::Equal
        ) || matches!(
            rhs_lower.cmp_lower(lhs_lower),
            Ordering::Greater | Ordering::Equal
        ) && matches!(
            rhs_lower.cmp_upper(lhs_upper),
            Ordering::Less | Ordering::Equal
        )
    }

    /// Returns `true` if both intervals are adjacent but do not overlap.
    #[must_use]
    fn is_adjacent_to(&self, other: &impl Interval<T>) -> bool
    where
        T: PartialOrd,
    {
        self.upper_bound().is_adjacent_to(other.lower_bound())
            || other.upper_bound().is_adjacent_to(self.lower_bound())
    }

<<<<<<< HEAD
    /// Checks if this interval completely contains the other interval.
    ///
    /// Returns `true` if this interval's lower bound is less than or equal to the other interval's
    /// lower bound and this interval's upper bound is greater than or equal to the other
    /// interval's.
    #[must_use]
    fn contains_interval(&self, other: &impl Interval<T>) -> bool
=======
    /// Checks if this interval contains the other value.
    ///
    /// Returns `true` if this interval's lower bound is less than or equal to `other` and this
    /// interval's upper bound is greater than or equal to `other`.
    #[must_use]
    fn contains_point(&self, other: &T) -> bool
>>>>>>> eb4b6232
    where
        T: PartialOrd,
    {
        matches!(
<<<<<<< HEAD
            self.lower_bound().cmp_lower(other.lower_bound()),
            Ordering::Less | Ordering::Equal
        ) && matches!(
            self.upper_bound().cmp_upper(other.upper_bound()),
=======
            compare_bounds(
                self.lower_bound().as_bound(),
                Bound::Included(other),
                BoundType::Lower,
                BoundType::Lower,
            ),
            Ordering::Less | Ordering::Equal
        ) && matches!(
            compare_bounds(
                self.upper_bound().as_bound(),
                Bound::Included(other),
                BoundType::Upper,
                BoundType::Upper,
            ),
>>>>>>> eb4b6232
            Ordering::Greater | Ordering::Equal
        )
    }

    /// Returns the complement of this interval.
    ///
    /// A complement is the interval of all points that are not in the this interval. The resulting
    /// interval and this interval do not overlap.
    #[must_use]
    fn complement(self) -> IntervalIter<Self>
    where
        T: PartialOrd,
    {
        // Range:        [-----]   | ---)    | ---]    |    (--- |    [---
        // Complement: --)     (-- |    [--- |    (--- | ---]    | ---)
        let lower = <Self::LowerBound as LowerBound<T>>::from_bound(Bound::Unbounded);
        let upper = <Self::UpperBound as UpperBound<T>>::from_bound(Bound::Unbounded);
        Self::from_bounds(lower, upper).difference(self)
    }

    /// Returns a new interval that contains all points in both intervals.
    ///
    /// In comparison to [`Self::union`], this method does also return the points between the
    /// intervals if they do not overlap.
    fn merge(self, other: Self) -> Self
    where
        T: PartialOrd,
    {
        let (lhs_lower, lhs_upper) = self.into_bound();
        let (rhs_lower, rhs_upper) = other.into_bound();

        // Range A:   [-----] | [-----]   | [-----]         |         [-----] | [---------]
        // Range B: [-----]   |   [-----] |         [-----] | [-----]         |   [-----]
        // Result:  [-------] | [-------] | [-------------] | [-------------] | [---------]
        Self::from_bounds(
            match lhs_lower.cmp_lower(&rhs_lower) {
                Ordering::Less | Ordering::Equal => lhs_lower,
                Ordering::Greater => {
                    <Self::LowerBound as LowerBound<T>>::from_bound(rhs_lower.into_bound())
                }
            },
            match lhs_upper.cmp_upper(&rhs_upper) {
                Ordering::Greater | Ordering::Equal => lhs_upper,
                Ordering::Less => {
                    <Self::UpperBound as UpperBound<T>>::from_bound(rhs_upper.into_bound())
                }
            },
        )
    }

    /// Returns a new interval that contains all points in both intervals.
    ///
    /// In comparison to [`Self::merge`], this method returns two intervals if they don't overlap.
    ///
    /// The `union` method is the same as the `+` operator, however, instead of returning an
    /// `Option`, it returns `Self` and panics if the resulting interval would be two disjoint
    /// intervals.
    fn union(self, other: Self) -> IntervalIter<Self>
    where
        T: PartialOrd,
    {
        if self.overlaps(&other) || self.is_adjacent_to(&other) {
            Return::one(self.merge(other))
        } else if self.lower_bound().cmp_lower(other.lower_bound()) == Ordering::Less {
            Return::two(self, other)
        } else {
            Return::two(other, self)
        }
    }

    /// Returns a new interval that contains all points in both intervals.
    ///
    /// The `intersection` method is the same as the `*` operator.
    #[must_use]
    fn intersect(self, other: Self) -> Option<Self>
    where
        T: PartialOrd,
    {
        self.overlaps(&other).then(|| {
            let (lhs_lower, lhs_upper) = self.into_bound();
            let (rhs_lower, rhs_upper) = other.into_bound();

            // The ranges overlaps
            // Range A:   [-----] | [-----]
            // Range B: [-----]   |   [-----]
            // Result:    [---]   |   [---]
            Self::from_bounds(
                match lhs_lower.cmp_lower(&rhs_lower) {
                    Ordering::Less | Ordering::Equal => rhs_lower,
                    Ordering::Greater => lhs_lower,
                },
                match lhs_upper.cmp_upper(&rhs_upper) {
                    Ordering::Less | Ordering::Equal => lhs_upper,
                    Ordering::Greater => rhs_upper,
                },
            )
        })
    }

    /// Returns the first interval without the second interval.
    ///
    /// If the intervals do not overlap, the first interval is returned. If the result would be two
    /// disjoint intervals, `None` is returned.
    ///
    /// The `difference` method is the same as the `-` operator, however, instead of returning an
    /// `Option`, it returns `Self` and panics if the resulting interval would be two disjoint
    /// intervals.
    fn difference(self, other: Self) -> IntervalIter<Self>
    where
        T: PartialOrd,
    {
        let (lhs_lower, lhs_upper) = self.into_bound();
        let (rhs_lower, rhs_upper) = other.into_bound();

        match (
            lhs_lower.cmp_lower(&rhs_lower),
            lhs_lower.cmp_upper(&rhs_upper),
            lhs_upper.cmp_lower(&rhs_lower),
            lhs_upper.cmp_upper(&rhs_upper),
        ) {
            // Range b is completely contained in range a
            // Range A: [---------------]
            // Range B:     [-------]
            // Result:  [---]       [---]
            (Ordering::Less, _, _, Ordering::Greater) => Return::two(
                Self::from_bounds(lhs_lower, rhs_lower.into_upper()),
                Self::from_bounds(rhs_upper.into_lower(), lhs_upper),
            ),

            // Ranges do not overlap
            // Range A:             [--------]
            // Range B: [-------]
            // Result:              [--------]
            (_, Ordering::Greater, ..) | (_, _, Ordering::Less, _) => {
                Return::one(Self::from_bounds(lhs_lower, lhs_upper))
            }

            // Range A is completely contained in range B
            // Range A:   [---]   | [---]   |   [---] | [---]
            // Range B: [-------] | [-----] | [-----] | [---]
            // Result: empty
            (Ordering::Greater | Ordering::Equal, .., Ordering::Less | Ordering::Equal) => {
                Return::none()
            }

            // Range A starts before range b
            // Range A: [-----]   | [-------]
            // Range B:     [---] |     [---]
            // Result:  [---]     | [---]
            (
                Ordering::Less,
                _,
                Ordering::Greater | Ordering::Equal,
                Ordering::Less | Ordering::Equal,
            ) => Return::one(Self::from_bounds(lhs_lower, rhs_lower.into_upper())),

            // Range A ends after range b
            // Range A:   [-----] | [-------]
            // Range B: [---]     | [---]
            // Result:      [---] |     [---]
            (
                Ordering::Greater | Ordering::Equal,
                Ordering::Less | Ordering::Equal,
                _,
                Ordering::Greater,
            ) => Return::one(Self::from_bounds(rhs_upper.into_lower(), lhs_upper)),
        }
    }
}

#[cfg(test)]
mod tests {
    extern crate alloc;

    use alloc::vec::Vec;
    use core::ops::Bound;

    use crate::{
        bounds::{LowerBound, UpperBound},
        Interval, IntervalBounds,
    };

    fn assert_equality(
        actual: impl IntoIterator<Item = impl Interval<u32>>,
        expected: impl IntoIterator<Item = impl Interval<u32>>,
        operator: &'static str,
    ) {
        let actual: Vec<_> = actual
            .into_iter()
            .map(|actual| {
                let (lower, upper) = actual.into_bound();
                IntervalBounds::from_bounds(lower.into_bound(), upper.into_bound())
            })
            .collect();
        let expected: Vec<_> = expected
            .into_iter()
            .map(|expected| {
                let (lower, upper) = expected.into_bound();
                IntervalBounds::from_bounds(lower.into_bound(), upper.into_bound())
            })
            .collect();

        assert_eq!(
            actual, expected,
            "{operator} output failed, expected {expected:?}, got {actual:?}"
        );
    }

    fn test(
        lhs: IntervalBounds<u32>,
        rhs: IntervalBounds<u32>,
        intersection: impl IntoIterator<Item = IntervalBounds<u32>>,
        union: impl IntoIterator<Item = IntervalBounds<u32>>,
        merge: IntervalBounds<u32>,
        difference: impl IntoIterator<Item = IntervalBounds<u32>>,
    ) {
        let intersection = intersection.into_iter().collect::<Vec<_>>();
        let union = union.into_iter().collect::<Vec<_>>();
        let difference = difference.into_iter().collect::<Vec<_>>();

        assert_equality(lhs.intersect(rhs), intersection, "intersection");
        assert_equality(lhs.union(rhs), union, "union");
        assert_equality([lhs.merge(rhs)], [merge], "merge");
        assert_equality(lhs.difference(rhs), difference, "difference");

        let calculated_difference = rhs
            .complement()
            .filter_map(|rhs_complement| lhs.intersect(rhs_complement))
            .collect::<Vec<_>>();
        assert_equality(
            calculated_difference,
            lhs.difference(rhs),
            "difference calculated by complement",
        );

        if lhs.merge(rhs) == lhs {
            assert!(
                lhs.contains_interval(&rhs),
                "{lhs:?} contains {rhs:?}, but does not report so"
            );
        } else {
            assert!(
                !lhs.contains_interval(&rhs),
                "{lhs:?} does not contain {rhs:?}, but reports so"
            );
        }

        if lhs.union(rhs).len() == 1 && lhs.intersect(rhs).is_some() {
            assert!(
                lhs.overlaps(&rhs),
                "{lhs:?} overlaps with {rhs:?}, but does not report so"
            );
        } else {
            assert!(
                !lhs.overlaps(&rhs),
                "{lhs:?} doesn't overlap with {rhs:?}, but does report so"
            );
        }

        if lhs.union(rhs).len() == 1 && !lhs.overlaps(&rhs) {
            assert!(
                lhs.is_adjacent_to(&rhs),
                "{lhs:?} is adjacent to {rhs:?}, but does not report so"
            );
        } else {
            assert!(
                !lhs.is_adjacent_to(&rhs),
                "{lhs:?} is not adjacent to {rhs:?}, but does report so"
            );
        }
        // TODO: Not implemented yet
        // assert_equality(lhs.symmetric_difference(rhs),
        // lhs.difference(rhs).union(rhs.difference(lhs)), "symmetric difference");
    }

    fn unbounded_unbounded() -> IntervalBounds<u32> {
        IntervalBounds::from_bounds(Bound::Unbounded, Bound::Unbounded)
    }

    fn included_unbounded(lower: u32) -> IntervalBounds<u32> {
        IntervalBounds::from_bounds(Bound::Included(lower), Bound::Unbounded)
    }

    fn excluded_unbounded(lower: u32) -> IntervalBounds<u32> {
        IntervalBounds::from_bounds(Bound::Excluded(lower), Bound::Unbounded)
    }

    fn unbounded_included(upper: u32) -> IntervalBounds<u32> {
        IntervalBounds::from_bounds(Bound::Unbounded, Bound::Included(upper))
    }

    fn unbounded_excluded(upper: u32) -> IntervalBounds<u32> {
        IntervalBounds::from_bounds(Bound::Unbounded, Bound::Excluded(upper))
    }

    fn included_included(lower: u32, upper: u32) -> IntervalBounds<u32> {
        IntervalBounds::from_bounds(Bound::Included(lower), Bound::Included(upper))
    }

    fn included_excluded(lower: u32, upper: u32) -> IntervalBounds<u32> {
        IntervalBounds::from_bounds(Bound::Included(lower), Bound::Excluded(upper))
    }

    fn excluded_included(lower: u32, upper: u32) -> IntervalBounds<u32> {
        IntervalBounds::from_bounds(Bound::Excluded(lower), Bound::Included(upper))
    }

    fn excluded_excluded(lower: u32, upper: u32) -> IntervalBounds<u32> {
        IntervalBounds::from_bounds(Bound::Excluded(lower), Bound::Excluded(upper))
    }

    #[test]
    fn partially_overlapping() {
        // Range A:      [-----]   |   [-----]
        // Range B:        [-----] | [-----]
        // intersection:   [---]   |   [---]
        // union:        [-------] | [-------]
        // merge:        [-------] | [-------]
        // difference:   [-)       |       (-]
        test(
            included_included(0, 10),
            included_included(5, 15),
            [included_included(5, 10)],
            [included_included(0, 15)],
            included_included(0, 15),
            [included_excluded(0, 5)],
        );
        test(
            included_included(5, 15),
            included_included(0, 10),
            [included_included(5, 10)],
            [included_included(0, 15)],
            included_included(0, 15),
            [excluded_included(10, 15)],
        );

        // Range A:      [-----)   |   [-----]
        // Range B:        [-----] | [-----)
        // intersection:   [---)   |   [---)
        // union:        [-------] | [-------]
        // merge:        [-------] | [-------]
        // difference:   [-)       |       [-]
        test(
            included_excluded(0, 10),
            included_included(5, 15),
            [included_excluded(5, 10)],
            [included_included(0, 15)],
            included_included(0, 15),
            [included_excluded(0, 5)],
        );
        test(
            included_included(5, 15),
            included_excluded(0, 10),
            [included_excluded(5, 10)],
            [included_included(0, 15)],
            included_included(0, 15),
            [included_included(10, 15)],
        );

        // Range A:      [-----]   |   [-----)
        // Range B:        [-----) | [-----]
        // intersection:   [---]   |   [---]
        // union:        [-------) | [-------)
        // merge:        [-------) | [-------)
        // difference:   [-)       |       (-)
        test(
            included_included(0, 10),
            included_excluded(5, 15),
            [included_included(5, 10)],
            [included_excluded(0, 15)],
            included_excluded(0, 15),
            [included_excluded(0, 5)],
        );
        test(
            included_excluded(5, 15),
            included_included(0, 10),
            [included_included(5, 10)],
            [included_excluded(0, 15)],
            included_excluded(0, 15),
            [excluded_excluded(10, 15)],
        );

        // Range A:      [-----)   |   [-----)
        // Range B:        [-----) | [-----)
        // intersection:   [---)   |   [---)
        // union:        [-------) | [-------)
        // merge:        [-------) | [-------)
        // difference:   [-)       |       [-)
        test(
            included_excluded(0, 10),
            included_excluded(5, 15),
            [included_excluded(5, 10)],
            [included_excluded(0, 15)],
            included_excluded(0, 15),
            [included_excluded(0, 5)],
        );
        test(
            included_excluded(5, 15),
            included_excluded(0, 10),
            [included_excluded(5, 10)],
            [included_excluded(0, 15)],
            included_excluded(0, 15),
            [included_excluded(10, 15)],
        );

        // Range A:      (-----]   |   [-----]
        // Range B:        [-----] | (-----]
        // intersection:   [---]   |   [---]
        // union:        (-------] | (-------]
        // merge:        (-------] | (-------]
        // difference:   (-)       |       (-]
        test(
            excluded_included(0, 10),
            included_included(5, 15),
            [included_included(5, 10)],
            [excluded_included(0, 15)],
            excluded_included(0, 15),
            [excluded_excluded(0, 5)],
        );
        test(
            included_included(5, 15),
            excluded_included(0, 10),
            [included_included(5, 10)],
            [excluded_included(0, 15)],
            excluded_included(0, 15),
            [excluded_included(10, 15)],
        );

        // Range A:      (-----)   |   [-----]
        // Range B:        [-----] | (-----)
        // intersection:   [---)   |   [---)
        // union:        (-------] | (-------]
        // merge:        (-------] | (-------]
        // difference:   (-)       |       [-]
        test(
            excluded_excluded(0, 10),
            included_included(5, 15),
            [included_excluded(5, 10)],
            [excluded_included(0, 15)],
            excluded_included(0, 15),
            [excluded_excluded(0, 5)],
        );
        test(
            included_included(5, 15),
            excluded_excluded(0, 10),
            [included_excluded(5, 10)],
            [excluded_included(0, 15)],
            excluded_included(0, 15),
            [included_included(10, 15)],
        );

        // Range A:      (-----]   |   [-----)
        // Range B:        [-----) | (-----]
        // intersection:   [---]   |   [---]
        // union:        (-------) | (-------)
        // merge:        (-------) | (-------)
        // difference:   (-)       |       (-)
        test(
            excluded_included(0, 10),
            included_excluded(5, 15),
            [included_included(5, 10)],
            [excluded_excluded(0, 15)],
            excluded_excluded(0, 15),
            [excluded_excluded(0, 5)],
        );
        test(
            included_excluded(5, 15),
            excluded_included(0, 10),
            [included_included(5, 10)],
            [excluded_excluded(0, 15)],
            excluded_excluded(0, 15),
            [excluded_excluded(10, 15)],
        );

        // Range A:      (-----)   |   [-----)
        // Range B:        [-----) | (-----)
        // intersection:   [---)   |   [---)
        // union:        (-------) | (-------)
        // merge:        (-------) | (-------)
        // difference:   (-)       |       [-)
        test(
            excluded_excluded(0, 10),
            included_excluded(5, 15),
            [included_excluded(5, 10)],
            [excluded_excluded(0, 15)],
            excluded_excluded(0, 15),
            [excluded_excluded(0, 5)],
        );
        test(
            included_excluded(5, 15),
            excluded_excluded(0, 10),
            [included_excluded(5, 10)],
            [excluded_excluded(0, 15)],
            excluded_excluded(0, 15),
            [included_excluded(10, 15)],
        );

        // Range A:      [-----]   |   (-----]
        // Range B:        (-----] | [-----]
        // intersection:   (---]   |   (---]
        // union:        [-------] | [-------]
        // merge:        [-------] | [-------]
        // difference:   [-]       |       (-]
        test(
            included_included(0, 10),
            excluded_included(5, 15),
            [excluded_included(5, 10)],
            [included_included(0, 15)],
            included_included(0, 15),
            [included_included(0, 5)],
        );
        test(
            excluded_included(5, 15),
            included_included(0, 10),
            [excluded_included(5, 10)],
            [included_included(0, 15)],
            included_included(0, 15),
            [excluded_included(10, 15)],
        );

        // Range A:      [-----)   |   (-----]
        // Range B:        (-----] | [-----)
        // intersection:   (---)   |   [---)
        // union:        [-------] | [-------]
        // merge:        [-------] | [-------]
        // difference:   [-]       |       [-]
        test(
            included_excluded(0, 10),
            excluded_included(5, 15),
            [excluded_excluded(5, 10)],
            [included_included(0, 15)],
            included_included(0, 15),
            [included_included(0, 5)],
        );
        test(
            excluded_included(5, 15),
            included_excluded(0, 10),
            [excluded_excluded(5, 10)],
            [included_included(0, 15)],
            included_included(0, 15),
            [included_included(10, 15)],
        );

        // Range A:      [-----]   |   (-----)
        // Range B:        (-----) | [-----]
        // intersection:   (---]   |   (---]
        // union:        [-------) | [-------)
        // merge:        [-------) | [-------)
        // difference:   [-]       |       (-)
        test(
            included_included(0, 10),
            excluded_excluded(5, 15),
            [excluded_included(5, 10)],
            [included_excluded(0, 15)],
            included_excluded(0, 15),
            [included_included(0, 5)],
        );
        test(
            excluded_excluded(5, 15),
            included_included(0, 10),
            [excluded_included(5, 10)],
            [included_excluded(0, 15)],
            included_excluded(0, 15),
            [excluded_excluded(10, 15)],
        );

        // Range A:      [-----)   |   (-----)
        // Range B:        (-----) | [-----)
        // intersection:   (---)   |   [---)
        // union:        [-------) | [-------)
        // merge:        [-------) | [-------)
        // difference:   [-]       |       [-)
        test(
            included_excluded(0, 10),
            excluded_excluded(5, 15),
            [excluded_excluded(5, 10)],
            [included_excluded(0, 15)],
            included_excluded(0, 15),
            [included_included(0, 5)],
        );
        test(
            excluded_excluded(5, 15),
            included_excluded(0, 10),
            [excluded_excluded(5, 10)],
            [included_excluded(0, 15)],
            included_excluded(0, 15),
            [included_excluded(10, 15)],
        );

        // Range A:      (-----]   |   (-----]
        // Range B:        (-----] | (-----]
        // intersection:   (---]   |   [---]
        // union:        (-------] | (-------]
        // merge:        (-------] | (-------]
        // difference:   (-]       |       (-]
        test(
            excluded_included(0, 10),
            excluded_included(5, 15),
            [excluded_included(5, 10)],
            [excluded_included(0, 15)],
            excluded_included(0, 15),
            [excluded_included(0, 5)],
        );
        test(
            excluded_included(5, 15),
            excluded_included(0, 10),
            [excluded_included(5, 10)],
            [excluded_included(0, 15)],
            excluded_included(0, 15),
            [excluded_included(10, 15)],
        );

        // Range A:      (-----)   |   (-----]
        // Range B:        (-----] | (-----)
        // intersection:   (---)   |   (---)
        // union:        (-------] | (-------]
        // merge:        (-------] | (-------]
        // difference:   (-]       |       [-]
        test(
            excluded_excluded(0, 10),
            excluded_included(5, 15),
            [excluded_excluded(5, 10)],
            [excluded_included(0, 15)],
            excluded_included(0, 15),
            [excluded_included(0, 5)],
        );
        test(
            excluded_included(5, 15),
            excluded_excluded(0, 10),
            [excluded_excluded(5, 10)],
            [excluded_included(0, 15)],
            excluded_included(0, 15),
            [included_included(10, 15)],
        );

        // Range A:      (-----]   |   (-----)
        // Range B:        (-----) | (-----]
        // intersection:   (---]   |   (---]
        // union:        (-------) | (-------)
        // merge:        (-------) | (-------)
        // difference:   (-]       |       (-)
        test(
            excluded_included(0, 10),
            excluded_excluded(5, 15),
            [excluded_included(5, 10)],
            [excluded_excluded(0, 15)],
            excluded_excluded(0, 15),
            [excluded_included(0, 5)],
        );
        test(
            excluded_excluded(5, 15),
            excluded_included(0, 10),
            [excluded_included(5, 10)],
            [excluded_excluded(0, 15)],
            excluded_excluded(0, 15),
            [excluded_excluded(10, 15)],
        );

        // Range A:      (-----)   |   (-----)
        // Range B:        (-----) | (-----)
        // intersection:   (---)   |   (---)
        // union:        (-------) | (-------)
        // merge:        (-------) | (-------)
        // difference:   (-]       |       [-)
        test(
            excluded_excluded(0, 10),
            excluded_excluded(5, 15),
            [excluded_excluded(5, 10)],
            [excluded_excluded(0, 15)],
            excluded_excluded(0, 15),
            [excluded_included(0, 5)],
        );
        test(
            excluded_excluded(5, 15),
            excluded_excluded(0, 10),
            [excluded_excluded(5, 10)],
            [excluded_excluded(0, 15)],
            excluded_excluded(0, 15),
            [included_excluded(10, 15)],
        );

        // Range A:      ------]   |   [------
        // Range B:        [------ | ------]
        // intersection:   [---]   |   [---]
        // union:        --------- | ---------
        // merge:        --------- | ---------
        // difference:   --)       |       (--
        test(
            unbounded_included(10),
            included_unbounded(5),
            [included_included(5, 10)],
            [unbounded_unbounded()],
            unbounded_unbounded(),
            [unbounded_excluded(5)],
        );
        test(
            included_unbounded(5),
            unbounded_included(10),
            [included_included(5, 10)],
            [unbounded_unbounded()],
            unbounded_unbounded(),
            [excluded_unbounded(10)],
        );

        // Range A:      ------)   |   (------
        // Range B:        (------ | ------)
        // intersection:   (---)   |   (---)
        // union:        --------- | ---------
        // merge:        --------- | ---------
        // difference:   --]       |       [--
        test(
            unbounded_excluded(10),
            excluded_unbounded(5),
            [excluded_excluded(5, 10)],
            [unbounded_unbounded()],
            unbounded_unbounded(),
            [unbounded_included(5)],
        );
        test(
            excluded_unbounded(5),
            unbounded_excluded(10),
            [excluded_excluded(5, 10)],
            [unbounded_unbounded()],
            unbounded_unbounded(),
            [included_unbounded(10)],
        );
    }

    #[test]
    fn disjoint() {
        // Range A:      [---]       |       [---]
        // Range B:            [---] | [---]
        // intersection:    empty    |    empty
        // union:        [---] [---] | [---] [---]
        // merge:        [---------] | [---------]
        // difference:   [---]       |       [---]
        test(
            included_included(0, 5),
            included_included(10, 15),
            [],
            [included_included(0, 5), included_included(10, 15)],
            included_included(0, 15),
            [included_included(0, 5)],
        );
        test(
            included_included(10, 15),
            included_included(0, 5),
            [],
            [included_included(0, 5), included_included(10, 15)],
            included_included(0, 15),
            [included_included(10, 15)],
        );

        // Range A:      [---)       |       [---]
        // Range B:            [---] | [---)
        // intersection:    empty    |    empty
        // union:        [---) [---] | [---) [---]
        // merge:        [---------] | [---------]
        // difference:   [---)       |       [---]
        test(
            included_excluded(0, 5),
            included_included(10, 15),
            [],
            [included_excluded(0, 5), included_included(10, 15)],
            included_included(0, 15),
            [included_excluded(0, 5)],
        );
        test(
            included_included(10, 15),
            included_excluded(0, 5),
            [],
            [included_excluded(0, 5), included_included(10, 15)],
            included_included(0, 15),
            [included_included(10, 15)],
        );

        // Range A:      [---]       |       [---)
        // Range B:            [---) | [---]
        // intersection:    empty    |    empty
        // union:        [---] [---) | [---] [---)
        // merge:        [---------) | [---------)
        // difference:   [---]       |       [---)
        test(
            included_included(0, 5),
            included_excluded(10, 15),
            [],
            [included_included(0, 5), included_excluded(10, 15)],
            included_excluded(0, 15),
            [included_included(0, 5)],
        );
        test(
            included_excluded(10, 15),
            included_included(0, 5),
            [],
            [included_included(0, 5), included_excluded(10, 15)],
            included_excluded(0, 15),
            [included_excluded(10, 15)],
        );

        // Range A:      [---)       |       [---)
        // Range B:            [---) | [---)
        // intersection:    empty    |    empty
        // union:        [---) [---) | [---) [---)
        // merge:        [---------) | [---------)
        // difference:   [---)       |       [---)
        test(
            included_excluded(0, 5),
            included_excluded(10, 15),
            [],
            [included_excluded(0, 5), included_excluded(10, 15)],
            included_excluded(0, 15),
            [included_excluded(0, 5)],
        );
        test(
            included_excluded(10, 15),
            included_excluded(0, 5),
            [],
            [included_excluded(0, 5), included_excluded(10, 15)],
            included_excluded(0, 15),
            [included_excluded(10, 15)],
        );

        // Range A:      (---]       |       [---]
        // Range B:            [---] | (---]
        // intersection:    empty    |    empty
        // union:        (---] [---] | (---] [---]
        // merge:        (---------] | (---------]
        // difference:   (---]       |       [---]
        test(
            excluded_included(0, 5),
            included_included(10, 15),
            [],
            [excluded_included(0, 5), included_included(10, 15)],
            excluded_included(0, 15),
            [excluded_included(0, 5)],
        );
        test(
            included_included(10, 15),
            excluded_included(0, 5),
            [],
            [excluded_included(0, 5), included_included(10, 15)],
            excluded_included(0, 15),
            [included_included(10, 15)],
        );

        // Range A:      (---)       |       [---]
        // Range B:            [---] | (---)
        // intersection:    empty    |    empty
        // union:        (---) [---] | (---) [---]
        // merge:        (---------] | (---------]
        // difference:   (---)       |       [---]
        test(
            excluded_excluded(0, 5),
            included_included(10, 15),
            [],
            [excluded_excluded(0, 5), included_included(10, 15)],
            excluded_included(0, 15),
            [excluded_excluded(0, 5)],
        );
        test(
            included_included(10, 15),
            excluded_excluded(0, 5),
            [],
            [excluded_excluded(0, 5), included_included(10, 15)],
            excluded_included(0, 15),
            [included_included(10, 15)],
        );

        // Range A:      (---]       |       [---)
        // Range B:            [---) | (---]
        // intersection:    empty    |    empty
        // union:        (---] [---) | (---] [---)
        // merge:        (---------) | (---------)
        // difference:   (---]       |       [---)
        test(
            excluded_included(0, 5),
            included_excluded(10, 15),
            [],
            [excluded_included(0, 5), included_excluded(10, 15)],
            excluded_excluded(0, 15),
            [excluded_included(0, 5)],
        );
        test(
            included_excluded(10, 15),
            excluded_included(0, 5),
            [],
            [excluded_included(0, 5), included_excluded(10, 15)],
            excluded_excluded(0, 15),
            [included_excluded(10, 15)],
        );

        // Range A:      (---)       |       [---)
        // Range B:            [---) | (---)
        // intersection:    empty    |    empty
        // union:        (---) [---) | (---) [---)
        // merge:        (---------) | (---------)
        // difference:   (---)       |       [---)
        test(
            excluded_excluded(0, 5),
            included_excluded(10, 15),
            [],
            [excluded_excluded(0, 5), included_excluded(10, 15)],
            excluded_excluded(0, 15),
            [excluded_excluded(0, 5)],
        );
        test(
            included_excluded(10, 15),
            excluded_excluded(0, 5),
            [],
            [excluded_excluded(0, 5), included_excluded(10, 15)],
            excluded_excluded(0, 15),
            [included_excluded(10, 15)],
        );

        // Range A:      [---]       |       (---]
        // Range B:            (---] | [---]
        // intersection:    empty    |    empty
        // union:        [---] (---] | [---] (---]
        // merge:        [---------] | [---------]
        // difference:   [---]       |       (---]
        test(
            included_included(0, 5),
            excluded_included(10, 15),
            [],
            [included_included(0, 5), excluded_included(10, 15)],
            included_included(0, 15),
            [included_included(0, 5)],
        );
        test(
            excluded_included(10, 15),
            included_included(0, 5),
            [],
            [included_included(0, 5), excluded_included(10, 15)],
            included_included(0, 15),
            [excluded_included(10, 15)],
        );

        // Range A:      [---)       |       (---]
        // Range B:            (---] | [---)
        // intersection:    empty    |    empty
        // union:        [---) (---] | [---) (---]
        // merge:        [---------] | [---------]
        // difference:   [---)       |       (---]
        test(
            included_excluded(0, 5),
            excluded_included(10, 15),
            [],
            [included_excluded(0, 5), excluded_included(10, 15)],
            included_included(0, 15),
            [included_excluded(0, 5)],
        );
        test(
            excluded_included(10, 15),
            included_excluded(0, 5),
            [],
            [included_excluded(0, 5), excluded_included(10, 15)],
            included_included(0, 15),
            [excluded_included(10, 15)],
        );

        // Range A:      [---]       |       (---)
        // Range B:            (---) | [---]
        // intersection:    empty    |    empty
        // union:        [---] (---) | [---] (---)
        // merge:        [---------) | [---------)
        // difference:   [---]       |       (---)
        test(
            included_included(0, 5),
            excluded_excluded(10, 15),
            [],
            [included_included(0, 5), excluded_excluded(10, 15)],
            included_excluded(0, 15),
            [included_included(0, 5)],
        );
        test(
            excluded_excluded(10, 15),
            included_included(0, 5),
            [],
            [included_included(0, 5), excluded_excluded(10, 15)],
            included_excluded(0, 15),
            [excluded_excluded(10, 15)],
        );

        // Range A:      [---)       |       (---)
        // Range B:            (---) | [---)
        // intersection:    empty    |    empty
        // union:        [---) (---) | [---) (---)
        // merge:        [---------) | [---------)
        // difference:   [---)       |       (---)
        test(
            included_excluded(0, 5),
            excluded_excluded(10, 15),
            [],
            [included_excluded(0, 5), excluded_excluded(10, 15)],
            included_excluded(0, 15),
            [included_excluded(0, 5)],
        );
        test(
            excluded_excluded(10, 15),
            included_excluded(0, 5),
            [],
            [included_excluded(0, 5), excluded_excluded(10, 15)],
            included_excluded(0, 15),
            [excluded_excluded(10, 15)],
        );

        // Range A:      (---]       |       (---]
        // Range B:            (---] | (---]
        // intersection:    empty    |    empty
        // union:        (---] (---] | (---] (---]
        // merge:        (---------] | (---------]
        // difference:   (---]       |       (---]
        test(
            excluded_included(0, 5),
            excluded_included(10, 15),
            [],
            [excluded_included(0, 5), excluded_included(10, 15)],
            excluded_included(0, 15),
            [excluded_included(0, 5)],
        );
        test(
            excluded_included(10, 15),
            excluded_included(0, 5),
            [],
            [excluded_included(0, 5), excluded_included(10, 15)],
            excluded_included(0, 15),
            [excluded_included(10, 15)],
        );

        // Range A:      (---)       |       (---]
        // Range B:            (---] | (---)
        // intersection:    empty    |    empty
        // union:        (---) (---] | (---) (---]
        // merge:        (---------] | (---------]
        // difference:   (---)       |       (---]
        test(
            excluded_excluded(0, 5),
            excluded_included(10, 15),
            [],
            [excluded_excluded(0, 5), excluded_included(10, 15)],
            excluded_included(0, 15),
            [excluded_excluded(0, 5)],
        );
        test(
            excluded_included(10, 15),
            excluded_excluded(0, 5),
            [],
            [excluded_excluded(0, 5), excluded_included(10, 15)],
            excluded_included(0, 15),
            [excluded_included(10, 15)],
        );

        // Range A:      (---]       |       (---)
        // Range B:            (---) | (---]
        // intersection:    empty    |    empty
        // union:        (---] (---) | (---] (---)
        // merge:        (---------) | (---------)
        // difference:   (---]       |       (---)
        test(
            excluded_included(0, 5),
            excluded_excluded(10, 15),
            [],
            [excluded_included(0, 5), excluded_excluded(10, 15)],
            excluded_excluded(0, 15),
            [excluded_included(0, 5)],
        );
        test(
            excluded_excluded(10, 15),
            excluded_included(0, 5),
            [],
            [excluded_included(0, 5), excluded_excluded(10, 15)],
            excluded_excluded(0, 15),
            [excluded_excluded(10, 15)],
        );

        // Range A:      (---)       |       (---)
        // Range B:            (---) | (---)
        // intersection:    empty    |    empty
        // union:        (---) (---) | (---) (---)
        // merge:        (---------) | (---------)
        // difference:   (---)       |       (---)
        test(
            excluded_excluded(0, 5),
            excluded_excluded(5, 15),
            [],
            [excluded_excluded(0, 5), excluded_excluded(5, 15)],
            excluded_excluded(0, 15),
            [excluded_excluded(0, 5)],
        );
        test(
            excluded_excluded(5, 15),
            excluded_excluded(0, 5),
            [],
            [excluded_excluded(0, 5), excluded_excluded(5, 15)],
            excluded_excluded(0, 15),
            [excluded_excluded(5, 15)],
        );
    }

    #[test]
    fn adjacent() {
        // Range A:      [---]     |     [---]
        // Range B:          [---] | [---]
        // intersection:     |     |     |
        // union:        [-------] | [-------]
        // merge:        [-------] | [-------]
        // difference:   [---)     |     (---]
        test(
            included_included(0, 5),
            included_included(5, 10),
            [included_included(5, 5)],
            [included_included(0, 10)],
            included_included(0, 10),
            [included_excluded(0, 5)],
        );
        test(
            included_included(5, 10),
            included_included(0, 5),
            [included_included(5, 5)],
            [included_included(0, 10)],
            included_included(0, 10),
            [excluded_included(5, 10)],
        );

        // Range A:      [---]     |     (---]
        // Range B:          (---] | [---]
        // intersection:   empty  |   empty
        // union:        [-------] | [-------]
        // merge:        [-------] | [-------]
        // difference:   [---]     |     (---]
        test(
            included_included(0, 5),
            excluded_included(5, 10),
            [],
            [included_included(0, 10)],
            included_included(0, 10),
            [included_included(0, 5)],
        );
        test(
            excluded_included(5, 10),
            included_included(0, 5),
            [],
            [included_included(0, 10)],
            included_included(0, 10),
            [excluded_included(5, 10)],
        );

        // Range A:      [---)     |     [---]
        // Range B:          [---] | [---)
        // intersection:   empty  |   empty
        // union:        [-------] | [-------]
        // merge:        [-------] | [-------]
        // difference:   [---)     |     [---]
        test(
            included_excluded(0, 5),
            included_included(5, 10),
            [],
            [included_included(0, 10)],
            included_included(0, 10),
            [included_excluded(0, 5)],
        );
        test(
            included_included(5, 10),
            included_excluded(0, 5),
            [],
            [included_included(0, 10)],
            included_included(0, 10),
            [included_included(5, 10)],
        );

        // Range A:      [---)     |     (---]
        // Range B:          (---] | [---)
        // intersection:   empty  |   empty
        // union:        [---X---] | [---X---]
        // merge:        [-------] | [-------]
        // difference:   [---)     |     (---]
        test(
            included_excluded(0, 5),
            excluded_included(5, 10),
            [],
            [included_excluded(0, 5), excluded_included(5, 10)],
            included_included(0, 10),
            [included_excluded(0, 5)],
        );
        test(
            excluded_included(5, 10),
            included_excluded(0, 5),
            [],
            [included_excluded(0, 5), excluded_included(5, 10)],
            included_included(0, 10),
            [excluded_included(5, 10)],
        );
    }

    #[test]
    fn contained() {
        // Range A:      [-------] |   [---]
        // Range B:        [---]   | [-------]
        // intersection:   [---]   |   [---]
        // union:        [-------] | [-------]
        // merge:        [-------] | [-------]
        // difference:   [-)   (-] |   empty
        test(
            included_included(0, 15),
            included_included(5, 10),
            [included_included(5, 10)],
            [included_included(0, 15)],
            included_included(0, 15),
            [included_excluded(0, 5), excluded_included(10, 15)],
        );
        test(
            included_included(5, 10),
            included_included(0, 15),
            [included_included(5, 10)],
            [included_included(0, 15)],
            included_included(0, 15),
            [],
        );

        // Range A:      [-------] |   (---)
        // Range B:        (---)   | [-------]
        // intersection:   (---)   |   (---)
        // union:        [-------] | [-------]
        // merge:        [-------] | [-------]
        // difference:   [-]   [-] |   empty
        test(
            included_included(0, 15),
            excluded_excluded(5, 10),
            [excluded_excluded(5, 10)],
            [included_included(0, 15)],
            included_included(0, 15),
            [included_included(0, 5), included_included(10, 15)],
        );
        test(
            excluded_excluded(5, 10),
            included_included(0, 15),
            [excluded_excluded(5, 10)],
            [included_included(0, 15)],
            included_included(0, 15),
            [],
        );

        // Range A:      --------- |   (---)
        // Range B:        (---)   | ---------
        // intersection:   (---)   |   (---)
        // union:        --------- | ---------
        // merge:        --------- | ---------
        // difference:   --]   [-- |   empty
        test(
            unbounded_unbounded(),
            excluded_excluded(5, 10),
            [excluded_excluded(5, 10)],
            [unbounded_unbounded()],
            unbounded_unbounded(),
            [unbounded_included(5), included_unbounded(10)],
        );
        test(
            excluded_excluded(5, 10),
            unbounded_unbounded(),
            [excluded_excluded(5, 10)],
            [unbounded_unbounded()],
            unbounded_unbounded(),
            [],
        );

        // Range A:      --------- |   [---]
        // Range B:        [---]   | ---------
        // intersection:   [---]   |   [---]
        // union:        --------- | ---------
        // merge:        --------- | ---------
        // difference:   --)   (-- |   empty
        test(
            unbounded_unbounded(),
            included_included(5, 10),
            [included_included(5, 10)],
            [unbounded_unbounded()],
            unbounded_unbounded(),
            [unbounded_excluded(5), excluded_unbounded(10)],
        );
        test(
            included_included(5, 10),
            unbounded_unbounded(),
            [included_included(5, 10)],
            [unbounded_unbounded()],
            unbounded_unbounded(),
            [],
        );
    }

    #[test]
    fn equal() {
        for interval in [
            included_included(0, 5),
            excluded_included(0, 5),
            included_excluded(0, 5),
            excluded_excluded(0, 5),
            included_unbounded(0),
            unbounded_included(5),
            excluded_unbounded(0),
            unbounded_excluded(5),
            unbounded_unbounded(),
        ] {
            test(interval, interval, [interval], [interval], interval, []);
        }
    }

    #[test]
    fn contains_point() {
        assert!(included_included(5, 10).contains_point(&5));
        assert!(included_included(5, 10).contains_point(&10));
        assert!(!included_included(5, 10).contains_point(&4));
        assert!(!included_included(5, 10).contains_point(&11));

        assert!(excluded_included(5, 10).contains_point(&6));
        assert!(excluded_included(5, 10).contains_point(&10));
        assert!(!excluded_included(5, 10).contains_point(&5));
        assert!(!excluded_included(5, 10).contains_point(&11));

        assert!(included_excluded(5, 10).contains_point(&5));
        assert!(included_excluded(5, 10).contains_point(&9));
        assert!(!included_excluded(5, 10).contains_point(&4));
        assert!(!included_excluded(5, 10).contains_point(&10));

        assert!(excluded_excluded(5, 10).contains_point(&6));
        assert!(excluded_excluded(5, 10).contains_point(&9));
        assert!(!excluded_excluded(5, 10).contains_point(&5));
        assert!(!excluded_excluded(5, 10).contains_point(&10));

        assert!(included_unbounded(5).contains_point(&5));
        assert!(included_unbounded(5).contains_point(&10));
        assert!(!included_unbounded(5).contains_point(&4));

        assert!(unbounded_included(10).contains_point(&5));
        assert!(unbounded_included(10).contains_point(&10));
        assert!(!unbounded_included(10).contains_point(&11));

        assert!(excluded_unbounded(5).contains_point(&6));
        assert!(excluded_unbounded(5).contains_point(&10));
        assert!(!excluded_unbounded(5).contains_point(&5));

        assert!(unbounded_excluded(10).contains_point(&5));
        assert!(unbounded_excluded(10).contains_point(&4));
        assert!(!unbounded_excluded(10).contains_point(&10));

        assert!(unbounded_unbounded().contains_point(&5));
    }
}<|MERGE_RESOLUTION|>--- conflicted
+++ resolved
@@ -125,32 +125,16 @@
             || other.upper_bound().is_adjacent_to(self.lower_bound())
     }
 
-<<<<<<< HEAD
-    /// Checks if this interval completely contains the other interval.
-    ///
-    /// Returns `true` if this interval's lower bound is less than or equal to the other interval's
-    /// lower bound and this interval's upper bound is greater than or equal to the other
-    /// interval's.
-    #[must_use]
-    fn contains_interval(&self, other: &impl Interval<T>) -> bool
-=======
     /// Checks if this interval contains the other value.
     ///
     /// Returns `true` if this interval's lower bound is less than or equal to `other` and this
     /// interval's upper bound is greater than or equal to `other`.
     #[must_use]
     fn contains_point(&self, other: &T) -> bool
->>>>>>> eb4b6232
     where
         T: PartialOrd,
     {
         matches!(
-<<<<<<< HEAD
-            self.lower_bound().cmp_lower(other.lower_bound()),
-            Ordering::Less | Ordering::Equal
-        ) && matches!(
-            self.upper_bound().cmp_upper(other.upper_bound()),
-=======
             compare_bounds(
                 self.lower_bound().as_bound(),
                 Bound::Included(other),
@@ -165,7 +149,25 @@
                 BoundType::Upper,
                 BoundType::Upper,
             ),
->>>>>>> eb4b6232
+            Ordering::Greater | Ordering::Equal
+        )
+    }
+
+    /// Checks if this interval completely contains the other interval.
+    ///
+    /// Returns `true` if this interval's lower bound is less than or equal to the other interval's
+    /// lower bound and this interval's upper bound is greater than or equal to the other
+    /// interval's.
+    #[must_use]
+    fn contains_interval(&self, other: &impl Interval<T>) -> bool
+    where
+        T: PartialOrd,
+    {
+        matches!(
+            self.lower_bound().cmp_lower(other.lower_bound()),
+            Ordering::Less | Ordering::Equal
+        ) && matches!(
+            self.upper_bound().cmp_upper(other.upper_bound()),
             Ordering::Greater | Ordering::Equal
         )
     }
