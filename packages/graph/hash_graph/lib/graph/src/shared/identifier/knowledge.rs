use std::{
    collections::hash_map::{RandomState, RawEntryMut},
    str::FromStr,
};

use serde::{de::Error, Deserialize, Deserializer, Serialize, Serializer};
use tokio_postgres::types::ToSql;
use utoipa::{
    openapi,
    openapi::{KnownFormat, SchemaFormat},
    ToSchema,
};

use crate::{
<<<<<<< HEAD
    identifier::{account::AccountId, DecisionTimespan, TransactionTimespan, TransactionTimestamp},
    knowledge::{Entity, EntityUuid},
=======
    identifier::{account::AccountId, DecisionTimespan, TransactionTimespan},
    knowledge::EntityUuid,
>>>>>>> a6289b3c
    provenance::OwnedById,
    subgraph::{Subgraph, SubgraphIndex},
};

#[derive(Debug, Clone, Copy, Hash, PartialEq, Eq, PartialOrd, Ord)]
pub struct EntityId {
    owned_by_id: OwnedById,
    entity_uuid: EntityUuid,
}

impl EntityId {
    #[must_use]
    pub const fn new(owned_by_id: OwnedById, entity_uuid: EntityUuid) -> Self {
        Self {
            owned_by_id,
            entity_uuid,
        }
    }

    #[must_use]
    pub const fn owned_by_id(&self) -> OwnedById {
        self.owned_by_id
    }

    #[must_use]
    pub const fn entity_uuid(&self) -> EntityUuid {
        self.entity_uuid
    }
}

impl Serialize for EntityId {
    fn serialize<S>(&self, serializer: S) -> Result<S::Ok, S::Error>
    where
        S: Serializer,
    {
        serializer.serialize_str(&format!("{}%{}", self.owned_by_id, self.entity_uuid))
    }
}

impl<'de> Deserialize<'de> for EntityId {
    fn deserialize<D>(deserializer: D) -> Result<Self, D::Error>
    where
        D: Deserializer<'de>,
    {
        // We can be more efficient than this, we know the byte sizes of all the elements
        let as_string = String::deserialize(deserializer)?;
        let mut parts = as_string.split('%');

        Ok(Self {
            owned_by_id: OwnedById::new(AccountId::new(
                uuid::Uuid::from_str(parts.next().ok_or_else(|| {
                    D::Error::custom("failed to find first component of `%` delimited string")
                })?)
                .map_err(|err| D::Error::custom(err.to_string()))?,
            )),
            entity_uuid: EntityUuid::new(
                uuid::Uuid::from_str(parts.next().ok_or_else(|| {
                    D::Error::custom("failed to find second component of `%` delimited string")
                })?)
                .map_err(|err| D::Error::custom(err.to_string()))?,
            ),
        })
    }
}

impl ToSchema for EntityId {
    fn schema() -> openapi::Schema {
        openapi::Schema::Object(openapi::schema::Object::with_type(
            openapi::SchemaType::String,
        ))
    }
}

#[derive(Debug, Copy, Clone, Hash, PartialEq, Eq, Deserialize)]
#[serde(rename_all = "camelCase", deny_unknown_fields)]
pub struct EntityVersion {
    decision_time: DecisionTimespan,
    transaction_time: TransactionTimespan,
}

impl Serialize for EntityVersion {
    fn serialize<S>(&self, serializer: S) -> Result<S::Ok, S::Error>
    where
        S: Serializer,
    {
        // TODO: Expose temporal versions to backend
        //   see https://app.asana.com/0/0/1203444301722133/f
        self.transaction_time()
            .as_start_bound_timestamp()
            .serialize(serializer)
    }
}

impl ToSchema for EntityVersion {
    fn schema() -> openapi::Schema {
        openapi::schema::ObjectBuilder::new()
            .schema_type(openapi::SchemaType::String)
            .format(Some(SchemaFormat::KnownFormat(KnownFormat::DateTime)))
            .into()
    }
}

impl EntityVersion {
    #[must_use]
    pub const fn new(
        decision_time: DecisionTimespan,
        transaction_time: TransactionTimespan,
    ) -> Self {
        Self {
            decision_time,
            transaction_time,
        }
    }

    #[must_use]
    pub const fn decision_time(&self) -> DecisionTimespan {
        self.decision_time
    }

    #[must_use]
    pub const fn transaction_time(&self) -> TransactionTimespan {
        self.transaction_time
    }
}

#[derive(Debug, Copy, Clone, PartialEq, Eq, Hash, PartialOrd, Ord, Serialize, ToSql, ToSchema)]
#[postgres(transparent)]
#[repr(transparent)]
pub struct EntityRecordId(i64);

impl EntityRecordId {
    #[must_use]
    pub const fn new(id: i64) -> Self {
        Self(id)
    }

    #[must_use]
    pub const fn as_i64(&self) -> i64 {
        self.0
    }
}

#[derive(Debug, Clone, Copy, Hash, PartialEq, Eq, Serialize, ToSchema)]
#[serde(rename_all = "camelCase")]
pub struct EntityEditionId {
    base_id: EntityId,
    record_id: EntityRecordId,
    version: EntityVersion,
}

impl SubgraphIndex<Entity> for EntityEditionId {
    fn subgraph_entry<'r>(
        &self,
        subgraph: &'r mut Subgraph,
    ) -> RawEntryMut<'r, Self, Entity, RandomState> {
        subgraph.vertices.entities.raw_entry_mut().from_key(self)
    }
}

impl EntityEditionId {
    #[must_use]
    pub const fn new(
        entity_id: EntityId,
        record_id: EntityRecordId,
        version: EntityVersion,
    ) -> Self {
        Self {
            base_id: entity_id,
            record_id,
            version,
        }
    }

    #[must_use]
    pub const fn base_id(&self) -> EntityId {
        self.base_id
    }

    #[must_use]
    pub const fn record_id(&self) -> EntityRecordId {
        self.record_id
    }

    #[must_use]
    pub const fn version(&self) -> EntityVersion {
        self.version
    }
}<|MERGE_RESOLUTION|>--- conflicted
+++ resolved
@@ -12,13 +12,8 @@
 };
 
 use crate::{
-<<<<<<< HEAD
-    identifier::{account::AccountId, DecisionTimespan, TransactionTimespan, TransactionTimestamp},
+    identifier::{account::AccountId, DecisionTimespan, TransactionTimespan},
     knowledge::{Entity, EntityUuid},
-=======
-    identifier::{account::AccountId, DecisionTimespan, TransactionTimespan},
-    knowledge::EntityUuid,
->>>>>>> a6289b3c
     provenance::OwnedById,
     subgraph::{Subgraph, SubgraphIndex},
 };
