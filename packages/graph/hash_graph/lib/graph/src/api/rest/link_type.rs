//! Web routes for CRU operations on Link types.

use std::sync::Arc;

use axum::{
    extract::Path,
    http::StatusCode,
    routing::{get, post},
    Extension, Json, Router,
};
use serde::{Deserialize, Serialize};
use utoipa::{Component, OpenApi};

use super::api_resource::RoutedResource;
use crate::{
    api::rest::read_from_store,
    ontology::{
        types::{uri::VersionedUri, LinkType},
        AccountId,
    },
    store::{BaseUriAlreadyExists, BaseUriDoesNotExist},
    GraphPool,
};

#[derive(OpenApi)]
#[openapi(
    handlers(
        create_link_type,
        get_link_type,
        update_link_type
    ),
    components(CreateLinkTypeRequest, UpdateLinkTypeRequest, AccountId, LinkType),
    tags(
        (name = "LinkType", description = "Link type management API")
    )
)]
pub struct LinkTypeResource;

impl RoutedResource for LinkTypeResource {
    /// Create routes for interacting with link types.
    fn routes<P: GraphPool>() -> Router {
        // TODO: The URL format here is preliminary and will have to change.
        Router::new().nest(
            "/link-types",
            Router::new()
                .route("/", post(create_link_type::<P>).put(update_link_type::<P>))
                .route("/:version_id", get(get_link_type::<P>)),
        )
    }
}

#[derive(Serialize, Deserialize, Component)]
struct CreateLinkTypeRequest {
    #[component(value_type = Any)]
    schema: LinkType,
    account_id: AccountId,
}

#[utoipa::path(
    post,
    path = "/link-types",
    request_body = CreateLinkTypeRequest,
    tag = "LinkType",
    responses(
      (status = 201, content_type = "application/json", description = "Link type created successfully", body = LinkType),
      (status = 422, content_type = "text/plain", description = "Provided request body is invalid"),

      (status = 409, description = "Unable to create link type in the store as the base link type ID already exists"),
      (status = 500, description = "Store error occurred"),
    ),
    request_body = CreateLinkTypeRequest,
)]
async fn create_link_type<P: GraphPool>(
    body: Json<CreateLinkTypeRequest>,
    pool: Extension<Arc<P>>,
) -> Result<Json<LinkType>, StatusCode> {
    let Json(CreateLinkTypeRequest { schema, account_id }) = body;

    let mut store = pool.acquire().await.map_err(|report| {
        tracing::error!(error=?report, "Could not acquire store");
        StatusCode::INTERNAL_SERVER_ERROR
    })?;

    store
        .create_link_type(&schema, account_id)
        .await
        .map_err(|report| {
            tracing::error!(error=?report, "Could not create link type");

            if report.contains::<BaseUriAlreadyExists>() {
                return StatusCode::CONFLICT;
            }

            // Insertion/update errors are considered internal server errors.
            StatusCode::INTERNAL_SERVER_ERROR
        })?;

    Ok(Json(schema))
}

#[utoipa::path(
    get,
    path = "/link-types/{uri}",
    tag = "LinkType",
    responses(
        (status = 200, content_type = "application/json", description = "Link type found", body = LinkType),
        (status = 422, content_type = "text/plain", description = "Provided URI is invalid"),

        (status = 404, description = "Link type was not found"),
        (status = 500, description = "Store error occurred"),
    ),
    params(
        ("uri" = String, Path, description = "The URI of the link type"),
    )
)]
async fn get_link_type<P: GraphPool>(
    Path(uri): Path<VersionedUri>,
    Extension(pool): Extension<Arc<P>>,
) -> Result<Json<LinkType>, StatusCode> {
    read_from_store::<LinkType, _, _, _>(pool.as_ref(), &uri)
        .await
<<<<<<< HEAD
        .map_err(|report| {
            tracing::error!(error=?report, uri=?uri.0, "Could not get link type");

            if report.contains::<QueryError>() {
                return StatusCode::NOT_FOUND;
            }

            // Store errors such as connection failure are considered internal server errors.
            StatusCode::INTERNAL_SERVER_ERROR
        })
=======
>>>>>>> ff35f247
        .map(Json)
}

#[derive(Component, Serialize, Deserialize)]
struct UpdateLinkTypeRequest {
    #[component(value_type = Any)]
    schema: LinkType,
    account_id: AccountId,
}

#[utoipa::path(
    put,
    path = "/link-types",
    tag = "LinkType",
    responses(
        (status = 200, content_type = "application/json", description = "Link type updated successfully", body = LinkType),
        (status = 422, content_type = "text/plain", description = "Provided request body is invalid"),

        (status = 404, description = "Base link type ID was not found"),
        (status = 500, description = "Store error occurred"),
    ),
    request_body = UpdateLinkTypeRequest,
)]
async fn update_link_type<P: GraphPool>(
    body: Json<UpdateLinkTypeRequest>,
    pool: Extension<Arc<P>>,
) -> Result<Json<LinkType>, StatusCode> {
    let Json(UpdateLinkTypeRequest { schema, account_id }) = body;

    let mut store = pool.acquire().await.map_err(|report| {
        tracing::error!(error=?report, "Could not acquire store");
        StatusCode::INTERNAL_SERVER_ERROR
    })?;

    store
        .update_link_type(&schema, account_id)
        .await
        .map_err(|report| {
            tracing::error!(error=?report, "Could not update link type");

            if report.contains::<BaseUriDoesNotExist>() {
                return StatusCode::NOT_FOUND;
            }

            // Insertion/update errors are considered internal server errors.
            StatusCode::INTERNAL_SERVER_ERROR
        })?;

    Ok(Json(schema))
}<|MERGE_RESOLUTION|>--- conflicted
+++ resolved
@@ -119,19 +119,6 @@
 ) -> Result<Json<LinkType>, StatusCode> {
     read_from_store::<LinkType, _, _, _>(pool.as_ref(), &uri)
         .await
-<<<<<<< HEAD
-        .map_err(|report| {
-            tracing::error!(error=?report, uri=?uri.0, "Could not get link type");
-
-            if report.contains::<QueryError>() {
-                return StatusCode::NOT_FOUND;
-            }
-
-            // Store errors such as connection failure are considered internal server errors.
-            StatusCode::INTERNAL_SERVER_ERROR
-        })
-=======
->>>>>>> ff35f247
         .map(Json)
 }
 
