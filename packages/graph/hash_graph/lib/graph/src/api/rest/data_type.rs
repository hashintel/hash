//! Web routes for CRU operations on Data Types.

use std::sync::Arc;

use axum::{
    extract::Path,
    http::StatusCode,
    routing::{get, post},
    Extension, Json, Router,
};
use serde::{Deserialize, Serialize};
use utoipa::{Component, OpenApi};

use super::api_resource::RoutedResource;
use crate::{
    api::rest::read_from_store,
    ontology::{
        types::{uri::VersionedUri, DataType},
        AccountId,
    },
    store::{BaseUriAlreadyExists, BaseUriDoesNotExist},
    GraphPool,
};

#[derive(OpenApi)]
#[openapi(
    handlers(
        create_data_type,
        get_data_type,
        update_data_type
    ),
    components(CreateDataTypeRequest, UpdateDataTypeRequest, AccountId, DataType),
    tags(
        (name = "DataType", description = "Data Type management API")
    )
)]
pub struct DataTypeResource;

impl RoutedResource for DataTypeResource {
    /// Create routes for interacting with data types.
    fn routes<P: GraphPool>() -> Router {
        // TODO: The URL format here is preliminary and will have to change.
        Router::new().nest(
            "/data-types",
            Router::new()
                .route("/", post(create_data_type::<P>).put(update_data_type::<P>))
                .route("/:version_id", get(get_data_type::<P>)),
        )
    }
}

#[derive(Serialize, Deserialize, Component)]
struct CreateDataTypeRequest {
    #[component(value_type = Any)]
    schema: DataType,
    account_id: AccountId,
}

#[utoipa::path(
    post,
    path = "/data-types",
    request_body = CreateDataTypeRequest,
    tag = "DataType",
    responses(
      (status = 201, content_type = "application/json", description = "Data type created successfully", body = DataType),
      (status = 422, content_type = "text/plain", description = "Provided request body is invalid"),

      (status = 409, description = "Unable to create data type in the store as the base data type ID already exists"),
      (status = 500, description = "Store error occurred"),
    ),
    request_body = CreateDataTypeRequest,
)]
async fn create_data_type<P: GraphPool>(
    body: Json<CreateDataTypeRequest>,
    pool: Extension<Arc<P>>,
) -> Result<Json<DataType>, StatusCode> {
    let Json(CreateDataTypeRequest { schema, account_id }) = body;

    let mut store = pool.acquire().await.map_err(|report| {
        tracing::error!(error=?report, "Could not acquire store");
        StatusCode::INTERNAL_SERVER_ERROR
    })?;

    store
        .create_data_type(&schema, account_id)
        .await
        .map_err(|report| {
            // TODO: consider adding the data type, or at least its URI in the trace
            tracing::error!(error=?report, "Could not create data type");

            if report.contains::<BaseUriAlreadyExists>() {
                return StatusCode::CONFLICT;
            }

            // Insertion/update errors are considered internal server errors.
            StatusCode::INTERNAL_SERVER_ERROR
        })?;

    Ok(Json(schema))
}

#[utoipa::path(
    get,
    path = "/data-types/{uri}",
    tag = "DataType",
    responses(
        (status = 200, content_type = "application/json", description = "Data type found", body = DataType),
        (status = 422, content_type = "text/plain", description = "Provided URI is invalid"),

        (status = 404, description = "Data type was not found"),
        (status = 500, description = "Store error occurred"),
    ),
    params(
        ("uri" = String, Path, description = "The URI of the data type"),
    )
)]
async fn get_data_type<P: GraphPool>(
    Path(uri): Path<VersionedUri>,
    Extension(pool): Extension<Arc<P>>,
) -> Result<Json<DataType>, StatusCode> {
    read_from_store::<DataType, _, _, _>(pool.as_ref(), &uri)
        .await
<<<<<<< HEAD
        .map_err(|report| {
            tracing::error!(error=?report, uri=?uri.0, "Could not get data type");

            if report.contains::<QueryError>() {
                return StatusCode::NOT_FOUND;
            }

            // Store errors such as connection failure are considered internal server errors.
            StatusCode::INTERNAL_SERVER_ERROR
        })
=======
>>>>>>> ff35f247
        .map(Json)
}

#[derive(Component, Serialize, Deserialize)]
struct UpdateDataTypeRequest {
    #[component(value_type = Any)]
    schema: DataType,
    account_id: AccountId,
}

#[utoipa::path(
    put,
    path = "/data-types",
    tag = "DataType",
    responses(
        (status = 200, content_type = "application/json", description = "Data type updated successfully", body = DataType),
        (status = 422, content_type = "text/plain", description = "Provided request body is invalid"),

        (status = 404, description = "Base data type ID was not found"),
        (status = 500, description = "Store error occurred"),
    ),
    request_body = UpdateDataTypeRequest,
)]
async fn update_data_type<P: GraphPool>(
    body: Json<UpdateDataTypeRequest>,
    pool: Extension<Arc<P>>,
) -> Result<Json<DataType>, StatusCode> {
    let Json(UpdateDataTypeRequest { schema, account_id }) = body;

    let mut store = pool.acquire().await.map_err(|report| {
        tracing::error!(error=?report, "Could not acquire store");
        StatusCode::INTERNAL_SERVER_ERROR
    })?;

    store
        .update_data_type(&schema, account_id)
        .await
        .map_err(|report| {
            tracing::error!(error=?report, "Could not update data type");

            if report.contains::<BaseUriDoesNotExist>() {
                return StatusCode::NOT_FOUND;
            }

            // Insertion/update errors are considered internal server errors.
            StatusCode::INTERNAL_SERVER_ERROR
        })?;

    Ok(Json(schema))
}<|MERGE_RESOLUTION|>--- conflicted
+++ resolved
@@ -120,19 +120,6 @@
 ) -> Result<Json<DataType>, StatusCode> {
     read_from_store::<DataType, _, _, _>(pool.as_ref(), &uri)
         .await
-<<<<<<< HEAD
-        .map_err(|report| {
-            tracing::error!(error=?report, uri=?uri.0, "Could not get data type");
-
-            if report.contains::<QueryError>() {
-                return StatusCode::NOT_FOUND;
-            }
-
-            // Store errors such as connection failure are considered internal server errors.
-            StatusCode::INTERNAL_SERVER_ERROR
-        })
-=======
->>>>>>> ff35f247
         .map(Json)
 }
 
