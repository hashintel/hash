--- conflicted
+++ resolved
@@ -205,58 +205,7 @@
         .map(|subgraph| Json(subgraph.into()))
 }
 
-<<<<<<< HEAD
-#[utoipa::path(
-    get,
-    path = "/entity-types",
-    tag = "EntityType",
-    responses(
-        (status = 200, content_type = "application/json", description = "List of all entity types at their latest versions", body = [EntityTypeWithMetadata]),
-
-        (status = 500, description = "Store error occurred"),
-    )
-)]
-#[deprecated = "use `/entity-types/query` instead"]
-#[tracing::instrument(level = "info", skip(pool))]
-async fn get_latest_entity_types<P: StorePool + Send>(
-    pool: Extension<Arc<P>>,
-) -> Result<Json<Vec<EntityTypeWithMetadata>>, StatusCode> {
-    read_from_store(pool.as_ref(), &Filter::for_latest_version())
-        .await
-        .map(Json)
-}
-
-#[utoipa::path(
-    get,
-    path = "/entity-types/{uri}",
-    tag = "EntityType",
-    responses(
-        (status = 200, content_type = "application/json", description = "The schema of the requested entity type", body = EntityTypeWithMetadata),
-        (status = 422, content_type = "text/plain", description = "Provided URI is invalid"),
-
-        (status = 404, description = "Entity type was not found"),
-        (status = 500, description = "Store error occurred"),
-    ),
-    params(
-        ("uri" = String, Path, description = "The URI of the entity type"),
-    )
-)]
-#[deprecated = "use `/entity-types/query` instead"]
-#[tracing::instrument(level = "info", skip(pool))]
-async fn get_entity_type<P: StorePool + Send>(
-    uri: Path<VersionedUri>,
-    pool: Extension<Arc<P>>,
-) -> Result<Json<EntityTypeWithMetadata>, StatusCode> {
-    read_from_store(pool.as_ref(), &Filter::for_versioned_uri(&uri.0))
-        .await
-        .and_then(|mut entity_types| entity_types.pop().ok_or(StatusCode::NOT_FOUND))
-        .map(Json)
-}
-
 #[derive(Debug, Serialize, Deserialize, ToSchema)]
-=======
-#[derive(ToSchema, Serialize, Deserialize)]
->>>>>>> 1bb6335e
 #[serde(rename_all = "camelCase")]
 struct UpdateEntityTypeRequest {
     #[schema(value_type = VAR_UPDATE_ENTITY_TYPE)]
