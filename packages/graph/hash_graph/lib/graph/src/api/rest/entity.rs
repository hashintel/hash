--- conflicted
+++ resolved
@@ -122,21 +122,7 @@
 ) -> Result<Json<Entity>, StatusCode> {
     read_from_store::<Entity, _, _, _>(pool.as_ref(), entity_id)
         .await
-<<<<<<< HEAD
-        .map_err(|report| {
-            tracing::error!(error=?report, entity_id=?entity_id, "Could not get entity");
-
-            if report.contains::<QueryError>() {
-                return StatusCode::NOT_FOUND;
-            }
-
-            // Datastore errors such as connection failure are considered internal server errors.
-            StatusCode::INTERNAL_SERVER_ERROR
-        })
-        .map(|entity| Json(QualifiedEntity { entity_id, entity }))
-=======
         .map(Json)
->>>>>>> ff35f247
 }
 
 #[derive(Component, Serialize, Deserialize)]
