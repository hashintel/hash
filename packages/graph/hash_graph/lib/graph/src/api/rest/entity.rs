--- conflicted
+++ resolved
@@ -16,12 +16,8 @@
 use crate::{
     api::rest::{api_resource::RoutedResource, read_from_store, report_to_status_code},
     knowledge::{
-<<<<<<< HEAD
-        Entity, EntityLinkOrder, EntityMetadata, EntityProperties, EntityUuid, LinkEntityMetadata,
-=======
-        Entity, EntityMetadata, EntityProperties, EntityQueryToken, EntityUuid, LinkEntityMetadata,
->>>>>>> 464d1eaa
-        LinkOrder,
+        Entity, EntityLinkOrder, EntityMetadata, EntityProperties, EntityQueryToken, EntityUuid,
+        LinkEntityMetadata, LinkOrder,
     },
     provenance::{CreatedById, OwnedById, ProvenanceMetadata, UpdatedById},
     shared::{
