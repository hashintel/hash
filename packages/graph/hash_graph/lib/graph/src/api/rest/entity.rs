//! Web routes for CRU operations on entities.

use std::sync::Arc;

use axum::{http::StatusCode, routing::post, Extension, Json, Router};
use futures::TryFutureExt;
use serde::{Deserialize, Serialize};
use type_system::uri::VersionedUri;
use utoipa::{OpenApi, ToSchema};

use crate::{
    api::rest::{
        api_resource::RoutedResource,
        report_to_status_code,
<<<<<<< HEAD
        utoipa_typedef::{
            subgraph::{
                Edges, KnowledgeGraphOutwardEdges, KnowledgeGraphRootedEdges, KnowledgeGraphVertex,
                KnowledgeGraphVertices, OntologyRootedEdges, OntologyVertex, OntologyVertices,
                Subgraph, Vertex, Vertices,
            },
            EntityIdAndTimestamp,
        },
    },
    identifier::{
        knowledge::{EntityEditionId, EntityId, EntityRecordId, EntityVersion},
        time::{DecisionTimeVersionTimespan, TransactionTimeVersionTimespan, TransactionTimestamp},
        GraphElementEditionId, GraphElementId,
=======
        utoipa_typedef::{subgraph::Subgraph, EntityIdAndTimestamp},
>>>>>>> 09ed7f06
    },
    identifier::knowledge::{EntityEditionId, EntityId, EntityRecordId, EntityVersion},
    knowledge::{
        Entity, EntityLinkOrder, EntityMetadata, EntityProperties, EntityQueryToken, EntityUuid,
        LinkData, LinkOrder,
    },
    provenance::{OwnedById, UpdatedById},
    store::{
        error::{EntityDoesNotExist, RaceConditionOnUpdate},
        EntityStore, StorePool,
    },
    subgraph::query::{EntityStructuralQuery, StructuralQuery},
};

#[derive(OpenApi)]
#[openapi(
    paths(
        create_entity,
        get_entities_by_query,
        update_entity,
    ),
    components(
        schemas(
            CreateEntityRequest,
            UpdateEntityRequest,
            EntityQueryToken,
            EntityStructuralQuery,

            Entity,
            EntityUuid,
            EntityId,
            EntityEditionId,
            EntityIdAndTimestamp,
            EntityMetadata,
            EntityLinkOrder,
            EntityProperties,
            EntityRecordId,
            EntityVersion,
<<<<<<< HEAD
            EntityStructuralQuery,
            EntityQueryToken,
            TransactionTimestamp,
            TransactionTimeVersionTimespan,
            DecisionTimeVersionTimespan,
=======
>>>>>>> 09ed7f06
            LinkData,
            LinkOrder,
        )
    ),
    tags(
        (name = "Entity", description = "entity management API")
    )
)]
pub struct EntityResource;

impl RoutedResource for EntityResource {
    /// Create routes for interacting with entities.
    fn routes<P: StorePool + Send + 'static>() -> Router {
        // TODO: The URL format here is preliminary and will have to change.
        Router::new().nest(
            "/entities",
            Router::new()
                .route("/", post(create_entity::<P>).put(update_entity::<P>))
                .route("/query", post(get_entities_by_query::<P>)),
        )
    }
}

#[derive(Debug, Serialize, Deserialize, ToSchema)]
#[serde(rename_all = "camelCase")]
struct CreateEntityRequest {
    properties: EntityProperties,
    #[schema(value_type = String)]
    entity_type_id: VersionedUri,
    owned_by_id: OwnedById,
    entity_uuid: Option<EntityUuid>,
    actor_id: UpdatedById,
    // TODO: this could break invariants if we don't move to fractional indexing
    //  https://app.asana.com/0/1201095311341924/1202085856561975/f
    #[serde(default, skip_serializing_if = "Option::is_none")]
    link_data: Option<LinkData>,
}

#[utoipa::path(
    post,
    path = "/entities",
    request_body = CreateEntityRequest,
    tag = "Entity",
    responses(
        (status = 201, content_type = "application/json", description = "The metadata of the created entity", body = EntityMetadata),
        (status = 422, content_type = "text/plain", description = "Provided request body is invalid"),

        (status = 404, description = "Entity Type URI was not found"),
        (status = 500, description = "Store error occurred"),
    ),
)]
#[tracing::instrument(level = "info", skip(pool))]
async fn create_entity<P: StorePool + Send>(
    pool: Extension<Arc<P>>,
    body: Json<CreateEntityRequest>,
) -> Result<Json<EntityMetadata>, StatusCode> {
    let Json(CreateEntityRequest {
        properties,
        entity_type_id,
        owned_by_id,
        entity_uuid,
        actor_id,
        link_data,
    }) = body;

    let mut store = pool.acquire().await.map_err(|report| {
        tracing::error!(error=?report, "Could not acquire store");
        StatusCode::INTERNAL_SERVER_ERROR
    })?;

    store
        .create_entity(
            owned_by_id,
            entity_uuid,
            None,
            actor_id,
            false,
            entity_type_id,
            properties,
            link_data,
        )
        .await
        .map_err(|report| {
            tracing::error!(error=?report, "Could not create entity");

            // Insertion/update errors are considered internal server errors.
            StatusCode::INTERNAL_SERVER_ERROR
        })
        .map(Json)
}

#[utoipa::path(
    post,
    path = "/entities/query",
    request_body = EntityStructuralQuery,
    tag = "Entity",
    responses(
        (status = 200, content_type = "application/json", body = Subgraph, description = "A subgraph rooted at entities that satisfy the given query, each resolved to the requested depth."),
        (status = 422, content_type = "text/plain", description = "Provided query is invalid"),
        (status = 500, description = "Store error occurred"),
    )
)]
#[tracing::instrument(level = "info", skip(pool))]
async fn get_entities_by_query<P: StorePool + Send>(
    pool: Extension<Arc<P>>,
    Json(query): Json<serde_json::Value>,
) -> Result<Json<Subgraph>, StatusCode> {
    pool.acquire()
        .map_err(|error| {
            tracing::error!(?error, "Could not acquire access to the store");
            StatusCode::INTERNAL_SERVER_ERROR
        })
        .and_then(|store| async move {
            let mut query = StructuralQuery::deserialize(&query).map_err(|error| {
                tracing::error!(?error, "Could not deserialize query");
                StatusCode::INTERNAL_SERVER_ERROR
            })?;
            query.filter.convert_parameters().map_err(|error| {
                tracing::error!(?error, "Could not validate query");
                StatusCode::INTERNAL_SERVER_ERROR
            })?;
            store.get_entity(&query).await.map_err(|report| {
                tracing::error!(error=?report, ?query, "Could not read entities from the store");
                report_to_status_code(&report)
            })
        })
        .await
        .map(|subgraph| Json(subgraph.into()))
}

#[derive(Debug, ToSchema, Serialize, Deserialize)]
#[serde(rename_all = "camelCase")]
struct UpdateEntityRequest {
    properties: EntityProperties,
    entity_id: EntityId,
    #[schema(value_type = String)]
    entity_type_id: VersionedUri,
    actor_id: UpdatedById,
    #[serde(flatten)]
    order: EntityLinkOrder,
    archived: bool,
}

#[utoipa::path(
    put,
    path = "/entities",
    tag = "Entity",
    responses(
        (status = 200, content_type = "application/json", description = "The metadata of the updated entity", body = EntityMetadata),
        (status = 422, content_type = "text/plain", description = "Provided request body is invalid"),
        (status = 423, content_type = "text/plain", description = "The entity that should be updated was unexpectedly updated at the same time"),

        (status = 404, description = "Entity ID or Entity Type URI was not found"),
        (status = 500, description = "Store error occurred"),
    ),
    request_body = UpdateEntityRequest,
)]
#[tracing::instrument(level = "info", skip(pool))]
async fn update_entity<P: StorePool + Send>(
    pool: Extension<Arc<P>>,
    body: Json<UpdateEntityRequest>,
) -> Result<Json<EntityMetadata>, StatusCode> {
    let Json(UpdateEntityRequest {
        properties,
        entity_id,
        entity_type_id,
        actor_id,
        order,
        archived,
    }) = body;

    let mut store = pool.acquire().await.map_err(|report| {
        tracing::error!(error=?report, "Could not acquire store");
        StatusCode::INTERNAL_SERVER_ERROR
    })?;

    store
        .update_entity(
            entity_id,
            None,
            actor_id,
            archived,
            entity_type_id,
            properties,
            order,
        )
        .await
        .map_err(|report| {
            tracing::error!(error=?report, "Could not update entity");

            if report.contains::<EntityDoesNotExist>() {
                StatusCode::NOT_FOUND
            } else if report.contains::<RaceConditionOnUpdate>() {
                StatusCode::LOCKED
            } else {
                // Insertion/update errors are considered internal server errors.
                StatusCode::INTERNAL_SERVER_ERROR
            }
        })
        .map(Json)
}<|MERGE_RESOLUTION|>--- conflicted
+++ resolved
@@ -12,23 +12,7 @@
     api::rest::{
         api_resource::RoutedResource,
         report_to_status_code,
-<<<<<<< HEAD
-        utoipa_typedef::{
-            subgraph::{
-                Edges, KnowledgeGraphOutwardEdges, KnowledgeGraphRootedEdges, KnowledgeGraphVertex,
-                KnowledgeGraphVertices, OntologyRootedEdges, OntologyVertex, OntologyVertices,
-                Subgraph, Vertex, Vertices,
-            },
-            EntityIdAndTimestamp,
-        },
-    },
-    identifier::{
-        knowledge::{EntityEditionId, EntityId, EntityRecordId, EntityVersion},
-        time::{DecisionTimeVersionTimespan, TransactionTimeVersionTimespan, TransactionTimestamp},
-        GraphElementEditionId, GraphElementId,
-=======
         utoipa_typedef::{subgraph::Subgraph, EntityIdAndTimestamp},
->>>>>>> 09ed7f06
     },
     identifier::knowledge::{EntityEditionId, EntityId, EntityRecordId, EntityVersion},
     knowledge::{
@@ -67,14 +51,6 @@
             EntityProperties,
             EntityRecordId,
             EntityVersion,
-<<<<<<< HEAD
-            EntityStructuralQuery,
-            EntityQueryToken,
-            TransactionTimestamp,
-            TransactionTimeVersionTimespan,
-            DecisionTimeVersionTimespan,
-=======
->>>>>>> 09ed7f06
             LinkData,
             LinkOrder,
         )
