--- conflicted
+++ resolved
@@ -12,13 +12,8 @@
 use super::api_resource::RoutedResource;
 use crate::{
     api::rest::{
-<<<<<<< HEAD
-        read_from_store, report_to_status_code,
+        report_to_status_code,
         utoipa_typedef::subgraph::{Edges, Subgraph, Vertex, Vertices},
-=======
-        report_to_status_code,
-        utoipa_typedef::subgraph::{Edges, Subgraph, Vertices},
->>>>>>> 1bb6335e
     },
     identifier::{ontology::OntologyTypeEditionId, GraphElementEditionId, GraphElementId},
     ontology::{
