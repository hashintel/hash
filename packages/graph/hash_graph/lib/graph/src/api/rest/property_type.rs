//! Web routes for CRU operations on Property types.

use std::sync::Arc;

use axum::{http::StatusCode, routing::post, Extension, Json, Router};
use error_stack::IntoReport;
use futures::TryFutureExt;
use serde::{Deserialize, Serialize};
use type_system::{repr, uri::VersionedUri, PropertyType};
use utoipa::{OpenApi, ToSchema};

use super::api_resource::RoutedResource;
use crate::{
    api::rest::{
        report_to_status_code,
        utoipa_typedef::subgraph::{Edges, Subgraph, Vertices},
    },
    identifier::{ontology::OntologyTypeEditionId, GraphElementEditionId, GraphElementId},
    ontology::{
        domain_validator::{DomainValidator, ValidateOntologyType},
        patch_id_and_parse, OntologyElementMetadata, PropertyTypeQueryToken,
        PropertyTypeWithMetadata,
    },
    provenance::{OwnedById, UpdatedById},
    store::{BaseUriAlreadyExists, BaseUriDoesNotExist, PropertyTypeStore, StorePool},
    subgraph::{
        edges::{
            EdgeResolveDepths, GraphResolveDepths, OntologyEdgeKind, OutgoingEdgeResolveDepth,
            SharedEdgeKind,
        },
        query::{PropertyTypeStructuralQuery, StructuralQuery},
        vertices::Vertex,
    },
};

#[derive(OpenApi)]
#[openapi(
    paths(
        create_property_type,
        get_property_types_by_query,
        update_property_type
    ),
    components(
        schemas(
            CreatePropertyTypeRequest,
            UpdatePropertyTypeRequest,
            OwnedById,
            UpdatedById,
            OntologyTypeEditionId,
            OntologyElementMetadata,
            PropertyTypeWithMetadata,
            PropertyTypeStructuralQuery,
            PropertyTypeQueryToken,
            GraphElementId,
            GraphElementEditionId,
            Vertices,
            Vertex,
            OntologyEdgeKind,
            SharedEdgeKind,
            GraphResolveDepths,
            EdgeResolveDepths,
            OutgoingEdgeResolveDepth,
            Edges,
            Subgraph,
        )
    ),
    tags(
        (name = "PropertyType", description = "Property type management API")
    )
)]
pub struct PropertyTypeResource;

impl RoutedResource for PropertyTypeResource {
    /// Create routes for interacting with property types.
    fn routes<P: StorePool + Send + 'static>() -> Router {
        // TODO: The URL format here is preliminary and will have to change.
        Router::new().nest(
            "/property-types",
            Router::new()
                .route(
                    "/",
                    post(create_property_type::<P>).put(update_property_type::<P>),
                )
                .route("/query", post(get_property_types_by_query::<P>)),
        )
    }
}

#[derive(Debug, Serialize, Deserialize, ToSchema)]
#[serde(rename_all = "camelCase")]
struct CreatePropertyTypeRequest {
    #[schema(value_type = VAR_PROPERTY_TYPE)]
    schema: repr::PropertyType,
    owned_by_id: OwnedById,
    actor_id: UpdatedById,
}

#[utoipa::path(
    post,
    path = "/property-types",
    request_body = CreatePropertyTypeRequest,
    tag = "PropertyType",
    responses(
        (status = 201, content_type = "application/json", description = "The metadata of the created property type", body = OntologyElementMetadata),
        (status = 422, content_type = "text/plain", description = "Provided request body is invalid"),

        (status = 409, description = "Unable to create property type in the store as the base property type ID already exists"),
        (status = 500, description = "Store error occurred"),
    ),
    request_body = CreatePropertyTypeRequest,
)]
#[tracing::instrument(level = "info", skip(pool, domain_validator))]
async fn create_property_type<P: StorePool + Send>(
    pool: Extension<Arc<P>>,
    domain_validator: Extension<DomainValidator>,
    body: Json<CreatePropertyTypeRequest>,
) -> Result<Json<OntologyElementMetadata>, StatusCode> {
    let Json(CreatePropertyTypeRequest {
        schema,
        owned_by_id,
        actor_id,
    }) = body;

    let property_type: PropertyType = schema.try_into().into_report().map_err(|report| {
        tracing::error!(error=?report, "Couldn't convert schema to Property Type");
        StatusCode::UNPROCESSABLE_ENTITY
        // TODO - We should probably return more information to the client
        //  https://app.asana.com/0/1201095311341924/1202574350052904/f
    })?;

    domain_validator
        .validate(&property_type)
        .map_err(|report| {
            tracing::error!(error=?report, id=property_type.id().to_string(), "Property Type ID failed to validate");
            StatusCode::UNPROCESSABLE_ENTITY
        })?;

    let mut store = pool.acquire().await.map_err(|report| {
        tracing::error!(error=?report, "Could not acquire store");
        StatusCode::INTERNAL_SERVER_ERROR
    })?;

    store
        .create_property_type(property_type, owned_by_id, actor_id)
        .await
        .map_err(|report| {
            tracing::error!(error=?report, "Could not create property type");

            if report.contains::<BaseUriAlreadyExists>() {
                return StatusCode::CONFLICT;
            }

            // Insertion/update errors are considered internal server errors.
            StatusCode::INTERNAL_SERVER_ERROR
        })
        .map(Json)
}

#[utoipa::path(
    post,
    path = "/property-types/query",
    request_body = PropertyTypeStructuralQuery,
    tag = "PropertyType",
    responses(
        (status = 200, content_type = "application/json", body = Subgraph, description = "A subgraph rooted at property types that satisfy the given query, each resolved to the requested depth."),

        (status = 422, content_type = "text/plain", description = "Provided query is invalid"),
        (status = 500, description = "Store error occurred"),
    )
)]
#[tracing::instrument(level = "info", skip(pool))]
async fn get_property_types_by_query<P: StorePool + Send>(
    pool: Extension<Arc<P>>,
    Json(query): Json<serde_json::Value>,
) -> Result<Json<Subgraph>, StatusCode> {
    pool.acquire()
        .map_err(|error| {
            tracing::error!(?error, "Could not acquire access to the store");
            StatusCode::INTERNAL_SERVER_ERROR
        })
        .and_then(|store| async move {
            let mut query = StructuralQuery::deserialize(&query).map_err(|error| {
                tracing::error!(?error, "Could not deserialize query");
                StatusCode::INTERNAL_SERVER_ERROR
            })?;
            query.filter.convert_parameters().map_err(|error| {
                tracing::error!(?error, "Could not validate query");
                StatusCode::INTERNAL_SERVER_ERROR
            })?;
            store
                .get_property_type(&query)
                .await
                .map_err(|report| {
                    tracing::error!(error=?report, ?query, "Could not read property types from the store");
                    report_to_status_code(&report)
                })
        })
        .await
        .map(|subgraph| Json(subgraph.into()))
}

<<<<<<< HEAD
#[utoipa::path(
    get,
    path = "/property-types",
    tag = "PropertyType",
    responses(
        (status = 200, content_type = "application/json", description = "List of all property types at their latest versions", body = [PropertyTypeWithMetadata]),

        (status = 500, description = "Store error occurred"),
    )
)]
#[deprecated = "use `/property-types/query` instead"]
#[tracing::instrument(level = "info", skip(pool))]
async fn get_latest_property_types<P: StorePool + Send>(
    pool: Extension<Arc<P>>,
) -> Result<Json<Vec<PropertyTypeWithMetadata>>, StatusCode> {
    read_from_store(pool.as_ref(), &Filter::for_latest_version())
        .await
        .map(Json)
}

#[utoipa::path(
    get,
    path = "/property-types/{uri}",
    tag = "PropertyType",
    responses(
        (status = 200, content_type = "application/json", description = "The schema of the requested property type", body = PropertyTypeWithMetadata),
        (status = 422, content_type = "text/plain", description = "Provided URI is invalid"),

        (status = 404, description = "Property type was not found"),
        (status = 500, description = "Store error occurred"),
    ),
    params(
        ("uri" = String, Path, description = "The URI of the property type"),
    )
)]
#[deprecated = "use `/property-types/query` instead"]
#[tracing::instrument(level = "info", skip(pool))]
async fn get_property_type<P: StorePool + Send>(
    uri: Path<VersionedUri>,
    pool: Extension<Arc<P>>,
) -> Result<Json<PropertyTypeWithMetadata>, StatusCode> {
    read_from_store(pool.as_ref(), &Filter::for_versioned_uri(&uri.0))
        .await
        .and_then(|mut property_types| property_types.pop().ok_or(StatusCode::NOT_FOUND))
        .map(Json)
}

#[derive(Debug, Serialize, Deserialize, ToSchema)]
=======
#[derive(ToSchema, Serialize, Deserialize)]
>>>>>>> 1bb6335e
#[serde(rename_all = "camelCase")]
struct UpdatePropertyTypeRequest {
    #[schema(value_type = VAR_UPDATE_PROPERTY_TYPE)]
    schema: serde_json::Value,
    #[schema(value_type = String)]
    type_to_update: VersionedUri,
    actor_id: UpdatedById,
}

#[utoipa::path(
    put,
    path = "/property-types",
    tag = "PropertyType",
    responses(
        (status = 200, content_type = "application/json", description = "The metadata of the updated property type", body = OntologyElementMetadata),
        (status = 422, content_type = "text/plain", description = "Provided request body is invalid"),

        (status = 404, description = "Base property type ID was not found"),
        (status = 500, description = "Store error occurred"),
    ),
    request_body = UpdatePropertyTypeRequest,
)]
#[tracing::instrument(level = "info", skip(pool))]
async fn update_property_type<P: StorePool + Send>(
    pool: Extension<Arc<P>>,
    body: Json<UpdatePropertyTypeRequest>,
) -> Result<Json<OntologyElementMetadata>, StatusCode> {
    let Json(UpdatePropertyTypeRequest {
        schema,
        type_to_update,
        actor_id,
    }) = body;

    let new_type_id = VersionedUri::new(
        type_to_update.base_uri().clone(),
        type_to_update.version() + 1,
    );

    let property_type = patch_id_and_parse(&new_type_id, schema).map_err(|report| {
        tracing::error!(error=?report, "Couldn't patch schema and convert to Property Type");
        StatusCode::UNPROCESSABLE_ENTITY
        // TODO - We should probably return more information to the client
        //  https://app.asana.com/0/1201095311341924/1202574350052904/f
    })?;

    let mut store = pool.acquire().await.map_err(|report| {
        tracing::error!(error=?report, "Could not acquire store");
        StatusCode::INTERNAL_SERVER_ERROR
    })?;

    store
        .update_property_type(property_type, actor_id)
        .await
        .map_err(|report| {
            tracing::error!(error=?report, "Could not update property type");

            if report.contains::<BaseUriDoesNotExist>() {
                return StatusCode::NOT_FOUND;
            }

            // Insertion/update errors are considered internal server errors.
            StatusCode::INTERNAL_SERVER_ERROR
        })
        .map(Json)
}<|MERGE_RESOLUTION|>--- conflicted
+++ resolved
@@ -199,58 +199,7 @@
         .map(|subgraph| Json(subgraph.into()))
 }
 
-<<<<<<< HEAD
-#[utoipa::path(
-    get,
-    path = "/property-types",
-    tag = "PropertyType",
-    responses(
-        (status = 200, content_type = "application/json", description = "List of all property types at their latest versions", body = [PropertyTypeWithMetadata]),
-
-        (status = 500, description = "Store error occurred"),
-    )
-)]
-#[deprecated = "use `/property-types/query` instead"]
-#[tracing::instrument(level = "info", skip(pool))]
-async fn get_latest_property_types<P: StorePool + Send>(
-    pool: Extension<Arc<P>>,
-) -> Result<Json<Vec<PropertyTypeWithMetadata>>, StatusCode> {
-    read_from_store(pool.as_ref(), &Filter::for_latest_version())
-        .await
-        .map(Json)
-}
-
-#[utoipa::path(
-    get,
-    path = "/property-types/{uri}",
-    tag = "PropertyType",
-    responses(
-        (status = 200, content_type = "application/json", description = "The schema of the requested property type", body = PropertyTypeWithMetadata),
-        (status = 422, content_type = "text/plain", description = "Provided URI is invalid"),
-
-        (status = 404, description = "Property type was not found"),
-        (status = 500, description = "Store error occurred"),
-    ),
-    params(
-        ("uri" = String, Path, description = "The URI of the property type"),
-    )
-)]
-#[deprecated = "use `/property-types/query` instead"]
-#[tracing::instrument(level = "info", skip(pool))]
-async fn get_property_type<P: StorePool + Send>(
-    uri: Path<VersionedUri>,
-    pool: Extension<Arc<P>>,
-) -> Result<Json<PropertyTypeWithMetadata>, StatusCode> {
-    read_from_store(pool.as_ref(), &Filter::for_versioned_uri(&uri.0))
-        .await
-        .and_then(|mut property_types| property_types.pop().ok_or(StatusCode::NOT_FOUND))
-        .map(Json)
-}
-
 #[derive(Debug, Serialize, Deserialize, ToSchema)]
-=======
-#[derive(ToSchema, Serialize, Deserialize)]
->>>>>>> 1bb6335e
 #[serde(rename_all = "camelCase")]
 struct UpdatePropertyTypeRequest {
     #[schema(value_type = VAR_UPDATE_PROPERTY_TYPE)]
