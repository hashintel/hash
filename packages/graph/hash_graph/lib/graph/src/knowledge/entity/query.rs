use std::{borrow::Cow, fmt};

use serde::{
    de::{self, SeqAccess, Visitor},
    Deserialize, Deserializer,
};

use crate::{
    knowledge::Entity,
    ontology::{EntityTypeQueryPath, EntityTypeQueryPathVisitor},
    store::query::{ParameterType, QueryRecord, RecordPath},
};

#[derive(Debug, PartialEq, Eq)]
pub enum EntityQueryPath<'q> {
    /// The [`EntityUuid`] of the [`EntityId`] belonging to the [`Entity`].
    ///
    /// ```rust
    /// # use serde::Deserialize;
    /// # use serde_json::json;
    /// # use graph::knowledge::EntityQueryPath;
    /// let path = EntityQueryPath::deserialize(json!(["uuid"]))?;
    /// assert_eq!(path, EntityQueryPath::Uuid);
    /// # Ok::<(), serde_json::Error>(())
    /// ```
    ///
    /// [`EntityUuid`]: crate::knowledge::EntityUuid
    /// [`EntityId`]: crate::identifier::knowledge::EntityId
    /// [`Entity`]: crate::knowledge::Entity
    Uuid,
    /// The [`OwnedById`] of the [`EntityId`] belonging to the [`Entity`].
    ///
    /// ```rust
    /// # use serde::Deserialize;
    /// # use serde_json::json;
    /// # use graph::knowledge::EntityQueryPath;
    /// let path = EntityQueryPath::deserialize(json!(["ownedById"]))?;
    /// assert_eq!(path, EntityQueryPath::OwnedById);
    /// # Ok::<(), serde_json::Error>(())
    /// ```
    ///
    /// [`OwnedById`]: crate::provenance::OwnedById
    /// [`EntityId`]: crate::identifier::knowledge::EntityId
    /// [`Entity`]: crate::knowledge::Entity
    OwnedById,
    /// The [`EntityVersion`] of the [`EntityEditionId`] belonging to the [`Entity`].
    ///
    /// ```rust
    /// # use serde::Deserialize;
    /// # use serde_json::json;
    /// # use graph::knowledge::EntityQueryPath;
    /// let path = EntityQueryPath::deserialize(json!(["version"]))?;
    /// assert_eq!(path, EntityQueryPath::Version);
    /// # Ok::<(), serde_json::Error>(())
    /// ```
    ///
    /// In addition to specifying the version directly, it's also possible to compare the version
    /// with a `"latest"` parameter, which will only match the latest version of the [`Entity`].
    ///
    /// ```rust
    /// # use std::borrow::Cow;
    /// # use serde::Deserialize;
    /// # use serde_json::json;
    /// # use graph::knowledge::{Entity, EntityQueryPath};
    /// # use graph::store::query::{Filter, FilterExpression, Parameter};
    /// let filter_value = json!({ "equal": [{ "path": ["version"] }, { "parameter": "latest" }] });
    /// let path = Filter::<Entity>::deserialize(filter_value)?;
    /// assert_eq!(path, Filter::Equal(
    ///     Some(FilterExpression::Path(EntityQueryPath::Version)),
    ///     Some(FilterExpression::Parameter(Parameter::Text(Cow::Borrowed("latest")))))
    /// );
    /// # Ok::<(), serde_json::Error>(())
    /// ```
    ///
    /// ```rust
    /// # use std::borrow::Cow;
    /// # use serde::Deserialize;
    /// # use serde_json::json;
    /// # use type_system::DataType;
    /// # use graph::{store::query::{Filter, FilterExpression, Parameter}, ontology::DataTypeQueryPath};
    /// let filter_value = json!({ "equal": [{ "path": ["version"] }, { "parameter": "latest" }] });
    /// let path = Filter::<DataType>::deserialize(filter_value)?;
    /// assert_eq!(path, Filter::Equal(
    ///     Some(FilterExpression::Path(DataTypeQueryPath::Version)),
    ///     Some(FilterExpression::Parameter(Parameter::Text(Cow::Borrowed("latest")))))
    /// );
    /// # Ok::<(), serde_json::Error>(())
    /// ```
    ///
    /// Typically, this is a timestamp, but also `"latest"` can be specified as a parameter.
    ///
    /// [`EntityVersion`]: crate::identifier::knowledge::EntityVersion
    /// [`EntityEditionId`]: crate::identifier::knowledge::EntityEditionId
    /// [`Entity`]: crate::knowledge::Entity
    Version,
    /// Whether or not the [`Entity`] is archived.
    ///
    /// ```rust
    /// # use serde::Deserialize;
    /// # use serde_json::json;
    /// # use graph::knowledge::EntityQueryPath;
    /// let path = EntityQueryPath::deserialize(json!(["archived"]))?;
    /// assert_eq!(path, EntityQueryPath::Archived);
    /// # Ok::<(), serde_json::Error>(())
    /// ```
    ///
    /// [`Entity`]: crate::knowledge::Entity
    Archived,
    /// The [`CreatedById`] of the [`ProvenanceMetadata`] belonging to the [`Entity`].
    ///
    /// ```rust
    /// # use serde::Deserialize;
    /// # use serde_json::json;
    /// # use graph::knowledge::EntityQueryPath;
    /// let path = EntityQueryPath::deserialize(json!(["createdById"]))?;
    /// assert_eq!(path, EntityQueryPath::CreatedById);
    /// # Ok::<(), serde_json::Error>(())
    /// ```
    ///
    /// [`CreatedById`]: crate::provenance::CreatedById
    /// [`ProvenanceMetadata`]: crate::provenance::ProvenanceMetadata
    /// [`Entity`]: crate::knowledge::Entity
    CreatedById,
    /// The [`UpdatedById`] of the [`ProvenanceMetadata`] belonging to the [`Entity`].
    ///
    /// ```rust
    /// # use serde::Deserialize;
    /// # use serde_json::json;
    /// # use graph::knowledge::EntityQueryPath;
    /// let path = EntityQueryPath::deserialize(json!(["updatedById"]))?;
    /// assert_eq!(path, EntityQueryPath::UpdatedById);
    /// # Ok::<(), serde_json::Error>(())
    /// ```
    ///
    /// [`UpdatedById`]: crate::provenance::UpdatedById
    /// [`ProvenanceMetadata`]: crate::provenance::ProvenanceMetadata
    /// [`Entity`]: crate::knowledge::Entity
    UpdatedById,
    /// The [`EntityType`] of the [`EntityMetadata`] belonging to the [`Entity`].
    ///
    /// Deserializes from `["type", ...]` where `...` is a path to a field of an [`EntityType`].
    ///
    /// ```rust
    /// # use serde::Deserialize;
    /// # use serde_json::json;
    /// # use graph::{knowledge::EntityQueryPath, ontology::EntityTypeQueryPath};
    /// let path = EntityQueryPath::deserialize(json!(["type", "baseUri"]))?;
    /// assert_eq!(path, EntityQueryPath::Type(EntityTypeQueryPath::BaseUri));
    /// # Ok::<(), serde_json::Error>(())
    /// ```
    ///
    /// [`Entity`]: crate::knowledge::Entity
    /// [`EntityMetadata`]: crate::knowledge::EntityMetadata
    /// [`EntityType`]: type_system::EntityType
    Type(EntityTypeQueryPath),
    /// Represents an [`Entity`] linking to the [`Entity`].
    ///
    /// Deserializes from `["incomingLinks", ...]` where `...` is the path of the source
    /// [`Entity`].
    ///
    /// ```rust
    /// # use serde::Deserialize;
    /// # use serde_json::json;
    /// # use graph::knowledge::EntityQueryPath;
    /// let path = EntityQueryPath::deserialize(json!(["incomingLinks", "uuid"]))?;
    /// assert_eq!(
    ///     path,
    ///     EntityQueryPath::IncomingLinks(Box::new(EntityQueryPath::Uuid))
    /// );
    /// # Ok::<(), serde_json::Error>(())
    /// ```
    ///
    /// [`Entity`]: crate::knowledge::Entity
    IncomingLinks(Box<Self>),
    /// Represents an [`Entity`] linked from the [`Entity`].
    ///
    /// Deserializes from `["outgoingLinks", ...]` where `...` is the path of the target
    /// [`Entity`].
    ///
    /// ```rust
    /// # use serde::Deserialize;
    /// # use serde_json::json;
    /// # use graph::knowledge::EntityQueryPath;
    /// let path = EntityQueryPath::deserialize(json!(["outgoingLinks", "uuid"]))?;
    /// assert_eq!(
    ///     path,
    ///     EntityQueryPath::OutgoingLinks(Box::new(EntityQueryPath::Uuid))
    /// );
    /// # Ok::<(), serde_json::Error>(())
    /// ```
    ///
    /// [`Entity`]: crate::knowledge::Entity
    OutgoingLinks(Box<Self>),
<<<<<<< HEAD
    /// Corresponds to the entity specified by [`LinkEntityMetadata::left_entity_id()`].
    ///
    /// It's `None` if this entity is not a link.
    ///
    /// Deserializes from `["leftEntity", ...]` where `...` is the path of the left [`Entity`].
    ///
    /// ```rust
    /// # use serde::Deserialize;
    /// # use serde_json::json;
    /// # use graph::knowledge::EntityQueryPath;
    /// let path = EntityQueryPath::deserialize(json!(["leftEntity", "uuid"]))?;
    /// assert_eq!(
    ///     path,
    ///     EntityQueryPath::LeftEntity(Some(Box::new(EntityQueryPath::Uuid)))
    /// );
    /// # Ok::<(), serde_json::Error>(())
    /// ```
    ///
    /// [`Entity`]: crate::knowledge::Entity
    /// [`LinkEntityMetadata::left_entity_id()`]: crate::knowledge::LinkEntityMetadata::left_entity_id
    LeftEntity(Option<Box<Self>>),
    /// Corresponds to the entity specified by [`LinkEntityMetadata::right_entity_id()`].
    ///
    /// It's `None` if this entity is not a link.
    ///
    /// Deserializes from `["leftEntity", ...]` where `...` is the path of the right [`Entity`].
    ///
    /// ```rust
    /// # use serde::Deserialize;
    /// # use serde_json::json;
    /// # use graph::knowledge::EntityQueryPath;
    /// let path = EntityQueryPath::deserialize(json!(["rightEntity", "uuid"]))?;
    /// assert_eq!(
    ///     path,
    ///     EntityQueryPath::RightEntity(Some(Box::new(EntityQueryPath::Uuid)))
    /// );
    /// # Ok::<(), serde_json::Error>(())
    /// ```
    ///
    /// [`Entity`]: crate::knowledge::Entity
    /// [`LinkEntityMetadata::right_entity_id()`]: crate::knowledge::LinkEntityMetadata::right_entity_id
    RightEntity(Option<Box<Self>>),
    /// Corresponds to [`LinkEntityMetadata::left_order()`].
    ///
    /// ```rust
    /// # use serde::Deserialize;
    /// # use serde_json::json;
    /// # use graph::knowledge::EntityQueryPath;
    /// let path = EntityQueryPath::deserialize(json!(["leftOrder"]))?;
    /// assert_eq!(path, EntityQueryPath::LeftOrder);
    /// # Ok::<(), serde_json::Error>(())
    /// ```
    ///
    /// [`LinkEntityMetadata::left_order()`]: crate::knowledge::LinkEntityMetadata::left_order
=======
    LeftEntity(Box<Self>),
    RightEntity(Box<Self>),
>>>>>>> ed46eb29
    LeftOrder,
    /// Corresponds to [`LinkEntityMetadata::right_order()`].
    ///
    /// ```rust
    /// # use serde::Deserialize;
    /// # use serde_json::json;
    /// # use graph::knowledge::EntityQueryPath;
    /// let path = EntityQueryPath::deserialize(json!(["rightOrder"]))?;
    /// assert_eq!(path, EntityQueryPath::RightOrder);
    /// # Ok::<(), serde_json::Error>(())
    /// ```
    ///
    /// [`LinkEntityMetadata::right_order()`]: crate::knowledge::LinkEntityMetadata::right_order
    RightOrder,
    /// Corresponds to [`Entity::properties()`].
    ///
    /// Deserializes from `["properties", ...]` where `...` is a path to a property URI of an
    /// [`Entity`].
    ///
    /// ```rust
    /// # use std::borrow::Cow;
    /// # use serde::Deserialize;
    /// # use serde_json::json;
    /// # use graph::knowledge::EntityQueryPath;
    /// let path = EntityQueryPath::deserialize(json!([
    ///     "properties",
    ///     "https://blockprotocol.org/@blockprotocol/types/property-type/name/"
    /// ]))?;
    /// assert_eq!(
    ///     path,
    ///     EntityQueryPath::Properties(Some(Cow::Borrowed(
    ///         "https://blockprotocol.org/@blockprotocol/types/property-type/name/"
    ///     )))
    /// );
    /// # Ok::<(), serde_json::Error>(())
    /// ```
    ///
    /// [`Entity`]: crate::knowledge::Entity
    /// [`Entity::properties()`]: crate::knowledge::Entity::properties
    Properties(Option<Cow<'q, str>>),
}

impl QueryRecord for Entity {
    type Path<'q> = EntityQueryPath<'q>;
}

impl fmt::Display for EntityQueryPath<'_> {
    fn fmt(&self, fmt: &mut fmt::Formatter<'_>) -> fmt::Result {
        match self {
            Self::Uuid => fmt.write_str("uuid"),
            Self::OwnedById => fmt.write_str("ownedById"),
            Self::CreatedById => fmt.write_str("createdById"),
            Self::UpdatedById => fmt.write_str("updatedById"),
            Self::Version => fmt.write_str("version"),
            Self::Archived => fmt.write_str("archived"),
            Self::Type(path) => write!(fmt, "type.{path}"),
            Self::Properties(Some(property)) => write!(fmt, "properties.{property}"),
            Self::Properties(None) => fmt.write_str("properties"),
            Self::IncomingLinks(link) => write!(fmt, "incomingLinks.{link}"),
            Self::OutgoingLinks(link) => write!(fmt, "outgoingLinks.{link}"),
            Self::LeftEntity(path) => write!(fmt, "leftEntityUuid.{path}"),
            Self::RightEntity(path) => write!(fmt, "rightEntityUuid.{path}"),
            Self::LeftOrder => fmt.write_str("leftOrder"),
            Self::RightOrder => fmt.write_str("rightOrder"),
        }
    }
}

impl RecordPath for EntityQueryPath<'_> {
    fn expected_type(&self) -> ParameterType {
        match self {
            Self::Uuid | Self::OwnedById | Self::CreatedById | Self::UpdatedById => {
                ParameterType::Uuid
            }
            Self::LeftEntity(path)
            | Self::RightEntity(path)
            | Self::IncomingLinks(path)
            | Self::OutgoingLinks(path) => path.expected_type(),
            Self::Version => ParameterType::Timestamp,
            Self::Type(path) => path.expected_type(),
            Self::Properties(_) => ParameterType::Any,
            Self::LeftOrder | Self::RightOrder => ParameterType::Number,
            Self::Archived => ParameterType::Boolean,
        }
    }
}

/// A single token in an [`EntityQueryPath`].
#[derive(Deserialize)]
#[serde(rename_all = "camelCase")]
pub enum EntityQueryToken {
    // TODO: we want to expose `EntityId` here instead
    Uuid,
    Version,
    Archived,
    OwnedById,
    CreatedById,
    UpdatedById,
    Type,
    Properties,
    IncomingLinks,
    OutgoingLinks,
    LeftEntity,
    RightEntity,
    LeftOrder,
    RightOrder,
}

/// Deserializes an [`EntityQueryPath`] from a string sequence.
pub struct EntityQueryPathVisitor {
    /// The current position in the sequence when deserializing.
    position: usize,
}

impl EntityQueryPathVisitor {
    pub const EXPECTING: &'static str = "one of `uuid`, `version`, `archived`, `ownedById`, \
                                         `createdById`, `updatedById`, `type`, `properties`, \
                                         `incomingLinks`, `outgoingLinks`, `leftEntity`, \
                                         `rightEntity`, `leftOrder`, `rightOrder`";

    #[must_use]
    pub const fn new(position: usize) -> Self {
        Self { position }
    }
}

impl<'de> Visitor<'de> for EntityQueryPathVisitor {
    type Value = EntityQueryPath<'de>;

    fn expecting(&self, formatter: &mut fmt::Formatter) -> fmt::Result {
        formatter.write_str(Self::EXPECTING)
    }

    fn visit_seq<A>(mut self, mut seq: A) -> Result<Self::Value, A::Error>
    where
        A: SeqAccess<'de>,
    {
        let token = seq
            .next_element()?
            .ok_or_else(|| de::Error::invalid_length(self.position, &self))?;
        self.position += 1;

        Ok(match token {
            EntityQueryToken::Uuid => EntityQueryPath::Uuid,
            EntityQueryToken::OwnedById => EntityQueryPath::OwnedById,
            EntityQueryToken::CreatedById => EntityQueryPath::CreatedById,
            EntityQueryToken::UpdatedById => EntityQueryPath::UpdatedById,
            EntityQueryToken::Version => EntityQueryPath::Version,
            EntityQueryToken::Archived => EntityQueryPath::Archived,
            EntityQueryToken::Type => EntityQueryPath::Type(
                EntityTypeQueryPathVisitor::new(self.position).visit_seq(seq)?,
            ),
            EntityQueryToken::Properties => {
                let property = seq
                    .next_element()?
                    .ok_or_else(|| de::Error::invalid_length(self.position, &self))?;
                EntityQueryPath::Properties(Some(property))
            }
            EntityQueryToken::OutgoingLinks => {
                EntityQueryPath::OutgoingLinks(Box::new(Self::new(self.position).visit_seq(seq)?))
            }
            EntityQueryToken::IncomingLinks => {
                EntityQueryPath::IncomingLinks(Box::new(Self::new(self.position).visit_seq(seq)?))
            }
<<<<<<< HEAD
            EntityQueryToken::LeftEntity => EntityQueryPath::LeftEntity(Some(Box::new(
                Self::new(self.position).visit_seq(seq)?,
            ))),
            EntityQueryToken::RightEntity => EntityQueryPath::RightEntity(Some(Box::new(
                Self::new(self.position).visit_seq(seq)?,
            ))),
            EntityQueryToken::LeftOrder => EntityQueryPath::LeftOrder,
            EntityQueryToken::RightOrder => EntityQueryPath::RightOrder,
=======
            EntityQueryToken::LeftEntity => {
                EntityQueryPath::LeftEntity(Box::new(Self::new(self.position).visit_seq(seq)?))
            }
            EntityQueryToken::RightEntity => {
                EntityQueryPath::RightEntity(Box::new(Self::new(self.position).visit_seq(seq)?))
            }
>>>>>>> ed46eb29
        })
    }
}

impl<'de: 'q, 'q> Deserialize<'de> for EntityQueryPath<'q> {
    fn deserialize<D>(deserializer: D) -> Result<Self, D::Error>
    where
        D: Deserializer<'de>,
    {
        deserializer.deserialize_seq(EntityQueryPathVisitor::new(0))
    }
}

#[cfg(test)]
mod tests {
    use std::iter::once;

    use super::*;

    fn deserialize<'q>(segments: impl IntoIterator<Item = &'q str>) -> EntityQueryPath<'q> {
        EntityQueryPath::deserialize(de::value::SeqDeserializer::<_, de::value::Error>::new(
            segments.into_iter(),
        ))
        .expect("could not deserialize path")
    }

    #[test]
    fn deserialization() {
        assert_eq!(deserialize(["version"]), EntityQueryPath::Version);
        assert_eq!(deserialize(["ownedById"]), EntityQueryPath::OwnedById);
        assert_eq!(
            deserialize(["type", "version"]),
            EntityQueryPath::Type(EntityTypeQueryPath::Version)
        );
        assert_eq!(
            deserialize([
                "properties",
                "https://blockprotocol.org/@alice/types/property-type/name/"
            ]),
            EntityQueryPath::Properties(Some(Cow::Borrowed(
                "https://blockprotocol.org/@alice/types/property-type/name/"
            )))
        );
        assert_eq!(
            deserialize(["leftEntity", "uuid"]),
            EntityQueryPath::LeftEntity(Box::new(EntityQueryPath::Uuid))
        );

        assert_eq!(
            EntityQueryPath::deserialize(de::value::SeqDeserializer::<_, de::value::Error>::new(
                once("invalid")
            ))
            .expect_err(
                "managed to convert entity query path with hidden token when it should have \
                 errored"
            )
            .to_string(),
            format!(
                "unknown variant `invalid`, expected {}",
                EntityQueryPathVisitor::EXPECTING
            )
        );

        assert_eq!(
            EntityQueryPath::deserialize(de::value::SeqDeserializer::<_, de::value::Error>::new(
                ["version", "test"].into_iter()
            ))
            .expect_err(
                "managed to convert entity query path with multiple tokens when it should have \
                 errored"
            )
            .to_string(),
            "invalid length 2, expected 1 element in sequence"
        );
    }
}<|MERGE_RESOLUTION|>--- conflicted
+++ resolved
@@ -191,7 +191,6 @@
     ///
     /// [`Entity`]: crate::knowledge::Entity
     OutgoingLinks(Box<Self>),
-<<<<<<< HEAD
     /// Corresponds to the entity specified by [`LinkEntityMetadata::left_entity_id()`].
     ///
     /// It's `None` if this entity is not a link.
@@ -212,7 +211,7 @@
     ///
     /// [`Entity`]: crate::knowledge::Entity
     /// [`LinkEntityMetadata::left_entity_id()`]: crate::knowledge::LinkEntityMetadata::left_entity_id
-    LeftEntity(Option<Box<Self>>),
+    LeftEntity(Box<Self>),
     /// Corresponds to the entity specified by [`LinkEntityMetadata::right_entity_id()`].
     ///
     /// It's `None` if this entity is not a link.
@@ -233,7 +232,7 @@
     ///
     /// [`Entity`]: crate::knowledge::Entity
     /// [`LinkEntityMetadata::right_entity_id()`]: crate::knowledge::LinkEntityMetadata::right_entity_id
-    RightEntity(Option<Box<Self>>),
+    RightEntity(Box<Self>),
     /// Corresponds to [`LinkEntityMetadata::left_order()`].
     ///
     /// ```rust
@@ -246,10 +245,6 @@
     /// ```
     ///
     /// [`LinkEntityMetadata::left_order()`]: crate::knowledge::LinkEntityMetadata::left_order
-=======
-    LeftEntity(Box<Self>),
-    RightEntity(Box<Self>),
->>>>>>> ed46eb29
     LeftOrder,
     /// Corresponds to [`LinkEntityMetadata::right_order()`].
     ///
@@ -414,23 +409,14 @@
             EntityQueryToken::IncomingLinks => {
                 EntityQueryPath::IncomingLinks(Box::new(Self::new(self.position).visit_seq(seq)?))
             }
-<<<<<<< HEAD
-            EntityQueryToken::LeftEntity => EntityQueryPath::LeftEntity(Some(Box::new(
-                Self::new(self.position).visit_seq(seq)?,
-            ))),
-            EntityQueryToken::RightEntity => EntityQueryPath::RightEntity(Some(Box::new(
-                Self::new(self.position).visit_seq(seq)?,
-            ))),
+            EntityQueryToken::LeftEntity => {
+                EntityQueryPath::LeftEntity(Box::new(Self::new(self.position).visit_seq(seq)?))
+            }
+            EntityQueryToken::RightEntity => {
+                EntityQueryPath::RightEntity(Box::new(Self::new(self.position).visit_seq(seq)?))
+            }
             EntityQueryToken::LeftOrder => EntityQueryPath::LeftOrder,
             EntityQueryToken::RightOrder => EntityQueryPath::RightOrder,
-=======
-            EntityQueryToken::LeftEntity => {
-                EntityQueryPath::LeftEntity(Box::new(Self::new(self.position).visit_seq(seq)?))
-            }
-            EntityQueryToken::RightEntity => {
-                EntityQueryPath::RightEntity(Box::new(Self::new(self.position).visit_seq(seq)?))
-            }
->>>>>>> ed46eb29
         })
     }
 }
