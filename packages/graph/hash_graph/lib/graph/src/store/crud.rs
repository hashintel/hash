--- conflicted
+++ resolved
@@ -30,15 +30,8 @@
     /// [`Store`]: crate::store::Store
     async fn read(&self, query: &Filter<R>) -> Result<Vec<R>, QueryError>;
 
-<<<<<<< HEAD
     #[tracing::instrument(level = "info", skip(self, query))]
-    async fn read_one(&self, query: &Filter<R>) -> Result<R, QueryError>
-    where
-        for<'p> R::QueryPath<'p>: Sync,
-    {
-=======
     async fn read_one(&self, query: &Filter<R>) -> Result<R, QueryError> {
->>>>>>> b6a26ba0
         let mut records = self.read(query).await?;
         ensure!(
             records.len() <= 1,
