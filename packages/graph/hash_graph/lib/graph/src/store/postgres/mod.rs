mod knowledge;
mod ontology;

mod context;
mod pool;
mod query;
mod version_id;

use std::{
    collections::{
        hash_map::{Entry, RawEntryMut},
        HashMap,
    },
    future::Future,
    hash::Hash,
};

use async_trait::async_trait;
use error_stack::{Context, IntoReport, Report, Result, ResultExt};
#[cfg(feature = "__internal_bench")]
use tokio_postgres::{binary_copy::BinaryCopyInWriter, types::Type};
use tokio_postgres::{GenericClient, Transaction};
use type_system::{
    uri::{BaseUri, VersionedUri},
    DataTypeReference, EntityType, EntityTypeReference, PropertyType, PropertyTypeReference,
};
use uuid::Uuid;

use self::context::{OntologyRecord, PostgresContext};
pub use self::pool::{AsClient, PostgresStorePool};
use crate::{
    identifier::{AccountId, EntityIdentifier, GraphElementEditionIdentifier},
    knowledge::{
        Entity, EntityId, LinkEntityMetadata, PersistedEntity, PersistedEntityIdentifier,
        PersistedEntityMetadata,
    },
    ontology::{
        PersistedDataType, PersistedEntityType, PersistedOntologyIdentifier,
        PersistedOntologyMetadata, PersistedPropertyType,
    },
    provenance::{CreatedById, OwnedById, UpdatedById},
    store::{
        error::VersionedUriAlreadyExists,
        postgres::{ontology::OntologyDatabaseType, version_id::VersionId},
        AccountStore, BaseUriAlreadyExists, BaseUriDoesNotExist, InsertionError, QueryError,
        UpdateError,
    },
    subgraph::{
        Edges, GraphResolveDepths, KnowledgeGraphVertex, KnowledgeGraphVertices, OntologyVertex,
        OntologyVertices, Subgraph, SubgraphQueryDepth, Vertices,
    },
};

pub struct DependencyMap<V, T, D> {
    resolved: HashMap<V, (T, Option<D>)>,
}

impl<V, T, D> Default for DependencyMap<V, T, D> {
    fn default() -> Self {
        Self {
            resolved: HashMap::default(),
        }
    }
}

impl<V, T, D> DependencyMap<V, T, D> {
    pub fn new() -> Self {
        Self::default()
    }
}

impl<V, T, D> DependencyMap<V, T, D>
where
    V: Eq + Hash + Clone + Send + Sync,
    T: Send,
    D: PartialOrd + Send,
{
    /// Inserts a dependency into the map.
    ///
    /// If the dependency does not already exist in the dependency map, it will be inserted with the
    /// provided `resolved_depth` and a reference to this dependency will be returned in order to
    /// continue resolving it. In the case, that the dependency already exists, the
    /// `resolved_depth` will be compared with depth used when inserting it before:
    /// - If the previous `resolved_depth` was `None`, the dependency was not resolved yet and the
    ///   value is returned
    /// - If the new depth is higher, the depth will be updated and a reference to the dependency
    ///   will be returned in order to keep resolving it
    /// - Otherwise, `None` will be returned as no further resolution is needed
    pub fn insert(&mut self, identifier: &V, resolved_depth: Option<D>, value: T) -> Option<&T> {
        match self.resolved.raw_entry_mut().from_key(identifier) {
            RawEntryMut::Vacant(entry) => {
                let (_id, (value, _depth)) =
                    entry.insert(identifier.clone(), (value, resolved_depth));
                Some(value)
            }
            RawEntryMut::Occupied(entry) => {
                let (value, used_depth) = entry.into_mut();
                match (used_depth, resolved_depth) {
                    (None, Some(_)) => Some(value),
                    (Some(used_depth), Some(resolved_depth)) if *used_depth < resolved_depth => {
                        *used_depth = resolved_depth;
                        Some(value)
                    }
                    _ => None,
                }
            }
        }
    }

    /// Lazily inserts a dependency into the map.
    ///
    /// This behaves like [`insert`], but uses `resolver` to read the value to be inserted.
    ///
    /// [`insert`]: Self::insert
    pub async fn insert_with<F, R>(
        &mut self,
        identifier: &V,
        resolved_depth: Option<D>,
        resolver: F,
    ) -> Result<Option<&T>, QueryError>
    where
        F: Fn() -> R + Send + Sync,
        R: Future<Output = Result<T, QueryError>> + Send,
    {
        Ok(match self.resolved.raw_entry_mut().from_key(identifier) {
            RawEntryMut::Vacant(entry) => {
                let value = resolver().await?;
                let (_id, (value, _depth)) =
                    entry.insert(identifier.clone(), (value, resolved_depth));
                Some(value)
            }
            RawEntryMut::Occupied(entry) => {
                let (value, used_depth) = entry.into_mut();
                match (used_depth, resolved_depth) {
                    (None, Some(_)) => Some(value),
                    (Some(used_depth), Some(resolved_depth)) if *used_depth < resolved_depth => {
                        *used_depth = resolved_depth;
                        Some(value)
                    }
                    _ => None,
                }
            }
        })
    }

    pub fn into_values(self) -> impl Iterator<Item = T> {
        self.resolved.into_values().map(|value| value.0)
    }

    pub fn into_vec(self) -> Vec<T> {
        self.into_values().collect()
    }
}

pub struct DependencySet<T, D> {
    resolved: HashMap<T, Option<D>>,
}

impl<T, D> Default for DependencySet<T, D> {
    fn default() -> Self {
        Self {
            resolved: HashMap::default(),
        }
    }
}

impl<T, D> DependencySet<T, D> {
    pub fn new() -> Self {
        Self::default()
    }
}

impl<T, D> DependencySet<T, D>
where
    T: Eq + Hash + Clone,
    D: PartialOrd + Send,
{
    /// Inserts a dependency into the map.
    ///
    /// If the dependency does not already exist in the dependency map, it will be inserted with the
    /// provided `resolved_depth` and a reference to this dependency will be returned in order to
    /// continue resolving it. In the case, that the dependency already exists, the
    /// `resolved_depth` will be compared with depth used when inserting it before:
    /// - If the previous `resolved_depth` was `None`, the dependency was not resolved yet and the
    ///   value is returned
    /// - If the new depth is higher, the depth will be updated and a reference to the dependency
    ///   will be returned in order to keep resolving it
    /// - Otherwise, `None` will be returned as no further resolution is needed
    pub fn insert<'t, 's: 't>(
        &'s mut self,
        identifier: &'t T,
        resolved_depth: Option<D>,
    ) -> Option<&'t T> {
        match self.resolved.raw_entry_mut().from_key(identifier) {
            RawEntryMut::Vacant(entry) => {
                let (value, _depth) = entry.insert(identifier.clone(), resolved_depth);
                Some(value)
            }
            RawEntryMut::Occupied(entry) => {
                let (value, used_depth) = entry.into_key_value();
                match (used_depth, resolved_depth) {
                    (None, Some(_)) => Some(value),
                    (Some(used_depth), Some(resolved_depth)) if *used_depth < resolved_depth => {
                        *used_depth = resolved_depth;
                        Some(value)
                    }
                    _ => None,
                }
            }
        }
    }

    pub fn into_vec(self) -> Vec<T> {
        self.into_iter().collect()
    }

    pub fn remove(&mut self, value: &T) -> Option<T> {
        self.resolved.remove_entry(value).map(|(value, _)| value)
    }
}

impl<T, D> IntoIterator for DependencySet<T, D>
where
    T: Eq + Hash + Clone,
{
    type Item = T;

    type IntoIter = impl Iterator<Item = T>;

    fn into_iter(self) -> Self::IntoIter {
        self.resolved.into_keys()
    }
}

pub struct DependencyContext {
    pub edges: Edges,
    pub referenced_data_types: DependencyMap<VersionedUri, PersistedDataType, SubgraphQueryDepth>,
    pub referenced_property_types:
        DependencyMap<VersionedUri, PersistedPropertyType, SubgraphQueryDepth>,
    pub referenced_entity_types:
        DependencyMap<VersionedUri, PersistedEntityType, SubgraphQueryDepth>,
    pub linked_entities:
        DependencyMap<PersistedEntityIdentifier, PersistedEntity, SubgraphQueryDepth>,
    pub graph_resolve_depths: GraphResolveDepths,
}

impl DependencyContext {
    #[must_use]
    pub fn new(graph_resolve_depths: GraphResolveDepths) -> Self {
        Self {
            edges: Edges::new(),
            referenced_data_types: DependencyMap::new(),
            referenced_property_types: DependencyMap::new(),
            referenced_entity_types: DependencyMap::new(),
            linked_entities: DependencyMap::new(),
            graph_resolve_depths,
        }
    }

    #[must_use]
    pub fn as_ref_object(&mut self) -> DependencyContextRef {
        DependencyContextRef {
            edges: &mut self.edges,
            referenced_data_types: &mut self.referenced_data_types,
            referenced_property_types: &mut self.referenced_property_types,
            referenced_entity_types: &mut self.referenced_entity_types,
            linked_entities: &mut self.linked_entities,
            graph_resolve_depths: self.graph_resolve_depths,
        }
    }

    #[must_use]
    pub fn into_subgraph(self, roots: Vec<GraphElementEditionIdentifier>) -> Subgraph {
        // TODO: we could use the subgraph inside the DependencyContext to avoid needing to
        //   destructure and rebuild it
        let ontology_vertices = OntologyVertices(
            self.referenced_data_types
                .into_values()
                .map(|data_type| {
                    (
                        data_type.metadata().identifier().uri().base_uri().clone(),
                        (
                            data_type.metadata().identifier().uri().version(),
                            OntologyVertex::DataType(data_type),
                        ),
                    )
                })
                .chain(
                    self.referenced_property_types
                        .into_values()
                        .map(|property_type| {
                            (
                                property_type
                                    .metadata()
                                    .identifier()
                                    .uri()
                                    .base_uri()
                                    .clone(),
                                (
                                    property_type.metadata().identifier().uri().version(),
                                    OntologyVertex::PropertyType(property_type),
                                ),
                            )
                        }),
                )
                .chain(
                    self.referenced_entity_types
                        .into_values()
                        .map(|entity_type| {
                            (
                                entity_type.metadata().identifier().uri().base_uri().clone(),
                                (
                                    entity_type.metadata().identifier().uri().version(),
                                    OntologyVertex::EntityType(entity_type),
                                ),
                            )
                        }),
                )
                .fold(HashMap::new(), |mut map, (base_uri, (version, vertex))| {
                    match map.entry(base_uri) {
                        Entry::Occupied(entry) => {
                            let inner_map = entry.into_mut();
                            inner_map.entry(version).or_insert_with(|| vertex);
                        }
                        Entry::Vacant(entry) => {
                            entry.insert(HashMap::from([(version, vertex)]));
                        }
                    };
                    map
                }),
        );

        let knowledge_graph_vertices = KnowledgeGraphVertices(
            self.linked_entities
                .into_values()
                .map(|entity| {
                    (
                        entity.metadata().identifier().entity_identifier(),
                        (
                            entity.metadata().identifier().version().clone(),
                            KnowledgeGraphVertex::Entity(entity),
                        ),
                    )
                })
                .fold(
                    HashMap::new(),
                    |mut map, (entity_identifier, (version, vertex))| {
                        match map.entry(entity_identifier) {
                            Entry::Occupied(entry) => {
                                let inner_map = entry.into_mut();
                                inner_map.entry(version).or_insert_with(|| vertex);
                            }
                            Entry::Vacant(entry) => {
                                entry.insert(HashMap::from([(version, vertex)]));
                            }
                        };
                        map
                    },
                ),
        );

        Subgraph {
            roots,
            vertices: Vertices::new(ontology_vertices, knowledge_graph_vertices),
            edges: self.edges,
            depths: self.graph_resolve_depths,
        }
    }
}

pub struct DependencyContextRef<'a> {
    pub edges: &'a mut Edges,
    pub referenced_data_types:
        &'a mut DependencyMap<VersionedUri, PersistedDataType, SubgraphQueryDepth>,
    pub referenced_property_types:
        &'a mut DependencyMap<VersionedUri, PersistedPropertyType, SubgraphQueryDepth>,
    pub referenced_entity_types:
        &'a mut DependencyMap<VersionedUri, PersistedEntityType, SubgraphQueryDepth>,
    pub linked_entities:
        &'a mut DependencyMap<PersistedEntityIdentifier, PersistedEntity, SubgraphQueryDepth>,
    pub graph_resolve_depths: GraphResolveDepths,
}

impl<'a> DependencyContextRef<'a> {
    pub fn change_depth(
        &mut self,
        graph_resolve_depths: GraphResolveDepths,
    ) -> DependencyContextRef<'_>
where {
        DependencyContextRef {
            edges: self.edges,
            referenced_data_types: self.referenced_data_types,
            referenced_property_types: self.referenced_property_types,
            referenced_entity_types: self.referenced_entity_types,
            linked_entities: self.linked_entities,
            graph_resolve_depths,
        }
    }
}

/// A Postgres-backed store
pub struct PostgresStore<C> {
    client: C,
}

/// Describes what context the historic move is done in.
#[derive(Debug, Copy, Clone, PartialEq, Eq)]
pub enum HistoricMove {
    ForNewVersion,
    ForArchival,
}

impl<C> PostgresStore<C>
where
    C: AsClient,
{
    /// Creates a new `PostgresDatabase` object.
    #[must_use]
    pub const fn new(client: C) -> Self {
        Self { client }
    }

    /// Checks if the specified [`BaseUri`] exists in the database.
    ///
    /// # Errors
    ///
    /// - if checking for the [`BaseUri`] failed.
    ///
    /// [`BaseUri`]: type_system::uri::BaseUri
    async fn contains_base_uri(&self, base_uri: &BaseUri) -> Result<bool, QueryError> {
        Ok(self
            .client
            .as_client()
            .query_one(
                r#"
                    SELECT EXISTS(
                        SELECT 1
                        FROM base_uris
                        WHERE base_uri = $1
                    );
                "#,
                &[&base_uri.as_str()],
            )
            .await
            .into_report()
            .change_context(QueryError)
            .attach_printable_lazy(|| base_uri.clone())?
            .get(0))
    }

    /// Checks if the specified [`VersionedUri`] exists in the database.
    ///
    /// # Errors
    ///
    /// - if checking for the [`VersionedUri`] failed.
    async fn contains_uri(&self, uri: &VersionedUri) -> Result<bool, QueryError> {
        let version = i64::from(uri.version());
        Ok(self
            .client
            .as_client()
            .query_one(
                r#"
                    SELECT EXISTS(
                        SELECT 1
                        FROM type_ids
                        WHERE base_uri = $1 AND version = $2
                    );
                "#,
                &[&uri.base_uri().as_str(), &version],
            )
            .await
            .into_report()
            .change_context(QueryError)
            .attach_printable_lazy(|| uri.clone())?
            .get(0))
    }

    /// Inserts the specified [`EntityId`] into the database.
    ///
    /// # Errors
    ///
    /// - if inserting the [`EntityId`] failed.
    async fn insert_entity_id(&self, entity_id: EntityId) -> Result<(), InsertionError> {
        self.as_client()
            .query_one(
                r#"
                    INSERT INTO entity_ids (entity_id)
                    VALUES ($1)
                    RETURNING entity_id;
                "#,
                &[&entity_id],
            )
            .await
            .into_report()
            .change_context(InsertionError)
            .attach_printable(entity_id)?;

        Ok(())
    }

    /// Inserts the specified [`VersionedUri`] into the database.
    ///
    /// # Errors
    ///
    /// - if inserting the [`VersionedUri`] failed.
    async fn insert_uri(
        &self,
        uri: &VersionedUri,
        version_id: VersionId,
    ) -> Result<(), InsertionError> {
        let version = i64::from(uri.version());
        self.as_client()
            .query_one(
                r#"
                    INSERT INTO type_ids (base_uri, version, version_id)
                    VALUES ($1, $2, $3)
                    RETURNING version_id;
                "#,
                &[&uri.base_uri().as_str(), &version, &version_id],
            )
            .await
            .into_report()
            .change_context(InsertionError)
            .attach_printable_lazy(|| uri.clone())?;

        Ok(())
    }

    /// Inserts the specified [`BaseUri`] into the database.
    ///
    /// # Errors
    ///
    /// - if inserting the [`BaseUri`] failed.
    ///
    /// [`BaseUri`]: type_system::uri::BaseUri
    async fn insert_base_uri(&self, base_uri: &BaseUri) -> Result<(), InsertionError> {
        self.as_client()
            .query_one(
                r#"
                    INSERT INTO base_uris (base_uri)
                    VALUES ($1)
                    RETURNING base_uri;
                "#,
                &[&base_uri.as_str()],
            )
            .await
            .into_report()
            .change_context(InsertionError)
            .attach_printable_lazy(|| base_uri.clone())?;

        Ok(())
    }

    /// Inserts the specified [`VersionId`] into the database.
    ///
    /// # Errors
    ///
    /// - if inserting the [`VersionId`] failed.
    async fn insert_version_id(&self, version_id: VersionId) -> Result<(), InsertionError> {
        self.as_client()
            .query_one(
                r#"
                    INSERT INTO version_ids (version_id)
                    VALUES ($1)
                    RETURNING version_id;
                "#,
                &[&version_id],
            )
            .await
            .into_report()
            .change_context(InsertionError)
            .attach_printable(version_id)?;

        Ok(())
    }

    /// Inserts the specified [`OntologyDatabaseType`].
    ///
    /// This first extracts the [`BaseUri`] from the [`VersionedUri`] and attempts to insert it into
    /// the database. It will create a new [`VersionId`] for this [`VersionedUri`] and then finally
    /// inserts the entry.
    ///
    /// # Errors
    ///
    /// - If the [`BaseUri`] already exists
    ///
    /// [`BaseUri`]: type_system::uri::BaseUri
    async fn create<T>(
        &self,
        database_type: T,
        owned_by_id: OwnedById,
        created_by_id: CreatedById,
    ) -> Result<(VersionId, PersistedOntologyMetadata), InsertionError>
    where
        T: OntologyDatabaseType + Send + Sync + Into<serde_json::Value>,
    {
        let uri = database_type.versioned_uri().clone();

        if self
            .contains_base_uri(uri.base_uri())
            .await
            .change_context(InsertionError)?
        {
            return Err(Report::new(BaseUriAlreadyExists)
                .attach_printable(uri.base_uri().clone())
                .change_context(InsertionError));
        }

        self.insert_base_uri(uri.base_uri()).await?;

        if self
            .contains_uri(&uri)
            .await
            .change_context(InsertionError)?
        {
            return Err(Report::new(InsertionError)
                .attach_printable(VersionedUriAlreadyExists)
                .attach(uri.clone()));
        }

        let version_id = VersionId::new(Uuid::new_v4());
        self.insert_version_id(version_id).await?;
        self.insert_uri(&uri, version_id).await?;

        self.insert_with_id(
            version_id,
            database_type,
            owned_by_id,
            created_by_id,
            UpdatedById::new(created_by_id.as_account_id()),
        )
        .await?;

        Ok((
            version_id,
            PersistedOntologyMetadata::new(
                PersistedOntologyIdentifier::new(uri, owned_by_id),
                created_by_id,
                UpdatedById::new(created_by_id.as_account_id()),
                None,
            ),
        ))
    }

    /// Updates the specified [`OntologyDatabaseType`].
    ///
    /// First this ensures the [`BaseUri`] of the type already exists. It then creates a
    /// new [`VersionId`] from the contained [`VersionedUri`] and inserts the type.
    ///
    /// # Errors
    ///
    /// - If the [`BaseUri`] does not already exist
    ///
    /// [`BaseUri`]: type_system::uri::BaseUri
    async fn update<T>(
        &self,
        database_type: T,
        updated_by_id: UpdatedById,
    ) -> Result<(VersionId, PersistedOntologyMetadata), UpdateError>
    where
        T: OntologyDatabaseType
            + Send
            + Sync
            + Into<serde_json::Value>
            + TryFrom<serde_json::Value, Error: Context>,
    {
        let uri = database_type.versioned_uri().clone();

        if !self
            .contains_base_uri(uri.base_uri())
            .await
            .change_context(UpdateError)?
        {
            return Err(Report::new(BaseUriDoesNotExist)
                .attach_printable(uri.base_uri().clone())
                .change_context(UpdateError));
        }

        let base_uri = uri.base_uri();

        // TODO - address potential race condition
        //  https://app.asana.com/0/1202805690238892/1203201674100967/f

        let previous_ontology_type = self
            .read_latest_ontology_type::<T>(base_uri)
            .await
            .change_context(UpdateError)?;

        let OntologyRecord {
            owned_by_id,
            created_by_id,
            ..
        } = previous_ontology_type;

        let version_id = VersionId::new(Uuid::new_v4());
        self.insert_version_id(version_id)
            .await
            .change_context(UpdateError)?;
        self.insert_uri(&uri, version_id)
            .await
            .change_context(UpdateError)?;
        self.insert_with_id(
            version_id,
            database_type,
            owned_by_id,
            created_by_id,
            updated_by_id,
        )
        .await
        .change_context(UpdateError)?;

        Ok((
            version_id,
            PersistedOntologyMetadata::new(
                PersistedOntologyIdentifier::new(uri, owned_by_id),
                created_by_id,
                updated_by_id,
                None,
            ),
        ))
    }

    /// Inserts an [`OntologyDatabaseType`] identified by [`VersionId`], and associated with an
    /// [`OwnedById`], [`CreatedById`], and [`UpdatedById`], into the database.
    ///
    /// # Errors
    ///
    /// - if inserting failed.
    async fn insert_with_id<T>(
        &self,
        version_id: VersionId,
        database_type: T,
        owned_by_id: OwnedById,
        created_by_id: CreatedById,
        updated_by_id: UpdatedById,
    ) -> Result<(), InsertionError>
    where
        T: OntologyDatabaseType + Send + Sync + Into<serde_json::Value>,
    {
        let value: serde_json::Value = database_type.into();
        // Generally bad practice to construct a query without preparation, but it's not possible to
        // pass a table name as a parameter and `T::table()` is well-defined, so this is a safe
        // usage.
        self.as_client()
            .query_one(
                &format!(
                    r#"
                        INSERT INTO {} (version_id, schema, owned_by_id, created_by_id, updated_by_id)
                        VALUES ($1, $2, $3, $4, $5)
                        RETURNING version_id;
                    "#,
                    T::table()
                ),
                &[&version_id, &value, &owned_by_id.as_account_id(), &created_by_id.as_account_id(), &updated_by_id.as_account_id()],
            )
            .await
            .into_report()
            .change_context(InsertionError)?;

        Ok(())
    }

    async fn insert_property_type_references(
        &self,
        property_type: &PropertyType,
        version_id: VersionId,
    ) -> Result<(), InsertionError> {
        let property_type_ids = self
            .property_type_reference_ids(property_type.property_type_references())
            .await
            .change_context(InsertionError)
            .attach_printable("Could not find referenced property types")?;

        for target_id in property_type_ids {
            self.as_client().query_one(
                r#"
                        INSERT INTO property_type_property_type_references (source_property_type_version_id, target_property_type_version_id)
                        VALUES ($1, $2)
                        RETURNING source_property_type_version_id;
                    "#,
                &[&version_id, &target_id],
            )
                .await
                .into_report()
                .change_context(InsertionError)?;
        }

        let data_type_ids = self
            .data_type_reference_ids(property_type.data_type_references())
            .await
            .change_context(InsertionError)
            .attach_printable("Could not find referenced data types")?;

        for target_id in data_type_ids {
            self.as_client().query_one(
                r#"
                        INSERT INTO property_type_data_type_references (source_property_type_version_id, target_data_type_version_id)
                        VALUES ($1, $2)
                        RETURNING source_property_type_version_id;
                    "#,
                &[&version_id, &target_id],
            )
                .await
                .into_report()
                .change_context(InsertionError)?;
        }

        Ok(())
    }

    async fn insert_entity_type_references(
        &self,
        entity_type: &EntityType,
        version_id: VersionId,
    ) -> Result<(), InsertionError> {
        let property_type_ids = self
            .property_type_reference_ids(entity_type.property_type_references())
            .await
            .change_context(InsertionError)
            .attach_printable("Could not find referenced property types")?;

        for target_id in property_type_ids {
            self.as_client().query_one(
                r#"
                        INSERT INTO entity_type_property_type_references (source_entity_type_version_id, target_property_type_version_id)
                        VALUES ($1, $2)
                        RETURNING source_entity_type_version_id;
                    "#,
                &[&version_id, &target_id],
            )
                .await
                .into_report()
                .change_context(InsertionError)?;
        }

        // TODO: should we check that the `link_entity_type_ref` is a link entity type?
        //   see https://app.asana.com/0/1202805690238892/1203277018227719/f
        // TODO: `collect` is not needed but due to a higher-ranked lifetime error, this would fail
        //       otherwise. This is expected to be solved in future Rust versions.
        let entity_type_references = entity_type
            .link_mappings()
            .into_keys()
            .chain(
                entity_type
                    .link_mappings()
                    .into_values()
                    .flatten()
                    .flatten(),
            )
            .chain(entity_type.inherits_from().all_of())
            .collect::<Vec<_>>();

        let entity_type_reference_ids = self
            .entity_type_reference_ids(entity_type_references)
            .await
            .change_context(InsertionError)
            .attach_printable("Could not find referenced entity types")?;

        for target_id in entity_type_reference_ids {
            self.as_client()
                .query_one(
                    r#"
                        INSERT INTO entity_type_entity_type_references (
                            source_entity_type_version_id,
                            target_entity_type_version_id
                        )
                        VALUES ($1, $2)
                        RETURNING source_entity_type_version_id;
                    "#,
                    &[&version_id, &target_id],
                )
                .await
                .into_report()
                .change_context(InsertionError)?;
        }

        Ok(())
    }

    // TODO: Tidy these up by having an `Into<VersionedUri>` method or something for the references
    async fn entity_type_reference_ids<'p, I>(
        &self,
        referenced_entity_types: I,
    ) -> Result<Vec<VersionId>, QueryError>
    where
        I: IntoIterator<Item = &'p EntityTypeReference> + Send,
        I::IntoIter: Send,
    {
        let referenced_entity_types = referenced_entity_types.into_iter();
        let mut ids = Vec::with_capacity(referenced_entity_types.size_hint().0);
        for reference in referenced_entity_types {
            ids.push(self.version_id_by_uri(reference.uri()).await?);
        }
        Ok(ids)
    }

    async fn property_type_reference_ids<'p, I>(
        &self,
        referenced_property_types: I,
    ) -> Result<Vec<VersionId>, QueryError>
    where
        I: IntoIterator<Item = &'p PropertyTypeReference> + Send,
        I::IntoIter: Send,
    {
        let referenced_property_types = referenced_property_types.into_iter();
        let mut ids = Vec::with_capacity(referenced_property_types.size_hint().0);
        for reference in referenced_property_types {
            ids.push(self.version_id_by_uri(reference.uri()).await?);
        }
        Ok(ids)
    }

    async fn data_type_reference_ids<'p, I>(
        &self,
        referenced_data_types: I,
    ) -> Result<Vec<VersionId>, QueryError>
    where
        I: IntoIterator<Item = &'p DataTypeReference> + Send,
        I::IntoIter: Send,
    {
        let referenced_data_types = referenced_data_types.into_iter();
        let mut ids = Vec::with_capacity(referenced_data_types.size_hint().0);
        for reference in referenced_data_types {
            ids.push(self.version_id_by_uri(reference.uri()).await?);
        }
        Ok(ids)
    }

    async fn insert_entity(
        &self,
        entity_identifier: EntityIdentifier,
        entity: Entity,
        entity_type_id: VersionedUri,
        created_by_id: CreatedById,
        updated_by_id: UpdatedById,
        link_metadata: Option<LinkEntityMetadata>,
    ) -> Result<PersistedEntityMetadata, InsertionError> {
        let entity_type_version_id = self
            .version_id_by_uri(&entity_type_id)
            .await
            .change_context(InsertionError)?;

        // TODO: Validate entity against entity type
        //  https://app.asana.com/0/0/1202629282579257/f

        let value = serde_json::to_value(entity)
            .into_report()
            .change_context(InsertionError)?;
        let version = self
            .as_client()
            .query_one(
                r#"
<<<<<<< HEAD
                INSERT INTO entities (
                    entity_id, owned_by_id, version,
=======
                INSERT INTO latest_entities (
                    entity_id, version,
>>>>>>> 8b9222ac
                    entity_type_version_id,
                    properties,
                    left_entity_id, left_owned_by_id,
                    right_entity_id, right_owned_by_id,
                    left_order, right_order,
                    created_by_id, updated_by_id
                )
                VALUES ($1, $2, clock_timestamp(), $3, $4, $5, $6, $7, $8, $9, $10, $11, $12)
                RETURNING version;
                "#,
                &[
                    &entity_identifier.entity_id(),
                    &entity_identifier.owned_by_id().as_account_id(),
                    &entity_type_version_id,
                    &value,
                    &link_metadata
                        .as_ref()
                        .map(|metadata| metadata.left_entity_identifier().entity_id()),
                    &link_metadata.as_ref().map(|metadata| {
                        metadata
                            .left_entity_identifier()
                            .owned_by_id()
                            .as_account_id()
                    }),
                    &link_metadata
                        .as_ref()
                        .map(|metadata| metadata.right_entity_identifier().entity_id()),
                    &link_metadata.as_ref().map(|metadata| {
                        metadata
                            .right_entity_identifier()
                            .owned_by_id()
                            .as_account_id()
                    }),
                    &link_metadata.as_ref().map(LinkEntityMetadata::left_order),
                    &link_metadata.as_ref().map(LinkEntityMetadata::right_order),
                    &created_by_id.as_account_id(),
                    &updated_by_id.as_account_id(),
                ],
            )
            .await
            .into_report()
            .change_context(InsertionError)?
            .get(0);

        Ok(PersistedEntityMetadata::new(
            PersistedEntityIdentifier::new(entity_identifier, version),
            entity_type_id,
            created_by_id,
            updated_by_id,
            link_metadata,
            // TODO: only the historic table would have an `archived` field.
            //   Consider what we should do about that.
            false,
        ))
    }

    // TODO: We should be querying with an `owned_by_id` as part of the entity identifier.
    //   This is especially important for making these queries single-shard Citus queries when we
    //   need that.
    //   see: https://app.asana.com/0/1201095311341924/1203214689883091/f
<<<<<<< HEAD
    async fn lock_entity_for_update(
        &self,
        entity_identifier: EntityIdentifier,
    ) -> Result<(), QueryError> {
=======
    async fn lock_latest_entity_for_update(&self, entity_id: EntityId) -> Result<(), QueryError> {
>>>>>>> 8b9222ac
        // TODO - address potential serializability issue.
        //   We don't have a data race per se, but the transaction isolation level of postgres would
        //   make new entries of the `entities` table inaccessible to peer lock-waiters.
        //   https://www.postgresql.org/docs/9.2/transaction-iso.html#XACT-READ-COMMITTED
        //   https://app.asana.com/0/1202805690238892/1203201674100967/f

        self.as_client()
            .query_one(
                // TODO: consider if this row locking is problematic with Citus.
                //   `FOR UPDATE` is only allowed in single-shard queries.
                //   https://docs.citusdata.com/en/stable/develop/reference_workarounds.html#sql-support-and-workarounds
                //   see: https://app.asana.com/0/0/1203284257408542/f
                r#"
                SELECT * FROM latest_entities
                WHERE entity_id = $1
                FOR UPDATE;
                "#,
                &[&entity_identifier.entity_id()],
            )
            .await
            .into_report()
            .change_context(QueryError)?;

        Ok(())
    }

    // TODO: We should be querying with an `owned_by_id` as part of the entity identifier.
    //   This is especially important for making these queries single-shard Citus queries when we
    //   need that.
    //   see: https://app.asana.com/0/1201095311341924/1203214689883091/f
    async fn move_latest_entity_to_histories(
        &self,
        entity_identifier: EntityIdentifier,
        historic_move: HistoricMove,
    ) -> Result<PersistedEntityMetadata, InsertionError> {
        let historic_entity = self
            .as_client()
            .query_one(
                r#"
                -- First we delete the _latest_ entity from the entities table.
                WITH to_move_to_historic AS (
<<<<<<< HEAD
                    DELETE FROM entities
                    WHERE entity_id = $1 AND owned_by_id = $2
=======
                    DELETE FROM latest_entities
                    WHERE entity_id = $1
>>>>>>> 8b9222ac
                    RETURNING
                        entity_id, owned_by_id, version,
                        entity_type_version_id,
                        properties,
                        left_entity_id, left_owned_by_id,
                        right_entity_id, right_owned_by_id,
                        left_order, right_order,
                        created_by_id, updated_by_id
                ),
                inserted_in_historic AS (
                    -- We immediately put this deleted entity into the historic table.
                    -- As this should be done in a transaction, we should be safe that this move
                    -- doesn't produce invalid state.
                    INSERT INTO entity_histories(
                        entity_id, owned_by_id, version,
                        entity_type_version_id,
                        properties,
                        left_entity_id, left_owned_by_id,
                        right_entity_id, right_owned_by_id,
                        left_order, right_order,
                        created_by_id, updated_by_id,
                        archived
                    )
                    SELECT
                        entity_id, owned_by_id, version,
                        entity_type_version_id,
                        properties,
                        left_entity_id, left_owned_by_id,
                        right_entity_id, right_owned_by_id,
                        left_order, right_order,
                        created_by_id, updated_by_id,
                        $3::boolean
                    FROM to_move_to_historic
                    -- We only return metadata
                    RETURNING
                        entity_id, owned_by_id, version,
                        entity_type_version_id,
                        left_entity_id, left_owned_by_id,
                        right_entity_id, right_owned_by_id,
                        left_order, right_order,
                        created_by_id, updated_by_id
                )
                SELECT
                    entity_id, owned_by_id, inserted_in_historic.version,
                    base_uri, type_ids.version,
                    left_entity_id, left_owned_by_id,
                    right_entity_id, right_owned_by_id,
                    left_order, right_order,
                    created_by_id, updated_by_id
                FROM inserted_in_historic
                INNER JOIN type_ids ON inserted_in_historic.entity_type_version_id = type_ids.version_id;
                "#,
                &[
                    &entity_identifier.entity_id(),
                    &entity_identifier.owned_by_id().as_account_id(),
                    &(historic_move == HistoricMove::ForArchival),
                ],
            )
            .await
            .into_report()
            .change_context(InsertionError)?;

        let link_metadata = match (
            historic_entity.get(5),
            historic_entity.get(6),
            historic_entity.get(7),
            historic_entity.get(8),
            historic_entity.get(9),
            historic_entity.get(10),
        ) {
            (
                Some(left_entity_id),
                Some(left_owned_by_id),
                Some(right_entity_id),
                Some(right_owned_by_id),
                left_order,
                right_order,
            ) => Some(LinkEntityMetadata::new(
                EntityIdentifier::new(OwnedById::new(left_owned_by_id), left_entity_id),
                EntityIdentifier::new(OwnedById::new(right_owned_by_id), right_entity_id),
                left_order,
                right_order,
            )),
            (None, None, None, None, None, None) => None,
            incomplete_info => {
                unreachable!(
                    "incomplete link information was found in the DB table, this is fatal: {:?}",
                    incomplete_info
                )
            }
        };

        let base_uri = BaseUri::new(historic_entity.get(3))
            .into_report()
            .change_context(InsertionError)?;
        let entity_type_id = VersionedUri::new(base_uri, historic_entity.get::<_, i64>(4) as u32);

        Ok(PersistedEntityMetadata::new(
            PersistedEntityIdentifier::new(
                EntityIdentifier::new(
                    OwnedById::new(historic_entity.get(1)),
                    historic_entity.get(0),
                ),
                historic_entity.get(2),
            ),
            entity_type_id,
            CreatedById::new(historic_entity.get(11)),
            UpdatedById::new(historic_entity.get(12)),
            link_metadata,
            // TODO: only the historic table would have an `archived` field.
            //   Consider what we should do about that.
            false,
        ))
    }

    /// Fetches the [`VersionId`] of the specified [`VersionedUri`].
    ///
    /// # Errors:
    ///
    /// - if the entry referred to by `uri` does not exist.
    async fn version_id_by_uri(&self, uri: &VersionedUri) -> Result<VersionId, QueryError> {
        let version = i64::from(uri.version());
        Ok(self
            .client
            .as_client()
            .query_one(
                r#"
                SELECT version_id
                FROM type_ids
                WHERE base_uri = $1 AND version = $2;
                "#,
                &[&uri.base_uri().as_str(), &version],
            )
            .await
            .into_report()
            .change_context(QueryError)
            .attach_printable_lazy(|| uri.clone())?
            .get(0))
    }

    /// TODO - DOC
    #[expect(clippy::missing_const_for_fn, reason = "Compile error")]
    pub fn into_client(self) -> C {
        self.client
    }
}

impl PostgresStore<Transaction<'_>> {
    #[doc(hidden)]
    #[cfg(feature = "__internal_bench")]
    async fn insert_entity_ids(
        &self,
        entity_ids: impl IntoIterator<Item = EntityId, IntoIter: Send> + Send,
    ) -> Result<u64, InsertionError> {
        let sink = self
            .client
            .copy_in("COPY entity_ids (entity_id) FROM STDIN BINARY")
            .await
            .into_report()
            .change_context(InsertionError)?;
        let writer = BinaryCopyInWriter::new(sink, &[Type::UUID]);

        futures::pin_mut!(writer);
        for entity_id in entity_ids {
            writer
                .as_mut()
                .write(&[&entity_id])
                .await
                .into_report()
                .change_context(InsertionError)
                .attach_printable(entity_id)?;
        }

        writer
            .finish()
            .await
            .into_report()
            .change_context(InsertionError)
    }

    #[doc(hidden)]
    #[cfg(feature = "__internal_bench")]
    async fn insert_entity_batch_by_type(
        &self,
        entity_ids: impl IntoIterator<Item = EntityId, IntoIter: Send> + Send,
        entities: impl IntoIterator<Item = Entity, IntoIter: Send> + Send,
        entity_type_version_id: VersionId,
        owned_by_id: OwnedById,
        created_by: CreatedById,
        updated_by_id: UpdatedById,
    ) -> Result<u64, InsertionError> {
        let sink = self
            .client
            .copy_in(
                "COPY entities (entity_id, entity_type_version_id, properties, owned_by_id, \
                 updated_by_id, created_by_id) FROM STDIN BINARY",
            )
            .await
            .into_report()
            .change_context(InsertionError)?;
        let writer = BinaryCopyInWriter::new(sink, &[
            Type::UUID,
            Type::UUID,
            Type::JSONB,
            Type::UUID,
            Type::UUID,
            Type::UUID,
        ]);
        futures::pin_mut!(writer);
        for (entity_id, entity) in entity_ids.into_iter().zip(entities) {
            let value = serde_json::to_value(entity)
                .into_report()
                .change_context(InsertionError)?;
            writer
                .as_mut()
                .write(&[
                    &entity_id,
                    &entity_type_version_id,
                    &value,
                    &owned_by_id.as_account_id(),
                    &created_by.as_account_id(),
                    &updated_by_id.as_account_id(),
                ])
                .await
                .into_report()
                .change_context(InsertionError)
                .attach_printable(entity_id)?;
        }

        writer
            .finish()
            .await
            .into_report()
            .change_context(InsertionError)
    }
}

#[async_trait]
impl<C: AsClient> AccountStore for PostgresStore<C> {
    async fn insert_account_id(&mut self, account_id: AccountId) -> Result<(), InsertionError> {
        self.as_client()
            .query_one(
                r#"
                INSERT INTO accounts (account_id)
                VALUES ($1)
                RETURNING account_id;
                "#,
                &[&account_id],
            )
            .await
            .into_report()
            .change_context(InsertionError)
            .attach_printable(account_id)?;

        Ok(())
    }
}<|MERGE_RESOLUTION|>--- conflicted
+++ resolved
@@ -950,13 +950,8 @@
             .as_client()
             .query_one(
                 r#"
-<<<<<<< HEAD
-                INSERT INTO entities (
+                INSERT INTO latest_entities (
                     entity_id, owned_by_id, version,
-=======
-                INSERT INTO latest_entities (
-                    entity_id, version,
->>>>>>> 8b9222ac
                     entity_type_version_id,
                     properties,
                     left_entity_id, left_owned_by_id,
@@ -1017,14 +1012,10 @@
     //   This is especially important for making these queries single-shard Citus queries when we
     //   need that.
     //   see: https://app.asana.com/0/1201095311341924/1203214689883091/f
-<<<<<<< HEAD
-    async fn lock_entity_for_update(
+    async fn lock_latest_entity_for_update(
         &self,
         entity_identifier: EntityIdentifier,
     ) -> Result<(), QueryError> {
-=======
-    async fn lock_latest_entity_for_update(&self, entity_id: EntityId) -> Result<(), QueryError> {
->>>>>>> 8b9222ac
         // TODO - address potential serializability issue.
         //   We don't have a data race per se, but the transaction isolation level of postgres would
         //   make new entries of the `entities` table inaccessible to peer lock-waiters.
@@ -1066,13 +1057,8 @@
                 r#"
                 -- First we delete the _latest_ entity from the entities table.
                 WITH to_move_to_historic AS (
-<<<<<<< HEAD
-                    DELETE FROM entities
+                    DELETE FROM latest_entities
                     WHERE entity_id = $1 AND owned_by_id = $2
-=======
-                    DELETE FROM latest_entities
-                    WHERE entity_id = $1
->>>>>>> 8b9222ac
                     RETURNING
                         entity_id, owned_by_id, version,
                         entity_type_version_id,
