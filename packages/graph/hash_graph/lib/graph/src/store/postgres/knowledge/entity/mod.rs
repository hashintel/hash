mod read;

use std::{collections::hash_map::RawEntryMut, future::Future, pin::Pin};

use async_trait::async_trait;
use error_stack::{IntoReport, Report, Result, ResultExt};
use futures::FutureExt;
use tokio_postgres::GenericClient;
use type_system::uri::VersionedUri;
use uuid::Uuid;

use crate::{
    identifier::{
        knowledge::{EntityEditionId, EntityId, EntityRecordId, EntityVersion},
        ontology::OntologyTypeEditionId,
        time::{DecisionTime, TimeProjection, Timestamp, VersionInterval},
        EntityVertexId,
    },
    knowledge::{Entity, EntityLinkOrder, EntityMetadata, EntityProperties, EntityUuid, LinkData},
    provenance::{OwnedById, ProvenanceMetadata, UpdatedById},
    store::{
        crud::Read,
        error::{EntityDoesNotExist, RaceConditionOnUpdate},
        postgres::{DependencyContext, DependencyStatus},
        query::Filter,
        AsClient, EntityStore, InsertionError, PostgresStore, QueryError, Record, Store,
        Transaction, UpdateError,
    },
    subgraph::{
        edges::{
            Edge, EdgeResolveDepths, GraphResolveDepths, KnowledgeGraphEdgeKind,
            KnowledgeGraphOutwardEdges, OutgoingEdgeResolveDepth, OutwardEdge, SharedEdgeKind,
        },
        query::StructuralQuery,
        Subgraph, SubgraphIndex,
    },
};

impl<C: AsClient> PostgresStore<C> {
    /// Internal method to read an [`Entity`] into a [`DependencyContext`].
    ///
    /// This is used to recursively resolve a type, so the result can be reused.
    #[tracing::instrument(level = "trace", skip(self, dependency_context, subgraph))]
    pub(crate) fn traverse_entity<'a>(
        &'a self,
        entity_vertex_id: EntityVertexId,
        dependency_context: &'a mut DependencyContext,
        subgraph: &'a mut Subgraph,
        mut resolve_depths: GraphResolveDepths,
        time_projection: TimeProjection,
    ) -> Pin<Box<dyn Future<Output = Result<(), QueryError>> + Send + 'a>> {
        async move {
            let time_axis = subgraph.resolved_time_projection.image_time_axis();

            let entity: &Entity = match entity_vertex_id.subgraph_vertex_entry(subgraph) {
                RawEntryMut::Occupied(entry) => entry.into_mut(),
                RawEntryMut::Vacant(_) => {
                    // Entities are always inserted into the subgraph before they are resolved, so
                    // this should never happen. If it does, it is a bug.
                    unreachable!("entity should already be in the subgraph")
                }
            };

            let version_interval = entity
                .metadata()
                .version()
                .projected_time(time_axis)
                .into_time_interval();

            let Some(mut time_projection) = time_projection.intersect_image(version_interval) else {
                // The entity is not in the time projection, so we don't need to resolve it.
                // This should never happen as the time projection is based on this entity's
                // version interval, but we emit a warning just in case.
                tracing::warn!(
                    entity_id = ?entity_vertex_id.base_id(),
                    "entity is not in the time projection"
                );
                return Ok(());
            };

            let dependency_status = dependency_context.knowledge_dependency_map.update(
                &entity_vertex_id,
                resolve_depths,
                time_projection.image(),
            );

            match dependency_status {
                DependencyStatus::Unresolved(depths, interval) => {
                    // The dependency may have to be resolved more than anticipated, so we update
                    // the resolve depth and time projection.
                    resolve_depths = depths;
                    time_projection.set_image(interval);
                }
                DependencyStatus::Resolved => return Ok(()),
            };

            if resolve_depths.is_of_type.outgoing > 0 {
                let entity_type_id =
                    OntologyTypeEditionId::from(entity.metadata().entity_type_id());
                subgraph.edges.insert(Edge::KnowledgeGraph {
                    vertex_id: entity_vertex_id,
                    outward_edge: KnowledgeGraphOutwardEdges::ToOntology(OutwardEdge {
                        kind: SharedEdgeKind::IsOfType,
                        reversed: false,
                        right_endpoint: entity_type_id.clone(),
                    }),
                });

                self.traverse_entity_type(
                    &entity_type_id,
                    dependency_context,
                    subgraph,
                    GraphResolveDepths {
                        is_of_type: OutgoingEdgeResolveDepth {
                            outgoing: resolve_depths.is_of_type.outgoing - 1,
                            ..resolve_depths.is_of_type
                        },
                        ..resolve_depths
                    },
                    time_projection.clone(),
                )
                .await?;
            }

            if resolve_depths.has_left_entity.incoming > 0 {
                for outgoing_link_entity in <Self as Read<Entity>>::read(
                    self,
<<<<<<< HEAD
                    &Filter::for_outgoing_link_by_source_entity_vertex_id(entity_vertex_id),
                    &time_projection,
=======
                    &Filter::for_outgoing_link_by_source_entity_id(entity_vertex_id.base_id()),
                    &subgraph.resolved_time_projection,
>>>>>>> d27fd7d5
                )
                .await?
                {
                    subgraph.edges.insert(Edge::KnowledgeGraph {
                        vertex_id: entity_vertex_id,
                        outward_edge: KnowledgeGraphOutwardEdges::ToKnowledgeGraph(OutwardEdge {
                            // (HasLeftEntity, reversed=true) is equivalent to an
                            // outgoing link `Entity`
                            kind: KnowledgeGraphEdgeKind::HasLeftEntity,
                            reversed: true,
                            right_endpoint: outgoing_link_entity.metadata().edition_id().base_id(),
                        }),
                    });

                    let outgoing_link_entity_vertex_id = outgoing_link_entity.vertex_id(time_axis);
                    subgraph.insert(&outgoing_link_entity_vertex_id, outgoing_link_entity);

                    self.traverse_entity(
                        outgoing_link_entity_vertex_id,
                        dependency_context,
                        subgraph,
                        GraphResolveDepths {
                            has_left_entity: EdgeResolveDepths {
                                incoming: resolve_depths.has_left_entity.incoming - 1,
                                ..resolve_depths.has_left_entity
                            },
                            ..resolve_depths
                        },
                        time_projection.clone(),
                    )
                    .await?;
                }
            }

            if resolve_depths.has_right_entity.incoming > 0 {
                for incoming_link_entity in <Self as Read<Entity>>::read(
                    self,
<<<<<<< HEAD
                    &Filter::for_incoming_link_by_source_entity_vertex_id(entity_vertex_id),
                    &time_projection,
=======
                    &Filter::for_incoming_link_by_source_entity_id(entity_vertex_id.base_id()),
                    &subgraph.resolved_time_projection,
>>>>>>> d27fd7d5
                )
                .await?
                {
                    subgraph.edges.insert(Edge::KnowledgeGraph {
                        vertex_id: entity_vertex_id,
                        outward_edge: KnowledgeGraphOutwardEdges::ToKnowledgeGraph(OutwardEdge {
                            // (HasRightEntity, reversed=true) is equivalent to an
                            // incoming link `Entity`
                            kind: KnowledgeGraphEdgeKind::HasRightEntity,
                            reversed: true,
                            right_endpoint: incoming_link_entity.metadata().edition_id().base_id(),
                        }),
                    });

                    let incoming_link_entity_vertex_id = incoming_link_entity.vertex_id(time_axis);
                    subgraph.insert(&incoming_link_entity_vertex_id, incoming_link_entity);

                    self.traverse_entity(
                        incoming_link_entity_vertex_id,
                        dependency_context,
                        subgraph,
                        GraphResolveDepths {
                            has_right_entity: EdgeResolveDepths {
                                incoming: resolve_depths.has_right_entity.incoming - 1,
                                ..resolve_depths.has_right_entity
                            },
                            ..resolve_depths
                        },
                        time_projection.clone(),
                    )
                    .await?;
                }
            }

            if resolve_depths.has_left_entity.outgoing > 0 {
                for left_entity in <Self as Read<Entity>>::read(
                    self,
<<<<<<< HEAD
                    &Filter::for_left_entity_by_entity_vertex_id(entity_vertex_id),
                    &time_projection,
=======
                    &Filter::for_left_entity_by_entity_id(entity_vertex_id.base_id()),
                    &subgraph.resolved_time_projection,
>>>>>>> d27fd7d5
                )
                .await?
                {
                    subgraph.edges.insert(Edge::KnowledgeGraph {
                        vertex_id: entity_vertex_id,
                        outward_edge: KnowledgeGraphOutwardEdges::ToKnowledgeGraph(OutwardEdge {
                            // (HasLeftEndpoint, reversed=true) is equivalent to an
                            // outgoing `Link` `Entity`
                            kind: KnowledgeGraphEdgeKind::HasLeftEntity,
                            reversed: false,
                            right_endpoint: left_entity.metadata().edition_id().base_id(),
                        }),
                    });

                    let left_entity_vertex_id = left_entity.vertex_id(time_axis);
                    subgraph.insert(&left_entity_vertex_id, left_entity);

                    self.traverse_entity(
                        left_entity_vertex_id,
                        dependency_context,
                        subgraph,
                        GraphResolveDepths {
                            has_left_entity: EdgeResolveDepths {
                                outgoing: resolve_depths.has_left_entity.outgoing - 1,
                                ..resolve_depths.has_left_entity
                            },
                            ..resolve_depths
                        },
                        time_projection.clone(),
                    )
                    .await?;
                }
            }

            if resolve_depths.has_right_entity.outgoing > 0 {
                for right_entity in <Self as Read<Entity>>::read(
                    self,
<<<<<<< HEAD
                    &Filter::for_right_entity_by_entity_vertex_id(entity_vertex_id),
                    &time_projection,
=======
                    &Filter::for_right_entity_by_entity_id(entity_vertex_id.base_id()),
                    &subgraph.resolved_time_projection,
>>>>>>> d27fd7d5
                )
                .await?
                {
                    subgraph.edges.insert(Edge::KnowledgeGraph {
                        vertex_id: entity_vertex_id,
                        outward_edge: KnowledgeGraphOutwardEdges::ToKnowledgeGraph(OutwardEdge {
                            // (HasLeftEndpoint, reversed=true) is equivalent to an
                            // outgoing `Link` `Entity`
                            kind: KnowledgeGraphEdgeKind::HasRightEntity,
                            reversed: false,
                            right_endpoint: right_entity.metadata().edition_id().base_id(),
                        }),
                    });

                    let right_entity_vertex_id = right_entity.vertex_id(time_axis);
                    subgraph.insert(&right_entity_vertex_id, right_entity);

                    self.traverse_entity(
                        right_entity_vertex_id,
                        dependency_context,
                        subgraph,
                        GraphResolveDepths {
                            has_right_entity: EdgeResolveDepths {
                                outgoing: resolve_depths.has_right_entity.outgoing - 1,
                                ..resolve_depths.has_right_entity
                            },
                            ..resolve_depths
                        },
                        time_projection.clone(),
                    )
                    .await?;
                }
            }

            Ok(())
        }
        .boxed()
    }
}

#[async_trait]
impl<C: AsClient> EntityStore for PostgresStore<C> {
    #[tracing::instrument(level = "info", skip(self, properties))]
    async fn create_entity(
        &mut self,
        owned_by_id: OwnedById,
        entity_uuid: Option<EntityUuid>,
        decision_time: Option<Timestamp<DecisionTime>>,
        updated_by_id: UpdatedById,
        archived: bool,
        entity_type_id: VersionedUri,
        properties: EntityProperties,
        link_data: Option<LinkData>,
    ) -> Result<EntityMetadata, InsertionError> {
        let entity_id = EntityId::new(
            owned_by_id,
            entity_uuid.unwrap_or_else(|| EntityUuid::new(Uuid::new_v4())),
        );

        let entity_type_version_id = self
            .version_id_by_uri(&entity_type_id)
            .await
            .change_context(InsertionError)?;

        let properties = serde_json::to_value(properties)
            .into_report()
            .change_context(InsertionError)?;

        let row = self
            .as_client()
            .query_one(
                r#"
                SELECT
                    entity_record_id,
                    decision_time,
                    transaction_time
                FROM
                    create_entity(
                        _owned_by_id := $1,
                        _entity_uuid := $2,
                        _decision_time := $3,
                        _updated_by_id := $4,
                        _archived := $5,
                        _entity_type_version_id := $6,
                        _properties := $7,
                        _left_owned_by_id := $8,
                        _left_entity_uuid := $9,
                        _right_owned_by_id := $10,
                        _right_entity_uuid := $11,
                        _left_to_right_order := $12,
                        _right_to_left_order := $13
                    );
                "#,
                &[
                    &entity_id.owned_by_id(),
                    &entity_id.entity_uuid(),
                    &decision_time,
                    &updated_by_id,
                    &archived,
                    &entity_type_version_id,
                    &properties,
                    &link_data
                        .as_ref()
                        .map(|metadata| metadata.left_entity_id().owned_by_id()),
                    &link_data
                        .as_ref()
                        .map(|metadata| metadata.left_entity_id().entity_uuid()),
                    &link_data
                        .as_ref()
                        .map(|metadata| metadata.right_entity_id().owned_by_id()),
                    &link_data
                        .as_ref()
                        .map(|metadata| metadata.right_entity_id().entity_uuid()),
                    &link_data.as_ref().map(LinkData::left_to_right_order),
                    &link_data.as_ref().map(LinkData::right_to_left_order),
                ],
            )
            .await
            .into_report()
            .change_context(InsertionError)?;

        Ok(EntityMetadata::new(
            EntityEditionId::new(entity_id, EntityRecordId::new(row.get(0))),
            EntityVersion::new(
                VersionInterval::from_anonymous(row.get(1)),
                VersionInterval::from_anonymous(row.get(2)),
            ),
            entity_type_id,
            ProvenanceMetadata::new(updated_by_id),
            archived,
        ))
    }

    #[doc(hidden)]
    #[cfg(feature = "__internal_bench")]
    async fn insert_entities_batched_by_type(
        &mut self,
        entities: impl IntoIterator<
            Item = (
                OwnedById,
                Option<EntityUuid>,
                EntityProperties,
                Option<LinkData>,
                Option<Timestamp<DecisionTime>>,
            ),
            IntoIter: Send,
        > + Send,
        actor_id: UpdatedById,
        entity_type_id: &VersionedUri,
    ) -> Result<Vec<EntityMetadata>, InsertionError> {
        let transaction = self.transaction().await.change_context(InsertionError)?;

        let entities = entities.into_iter();
        let mut entity_ids = Vec::with_capacity(entities.size_hint().0);
        let mut entity_editions = Vec::with_capacity(entities.size_hint().0);
        let mut entity_versions = Vec::with_capacity(entities.size_hint().0);
        for (owned_by_id, entity_uuid, properties, link_data, decision_time) in entities {
            entity_ids.push((
                EntityId::new(
                    owned_by_id,
                    entity_uuid.unwrap_or_else(|| EntityUuid::new(Uuid::new_v4())),
                ),
                link_data.as_ref().map(LinkData::left_entity_id),
                link_data.as_ref().map(LinkData::right_entity_id),
            ));
            entity_editions.push((
                properties,
                link_data.as_ref().and_then(LinkData::left_to_right_order),
                link_data.as_ref().and_then(LinkData::right_to_left_order),
            ));
            entity_versions.push(decision_time);
        }

        // TODO: match on and return the relevant error
        //   https://app.asana.com/0/1200211978612931/1202574350052904/f
        transaction
            .insert_entity_ids(entity_ids.iter().copied())
            .await?;

        // Using one entity type per entity would result in more lookups, which results in a more
        // complex logic and/or be inefficient.
        // Please see the documentation for this function on the trait for more information.
        let entity_type_version_id = transaction
            .version_id_by_uri(entity_type_id)
            .await
            .change_context(InsertionError)?;

        let entity_record_ids = transaction
            .insert_entity_records(entity_editions, entity_type_version_id, actor_id)
            .await?;

        let entity_versions = transaction
            .insert_entity_versions(
                entity_ids
                    .iter()
                    .copied()
                    .zip(entity_record_ids.iter().copied())
                    .zip(entity_versions)
                    .map(|(((entity_id, ..), entity_edition_id), decision_time)| {
                        (entity_id, entity_edition_id, decision_time)
                    }),
            )
            .await?;

        transaction.commit().await.change_context(InsertionError)?;

        Ok(entity_ids
            .into_iter()
            .zip(entity_versions)
            .zip(entity_record_ids)
            .map(|(((entity_id, ..), entity_version), entity_record_id)| {
                EntityMetadata::new(
                    EntityEditionId::new(entity_id, entity_record_id),
                    entity_version,
                    entity_type_id.clone(),
                    ProvenanceMetadata::new(actor_id),
                    false,
                )
            })
            .collect())
    }

    #[tracing::instrument(level = "info", skip(self))]
    async fn get_entity(&self, query: &StructuralQuery<Entity>) -> Result<Subgraph, QueryError> {
        let StructuralQuery {
            ref filter,
            graph_resolve_depths,
            time_projection: ref unresolved_time_projection,
        } = *query;

        let time_projection = unresolved_time_projection.clone().resolve();
        let time_axis = time_projection.image_time_axis();

        let mut subgraph = Subgraph::new(
            graph_resolve_depths,
            unresolved_time_projection.clone(),
            time_projection.clone(),
        );
        let mut dependency_context = DependencyContext::default();

        for entity in Read::<Entity>::read(self, filter, &time_projection).await? {
            let vertex_id = entity.vertex_id(time_axis);
            // Insert the vertex into the subgraph to avoid another lookup when traversing it
            subgraph.insert(&vertex_id, entity);

            self.traverse_entity(
                vertex_id,
                &mut dependency_context,
                &mut subgraph,
                graph_resolve_depths,
                time_projection.clone(),
            )
            .await?;

            subgraph.roots.insert(vertex_id.into());
        }

        Ok(subgraph)
    }

    #[tracing::instrument(level = "info", skip(self, properties))]
    async fn update_entity(
        &mut self,
        entity_id: EntityId,
        decision_time: Option<Timestamp<DecisionTime>>,
        updated_by_id: UpdatedById,
        archived: bool,
        entity_type_id: VersionedUri,
        properties: EntityProperties,
        link_order: EntityLinkOrder,
    ) -> Result<EntityMetadata, UpdateError> {
        let entity_type_version_id = self
            .version_id_by_uri(&entity_type_id)
            .await
            .change_context(UpdateError)?;

        let properties = serde_json::to_value(properties)
            .into_report()
            .change_context(UpdateError)?;

        // The transaction is required to check if the update happened. If there is no returned
        // row, it either means, that there was no entity with that parameters or a race condition
        // happened.
        let transaction = self.transaction().await.change_context(UpdateError)?;

        if transaction
            .as_client()
            .query_opt(
                r#"
                 SELECT EXISTS (
                    SELECT 1 FROM entity_ids WHERE owned_by_id = $1 AND entity_uuid = $2
                 );"#,
                &[&entity_id.owned_by_id(), &entity_id.entity_uuid()],
            )
            .await
            .into_report()
            .change_context(UpdateError)?
            .is_none()
        {
            return Err(Report::new(EntityDoesNotExist)
                .attach(entity_id)
                .change_context(UpdateError));
        }

        let row = transaction
            .as_client()
            .query_opt(
                r#"
                SELECT
                    entity_record_id,
                    decision_time,
                    transaction_time
                FROM
                    update_entity(
                        _owned_by_id := $1,
                        _entity_uuid := $2,
                        _decision_time := $3,
                        _updated_by_id := $4,
                        _archived := $5,
                        _entity_type_version_id := $6,
                        _properties := $7,
                        _left_to_right_order := $8,
                        _right_to_left_order := $9
                    );
                "#,
                &[
                    &entity_id.owned_by_id(),
                    &entity_id.entity_uuid(),
                    &decision_time,
                    &updated_by_id,
                    &archived,
                    &entity_type_version_id,
                    &properties,
                    &link_order.left_to_right(),
                    &link_order.right_to_left(),
                ],
            )
            .await
            .into_report()
            .change_context(UpdateError)?;

        let Some(row) = row else {
            return Err(Report::new(RaceConditionOnUpdate)
                .attach(entity_id)
                .change_context(UpdateError));
        };

        transaction.commit().await.change_context(UpdateError)?;

        Ok(EntityMetadata::new(
            EntityEditionId::new(entity_id, EntityRecordId::new(row.get(0))),
            EntityVersion::new(
                VersionInterval::from_anonymous(row.get(1)),
                VersionInterval::from_anonymous(row.get(2)),
            ),
            entity_type_id,
            ProvenanceMetadata::new(updated_by_id),
            archived,
        ))
    }
}<|MERGE_RESOLUTION|>--- conflicted
+++ resolved
@@ -125,13 +125,8 @@
             if resolve_depths.has_left_entity.incoming > 0 {
                 for outgoing_link_entity in <Self as Read<Entity>>::read(
                     self,
-<<<<<<< HEAD
-                    &Filter::for_outgoing_link_by_source_entity_vertex_id(entity_vertex_id),
+                    &Filter::for_outgoing_link_by_source_entity_id(entity_vertex_id.base_id()),
                     &time_projection,
-=======
-                    &Filter::for_outgoing_link_by_source_entity_id(entity_vertex_id.base_id()),
-                    &subgraph.resolved_time_projection,
->>>>>>> d27fd7d5
                 )
                 .await?
                 {
@@ -169,13 +164,8 @@
             if resolve_depths.has_right_entity.incoming > 0 {
                 for incoming_link_entity in <Self as Read<Entity>>::read(
                     self,
-<<<<<<< HEAD
-                    &Filter::for_incoming_link_by_source_entity_vertex_id(entity_vertex_id),
+                    &Filter::for_incoming_link_by_source_entity_id(entity_vertex_id.base_id()),
                     &time_projection,
-=======
-                    &Filter::for_incoming_link_by_source_entity_id(entity_vertex_id.base_id()),
-                    &subgraph.resolved_time_projection,
->>>>>>> d27fd7d5
                 )
                 .await?
                 {
@@ -213,13 +203,8 @@
             if resolve_depths.has_left_entity.outgoing > 0 {
                 for left_entity in <Self as Read<Entity>>::read(
                     self,
-<<<<<<< HEAD
-                    &Filter::for_left_entity_by_entity_vertex_id(entity_vertex_id),
+                    &Filter::for_left_entity_by_entity_id(entity_vertex_id.base_id()),
                     &time_projection,
-=======
-                    &Filter::for_left_entity_by_entity_id(entity_vertex_id.base_id()),
-                    &subgraph.resolved_time_projection,
->>>>>>> d27fd7d5
                 )
                 .await?
                 {
@@ -257,13 +242,8 @@
             if resolve_depths.has_right_entity.outgoing > 0 {
                 for right_entity in <Self as Read<Entity>>::read(
                     self,
-<<<<<<< HEAD
-                    &Filter::for_right_entity_by_entity_vertex_id(entity_vertex_id),
+                    &Filter::for_right_entity_by_entity_id(entity_vertex_id.base_id()),
                     &time_projection,
-=======
-                    &Filter::for_right_entity_by_entity_id(entity_vertex_id.base_id()),
-                    &subgraph.resolved_time_projection,
->>>>>>> d27fd7d5
                 )
                 .await?
                 {
