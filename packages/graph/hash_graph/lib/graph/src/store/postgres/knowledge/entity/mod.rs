--- conflicted
+++ resolved
@@ -50,7 +50,6 @@
         current_resolve_depth: GraphResolveDepths,
     ) -> Pin<Box<dyn Future<Output = Result<(), QueryError>> + Send + 'a>> {
         async move {
-<<<<<<< HEAD
             let dependency_status = dependency_context
                 .knowledge_dependency_map
                 .insert(&entity_edition_id, Some(current_resolve_depth));
@@ -58,7 +57,7 @@
                 DependencyStatus::Unknown => {
                     let entity = Read::<Entity>::read_one(
                         self,
-                        &Filter::for_entities_by_edition_id(entity_edition_id),
+                        &Filter::for_entity_by_edition_id(entity_edition_id),
                     )
                     .await?;
                     Some(
@@ -74,19 +73,6 @@
                 }
                 DependencyStatus::Resolved => None,
             };
-=======
-            let unresolved_entity = dependency_context
-                .linked_entities
-                .insert_with(
-                    &entity_edition_id,
-                    Some(dependency_context.graph_resolve_depths.entity_resolve_depth),
-                    || async {
-                        self.read_one(&Filter::for_entity_by_edition_id(entity_edition_id))
-                            .await
-                    },
-                )
-                .await?;
->>>>>>> d8292ffc
 
             if let Some(KnowledgeGraphVertex::Entity(entity)) = entity {
                 let entity_type_id =
