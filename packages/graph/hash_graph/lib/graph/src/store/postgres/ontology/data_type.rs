--- conflicted
+++ resolved
@@ -38,7 +38,6 @@
         // Explicitly converting the unique reference to a shared reference to the vertex to
         // avoid mutating it by accident
         let data_type: Option<&OntologyVertex> = match dependency_status {
-<<<<<<< HEAD
             DependencyStatus::Unresolved => {
                 match subgraph
                     .vertices
@@ -50,7 +49,7 @@
                     RawEntryMut::Vacant(entry) => {
                         let data_type = Read::<DataTypeWithMetadata>::read_one(
                             self,
-                            &Filter::<DataType>::for_ontology_type_edition_id(data_type_id),
+                            &Filter::for_ontology_type_edition_id(data_type_id),
                         )
                         .await?;
                         Some(
@@ -62,24 +61,6 @@
                                 .1,
                         )
                     }
-=======
-            DependencyStatus::Unknown => {
-                if let Some(data_type) = subgraph.vertices.ontology.get(data_type_id) {
-                    Some(data_type)
-                } else {
-                    let data_type = Read::<DataTypeWithMetadata>::read_one(
-                        self,
-                        &Filter::for_ontology_type_edition_id(data_type_id),
-                    )
-                    .await?;
-                    Some(
-                        subgraph
-                            .vertices
-                            .ontology
-                            .entry(data_type_id.clone())
-                            .or_insert(OntologyVertex::DataType(Box::new(data_type))),
-                    )
->>>>>>> d3b888c3
                 }
             }
             DependencyStatus::Resolved => None,
