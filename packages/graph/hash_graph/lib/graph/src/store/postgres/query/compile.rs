--- conflicted
+++ resolved
@@ -4,11 +4,7 @@
 
 use crate::store::{
     postgres::query::{
-<<<<<<< HEAD
         Column, ColumnAccess, Condition, Destinctness, EdgeJoinDirection, EqualityOperator,
-=======
-        Column, ColumnAccess, Condition, Distinctness, EdgeJoinDirection, EqualityOperator,
->>>>>>> 71c6df95
         Expression, Function, JoinExpression, OrderByExpression, Ordering, Path,
         PostgresQueryRecord, SelectExpression, SelectStatement, Table, TableAlias, TableName,
         Transpile, WhereExpression, WindowStatement, WithExpression,
@@ -56,11 +52,7 @@
     pub fn with_default_selection() -> Self {
         let mut default = Self::new();
         for path in T::default_selection_paths() {
-<<<<<<< HEAD
             default.add_selection_path(path, Destinctness::Indestinct, None);
-=======
-            default.add_selection_path(path, Distinctness::Indestinct, None);
->>>>>>> 71c6df95
         }
         default
     }
@@ -82,11 +74,7 @@
     pub fn add_selection_path(
         &mut self,
         path: &'q T::Path<'q>,
-<<<<<<< HEAD
-        distinctness: Destinctness,
-=======
-        distinctness: Distinctness,
->>>>>>> 71c6df95
+        destinctness: Destinctness,
         ordering: Option<Ordering>,
     ) {
         let table = self.add_join_statements(path.tables());
@@ -94,11 +82,7 @@
             table,
             access: path.column_access(),
         };
-<<<<<<< HEAD
-        if distinctness == Destinctness::Destinct {
-=======
-        if distinctness == Distinctness::Destinct {
->>>>>>> 71c6df95
+        if destinctness == Destinctness::Destinct {
             self.statement.distinct.push(column.clone());
         }
         if let Some(ordering) = ordering {
