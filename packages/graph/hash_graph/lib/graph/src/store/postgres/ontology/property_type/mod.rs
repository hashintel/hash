--- conflicted
+++ resolved
@@ -105,27 +105,11 @@
     ) -> Result<Vec<PersistedPropertyType>, QueryError> {
         self.read_all_property_types()
             .await?
-<<<<<<< HEAD
-            .map(|row_result| row_result.into_report().change_context(QueryError))
-            .try_filter_map(|row| async move {
-                let property_type: PropertyType = serde_json::Value::try_into(row.get(0))
-                    .into_report()
-                    .change_context(QueryError)?;
-
-                let versioned_property_type = Record {
-                    record: property_type,
-                    is_latest: row.get(2),
-                };
-
-                if let Literal::Bool(result) =
-                    expression.evaluate(&versioned_property_type, self).await
-=======
             .try_filter_map(|property_type| async move {
                 if let Literal::Bool(result) = expression
                     .evaluate(&property_type, self)
                     .await
                     .change_context(QueryError)?
->>>>>>> 17b8ce13
                 {
                     Ok(result.then(|| {
                         let uri = property_type.record.id();
