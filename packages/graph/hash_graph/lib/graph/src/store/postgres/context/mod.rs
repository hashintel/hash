<<<<<<< HEAD
mod entity;
=======
>>>>>>> b66a2503
mod ontology;

use async_trait::async_trait;
use error_stack::{Context, Result, ResultExt};
use type_system::uri::{BaseUri, VersionedUri};

<<<<<<< HEAD
pub use self::{entity::EntityRecord, ontology::OntologyRecord};
use crate::{
    knowledge::EntityId,
    store::{postgres::ontology::OntologyDatabaseType, AsClient, PostgresStore, QueryError},
};
=======
pub use self::ontology::OntologyRecord;
use crate::store::{postgres::ontology::OntologyDatabaseType, AsClient, PostgresStore, QueryError};
>>>>>>> b66a2503

/// Context used for querying the database directly.
///
/// This is only used as an implementation detail inside of the [`postgres`] module.
///
/// [`postgres`]: super::super
// TODO: Use the context to hold query data
//   see https://app.asana.com/0/0/1202884883200946/f
#[async_trait]
pub trait PostgresContext {
    async fn read_latest_ontology_type<T>(
        &self,
        base_uri: &BaseUri,
    ) -> Result<OntologyRecord<T>, QueryError>
    where
        T: OntologyDatabaseType + TryFrom<serde_json::Value, Error: Context>;

    async fn read_versioned_ontology_type<T>(
        &self,
        uri: &VersionedUri,
    ) -> Result<OntologyRecord<T>, QueryError>
    where
        T: OntologyDatabaseType + TryFrom<serde_json::Value, Error: Context>;
<<<<<<< HEAD

    async fn read_all_entities(&self) -> Result<entity::RecordStream, QueryError>;

    async fn read_latest_entity_by_id(
        &self,
        entity_id: EntityId,
    ) -> Result<EntityRecord, QueryError>;
=======
>>>>>>> b66a2503
}

#[async_trait]
impl<C: AsClient> PostgresContext for PostgresStore<C> {
    async fn read_versioned_ontology_type<T>(
        &self,
        uri: &VersionedUri,
    ) -> Result<OntologyRecord<T>, QueryError>
    where
        T: OntologyDatabaseType + TryFrom<serde_json::Value, Error: Context>,
    {
        ontology::read_versioned_type(&self.client, uri)
            .await
            .attach_printable("could not read ontology type")
            .attach_printable_lazy(|| uri.clone())
    }

    async fn read_latest_ontology_type<T>(
        &self,
        base_uri: &BaseUri,
    ) -> Result<OntologyRecord<T>, QueryError>
    where
        T: OntologyDatabaseType + TryFrom<serde_json::Value, Error: Context>,
    {
        ontology::read_latest_type(&self.client, base_uri)
            .await
            .attach_printable("could not read ontology type")
            .attach_printable_lazy(|| base_uri.clone())
    }
<<<<<<< HEAD

    async fn read_all_entities(&self) -> Result<entity::RecordStream, QueryError> {
        entity::read_all_entities(&self.client)
            .await
            .attach_printable("could not read entities")
    }

    async fn read_latest_entity_by_id(
        &self,
        entity_id: EntityId,
    ) -> Result<EntityRecord, QueryError> {
        entity::read_latest_entity_by_id(&self.client, entity_id)
            .await
            .attach_printable("could not read entity")
            .attach_printable(entity_id)
    }
=======
>>>>>>> b66a2503
}<|MERGE_RESOLUTION|>--- conflicted
+++ resolved
@@ -1,23 +1,11 @@
-<<<<<<< HEAD
-mod entity;
-=======
->>>>>>> b66a2503
 mod ontology;
 
 use async_trait::async_trait;
 use error_stack::{Context, Result, ResultExt};
 use type_system::uri::{BaseUri, VersionedUri};
 
-<<<<<<< HEAD
-pub use self::{entity::EntityRecord, ontology::OntologyRecord};
-use crate::{
-    knowledge::EntityId,
-    store::{postgres::ontology::OntologyDatabaseType, AsClient, PostgresStore, QueryError},
-};
-=======
 pub use self::ontology::OntologyRecord;
 use crate::store::{postgres::ontology::OntologyDatabaseType, AsClient, PostgresStore, QueryError};
->>>>>>> b66a2503
 
 /// Context used for querying the database directly.
 ///
@@ -41,16 +29,6 @@
     ) -> Result<OntologyRecord<T>, QueryError>
     where
         T: OntologyDatabaseType + TryFrom<serde_json::Value, Error: Context>;
-<<<<<<< HEAD
-
-    async fn read_all_entities(&self) -> Result<entity::RecordStream, QueryError>;
-
-    async fn read_latest_entity_by_id(
-        &self,
-        entity_id: EntityId,
-    ) -> Result<EntityRecord, QueryError>;
-=======
->>>>>>> b66a2503
 }
 
 #[async_trait]
@@ -80,23 +58,4 @@
             .attach_printable("could not read ontology type")
             .attach_printable_lazy(|| base_uri.clone())
     }
-<<<<<<< HEAD
-
-    async fn read_all_entities(&self) -> Result<entity::RecordStream, QueryError> {
-        entity::read_all_entities(&self.client)
-            .await
-            .attach_printable("could not read entities")
-    }
-
-    async fn read_latest_entity_by_id(
-        &self,
-        entity_id: EntityId,
-    ) -> Result<EntityRecord, QueryError> {
-        entity::read_latest_entity_by_id(&self.client, entity_id)
-            .await
-            .attach_printable("could not read entity")
-            .attach_printable(entity_id)
-    }
-=======
->>>>>>> b66a2503
 }