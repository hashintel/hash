--- conflicted
+++ resolved
@@ -81,26 +81,11 @@
     ) -> Result<Vec<PersistedDataType>, QueryError> {
         self.read_all_data_types()
             .await?
-<<<<<<< HEAD
-            .map(|row_result| row_result.into_report().change_context(QueryError))
-            .try_filter_map(|row| async move {
-                let data_type: DataType = serde_json::Value::try_into(row.get(0))
-                    .into_report()
-                    .change_context(QueryError)?;
-
-                let versioned_data_type = Record {
-                    record: data_type,
-                    is_latest: row.get(2),
-                };
-
-                if let Literal::Bool(result) = expression.evaluate(&versioned_data_type, self).await
-=======
             .try_filter_map(|data_type| async move {
                 if let Literal::Bool(result) = expression
                     .evaluate(&data_type, self)
                     .await
                     .change_context(QueryError)?
->>>>>>> 17b8ce13
                 {
                     Ok(result.then(|| {
                         let uri = data_type.record.id();
