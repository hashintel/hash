--- conflicted
+++ resolved
@@ -5,11 +5,7 @@
 use type_system::{EntityType, LinkType};
 
 use crate::{
-<<<<<<< HEAD
-    ontology::{types::EntityType, AccountId, PersistedEntityType, PersistedOntologyIdentifier},
-=======
     ontology::{AccountId, PersistedEntityType, PersistedLinkType, PersistedOntologyIdentifier},
->>>>>>> 09b787dd
     store::{
         crud::Read,
         postgres::{ontology::OntologyDatabaseType, parameter_list},
