use async_trait::async_trait;
use error_stack::{IntoReport, Report, Result, ResultExt};
use tokio_postgres::GenericClient;

use crate::{
    knowledge::{EntityId, Links, Outgoing},
    ontology::types::uri::VersionedUri,
    store::{
        crud,
        query::{LinkQuery, OntologyVersion},
        AsClient, PostgresStore, QueryError,
    },
};

// TODO: we should probably support taking PersistedEntityIdentifier here as well as an EntityId
#[async_trait]
impl<C: AsClient> crud::Read<Links> for PostgresStore<C> {
    type Query<'q> = LinkQuery<'q>;

<<<<<<< HEAD
    #[expect(
        clippy::too_many_lines,
        reason = "TODO: Function needs to be split into smaller parts"
    )]
    async fn read<'query>(&self, query: &Self::Query<'query>) -> Result<Vec<Links>, QueryError> {
        match (query.link_type_query(), query.source_entity_id()) {
            (None, Some(source_entity_id)) => {
                let multi_links = self
                    .as_client()
                    .query(
                        r#"
                        WITH aggregated as (
                            SELECT link_type_version_id, ARRAY_AGG(target_entity_id ORDER BY multi_order ASC) as links 
                            FROM links
                            WHERE active AND multi and source_entity_id = $1
                            GROUP BY link_type_version_id
                        )
                        SELECT base_uri, "version", links FROM aggregated
                        INNER JOIN ids ON ids.version_id = aggregated.link_type_version_id
                        "#,
                        &[&source_entity_id],
                    )
                    .await
                    .report()
                    .change_context(QueryError)
                    .attach_printable(source_entity_id)?
                    .into_iter()
                    .map(|row| (
                        VersionedUri::new(row.get(0), row.get::<_, i64>(1) as u32),
                        Outgoing::Multiple(row.get(2))
                    ));

                let single_links = self
                    .client
                    .as_client()
                    .query(
                        r#"
                        SELECT base_uri, "version", target_entity_id
                        FROM links
                        INNER JOIN ids ON ids.version_id = links.link_type_version_id
                        WHERE active AND NOT multi and source_entity_id = $1
                        "#,
                        &[&source_entity_id],
                    )
                    .await
                    .report()
                    .change_context(QueryError)
                    .attach_printable(source_entity_id)?
                    .into_iter()
                    .map(|row| {
                        (
                            VersionedUri::new(row.get(0), row.get::<_, i64>(1) as u32),
                            Outgoing::Single(row.get(2)),
                        )
                    });
                Ok(vec![Links::new(multi_links.chain(single_links).collect())])
            }
            (Some(link_type_query), Some(source_entity_id)) => {
                match (link_type_query.uri(), link_type_query.version()) {
                    (Some(link_type_uri), Some(OntologyVersion::Exact(link_type_version))) => {
                        let link = self
                            .client
                            .as_client()
                            .query_one(
                                r#"
                                -- Gather all single-links
                                WITH single_links AS (
                                    SELECT link_type_version_id, target_entity_id
                                    FROM links
                                    INNER JOIN ids ON ids.version_id = links.link_type_version_id
                                    WHERE active AND NOT multi AND source_entity_id = $1 AND base_uri = $2 AND "version" = $3
                                ),
                                -- Gather all multi-links
                                multi_links AS (
                                    SELECT link_type_version_id, ARRAY_AGG(target_entity_id ORDER BY multi_order ASC) AS target_entity_ids
                                    FROM links
                                    INNER JOIN ids ON ids.version_id = links.link_type_version_id
                                    WHERE active AND multi AND source_entity_id = $1 AND base_uri = $2 AND "version" = $3 GROUP BY link_type_version_id
                                )
                                -- Combine single and multi links with null values in rows where the other doesn't exist
                                SELECT link_type_version_id, target_entity_id AS single_link, NULL AS multi_link 
                                FROM single_links
                                UNION
                                SELECT link_type_version_id, NULL AS single_link, target_entity_ids AS multi_link
                                FROM multi_links
                                "#,
                                &[&source_entity_id, link_type_uri, &i64::from(link_type_version)],
                            )
                            .await
                            .report()
                            .change_context(QueryError)
                            .attach_printable(source_entity_id)
                            .attach_printable(link_type_uri.clone())?;

                        let val: (Option<EntityId>, Option<Vec<EntityId>>) =
                            (link.get(1), link.get(2));
                        let outgoing = match val {
                            (Some(entity_id), None) => Outgoing::Single(entity_id),
                            (None, Some(entity_ids)) => Outgoing::Multiple(entity_ids),
                            _ => {
                                return Err(Report::new(QueryError)
                                    .attach_printable(source_entity_id)
                                    .attach_printable(link_type_uri.clone()));
                            }
                        };
                        Ok(vec![Links::new(
                            [(
                                VersionedUri::new(link_type_uri.to_string(), link_type_version),
                                outgoing,
                            )]
                            .into(),
                        )])
                    }
                    _ => todo!(),
                }
            }
            _ => todo!(),
=======
    async fn get(&self, identifier: EntityId) -> Result<Self::Output, QueryError> {
        let multi_links = self
            .client
            .as_client()
            .query(
                r#"
                WITH aggregated as (
                    SELECT link_type_version_id, ARRAY_AGG(target_entity_id ORDER BY multi_order ASC) as links
                    FROM links
                    WHERE active AND multi and source_entity_id = $1
                    GROUP BY link_type_version_id
                )
                SELECT base_uri, "version", links FROM aggregated
                INNER JOIN ids ON ids.version_id = aggregated.link_type_version_id
                "#,
                &[&identifier],
            )
            .await
            .into_report()
            .change_context(QueryError)
            .attach_printable(identifier)?
            .into_iter()
            .map(|row| (VersionedUri::new(row.get(0), row.get::<_, i64>(1) as u32), Outgoing::Multiple(row.get(2))));

        let single_links = self
            .client
            .as_client()
            .query(
                r#"
                SELECT base_uri, "version", target_entity_id
                FROM links
                INNER JOIN ids ON ids.version_id = links.link_type_version_id
                WHERE active AND NOT multi and source_entity_id = $1
                "#,
                &[&identifier],
            )
            .await
            .into_report()
            .change_context(QueryError)
            .attach_printable(identifier)?
            .into_iter()
            .map(|row| {
                (
                    VersionedUri::new(row.get(0), row.get::<_, i64>(1) as u32),
                    Outgoing::Single(row.get(2)),
                )
            });

        Ok(Links::new(multi_links.chain(single_links).collect()))
    }
}

#[async_trait]
impl<'i, C: AsClient> crud::Read<'i, (EntityId, &'i VersionedUri), Link> for PostgresStore<C> {
    type Output = Outgoing;

    async fn get(
        &self,
        identifier: (EntityId, &'i VersionedUri),
    ) -> Result<Self::Output, QueryError> {
        let (source_entity_id, link_type_uri) = identifier;
        let version = i64::from(link_type_uri.version());
        let link = self
        .client
        .as_client()
        .query_one(
            r#"
                -- Gather all single-links
                WITH single_links AS (
                    SELECT link_type_version_id, target_entity_id
                    FROM links
                    INNER JOIN ids ON ids.version_id = links.link_type_version_id
                    WHERE active AND NOT multi AND source_entity_id = $1 AND base_uri = $2 AND "version" = $3
                ),
                -- Gather all multi-links
                multi_links AS (
                    SELECT link_type_version_id, ARRAY_AGG(target_entity_id ORDER BY multi_order ASC) AS target_entity_ids
                    FROM links
                    INNER JOIN ids ON ids.version_id = links.link_type_version_id
                    WHERE active AND multi AND source_entity_id = $1 AND base_uri = $2 AND "version" = $3
                    GROUP BY link_type_version_id
                )
                -- Combine single and multi links with null values in rows where the other doesn't exist
                SELECT link_type_version_id, target_entity_id AS single_link, NULL AS multi_link FROM single_links 
                UNION 
                SELECT link_type_version_id, NULL AS single_link, target_entity_ids AS multi_link from multi_links
                "#,
            &[&source_entity_id, link_type_uri.base_uri(), &version],
        )
        .await
        .into_report()
        .change_context(QueryError)
        .attach_printable(source_entity_id)
        .attach_printable(link_type_uri.clone())?;

        let val: (Option<EntityId>, Option<Vec<EntityId>>) = (link.get(1), link.get(2));
        match val {
            (Some(entity_id), None) => Ok(Outgoing::Single(entity_id)),
            (None, Some(entity_ids)) => Ok(Outgoing::Multiple(entity_ids)),
            _ => Err(Report::new(QueryError)
                .attach_printable(source_entity_id)
                .attach_printable(link_type_uri.clone())),
>>>>>>> 7d0c27b8
        }
    }
}<|MERGE_RESOLUTION|>--- conflicted
+++ resolved
@@ -17,7 +17,6 @@
 impl<C: AsClient> crud::Read<Links> for PostgresStore<C> {
     type Query<'q> = LinkQuery<'q>;
 
-<<<<<<< HEAD
     #[expect(
         clippy::too_many_lines,
         reason = "TODO: Function needs to be split into smaller parts"
@@ -41,7 +40,7 @@
                         &[&source_entity_id],
                     )
                     .await
-                    .report()
+                    .into_report()
                     .change_context(QueryError)
                     .attach_printable(source_entity_id)?
                     .into_iter()
@@ -63,7 +62,7 @@
                         &[&source_entity_id],
                     )
                     .await
-                    .report()
+                    .into_report()
                     .change_context(QueryError)
                     .attach_printable(source_entity_id)?
                     .into_iter()
@@ -107,7 +106,7 @@
                                 &[&source_entity_id, link_type_uri, &i64::from(link_type_version)],
                             )
                             .await
-                            .report()
+                            .into_report()
                             .change_context(QueryError)
                             .attach_printable(source_entity_id)
                             .attach_printable(link_type_uri.clone())?;
@@ -135,110 +134,6 @@
                 }
             }
             _ => todo!(),
-=======
-    async fn get(&self, identifier: EntityId) -> Result<Self::Output, QueryError> {
-        let multi_links = self
-            .client
-            .as_client()
-            .query(
-                r#"
-                WITH aggregated as (
-                    SELECT link_type_version_id, ARRAY_AGG(target_entity_id ORDER BY multi_order ASC) as links
-                    FROM links
-                    WHERE active AND multi and source_entity_id = $1
-                    GROUP BY link_type_version_id
-                )
-                SELECT base_uri, "version", links FROM aggregated
-                INNER JOIN ids ON ids.version_id = aggregated.link_type_version_id
-                "#,
-                &[&identifier],
-            )
-            .await
-            .into_report()
-            .change_context(QueryError)
-            .attach_printable(identifier)?
-            .into_iter()
-            .map(|row| (VersionedUri::new(row.get(0), row.get::<_, i64>(1) as u32), Outgoing::Multiple(row.get(2))));
-
-        let single_links = self
-            .client
-            .as_client()
-            .query(
-                r#"
-                SELECT base_uri, "version", target_entity_id
-                FROM links
-                INNER JOIN ids ON ids.version_id = links.link_type_version_id
-                WHERE active AND NOT multi and source_entity_id = $1
-                "#,
-                &[&identifier],
-            )
-            .await
-            .into_report()
-            .change_context(QueryError)
-            .attach_printable(identifier)?
-            .into_iter()
-            .map(|row| {
-                (
-                    VersionedUri::new(row.get(0), row.get::<_, i64>(1) as u32),
-                    Outgoing::Single(row.get(2)),
-                )
-            });
-
-        Ok(Links::new(multi_links.chain(single_links).collect()))
-    }
-}
-
-#[async_trait]
-impl<'i, C: AsClient> crud::Read<'i, (EntityId, &'i VersionedUri), Link> for PostgresStore<C> {
-    type Output = Outgoing;
-
-    async fn get(
-        &self,
-        identifier: (EntityId, &'i VersionedUri),
-    ) -> Result<Self::Output, QueryError> {
-        let (source_entity_id, link_type_uri) = identifier;
-        let version = i64::from(link_type_uri.version());
-        let link = self
-        .client
-        .as_client()
-        .query_one(
-            r#"
-                -- Gather all single-links
-                WITH single_links AS (
-                    SELECT link_type_version_id, target_entity_id
-                    FROM links
-                    INNER JOIN ids ON ids.version_id = links.link_type_version_id
-                    WHERE active AND NOT multi AND source_entity_id = $1 AND base_uri = $2 AND "version" = $3
-                ),
-                -- Gather all multi-links
-                multi_links AS (
-                    SELECT link_type_version_id, ARRAY_AGG(target_entity_id ORDER BY multi_order ASC) AS target_entity_ids
-                    FROM links
-                    INNER JOIN ids ON ids.version_id = links.link_type_version_id
-                    WHERE active AND multi AND source_entity_id = $1 AND base_uri = $2 AND "version" = $3
-                    GROUP BY link_type_version_id
-                )
-                -- Combine single and multi links with null values in rows where the other doesn't exist
-                SELECT link_type_version_id, target_entity_id AS single_link, NULL AS multi_link FROM single_links 
-                UNION 
-                SELECT link_type_version_id, NULL AS single_link, target_entity_ids AS multi_link from multi_links
-                "#,
-            &[&source_entity_id, link_type_uri.base_uri(), &version],
-        )
-        .await
-        .into_report()
-        .change_context(QueryError)
-        .attach_printable(source_entity_id)
-        .attach_printable(link_type_uri.clone())?;
-
-        let val: (Option<EntityId>, Option<Vec<EntityId>>) = (link.get(1), link.get(2));
-        match val {
-            (Some(entity_id), None) => Ok(Outgoing::Single(entity_id)),
-            (None, Some(entity_ids)) => Ok(Outgoing::Multiple(entity_ids)),
-            _ => Err(Report::new(QueryError)
-                .attach_printable(source_entity_id)
-                .attach_printable(link_type_uri.clone())),
->>>>>>> 7d0c27b8
         }
     }
 }