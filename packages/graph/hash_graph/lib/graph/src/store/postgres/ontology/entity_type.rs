--- conflicted
+++ resolved
@@ -313,12 +313,8 @@
         Ok(metadata)
     }
 
-<<<<<<< HEAD
     #[tracing::instrument(level = "info", skip(self))]
-    async fn get_entity_type<'f: 'q, 'q>(
-=======
     async fn get_entity_type(
->>>>>>> 0f52f187
         &self,
         query: &StructuralQuery<EntityTypeWithMetadata>,
     ) -> Result<Subgraph, QueryError> {
