use async_trait::async_trait;
use chrono::{DateTime, Utc};
use error_stack::{IntoReport, Result, ResultExt};
use futures::{StreamExt, TryStreamExt};
use postgres_types::ToSql;
use tokio_postgres::GenericClient;

use crate::{
    knowledge::{EntityId, PersistedEntity},
    ontology::{types::uri::VersionedUri, AccountId},
    store::{
        crud,
        query::{EntityQuery, EntityVersion},
        AsClient, PostgresStore, QueryError,
    },
};

#[async_trait]
impl<C: AsClient> crud::Read<PersistedEntity> for PostgresStore<C> {
    type Query<'q> = EntityQuery;

<<<<<<< HEAD
    async fn read<'query>(
        &self,
        query: &Self::Query<'query>,
    ) -> Result<Vec<PersistedEntity>, QueryError> {
        let row_stream = match (query.id(), query.version()) {
            (Some(entity_id), Some(EntityVersion::Latest)) => {
                self.as_client()
                    .query_raw(
                        r#"
                        SELECT properties, entity_id, entities.version, ids.base_uri, ids.version, created_by
                        FROM entities
                        INNER JOIN ids ON ids.version_id = entities.entity_type_version_id
                        WHERE entity_id = $1 AND entities.version = (
                            SELECT MAX("version")
                            FROM entities
                            WHERE entity_id = $1
                        );
                        "#,
                        &[&entity_id],
                    )
                    .await
            }
            (None, Some(EntityVersion::Latest)) => {
                self.as_client()
                    .query_raw(
                        r#"
                        SELECT DISTINCT ON(entity_id) properties, entity_id, entities.version, ids.base_uri, ids.version, created_by
                        FROM entities
                        INNER JOIN ids ON ids.version_id = entities.entity_type_version_id
                        ORDER BY entity_id, entities.version DESC;
                        "#,
                        // Requires a concrete type, which implements
                        // `IntoIterator<Item = impl BorrowToSql>`
                        [] as [&(dyn ToSql + Sync); 0],
                    )
                    .await
            }
            _ => todo!(),
        };
=======
    async fn get(&self, identifier: EntityId) -> Result<Self::Output, QueryError> {
        let row = self
            .as_client()
            .query_one(
                r#"
                SELECT properties, entity_id, entities.version, ids.base_uri, ids.version, created_by
                FROM entities
                INNER JOIN ids ON ids.version_id = entities.entity_type_version_id
                WHERE entity_id = $1 AND entities.version = (
                    SELECT MAX("version")
                    FROM entities
                    WHERE entity_id = $1
                );
                "#,
                &[&identifier],
            )
            .await
            .into_report()
            .change_context(QueryError)
            .attach_printable(identifier)?;

        let entity = serde_json::from_value(row.get(0))
            .into_report()
            .change_context(QueryError)?;

        let entity_id: EntityId = row.get(1);
        let entity_version: DateTime<Utc> = row.get(2);
        let type_base_uri: String = row.get(3);
        let type_version: i64 = row.get(4);
        let created_by: AccountId = row.get(5);

        let type_versioned_uri = VersionedUri::new(type_base_uri, type_version as u32);
        Ok(PersistedEntity::new(
            entity,
            entity_id,
            entity_version,
            type_versioned_uri,
            created_by,
        ))
    }
}

#[async_trait]
impl<C: AsClient> crud::Read<'_, AllLatest, PersistedEntity> for PostgresStore<C> {
    type Output = Vec<PersistedEntity>;

    async fn get(&self, _: AllLatest) -> Result<Self::Output, QueryError> {
        let row_stream = self
            .as_client()
            .query_raw(
                r#"
                SELECT DISTINCT ON(entity_id) properties, entity_id, entities.version, ids.base_uri, ids.version, created_by
                FROM entities
                INNER JOIN ids ON ids.version_id = entities.entity_type_version_id
                ORDER BY entity_id, entities.version DESC;
                "#,
                // Requires a concrete type, which implements
                // `IntoIterator<Item = impl BorrowToSql>`
                [] as [&(dyn ToSql + Sync); 0],
            )
            .await
            .into_report()
            .change_context(QueryError)?;
>>>>>>> 7d0c27b8

        row_stream
            .report()
            .change_context(QueryError)?
            .map(|row_result| {
                let row = row_result.into_report().change_context(QueryError)?;
                let entity = serde_json::from_value(row.get(0))
                    .into_report()
                    .change_context(QueryError)?;

                let entity_id: EntityId = row.get(1);
                let entity_version: DateTime<Utc> = row.get(2);
                let type_base_uri: String = row.get(3);
                let type_version: i64 = row.get(4);
                let created_by: AccountId = row.get(5);

                let type_versioned_uri = VersionedUri::new(type_base_uri, type_version as u32);
                Ok(PersistedEntity::new(
                    entity,
                    entity_id,
                    entity_version,
                    type_versioned_uri,
                    created_by,
                ))
            })
            .try_collect()
            .await
    }
}<|MERGE_RESOLUTION|>--- conflicted
+++ resolved
@@ -19,7 +19,6 @@
 impl<C: AsClient> crud::Read<PersistedEntity> for PostgresStore<C> {
     type Query<'q> = EntityQuery;
 
-<<<<<<< HEAD
     async fn read<'query>(
         &self,
         query: &Self::Query<'query>,
@@ -59,74 +58,9 @@
             }
             _ => todo!(),
         };
-=======
-    async fn get(&self, identifier: EntityId) -> Result<Self::Output, QueryError> {
-        let row = self
-            .as_client()
-            .query_one(
-                r#"
-                SELECT properties, entity_id, entities.version, ids.base_uri, ids.version, created_by
-                FROM entities
-                INNER JOIN ids ON ids.version_id = entities.entity_type_version_id
-                WHERE entity_id = $1 AND entities.version = (
-                    SELECT MAX("version")
-                    FROM entities
-                    WHERE entity_id = $1
-                );
-                "#,
-                &[&identifier],
-            )
-            .await
-            .into_report()
-            .change_context(QueryError)
-            .attach_printable(identifier)?;
-
-        let entity = serde_json::from_value(row.get(0))
-            .into_report()
-            .change_context(QueryError)?;
-
-        let entity_id: EntityId = row.get(1);
-        let entity_version: DateTime<Utc> = row.get(2);
-        let type_base_uri: String = row.get(3);
-        let type_version: i64 = row.get(4);
-        let created_by: AccountId = row.get(5);
-
-        let type_versioned_uri = VersionedUri::new(type_base_uri, type_version as u32);
-        Ok(PersistedEntity::new(
-            entity,
-            entity_id,
-            entity_version,
-            type_versioned_uri,
-            created_by,
-        ))
-    }
-}
-
-#[async_trait]
-impl<C: AsClient> crud::Read<'_, AllLatest, PersistedEntity> for PostgresStore<C> {
-    type Output = Vec<PersistedEntity>;
-
-    async fn get(&self, _: AllLatest) -> Result<Self::Output, QueryError> {
-        let row_stream = self
-            .as_client()
-            .query_raw(
-                r#"
-                SELECT DISTINCT ON(entity_id) properties, entity_id, entities.version, ids.base_uri, ids.version, created_by
-                FROM entities
-                INNER JOIN ids ON ids.version_id = entities.entity_type_version_id
-                ORDER BY entity_id, entities.version DESC;
-                "#,
-                // Requires a concrete type, which implements
-                // `IntoIterator<Item = impl BorrowToSql>`
-                [] as [&(dyn ToSql + Sync); 0],
-            )
-            .await
-            .into_report()
-            .change_context(QueryError)?;
->>>>>>> 7d0c27b8
 
         row_stream
-            .report()
+            .into_report()
             .change_context(QueryError)?
             .map(|row_result| {
                 let row = row_result.into_report().change_context(QueryError)?;
