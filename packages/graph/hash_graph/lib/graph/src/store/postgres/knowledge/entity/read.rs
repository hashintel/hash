use async_trait::async_trait;
use error_stack::{bail, Report, Result, ResultExt};
use futures::TryStreamExt;

use crate::{
    knowledge::PersistedEntity,
    store::{
        crud,
        postgres::context::PostgresContext,
        query::{Expression, ExpressionError, Literal},
        AsClient, PostgresStore, QueryError,
    },
};

<<<<<<< HEAD
async fn resolve_properties(
    properties: &HashMap<BaseUri, serde_json::Value>,
    path: &[PathSegment],
    context: &(impl PostgresContext + Sync),
) -> Result<Literal, ResolveError> {
    match path {
        [] => todo!("{}", UNIMPLEMENTED_LITERAL_OBJECT),
        [head_path_segment, tail_path_segments @ ..] => {
            let uri = BaseUri::new(head_path_segment.identifier.clone())
                .into_report()
                .change_context(ResolveError::StoreReadError)
                .attach_printable_lazy(|| {
                    format!(
                        "Could not parse {} as base URI",
                        head_path_segment.identifier
                    )
                })?;
            let literal = properties
                .get(&uri)
                .cloned()
                .map_or(Literal::Null, From::from);

            if tail_path_segments.is_empty() {
                Ok(literal)
            } else {
                literal.resolve(tail_path_segments, context).await
            }
        }
    }
}

#[async_trait]
impl<C> Resolve<C> for EntityRecord
where
    C: PostgresContext + Sync,
{
    async fn resolve(&self, path: &[PathSegment], context: &C) -> Result<Literal, ResolveError> {
        match path {
            [] => todo!("{}", UNIMPLEMENTED_LITERAL_OBJECT),
            [head_path_segment, tail_path_segments @ ..] => {
                // TODO: Avoid cloning on literals
                //   see https://app.asana.com/0/0/1202884883200947/f
                let literal = match head_path_segment.identifier.as_str() {
                    "id" => Literal::String(self.id.to_string()),
                    "version" => Literal::Version(Version::Entity(self.version), self.is_latest),
                    "type" => {
                        return context
                            .read_versioned_ontology_type::<EntityType>(&self.type_uri)
                            .await
                            .change_context(ResolveError::StoreReadError)?
                            .resolve(tail_path_segments, context)
                            .await;
                    }
                    "properties" => {
                        return resolve_properties(
                            self.entity.properties(),
                            tail_path_segments,
                            context,
                        )
                        .await;
                    }
                    "outgoingLinks" => {
                        // TODO: Use relation tables
                        //   see https://app.asana.com/0/0/1202884883200942/f
                        return Ok(Literal::List(
                            context
                                .read_links_by_source(self.id)
                                .await
                                .change_context(ResolveError::StoreReadError)?
                                .then(|link| async {
                                    link.change_context(ResolveError::StoreReadError)?
                                        .resolve(tail_path_segments, context)
                                        .await
                                })
                                .try_collect()
                                .await?,
                        ));
                    }
                    "incomingLinks" => {
                        // TODO: Use relation tables
                        //   see https://app.asana.com/0/0/1202884883200942/f
                        return Ok(Literal::List(
                            context
                                .read_links_by_target(self.id)
                                .await
                                .change_context(ResolveError::StoreReadError)?
                                .then(|link| async {
                                    link.change_context(ResolveError::StoreReadError)?
                                        .resolve(tail_path_segments, context)
                                        .await
                                })
                                .try_collect()
                                .await?,
                        ));
                    }
                    _ => Literal::Null,
                };

                if tail_path_segments.is_empty() {
                    Ok(literal)
                } else {
                    literal.resolve(tail_path_segments, context).await
                }
            }
        }
    }
}

=======
>>>>>>> 85c9610d
#[async_trait]
impl<C: AsClient> crud::Read<PersistedEntity> for PostgresStore<C> {
    type Query<'q> = Expression;

    async fn read<'query>(
        &self,
        query: &Self::Query<'query>,
    ) -> Result<Vec<PersistedEntity>, QueryError> {
        self.read_all_entities()
            .await?
            .try_filter_map(|record| async move {
                if let Literal::Bool(result) = query
                    .evaluate(&record, self)
                    .await
                    .change_context(QueryError)?
                {
                    Ok(result.then(|| {
                        PersistedEntity::new(
                            record.entity,
                            record.id,
                            record.version,
                            record.type_uri,
                            record.account_id,
                        )
                    }))
                } else {
                    bail!(
                        Report::new(ExpressionError)
                            .attach_printable("does not result in a boolean value")
                            .change_context(QueryError)
                    );
                }
            })
            .try_collect()
            .await
    }
}<|MERGE_RESOLUTION|>--- conflicted
+++ resolved
@@ -12,117 +12,6 @@
     },
 };
 
-<<<<<<< HEAD
-async fn resolve_properties(
-    properties: &HashMap<BaseUri, serde_json::Value>,
-    path: &[PathSegment],
-    context: &(impl PostgresContext + Sync),
-) -> Result<Literal, ResolveError> {
-    match path {
-        [] => todo!("{}", UNIMPLEMENTED_LITERAL_OBJECT),
-        [head_path_segment, tail_path_segments @ ..] => {
-            let uri = BaseUri::new(head_path_segment.identifier.clone())
-                .into_report()
-                .change_context(ResolveError::StoreReadError)
-                .attach_printable_lazy(|| {
-                    format!(
-                        "Could not parse {} as base URI",
-                        head_path_segment.identifier
-                    )
-                })?;
-            let literal = properties
-                .get(&uri)
-                .cloned()
-                .map_or(Literal::Null, From::from);
-
-            if tail_path_segments.is_empty() {
-                Ok(literal)
-            } else {
-                literal.resolve(tail_path_segments, context).await
-            }
-        }
-    }
-}
-
-#[async_trait]
-impl<C> Resolve<C> for EntityRecord
-where
-    C: PostgresContext + Sync,
-{
-    async fn resolve(&self, path: &[PathSegment], context: &C) -> Result<Literal, ResolveError> {
-        match path {
-            [] => todo!("{}", UNIMPLEMENTED_LITERAL_OBJECT),
-            [head_path_segment, tail_path_segments @ ..] => {
-                // TODO: Avoid cloning on literals
-                //   see https://app.asana.com/0/0/1202884883200947/f
-                let literal = match head_path_segment.identifier.as_str() {
-                    "id" => Literal::String(self.id.to_string()),
-                    "version" => Literal::Version(Version::Entity(self.version), self.is_latest),
-                    "type" => {
-                        return context
-                            .read_versioned_ontology_type::<EntityType>(&self.type_uri)
-                            .await
-                            .change_context(ResolveError::StoreReadError)?
-                            .resolve(tail_path_segments, context)
-                            .await;
-                    }
-                    "properties" => {
-                        return resolve_properties(
-                            self.entity.properties(),
-                            tail_path_segments,
-                            context,
-                        )
-                        .await;
-                    }
-                    "outgoingLinks" => {
-                        // TODO: Use relation tables
-                        //   see https://app.asana.com/0/0/1202884883200942/f
-                        return Ok(Literal::List(
-                            context
-                                .read_links_by_source(self.id)
-                                .await
-                                .change_context(ResolveError::StoreReadError)?
-                                .then(|link| async {
-                                    link.change_context(ResolveError::StoreReadError)?
-                                        .resolve(tail_path_segments, context)
-                                        .await
-                                })
-                                .try_collect()
-                                .await?,
-                        ));
-                    }
-                    "incomingLinks" => {
-                        // TODO: Use relation tables
-                        //   see https://app.asana.com/0/0/1202884883200942/f
-                        return Ok(Literal::List(
-                            context
-                                .read_links_by_target(self.id)
-                                .await
-                                .change_context(ResolveError::StoreReadError)?
-                                .then(|link| async {
-                                    link.change_context(ResolveError::StoreReadError)?
-                                        .resolve(tail_path_segments, context)
-                                        .await
-                                })
-                                .try_collect()
-                                .await?,
-                        ));
-                    }
-                    _ => Literal::Null,
-                };
-
-                if tail_path_segments.is_empty() {
-                    Ok(literal)
-                } else {
-                    literal.resolve(tail_path_segments, context).await
-                }
-            }
-        }
-    }
-}
-
-=======
->>>>>>> 85c9610d
 #[async_trait]
 impl<C: AsClient> crud::Read<PersistedEntity> for PostgresStore<C> {
     type Query<'q> = Expression;
