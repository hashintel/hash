--- conflicted
+++ resolved
@@ -7,18 +7,13 @@
 use type_system::LinkType;
 
 use crate::{
-<<<<<<< HEAD
-    ontology::{types::LinkType, AccountId, PersistedLinkType, PersistedOntologyIdentifier},
+    ontology::{AccountId, PersistedLinkType, PersistedOntologyIdentifier},
     store::{
         crud::Read,
         postgres::resolve::PostgresContext,
         query::{Expression, ExpressionError, Literal},
         AsClient, InsertionError, LinkTypeStore, PostgresStore, QueryError, UpdateError,
     },
-=======
-    ontology::{AccountId, PersistedOntologyIdentifier},
-    store::{AsClient, InsertionError, LinkTypeStore, PostgresStore, UpdateError},
->>>>>>> 09b787dd
 };
 
 #[async_trait]
