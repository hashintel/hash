--- conflicted
+++ resolved
@@ -30,10 +30,7 @@
     /// Internal method to read a [`PropertyTypeWithMetadata`] into two [`DependencyContext`]s.
     ///
     /// This is used to recursively resolve a type, so the result can be reused.
-<<<<<<< HEAD
     #[tracing::instrument(level = "trace", skip(self, dependency_context, subgraph))]
-=======
->>>>>>> b6a26ba0
     pub(crate) fn traverse_property_type<'a>(
         &'a self,
         property_type_id: &'a OntologyTypeEditionId,
