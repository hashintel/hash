--- conflicted
+++ resolved
@@ -216,12 +216,8 @@
         Ok(metadata)
     }
 
-<<<<<<< HEAD
     #[tracing::instrument(level = "info", skip(self))]
-    async fn get_property_type<'f: 'q, 'q>(
-=======
     async fn get_property_type(
->>>>>>> 0f52f187
         &self,
         query: &StructuralQuery<PropertyTypeWithMetadata>,
     ) -> Result<Subgraph, QueryError> {
