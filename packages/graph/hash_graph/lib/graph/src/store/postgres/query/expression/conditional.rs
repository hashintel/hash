--- conflicted
+++ resolved
@@ -64,13 +64,9 @@
 #[cfg(test)]
 mod tests {
     use super::*;
-<<<<<<< HEAD
-    use crate::store::postgres::query::{
-        test_helper::max_version_expression, DataTypeQueryField, Field, Table,
-=======
     use crate::{
-        ontology::DataTypeQueryPath, store::postgres::query::test_helper::max_version_expression,
->>>>>>> 03130842
+        ontology::DataTypeQueryPath,
+        store::postgres::query::{test_helper::max_version_expression, Path, Table},
     };
 
     #[test]
