use async_trait::async_trait;
use error_stack::{IntoReport, Result, ResultExt};
use futures::{Stream, StreamExt};
use serde::Deserialize;
use tokio_postgres::{GenericClient, Row, RowStream};
use type_system::{uri::VersionedUri, DataType, PropertyType};

use crate::{
    ontology::AccountId,
    store::{postgres::parameter_list, AsClient, PostgresStore, QueryError},
};

type RecordStream<T: for<'de> Deserialize<'de>> = impl Stream<Item = Result<Record<T>, QueryError>>;

/// Context used for [`Resolve`].
///
/// This is only used as an implementation detail inside of the [`postgres`] module.
///
/// [`Resolve`]: crate::store::query::Resolve
/// [`postgres`]: super
// TODO: Use the context to hold query data
//   see https://app.asana.com/0/0/1202884883200946/f
#[async_trait]
pub trait PostgresContext {
    async fn read_all_data_types(&self) -> Result<RecordStream<DataType>, QueryError>;

    async fn read_versioned_data_type(
        &self,
        uri: &VersionedUri,
    ) -> Result<Record<DataType>, QueryError>;

    async fn read_all_property_types(&self) -> Result<RecordStream<PropertyType>, QueryError>;

    async fn read_versioned_property_type(
        &self,
        uri: &VersionedUri,
    ) -> Result<Record<PropertyType>, QueryError>;
}

/// Associates a database entry with the information about the latest version of the corresponding
/// entry.
///
/// This is used for filtering by the latest version.
#[derive(Debug)]
pub struct Record<T> {
    pub record: T,
    pub account_id: AccountId,
    pub is_latest: bool,
}

fn row_stream_to_record_stream<T: for<'de> Deserialize<'de>>(
    row_stream: RowStream,
) -> RecordStream<T> {
    row_stream.map(|row| {
        let row = row.into_report().change_context(QueryError)?;

        Ok(Record {
            record: serde_json::from_value(row.get(0))
                .into_report()
                .change_context(QueryError)?,
            account_id: row.get(1),
            is_latest: row.get(2),
        })
    })
}

async fn read_all_types(client: &impl AsClient, table: &str) -> Result<RowStream, QueryError> {
    client
        .as_client()
        .query_raw(
            &format!(
                r#"
                SELECT schema, created_by, MAX(version) OVER (PARTITION by base_uri) = version as latest
                FROM {table} type_table
                INNER JOIN ids
                ON type_table.version_id = ids.version_id
                ORDER BY base_uri, version DESC;
                "#,
            ),
            parameter_list([]),
        )
        .await
        .into_report().change_context(QueryError)
}

async fn read_versioned_type(
    client: &impl AsClient,
    table: &str,
    uri: &VersionedUri,
) -> Result<Record<Row>, QueryError> {
    let row = client
        .as_client()
        .query_one(
            &format!(
                r#"
                SELECT schema, created_by, (
                    SELECT MAX(version) as latest 
                    FROM ids 
                    WHERE base_uri = $1
                )
                FROM {table} type_table
                INNER JOIN ids
                ON type_table.version_id = ids.version_id
                WHERE base_uri = $1 AND version = $2;
                "#
            ),
            &[&uri.base_uri().as_str(), &i64::from(uri.version())],
        )
        .await
        .into_report()
        .change_context(QueryError)?;

    let account_id = row.get(1);
    let latest: i64 = row.get(2);
    Ok(Record {
        record: row,
        account_id,
        is_latest: latest as u32 == uri.version(),
    })
}

#[async_trait]
impl<C: AsClient> PostgresContext for PostgresStore<C> {
    async fn read_all_data_types(&self) -> Result<RecordStream<DataType>, QueryError> {
        Ok(row_stream_to_record_stream(
            read_all_types(&self.client, "data_types").await?,
        ))
    }

    async fn read_versioned_data_type(
        &self,
        uri: &VersionedUri,
    ) -> Result<Record<DataType>, QueryError> {
        let Record {
            record,
            account_id,
            is_latest,
        } = read_versioned_type(&self.client, "data_types", uri)
            .await
            .attach_printable("could not read data type")?;

        let data_type: DataType = serde_json::Value::try_into(record.get(0))
            .into_report()
            .change_context(QueryError)?;

        Ok(Record {
<<<<<<< HEAD
            record: data_type,
=======
            record: serde_json::from_value(record.get(0))
                .into_report()
                .change_context(QueryError)?,
            account_id,
>>>>>>> 17b8ce13
            is_latest,
        })
    }

    async fn read_all_property_types(&self) -> Result<RecordStream<PropertyType>, QueryError> {
        Ok(row_stream_to_record_stream(
            read_all_types(&self.client, "property_types").await?,
        ))
    }

    async fn read_versioned_property_type(
        &self,
        uri: &VersionedUri,
    ) -> Result<Record<PropertyType>, QueryError> {
        let Record {
            record,
            account_id,
            is_latest,
        } = read_versioned_type(&self.client, "property_types", uri)
            .await
            .attach_printable("could not read property type")?;

        let property_type: PropertyType = serde_json::Value::try_into(record.get(0))
            .into_report()
            .change_context(QueryError)?;

        Ok(Record {
<<<<<<< HEAD
            record: property_type,
=======
            record: serde_json::from_value(record.get(0))
                .into_report()
                .change_context(QueryError)?,
            account_id,
>>>>>>> 17b8ce13
            is_latest,
        })
    }
}<|MERGE_RESOLUTION|>--- conflicted
+++ resolved
@@ -144,14 +144,8 @@
             .change_context(QueryError)?;
 
         Ok(Record {
-<<<<<<< HEAD
             record: data_type,
-=======
-            record: serde_json::from_value(record.get(0))
-                .into_report()
-                .change_context(QueryError)?,
             account_id,
->>>>>>> 17b8ce13
             is_latest,
         })
     }
@@ -179,14 +173,8 @@
             .change_context(QueryError)?;
 
         Ok(Record {
-<<<<<<< HEAD
             record: property_type,
-=======
-            record: serde_json::from_value(record.get(0))
-                .into_report()
-                .change_context(QueryError)?,
             account_id,
->>>>>>> 17b8ce13
             is_latest,
         })
     }
