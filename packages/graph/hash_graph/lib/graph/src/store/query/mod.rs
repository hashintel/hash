mod filter;
mod old;

use std::fmt;

pub use self::{
    filter::{Filter, FilterExpression, Parameter, ParameterConversionError},
    old::{
        Expression, ExpressionError, Literal, Path, PathSegment, Resolve, ResolveError, Version,
        UNIMPLEMENTED_LITERAL_OBJECT, UNIMPLEMENTED_WILDCARDS,
    },
};

/// A record stored in the [`store`].
///
/// [`store`]: crate::store
// TODO: Implement for `DataType`, `PropertyType`, etc. when `Path` is implemented
pub trait QueryRecord {
<<<<<<< HEAD
    type Path<'q>: TryFrom<Path> + RecordPath;
}

pub trait RecordPath {
    /// Returns what type this resolved `Path` has.
    fn expected_type(&self) -> ParameterField;
}

#[derive(Debug, Copy, Clone, PartialEq, Eq, Hash)]
pub struct ParameterField {
    pub parameter_type: ParameterType,
    pub optional: bool,
}

#[derive(Debug, Copy, Clone, PartialEq, Eq, Hash)]
pub enum ParameterType {
    Boolean,
    Number,
    UnsignedInteger,
    Text,
    Uuid,
    BaseUri,
    VersionedUri,
    Timestamp,
    Any,
}

impl fmt::Display for ParameterType {
    fn fmt(&self, fmt: &mut fmt::Formatter<'_>) -> fmt::Result {
        match self {
            Self::Boolean => fmt.write_str("boolean"),
            Self::Number => fmt.write_str("number"),
            Self::UnsignedInteger => fmt.write_str("unsigned integer"),
            Self::Text => fmt.write_str("text"),
            Self::Uuid => fmt.write_str("UUID"),
            Self::BaseUri => fmt.write_str("base URI"),
            Self::VersionedUri => fmt.write_str("versioned URI"),
            Self::Timestamp => fmt.write_str("timestamp"),
            Self::Any => fmt.write_str("any"),
        }
    }
=======
    type Path<'q>: TryFrom<Path>;
}

pub trait OntologyPath {
    /// Returns the path identifying the base URI.
    fn base_uri() -> Self;

    /// Returns the path identifying the versioned URI.
    fn versioned_uri() -> Self;

    /// Returns the path identifying the version
    fn version() -> Self;

    /// Returns the path identifying the title.
    fn title() -> Self;

    /// Returns the path identifying the description.
    fn description() -> Self;
>>>>>>> 97600047
}<|MERGE_RESOLUTION|>--- conflicted
+++ resolved
@@ -16,7 +16,6 @@
 /// [`store`]: crate::store
 // TODO: Implement for `DataType`, `PropertyType`, etc. when `Path` is implemented
 pub trait QueryRecord {
-<<<<<<< HEAD
     type Path<'q>: TryFrom<Path> + RecordPath;
 }
 
@@ -58,8 +57,6 @@
             Self::Any => fmt.write_str("any"),
         }
     }
-=======
-    type Path<'q>: TryFrom<Path>;
 }
 
 pub trait OntologyPath {
@@ -77,5 +74,4 @@
 
     /// Returns the path identifying the description.
     fn description() -> Self;
->>>>>>> 97600047
 }