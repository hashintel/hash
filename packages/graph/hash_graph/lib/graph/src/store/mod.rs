--- conflicted
+++ resolved
@@ -22,17 +22,10 @@
         PersistedEntity, PersistedEntityMetadata, PersistedLink,
     },
     ontology::{
-<<<<<<< HEAD
-        AccountId, DataTypeQuery, DataTypeRootedSubgraph, EntityTypeQuery,
-        EntityTypeRootedSubgraph, LinkTypeQuery, LinkTypeRootedSubgraph, PersistedDataType,
-        PersistedEntityType, PersistedLinkType, PersistedOntologyMetadata, PersistedPropertyType,
-        PropertyTypeQuery, PropertyTypeRootedSubgraph,
-=======
         AccountId, DataTypeQuery, EntityTypeQuery, EntityTypeRootedSubgraph, LinkTypeQuery,
         LinkTypeRootedSubgraph, PersistedDataType, PersistedEntityType, PersistedLinkType,
-        PersistedOntologyIdentifier, PersistedPropertyType, PropertyTypeQuery,
+        PersistedOntologyMetadata, PersistedPropertyType, PropertyTypeQuery,
         PropertyTypeRootedSubgraph,
->>>>>>> 66460b31
     },
     store::{error::LinkRemovalError, query::Expression},
     subgraph::Subgraph,
