--- conflicted
+++ resolved
@@ -9,11 +9,7 @@
 
 use crate::{
     ontology::{data_type::DataTypeQueryPathVisitor, DataTypeQueryPath, Selector},
-<<<<<<< HEAD
-    store::query::{ParameterField, ParameterType, Path, QueryRecord, RecordPath},
-=======
-    store::query::{OntologyPath, Path, QueryRecord},
->>>>>>> 97600047
+    store::query::{OntologyPath, ParameterField, ParameterType, Path, QueryRecord, RecordPath},
 };
 
 #[derive(Debug, PartialEq, Eq)]
@@ -31,6 +27,10 @@
     PropertyTypes(Box<Self>),
 }
 
+impl QueryRecord for PropertyType {
+    type Path<'q> = PropertyTypeQueryPath;
+}
+
 impl OntologyPath for PropertyTypeQueryPath {
     fn base_uri() -> Self {
         Self::BaseUri
@@ -51,10 +51,6 @@
     fn description() -> Self {
         Self::Description
     }
-}
-
-impl QueryRecord for PropertyType {
-    type Path<'q> = PropertyTypeQueryPath;
 }
 
 impl RecordPath for PropertyTypeQueryPath {
