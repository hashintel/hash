# This file either runs with JetBrains' http requests or using httpYac (https://httpyac.github.io).

### Create account
POST http://127.0.0.1:4000/accounts

> {%
    client.test("status", function() {
        client.assert(response.status === 200, "Response status is not 200");
        client.global.set("account_id", response.body.toString());
    });
%}

### Get all data types
GET http://127.0.0.1:4000/data-types

> {%
    client.test("status", function() {
        client.assert(response.status === 200, "Response status is not 200");
        client.assert(response.body.length === 6, "Unexpected number of data types"); // The number of primitive data types
    });
%}

### Insert Text data type
POST http://127.0.0.1:4000/data-types
Content-Type: application/json
Accept: application/json

{
  "ownedById": "{{account_id}}",
  "actorId": "{{account_id}}",
  "schema": {
    "kind": "dataType",
    "$id": "http://localhost:3000/@alice/types/data-type/text/v/1",
    "title": "Text",
    "type": "string"
  }
}

> {%
    client.test("status", function() {
        client.assert(response.status === 200, "Response status is not 200");
    });
    client.global.set("text_data_type_id", encodeURIComponent(response.body.identifier.uri));
%}

### Get Text data type
GET http://127.0.0.1:4000/data-types/{{text_data_type_id}}

> {%
    client.test("status", function() {
        client.assert(response.status === 200, "Response status is not 200");
    });
%}

### Update Text data type
PUT http://127.0.0.1:4000/data-types
Content-Type: application/json
Accept: application/json

{
  "actorId": "{{account_id}}",
  "typeToUpdate": "http://localhost:3000/@alice/types/data-type/text/v/1",
  "schema": {
    "kind": "dataType",
    "title": "Text",
    "description": "An ordered sequence of characters",
    "type": "string"
  }
}

> {%
    client.test("status", function() {
        client.assert(response.status === 200, "Response status is not 200");
    });
%}

### Insert Name property type
POST http://127.0.0.1:4000/property-types
Content-Type: application/json
Accept: application/json

{
  "ownedById": "{{account_id}}",
  "actorId": "{{account_id}}",
  "schema": {
    "kind": "propertyType",
    "$id": "http://localhost:3000/@alice/types/property-type/name/v/1",
    "title": "Name",
    "oneOf": [
      {
        "$ref": "http://localhost:3000/@alice/types/data-type/text/v/1"
      }
    ]
  }
}

> {%
    client.test("status", function() {
        client.assert(response.status === 200, "Response status is not 200");
    });
    client.global.set("person_property_type_id", encodeURIComponent(response.body.identifier.uri));
%}

### Get Name property type
GET http://127.0.0.1:4000/property-types/{{person_property_type_id}}

> {%
    client.test("status", function() {
        client.assert(response.status === 200, "Response status is not 200");
    });
%}

### Update Name property type
PUT http://127.0.0.1:4000/property-types
Content-Type: application/json
Accept: application/json

{
  "actorId": "{{account_id}}",
  "typeToUpdate": "http://localhost:3000/@alice/types/property-type/name/v/1",
  "schema": {
    "kind": "propertyType",
    "title": "Name",
    "oneOf": [
      {
        "$ref": "http://localhost:3000/@alice/types/data-type/text/v/2"
      }
    ]
  }
}

> {%
    client.test("status", function() {
        client.assert(response.status === 200, "Response status is not 200");
    });
%}

### Get all property types
GET http://127.0.0.1:4000/property-types

> {%
    client.test("status", function() {
        client.assert(response.status === 200, "Response status is not 200");
        client.assert(response.body.length === 1, "Unexpected number of property types");
    });
%}

### Insert Friendship entity link type
POST http://127.0.0.1:4000/entity-types
Content-Type: application/json
Accept: application/json

{
  "ownedById": "{{account_id}}",
  "actorId": "{{account_id}}",
  "schema": {
    "kind": "entityType",
    "$id": "http://localhost:3000/@alice/types/entity-type/friendship/v/1",
    "type": "object",
    "title": "Friendship",
    "allOf": [
      {
        "$ref": "https://blockprotocol.org/@blockprotocol/types/entity-type/link/v/1"
      }
    ],
    "properties": {}
  }
}

> {%
    client.test("status", function() {
        client.assert(response.status === 200, "Response status is not 200");
    });
    client.global.set("friendship_link_entity_type_id", response.body.identifier.uri);
%}

### Get Friendship entity type
POST http://127.0.0.1:4000/entity-types/query
Content-Type: application/json

{
  "filter": {
    "equal": [
      {
        "path": [
          "versionedUri"
        ]
      },
      {
        "parameter": "{{friendship_link_entity_type_id}}"
      }
    ]
  },
  "graphResolveDepths": {
    "dataTypeResolveDepth": 0,
    "propertyTypeResolveDepth": 0,
    "entityTypeResolveDepth": 0,
    "entityResolveDepth": 10
  }
}

> {%
    client.test("status", function() {
        client.assert(response.status === 200, "Response status is not 200");
        client.assert(response.body.roots.length === 1, "Unexpected number of entities");
    });
%}

### Insert Person entity type
POST http://127.0.0.1:4000/entity-types
Content-Type: application/json
Accept: application/json

{
  "ownedById": "{{account_id}}",
  "actorId": "{{account_id}}",
  "schema": {
    "kind": "entityType",
    "$id": "http://localhost:3000/@alice/types/entity-type/person/v/1",
    "type": "object",
    "title": "Person",
    "properties": {
      "http://localhost:3000/@alice/types/property-type/name/": {
        "$ref": "http://localhost:3000/@alice/types/property-type/name/v/1"
      }
    }
  }
}

> {%
    client.test("status", function() {
        client.assert(response.status === 200, "Response status is not 200");
    });
    client.global.set("person_entity_type_id", encodeURIComponent(response.body.identifier.uri));
    client.global.set("encoded_person_entity_type_id", encodeURIComponent(response.body.identifier.uri));
%}

### Get Person entity type
GET http://127.0.0.1:4000/entity-types/{{encoded_person_entity_type_id}}

> {%
    client.test("status", function() {
        client.assert(response.status === 200, "Response status is not 200");
    });
%}

### Update Person entity type
PUT http://127.0.0.1:4000/entity-types
Content-Type: application/json
Accept: application/json

{
  "actorId": "{{account_id}}",
  "typeToUpdate": "http://localhost:3000/@alice/types/entity-type/person/v/1",
  "schema": {
    "kind": "entityType",
    "type": "object",
    "title": "Person",
    "properties": {
      "http://localhost:3000/@alice/types/property-type/name/": {
        "$ref": "http://localhost:3000/@alice/types/property-type/name/v/2"
      }
    },
    "links": {
      "{{friendship_link_entity_type_id}}": {
        "type": "array",
        "items": {
          "oneOf": [
            {
              "$ref": "http://localhost:3000/@alice/types/entity-type/person/v/2"
            }
          ]
        },
        "ordered": false
      }
    }
  }
}

> {%
    client.test("status", function() {
        client.assert(response.status === 200, "Response status is not 200");
    });
%}

### Get all entity types
GET http://127.0.0.1:4000/entity-types

> {%
    client.test("status", function() {
        client.assert(response.status === 200, "Response status is not 200");
        client.assert(response.body.length === 3, "Unexpected number of entity types");
    });
%}

### Get all link entity type
POST http://127.0.0.1:4000/entity-types/query
Content-Type: application/json

{
  "filter": {
    "equal": [
      {
        "path": [
          "inheritsFrom",
          "*",
          "versionedUri"
        ]
      },
      {
        "parameter": "https://blockprotocol.org/@blockprotocol/types/entity-type/link/v/1"
      }
    ]
  },
  "graphResolveDepths": {
    "dataTypeResolveDepth": 0,
    "propertyTypeResolveDepth": 0,
    "entityTypeResolveDepth": 0,
    "entityResolveDepth": 10
  }
}

> {%
    client.test("status", function() {
        client.assert(response.status === 200, "Response status is not 200");
        client.assert(response.body.roots.length === 1, "Unexpected number of entities");
    });
%}


### Insert Person entity
POST http://127.0.0.1:4000/entities
Content-Type: application/json
Accept: application/json

{
  "ownedById": "{{account_id}}",
  "actorId": "{{account_id}}",
  "entity": {
    "http://localhost:3000/@alice/types/property-type/name/": "Alice"
  },
  "entityTypeId": "http://localhost:3000/@alice/types/entity-type/person/v/1"
}

> {%
    client.test("status", function() {
        client.assert(response.status === 200, "Response status is not 200");
    });
    client.global.set("person_a_entity_id", encodeURIComponent(response.body.identifier.entityIdentifier.entityId));
%}

### Get Person entity
GET http://127.0.0.1:4000/entities/{{account_id}}/{{person_a_entity_id}}

> {%
    client.test("status", function() {
        client.assert(response.status === 200, "Response status is not 200");
    });
%}

#### Update Person entity
PUT http://127.0.0.1:4000/entities
Content-Type: application/json
Accept: application/json

{
  "entityIdentifier": {
    "ownedById": "{{account_id}}",
    "entityId": "{{person_a_entity_id}}"
  },
  "actorId": "{{account_id}}",
  "entityTypeId": "http://localhost:3000/@alice/types/entity-type/person/v/2",
  "entity": {
    "http://localhost:3000/@alice/types/property-type/name/": "Alice Allison"
  }
}

> {%
   client.test("status", function() {
       client.assert(response.status === 200, "Response status is not 200");
   });
%}

### Insert second Person entity
POST http://127.0.0.1:4000/entities
Content-Type: application/json
Accept: application/json

{
  "ownedById": "{{account_id}}",
  "actorId": "{{account_id}}",
  "entity": {
    "http://localhost:3000/@alice/types/property-type/name/": "Bob"
  },
  "entityTypeId": "http://localhost:3000/@alice/types/entity-type/person/v/1"
}

> {%
    client.test("status", function() {
        client.assert(response.status === 200, "Response status is not 200");
    });
    client.global.set("person_b_entity_id", encodeURIComponent(response.body.identifier.entityIdentifier.entityId));
%}

### Get all latest entities
GET http://127.0.0.1:4000/entities

> {%
    client.test("status", function() {
        client.assert(response.status === 200, "Response status is not 200");
        client.assert(response.body.length === 2, "Unexpected number of entities");
    });
%}

#### Get all latest entities by using a query
#POST http://127.0.0.1:4000/entities/query
#Content-Type: application/json
#
#{
#  "filter": {
#    "equal": [
#      {
#        "path": [
#          "version"
#        ]
#      },
#      {
#        "parameter": "latest"
#      }
#    ]
#  },
#  "graphResolveDepths": {
#    "dataTypeResolveDepth": 0,
#    "propertyTypeResolveDepth": 0,
#    "entityTypeResolveDepth": 0,
#    "entityResolveDepth": 10
#  }
#}
#
#> {%
#    client.test("status", function() {
#        client.assert(response.status === 200, "Response status is not 200");
#        client.assert(response.body.roots.length === 2, "Unexpected number of entities");
#    });
#%}

### Insert link between entities
POST http://127.0.0.1:4000/entities
// TODO Use a structural query to check the link was created
// TODO remove this link
// TODO check the link was removed
// TODO insert ordered link
Content-Type: application/json
Accept: application/json

{
  "ownedById": "{{account_id}}",
  "actorId": "{{account_id}}",
  "entity": {},
  "entityTypeId": "{{friendship_link_entity_type_id}}",
  "linkMetadata": {
    "leftEntityIdentifier": {
      "ownedById": "{{account_id}}",
      "entityId": "{{person_a_entity_id}}"
    },
    "rightEntityIdentifier": {
      "ownedById": "{{account_id}}",
      "entityId": "{{person_b_entity_id}}"
    }
  }
}

> {%
    client.test("status", function() {
        client.assert(response.status === 200, "Response status is not 200");
    });
%}

### Archive an entity
POST http://127.0.0.1:4000/entities/archive
Content-Type: application/json
Accept: application/json

{
  "entityIdentifier": {
    "ownedById": "{{account_id}}",
    "entityId": "{{person_b_entity_id}}"
  },
  "actorId": "{{account_id}}"
}

> {%
    client.test("status", function() {
        client.assert(response.status === 200, "Response status is not 200");
    });
%}

#### Get all latest entities by using a query
// Only person_a and the link remains as entities
POST http://127.0.0.1:4000/entities/query
Content-Type: application/json

{
  "filter": {
    "equal": [
      {
        "path": [
          "version"
        ]
      },
      {
        "parameter": "latest"
      }
    ]
  },
  "graphResolveDepths": {
    "dataTypeResolveDepth": 0,
    "propertyTypeResolveDepth": 0,
    "entityTypeResolveDepth": 0,
<<<<<<< HEAD
    "entityResolveDepth": 0
=======
    "linkTargetEntityResolveDepth": 0,
    "linkResolveDepth": 0
>>>>>>> 8639ecb6
  }
}

> {%
   client.test("status", function() {
       client.assert(response.status === 200, "Response status is not 200");
       client.assert(response.body.roots.length === 2, "Unexpected number of entities");
   });
%}


#### Get all archived entities
POST http://127.0.0.1:4000/entities/query
Content-Type: application/json

{
  "filter": {
    "equal": [
      {
        "path": [
          "archived"
        ]
      },
      {
        "parameter": true
      }
    ]
  },
  "graphResolveDepths": {
    "dataTypeResolveDepth": 0,
    "propertyTypeResolveDepth": 0,
    "entityTypeResolveDepth": 0,
    "linkTargetEntityResolveDepth": 0,
    "linkResolveDepth": 0
  }
}

> {%
   client.test("status", function() {
       client.assert(response.status === 200, "Response status is not 200");
       client.assert(response.body.roots.length === 1, "Unexpected number of entities");
   });
%}<|MERGE_RESOLUTION|>--- conflicted
+++ resolved
@@ -517,12 +517,7 @@
     "dataTypeResolveDepth": 0,
     "propertyTypeResolveDepth": 0,
     "entityTypeResolveDepth": 0,
-<<<<<<< HEAD
     "entityResolveDepth": 0
-=======
-    "linkTargetEntityResolveDepth": 0,
-    "linkResolveDepth": 0
->>>>>>> 8639ecb6
   }
 }
 
