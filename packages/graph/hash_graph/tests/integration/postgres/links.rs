use graph::knowledge::Entity;
use graph_test_data::{data_type, entity, entity_type, property_type};
use type_system::uri::{BaseUri, VersionedUri};

use crate::postgres::DatabaseTestWrapper;

#[tokio::test]
async fn insert() {
    let person_a = serde_json::from_str(entity::PERSON_A_V1).expect("could not parse entity");
    let person_b = serde_json::from_str(entity::PERSON_B_V1).expect("could not parse entity");
    let friend_of = Entity::empty();

    let mut database = DatabaseTestWrapper::new().await;
    let mut api = database
        .seed([data_type::TEXT_V1], [property_type::NAME_V1], [
            entity_type::LINK_V1,
            entity_type::link::FRIEND_OF_V1,
            entity_type::PERSON_V1,
        ])
        .await
        .expect("could not seed database");

    let person_type_id = VersionedUri::new(
        BaseUri::new("https://blockprotocol.org/@alice/types/entity-type/person/".to_owned())
            .expect("couldn't construct Base URI"),
        1,
    );

    let person_a_metadata = api
        .create_entity(person_a, person_type_id.clone(), None)
        .await
        .expect("could not create entity");

    let person_b_metadata = api
        .create_entity(person_b, person_type_id.clone(), None)
        .await
        .expect("could not create entity");

    let friend_of_type_id = VersionedUri::new(
        BaseUri::new("https://blockprotocol.org/@alice/types/entity-type/friend-of/".to_owned())
            .expect("couldn't construct Base URI"),
        1,
    );

    api.create_link_entity(
        friend_of,
        friend_of_type_id.clone(),
        None,
        person_a_metadata.identifier().entity_identifier(),
        person_b_metadata.identifier().entity_identifier(),
    )
    .await
    .expect("could not create link");

    let link_entity = api
        .get_link_entity_target(
            person_a_metadata.identifier().entity_identifier(),
            friend_of_type_id,
        )
        .await
        .expect("could not fetch entity");
    let link_metadata = link_entity
        .metadata()
        .link_metadata()
        .expect("entity is not a link");

    assert_eq!(
        link_metadata.left_entity_identifier(),
        person_a_metadata.identifier().entity_identifier()
    );
    assert_eq!(
        link_metadata.right_entity_identifier(),
        person_b_metadata.identifier().entity_identifier()
    );
}

#[tokio::test]
async fn get_entity_links() {
    let person_a = serde_json::from_str(entity::PERSON_A_V1).expect("could not parse entity");
    let person_b = serde_json::from_str(entity::PERSON_B_V1).expect("could not parse entity");
    let person_c = serde_json::from_str(entity::PERSON_C_V1).expect("could not parse entity");

    let mut database = DatabaseTestWrapper::new().await;
    let mut api = database
        .seed([data_type::TEXT_V1], [property_type::NAME_V1], [
            entity_type::LINK_V1,
            entity_type::link::FRIEND_OF_V1,
            entity_type::link::ACQUAINTANCE_OF_V1,
            entity_type::PERSON_V1,
        ])
        .await
        .expect("could not seed database");

    let person_type_id = VersionedUri::new(
        BaseUri::new("https://blockprotocol.org/@alice/types/entity-type/person/".to_owned())
            .expect("couldn't construct Base URI"),
        1,
    );

    let friend_link_type_id = VersionedUri::new(
        BaseUri::new("https://blockprotocol.org/@alice/types/entity-type/friend-of/".to_owned())
            .expect("couldn't construct Base URI"),
        1,
    );

    let acquaintance_entity_link_type_id = VersionedUri::new(
        BaseUri::new(
            "https://blockprotocol.org/@alice/types/entity-type/acquaintance-of/".to_owned(),
        )
        .expect("couldn't construct Base URI"),
        1,
    );

    let person_a_metadata = api
        .create_entity(person_a, person_type_id.clone(), None)
        .await
        .expect("could not create entity");

    let person_b_metadata = api
        .create_entity(person_b, person_type_id.clone(), None)
        .await
        .expect("could not create entity");

    let person_c_metadata = api
        .create_entity(person_c, person_type_id.clone(), None)
        .await
        .expect("could not create entity");

    api.create_link_entity(
        Entity::empty(),
        friend_link_type_id.clone(),
        None,
        person_a_metadata.identifier().entity_identifier(),
        person_b_metadata.identifier().entity_identifier(),
    )
    .await
    .expect("could not create link");

    api.create_link_entity(
        Entity::empty(),
        acquaintance_entity_link_type_id.clone(),
        None,
        person_a_metadata.identifier().entity_identifier(),
        person_c_metadata.identifier().entity_identifier(),
    )
    .await
    .expect("could not create link");

    let links_from_source = api
<<<<<<< HEAD
        .get_entity_links(person_a_metadata.identifier().entity_identifier())
=======
        .get_latest_entity_links(person_a_metadata.identifier().entity_id())
>>>>>>> 8639ecb6
        .await
        .expect("could not fetch link");

    assert!(
        links_from_source
            .iter()
            .find(|link_entity| link_entity.metadata().entity_type_id() == &friend_link_type_id)
            .is_some()
    );
    assert!(
        links_from_source
            .iter()
            .find(|link_entity| link_entity.metadata().entity_type_id()
                == &acquaintance_entity_link_type_id)
            .is_some()
    );

    let link_metadatas = links_from_source
        .iter()
        .map(|entity| {
            entity
                .metadata()
                .link_metadata()
                .expect("entity is not a link")
        })
        .collect::<Vec<_>>();
    assert!(
        link_metadatas
            .iter()
            .find(|link_metadata| link_metadata.left_entity_identifier()
                == person_a_metadata.identifier().entity_identifier())
            .is_some()
    );
    assert!(
        link_metadatas
            .iter()
            .find(|link_metadata| link_metadata.right_entity_identifier()
                == person_b_metadata.identifier().entity_identifier())
            .is_some()
    );
    assert!(
        link_metadatas
            .iter()
            .find(|link_metadata| link_metadata.right_entity_identifier()
                == person_c_metadata.identifier().entity_identifier())
            .is_some()
    );
}

#[tokio::test]
async fn remove_link() {
    let person_a = serde_json::from_str(entity::PERSON_A_V1).expect("could not parse entity");
    let person_b = serde_json::from_str(entity::PERSON_B_V1).expect("could not parse entity");

    let mut database = DatabaseTestWrapper::new().await;
    let mut api = database
        .seed([data_type::TEXT_V1], [property_type::NAME_V1], [
            entity_type::LINK_V1,
            entity_type::link::FRIEND_OF_V1,
            entity_type::PERSON_V1,
        ])
        .await
        .expect("could not seed database");

    let person_type_id = VersionedUri::new(
        BaseUri::new("https://blockprotocol.org/@alice/types/entity-type/person/".to_owned())
            .expect("couldn't construct Base URI"),
        1,
    );

    let friend_link_type_id = VersionedUri::new(
        BaseUri::new("https://blockprotocol.org/@alice/types/entity-type/friend-of/".to_owned())
            .expect("couldn't construct Base URI"),
        1,
    );

    let person_a_metadata = api
        .create_entity(person_a, person_type_id.clone(), None)
        .await
        .expect("could not create entity");

    let person_b_metadata = api
        .create_entity(person_b, person_type_id.clone(), None)
        .await
        .expect("could not create entity");

    let link_entity_metadata = api
        .create_link_entity(
            Entity::empty(),
            friend_link_type_id,
            None,
            person_a_metadata.identifier().entity_identifier(),
            person_b_metadata.identifier().entity_identifier(),
        )
        .await
        .expect("could not create link");

    assert!(
<<<<<<< HEAD
        !api.get_entity_links(person_a_metadata.identifier().entity_identifier())
=======
        !api.get_latest_entity_links(person_a_metadata.identifier().entity_id())
>>>>>>> 8639ecb6
            .await
            .expect("could not fetch links")
            .is_empty()
    );

    api.archive_entity(link_entity_metadata.identifier().entity_identifier())
        .await
        .expect("could not remove link");

    assert!(
<<<<<<< HEAD
        api.get_entity_links(person_a_metadata.identifier().entity_identifier())
=======
        api.get_latest_entity_links(person_a_metadata.identifier().entity_id())
>>>>>>> 8639ecb6
            .await
            .expect("could not fetch links")
            .is_empty()
    );
}<|MERGE_RESOLUTION|>--- conflicted
+++ resolved
@@ -147,11 +147,7 @@
     .expect("could not create link");
 
     let links_from_source = api
-<<<<<<< HEAD
-        .get_entity_links(person_a_metadata.identifier().entity_identifier())
-=======
-        .get_latest_entity_links(person_a_metadata.identifier().entity_id())
->>>>>>> 8639ecb6
+        .get_latest_entity_links(person_a_metadata.identifier().entity_identifier())
         .await
         .expect("could not fetch link");
 
@@ -250,11 +246,7 @@
         .expect("could not create link");
 
     assert!(
-<<<<<<< HEAD
-        !api.get_entity_links(person_a_metadata.identifier().entity_identifier())
-=======
-        !api.get_latest_entity_links(person_a_metadata.identifier().entity_id())
->>>>>>> 8639ecb6
+        !api.get_latest_entity_links(person_a_metadata.identifier().entity_identifier())
             .await
             .expect("could not fetch links")
             .is_empty()
@@ -265,11 +257,7 @@
         .expect("could not remove link");
 
     assert!(
-<<<<<<< HEAD
-        api.get_entity_links(person_a_metadata.identifier().entity_identifier())
-=======
-        api.get_latest_entity_links(person_a_metadata.identifier().entity_id())
->>>>>>> 8639ecb6
+        api.get_latest_entity_links(person_a_metadata.identifier().entity_identifier())
             .await
             .expect("could not fetch links")
             .is_empty()
