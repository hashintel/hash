mod data_type;
mod entity;
mod entity_type;
mod links;
mod property_type;

use std::{borrow::Cow, str::FromStr};

use error_stack::Result;
use graph::{
    identifier::{
        account::AccountId,
        knowledge::{EntityEditionId, EntityId},
        ontology::OntologyTypeEditionId,
        GraphElementEditionId,
    },
    knowledge::{
        Entity, EntityLinkOrder, EntityMetadata, EntityProperties, EntityQueryPath, EntityUuid,
        LinkEntityMetadata,
    },
    ontology::{
        DataTypeWithMetadata, EntityTypeQueryPath, EntityTypeWithMetadata, OntologyElementMetadata,
        PropertyTypeWithMetadata,
    },
    provenance::{CreatedById, OwnedById, UpdatedById},
    store::{
        error::ArchivalError,
        query::{Filter, FilterExpression, Parameter},
        AccountStore, AsClient, DataTypeStore, DatabaseConnectionInfo, DatabaseType, EntityStore,
        EntityTypeStore, InsertionError, PostgresStore, PostgresStorePool, PropertyTypeStore,
        QueryError, StorePool, UpdateError,
    },
    subgraph::{
        edges::GraphResolveDepths,
        query::StructuralQuery,
        vertices::{KnowledgeGraphVertex, OntologyVertex, Vertex},
    },
};
use tokio_postgres::{NoTls, Transaction};
use type_system::{uri::VersionedUri, DataType, EntityType, PropertyType};
use uuid::Uuid;

pub struct DatabaseTestWrapper {
    _pool: PostgresStorePool<NoTls>,
    connection: <PostgresStorePool<NoTls> as StorePool>::Store<'static>,
}

pub struct DatabaseApi<'pool> {
    store: PostgresStore<Transaction<'pool>>,
    account_id: AccountId,
}

impl DatabaseTestWrapper {
    pub async fn new() -> Self {
        const USER: &str = "graph";
        const PASSWORD: &str = "graph";
        const HOST: &str = "localhost";
        const PORT: u16 = 5432;
        const DATABASE: &str = "graph";

        let connection_info = DatabaseConnectionInfo::new(
            DatabaseType::Postgres,
            USER.to_owned(),
            PASSWORD.to_owned(),
            HOST.to_owned(),
            PORT,
            DATABASE.to_owned(),
        );

        let pool = PostgresStorePool::new(&connection_info, NoTls)
            .await
            .expect("could not connect to database");

        let connection = pool
            .acquire_owned()
            .await
            .expect("could not acquire a database connection");

        Self {
            _pool: pool,
            connection,
        }
    }

    pub async fn seed<D, P, E>(
        &mut self,
        data_types: D,
        property_types: P,
        entity_types: E,
    ) -> Result<DatabaseApi<'_>, InsertionError>
    where
        D: IntoIterator<Item = &'static str>,
        P: IntoIterator<Item = &'static str>,
        E: IntoIterator<Item = &'static str>,
    {
        let mut store = PostgresStore::new(
            self.connection
                .as_mut_client()
                .transaction()
                .await
                .expect("could not start test transaction"),
        );

        let account_id = AccountId::new(Uuid::new_v4());
        store
            .insert_account_id(account_id)
            .await
            .expect("could not insert account id");

        for data_type in data_types {
            store
                .create_data_type(
                    DataType::from_str(data_type).expect("could not parse data type"),
                    OwnedById::new(account_id),
                    CreatedById::new(account_id),
                )
                .await?;
        }

        for property_type in property_types {
            store
                .create_property_type(
                    PropertyType::from_str(property_type).expect("could not parse property type"),
                    OwnedById::new(account_id),
                    CreatedById::new(account_id),
                )
                .await?;
        }

        for entity_type in entity_types {
            store
                .create_entity_type(
                    EntityType::from_str(entity_type).expect("could not parse entity type"),
                    OwnedById::new(account_id),
                    CreatedById::new(account_id),
                )
                .await?;
        }

        Ok(DatabaseApi { store, account_id })
    }
}

// TODO: Add get_all_* methods
impl DatabaseApi<'_> {
    pub async fn create_data_type(
        &mut self,
        data_type: DataType,
    ) -> Result<OntologyElementMetadata, InsertionError> {
        self.store
            .create_data_type(
                data_type,
                OwnedById::new(self.account_id),
                CreatedById::new(self.account_id),
            )
            .await
    }

    pub async fn get_data_type(
        &mut self,
        uri: &VersionedUri,
    ) -> Result<DataTypeWithMetadata, QueryError> {
        let vertex = self
            .store
            .get_data_type(&StructuralQuery {
                filter: Filter::for_versioned_uri(uri),
                graph_resolve_depths: GraphResolveDepths::default(),
            })
            .await?
            .vertices
            .remove(&GraphElementEditionId::Ontology(
                OntologyTypeEditionId::from(uri),
            ))
            .expect("no data type found");

        let Vertex::Ontology(vertex) = vertex else { unreachable!() };
        let OntologyVertex::DataType(data_type) = *vertex else { unreachable!() };
        Ok(*data_type)
    }

    pub async fn update_data_type(
        &mut self,
        data_type: DataType,
    ) -> Result<OntologyElementMetadata, UpdateError> {
        self.store
            .update_data_type(data_type, UpdatedById::new(self.account_id))
            .await
    }

    pub async fn create_property_type(
        &mut self,
        property_type: PropertyType,
    ) -> Result<OntologyElementMetadata, InsertionError> {
        self.store
            .create_property_type(
                property_type,
                OwnedById::new(self.account_id),
                CreatedById::new(self.account_id),
            )
            .await
    }

    pub async fn get_property_type(
        &mut self,
        uri: &VersionedUri,
    ) -> Result<PropertyTypeWithMetadata, QueryError> {
        let vertex = self
            .store
            .get_property_type(&StructuralQuery {
                filter: Filter::for_versioned_uri(uri),
                graph_resolve_depths: GraphResolveDepths::default(),
            })
            .await?
            .vertices
            .remove(&GraphElementEditionId::Ontology(
                OntologyTypeEditionId::from(uri),
            ))
            .expect("no property type found");

        let Vertex::Ontology(vertex) = vertex else { unreachable!() };
        let OntologyVertex::PropertyType(property_type) = *vertex else { unreachable!() };
        Ok(*property_type)
    }

    pub async fn update_property_type(
        &mut self,
        property_type: PropertyType,
    ) -> Result<OntologyElementMetadata, UpdateError> {
        self.store
            .update_property_type(property_type, UpdatedById::new(self.account_id))
            .await
    }

    pub async fn create_entity_type(
        &mut self,
        entity_type: EntityType,
    ) -> Result<OntologyElementMetadata, InsertionError> {
        self.store
            .create_entity_type(
                entity_type,
                OwnedById::new(self.account_id),
                CreatedById::new(self.account_id),
            )
            .await
    }

    pub async fn get_entity_type(
        &mut self,
        uri: &VersionedUri,
    ) -> Result<EntityTypeWithMetadata, QueryError> {
        let vertex = self
            .store
            .get_entity_type(&StructuralQuery {
                filter: Filter::for_versioned_uri(uri),
                graph_resolve_depths: GraphResolveDepths::default(),
            })
            .await?
            .vertices
            .remove(&GraphElementEditionId::Ontology(
                OntologyTypeEditionId::from(uri),
            ))
            .expect("no entity type found");

        let Vertex::Ontology(vertex) = vertex else { unreachable!() };
        let OntologyVertex::EntityType(entity_type) = *vertex else { unreachable!() };
        Ok(*entity_type)
    }

    pub async fn update_entity_type(
        &mut self,
        entity_type: EntityType,
    ) -> Result<OntologyElementMetadata, UpdateError> {
        self.store
            .update_entity_type(entity_type, UpdatedById::new(self.account_id))
            .await
    }

    pub async fn create_entity(
        &mut self,
        properties: EntityProperties,
        entity_type_id: VersionedUri,
        entity_uuid: Option<EntityUuid>,
    ) -> Result<EntityMetadata, InsertionError> {
        self.store
            .create_entity(
                properties,
                entity_type_id,
                OwnedById::new(self.account_id),
                entity_uuid,
                CreatedById::new(self.account_id),
                None,
            )
            .await
    }

    pub async fn get_entity(
        &self,
        entity_edition_id: EntityEditionId,
    ) -> Result<Entity, QueryError> {
        let vertex = self
            .store
            .get_entity(&StructuralQuery {
<<<<<<< HEAD
                filter: Filter::for_entities_by_edition_id(entity_edition_id),
                graph_resolve_depths: GraphResolveDepths::default(),
=======
                filter: Filter::for_entity_by_edition_id(entity_edition_id),
                graph_resolve_depths: GraphResolveDepths::zeroed(),
>>>>>>> d8292ffc
            })
            .await?
            .vertices
            .remove(&GraphElementEditionId::KnowledgeGraph(entity_edition_id))
            .expect("no entity found");

        let Vertex::KnowledgeGraph(vertex) = vertex else { unreachable!() };
        let KnowledgeGraphVertex::Entity(persisted_entity) = *vertex;
        Ok(persisted_entity)
    }

    pub async fn update_entity(
        &mut self,
        entity_id: EntityId,
        properties: EntityProperties,
        entity_type_id: VersionedUri,
        order: EntityLinkOrder,
    ) -> Result<EntityMetadata, UpdateError> {
        self.store
            .update_entity(
                entity_id,
                properties,
                entity_type_id,
                UpdatedById::new(self.account_id),
                order,
            )
            .await
    }

    async fn create_link_entity(
        &mut self,
        properties: EntityProperties,
        entity_type_id: VersionedUri,
        entity_uuid: Option<EntityUuid>,
        left_entity_id: EntityId,
        right_entity_id: EntityId,
    ) -> Result<EntityMetadata, InsertionError> {
        self.store
            .create_entity(
                properties,
                entity_type_id,
                OwnedById::new(self.account_id),
                entity_uuid,
                CreatedById::new(self.account_id),
                Some(LinkEntityMetadata::new(
                    left_entity_id,
                    right_entity_id,
                    None,
                    None,
                )),
            )
            .await
    }

    pub async fn get_link_entity_target(
        &self,
        source_entity_id: EntityId,
        link_type_id: VersionedUri,
    ) -> Result<Entity, QueryError> {
        let filter = Filter::All(vec![
            Filter::Equal(
                Some(FilterExpression::Path(EntityQueryPath::LeftEntity(
                    Box::new(EntityQueryPath::Uuid),
                ))),
                Some(FilterExpression::Parameter(Parameter::Uuid(
                    source_entity_id.entity_uuid().as_uuid(),
                ))),
            ),
            Filter::Equal(
                Some(FilterExpression::Path(EntityQueryPath::LeftEntity(
                    Box::new(EntityQueryPath::OwnedById),
                ))),
                Some(FilterExpression::Parameter(Parameter::Uuid(
                    source_entity_id.owned_by_id().as_uuid(),
                ))),
            ),
            Filter::Equal(
                Some(FilterExpression::Path(EntityQueryPath::Type(
                    EntityTypeQueryPath::BaseUri,
                ))),
                Some(FilterExpression::Parameter(Parameter::Text(Cow::Borrowed(
                    link_type_id.base_uri().as_str(),
                )))),
            ),
            Filter::Equal(
                Some(FilterExpression::Path(EntityQueryPath::Type(
                    EntityTypeQueryPath::Version,
                ))),
                Some(FilterExpression::Parameter(Parameter::SignedInteger(
                    link_type_id.version().into(),
                ))),
            ),
        ]);

        let mut subgraph = self
            .store
            .get_entity(&StructuralQuery {
                filter,
                graph_resolve_depths: GraphResolveDepths::default(),
            })
            .await?;

        let roots = subgraph
            .roots
            .into_iter()
            .filter_map(|edition_id| subgraph.vertices.remove(&edition_id))
            .map(|vertex| {
                let Vertex::KnowledgeGraph(vertex) = vertex else { unreachable!() };
                let KnowledgeGraphVertex::Entity(persisted_entity) = *vertex;
                persisted_entity
            })
            .collect::<Vec<_>>();

        match roots.as_slice() {
            [] => panic!("no entity found"),
            [entity] => Ok(entity.clone()),
            [..] => panic!("more than one entity was found"),
        }
    }

    pub async fn get_latest_entity_links(
        &self,
        source_entity_id: EntityId,
    ) -> Result<Vec<Entity>, QueryError> {
        let filter = Filter::All(vec![
            Filter::Equal(
                Some(FilterExpression::Path(EntityQueryPath::LeftEntity(
                    Box::new(EntityQueryPath::Uuid),
                ))),
                Some(FilterExpression::Parameter(Parameter::Uuid(
                    source_entity_id.entity_uuid().as_uuid(),
                ))),
            ),
            Filter::Equal(
                Some(FilterExpression::Path(EntityQueryPath::LeftEntity(
                    Box::new(EntityQueryPath::OwnedById),
                ))),
                Some(FilterExpression::Parameter(Parameter::Uuid(
                    source_entity_id.owned_by_id().as_uuid(),
                ))),
            ),
            Filter::Equal(
                Some(FilterExpression::Path(EntityQueryPath::Version)),
                Some(FilterExpression::Parameter(Parameter::Text(Cow::Borrowed(
                    "latest",
                )))),
            ),
        ]);

        let mut subgraph = self
            .store
            .get_entity(&StructuralQuery {
                filter,
                graph_resolve_depths: GraphResolveDepths::default(),
            })
            .await?;

        Ok(subgraph
            .roots
            .into_iter()
            .filter_map(|edition_id| subgraph.vertices.remove(&edition_id))
            .map(|vertex| {
                let Vertex::KnowledgeGraph(vertex) = vertex else { unreachable!() };
                let KnowledgeGraphVertex::Entity(persisted_entity) = *vertex;
                persisted_entity
            })
            .collect())
    }

    async fn archive_entity(&mut self, link_entity_id: EntityId) -> Result<(), ArchivalError> {
        self.store
            .archive_entity(link_entity_id, UpdatedById::new(self.account_id))
            .await
    }
}

#[tokio::test]
async fn can_connect() {
    DatabaseTestWrapper::new().await;
}<|MERGE_RESOLUTION|>--- conflicted
+++ resolved
@@ -300,13 +300,8 @@
         let vertex = self
             .store
             .get_entity(&StructuralQuery {
-<<<<<<< HEAD
-                filter: Filter::for_entities_by_edition_id(entity_edition_id),
-                graph_resolve_depths: GraphResolveDepths::default(),
-=======
                 filter: Filter::for_entity_by_edition_id(entity_edition_id),
-                graph_resolve_depths: GraphResolveDepths::zeroed(),
->>>>>>> d8292ffc
+                graph_resolve_depths: GraphResolveDepths::default(),
             })
             .await?
             .vertices
