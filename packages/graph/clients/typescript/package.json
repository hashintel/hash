{
  "name": "@hashintel/hash-graph-client",
  "version": "0.0.0-private",
  "private": true,
  "description": "OpenAPI client for the HASH Graph API.",
  "license": "AGPL-3.0",
  "main": "./index.ts",
  "scripts": {
    "fix:eslint": "eslint --fix .",
    "lint:eslint": "eslint ."
  },
  "dependencies": {
    "axios": "0.27.2"
  },
  "devDependencies": {
    "@local/eslint-config": "0.0.0-private",
    "@local/tsconfig": "0.0.0-private",
    "@types/node": "18.11.9",
<<<<<<< HEAD
    "@typescript-eslint/parser": "5.43.0",
=======
    "@typescript-eslint/parser": "5.44.0",
>>>>>>> ab792199
    "eslint": "8.28.0",
    "typescript": "4.8.4"
  }
}<|MERGE_RESOLUTION|>--- conflicted
+++ resolved
@@ -16,11 +16,7 @@
     "@local/eslint-config": "0.0.0-private",
     "@local/tsconfig": "0.0.0-private",
     "@types/node": "18.11.9",
-<<<<<<< HEAD
-    "@typescript-eslint/parser": "5.43.0",
-=======
     "@typescript-eslint/parser": "5.44.0",
->>>>>>> ab792199
     "eslint": "8.28.0",
     "typescript": "4.8.4"
   }
