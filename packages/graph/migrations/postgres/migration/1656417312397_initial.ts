import { MigrationBuilder, ColumnDefinitions } from "node-pg-migrate";
import { stripNewLines } from "../util";

export const shorthands: ColumnDefinitions | undefined = undefined;

export const up = (pgm: MigrationBuilder): void => {
  pgm.createTable(
    "accounts",
    {
      account_id: {
        type: "UUID",
        primaryKey: true,
      },
    },
    {
      ifNotExists: true,
    },
  );

  pgm.createTable(
    "base_uris",
    {
      base_uri: {
        type: "TEXT",
        primaryKey: true,
      },
    },
    {
      ifNotExists: true,
    },
  );

  /**
   * @todo - rename this to type_internal_version_ids or something to distinguish it from versioned URIs and from
   *   entity ids - https://app.asana.com/0/1202805690238892/1203214689883089/f
   */
  pgm.createTable(
    "version_ids",
    {
      version_id: {
        type: "UUID",
        primaryKey: true,
      },
    },
    {
      ifNotExists: true,
    },
  );

  pgm.createTable(
    "type_ids",
    {
      base_uri: {
        type: "TEXT",
        notNull: true,
        references: "base_uris",
      },
      version: {
        type: "BIGINT",
        notNull: true,
      },
      version_id: {
        type: "UUID",
        references: "version_ids",
      },
    },
    {
      ifNotExists: true,
      comment: stripNewLines(`
        This table is a boundary to define the actual identification scheme for our kinds of types.
        Assume that we use the UUIDs on the types to look up more specific ID details.
        `),
    },
  );
  pgm.addConstraint("type_ids", "type_ids_primary_key", {
    primaryKey: ["base_uri", "version"],
  });

  pgm.createTable(
    "data_types",
    {
      version_id: {
        type: "UUID",
        primaryKey: true,
        references: "version_ids",
      },
      schema: {
        type: "JSONB",
        notNull: true,
      },
      owned_by_id: {
        type: "UUID",
        notNull: true,
        references: "accounts",
      },
      created_by_id: {
        type: "UUID",
        notNull: true,
        references: "accounts",
      },
      updated_by_id: {
        type: "UUID",
        notNull: true,
        references: "accounts",
      },
    },
    {
      ifNotExists: true,
    },
  );

  pgm.createTable(
    "property_types",
    {
      version_id: {
        type: "UUID",
        primaryKey: true,
        references: "version_ids",
      },
      schema: {
        type: "JSONB",
        notNull: true,
      },
      owned_by_id: {
        type: "UUID",
        notNull: true,
        references: "accounts",
      },
      created_by_id: {
        type: "UUID",
        notNull: true,
        references: "accounts",
      },
      updated_by_id: {
        type: "UUID",
        notNull: true,
        references: "accounts",
      },
    },
    {
      ifNotExists: true,
    },
  );

  pgm.createTable(
    "entity_types",
    {
      version_id: {
        type: "UUID",
        primaryKey: true,
        references: "version_ids",
      },
      schema: {
        type: "JSONB",
        notNull: true,
      },
      owned_by_id: {
        type: "UUID",
        notNull: true,
        references: "accounts",
      },
      created_by_id: {
        type: "UUID",
        notNull: true,
        references: "accounts",
      },
      updated_by_id: {
        type: "UUID",
        notNull: true,
        references: "accounts",
      },
    },
    {
      ifNotExists: true,
    },
  );

  pgm.createTable(
    "link_types",
    {
      version_id: {
        type: "UUID",
        primaryKey: true,
        references: "version_ids",
      },
      schema: {
        type: "JSONB",
        notNull: true,
      },
      owned_by_id: {
        type: "UUID",
        notNull: true,
        references: "accounts",
      },
      created_by_id: {
        type: "UUID",
        notNull: true,
        references: "accounts",
      },
      updated_by_id: {
        type: "UUID",
        notNull: true,
        references: "accounts",
      },
    },
    {
      ifNotExists: true,
    },
  );

  pgm.createTable(
    "property_type_property_type_references",
    {
      source_property_type_version_id: {
        type: "UUID",
        notNull: true,
        references: "property_types",
      },
      target_property_type_version_id: {
        type: "UUID",
        notNull: true,
        references: "property_types",
      },
    },
    {
      ifNotExists: true,
    },
  );

  pgm.createTable(
    "property_type_data_type_references",
    {
      source_property_type_version_id: {
        type: "UUID",
        notNull: true,
        references: "property_types",
      },
      target_data_type_version_id: {
        type: "UUID",
        notNull: true,
        references: "data_types",
      },
    },
    {
      ifNotExists: true,
    },
  );

  pgm.createTable(
    "entity_type_property_type_references",
    {
      source_entity_type_version_id: {
        type: "UUID",
        notNull: true,
        references: "entity_types",
      },
      target_property_type_version_id: {
        type: "UUID",
        notNull: true,
        references: "property_types",
      },
    },
    {
      ifNotExists: true,
    },
  );

  pgm.createTable(
    "entity_type_entity_type_references",
    {
      source_entity_type_version_id: {
        type: "UUID",
        notNull: true,
        references: "entity_types",
      },
      target_entity_type_version_id: {
        type: "UUID",
        notNull: true,
        references: "entity_types",
      },
    },
    {
      ifNotExists: true,
    },
  );

  pgm.createTable(
    "entity_uuids",
    {
      entity_uuid: {
        type: "UUID",
        primaryKey: true,
      },
    },
    {
      ifNotExists: true,
    },
  );

  pgm.createTable(
    "latest_entities",
    {
      owned_by_id: {
        type: "UUID",
        notNull: true,
        references: "accounts",
      },
      entity_uuid: {
        type: "UUID",
        references: "entity_uuids",
        notNull: true,
      },
      version: {
        type: "TIMESTAMP WITH TIME ZONE",
        notNull: true,
        default: pgm.func("clock_timestamp()"),
      },
      entity_type_version_id: {
        type: "UUID",
        notNull: true,
        references: "entity_types",
      },
      properties: {
        type: "JSONB",
        notNull: true,
      },
      left_owned_by_id: {
        type: "UUID",
        notNull: false,
        references: "accounts",
      },
      left_entity_uuid: {
        type: "UUID",
        notNull: false,
        references: "entity_uuids",
      },
      right_owned_by_id: {
        type: "UUID",
        notNull: false,
        references: "accounts",
      },
      right_entity_uuid: {
        type: "UUID",
        notNull: false,
        references: "entity_uuids",
      },
      left_order: {
        // TODO: this is where we could do fractional indexing
        //  https://app.asana.com/0/1200211978612931/1202085856561975/f
        type: "integer",
        notNull: false,
      },
      right_order: {
        // TODO: this is where we could do fractional indexing
        //  https://app.asana.com/0/1200211978612931/1202085856561975/f
        type: "integer",
        notNull: false,
      },
      created_by_id: {
        type: "UUID",
        notNull: true,
        references: "accounts",
      },
      updated_by_id: {
        type: "UUID",
        notNull: true,
        references: "accounts",
      },
    },
    {
      ifNotExists: true,
    },
  );
  // Only allow a single version of an entity in this table.
  pgm.addConstraint("latest_entities", "latest_entities_primary_key", {
    primaryKey: ["entity_uuid"],
  });

  pgm.addConstraint("latest_entities", "latest_entities_relation_constraint", {
    check: `(
      left_entity_uuid IS NULL AND left_owned_by_id IS NULL
        AND right_entity_uuid IS NULL AND right_owned_by_id IS NULL
    ) 
    OR (
      left_entity_uuid IS NOT NULL AND left_owned_by_id IS NOT NULL
       AND right_entity_uuid IS NOT NULL AND right_owned_by_id IS NOT NULL
    )`,
  });

  pgm.addConstraint(
    "latest_entities",
    "latest_entities_relation_order_constraint",
    {
      // Because of the "entities_relation_constraint", we can check any one of the required link columns
      check: `(left_entity_uuid IS NOT NULL)
            OR (left_order IS NULL AND right_order IS NULL)`,
    },
  );

  pgm.createTable(
    "entity_histories",
    {
      owned_by_id: {
        type: "UUID",
        notNull: true,
        references: "accounts",
      },
      entity_uuid: {
        type: "UUID",
        references: "entity_uuids",
        notNull: true,
      },
      version: {
        type: "TIMESTAMP WITH TIME ZONE",
        notNull: true,
        default: pgm.func("clock_timestamp()"),
      },
      entity_type_version_id: {
        type: "UUID",
        notNull: true,
        references: "entity_types",
      },
      properties: {
        type: "JSONB",
        notNull: true,
      },
      left_owned_by_id: {
        type: "UUID",
        notNull: false,
        references: "accounts",
      },
      left_entity_uuid: {
        type: "UUID",
        notNull: false,
        references: "entity_uuids",
      },
      right_owned_by_id: {
        type: "UUID",
        notNull: false,
        references: "accounts",
      },
      right_entity_uuid: {
        type: "UUID",
        notNull: false,
        references: "entity_uuids",
      },
      left_order: {
        // TODO: this is where we could do fractional indexing
        //  https://app.asana.com/0/1200211978612931/1202085856561975/f
        type: "integer",
        notNull: false,
      },
      right_order: {
        // TODO: this is where we could do fractional indexing
        //  https://app.asana.com/0/1200211978612931/1202085856561975/f
        type: "integer",
        notNull: false,
      },
      archived: {
        // We may be able to reclaim some space here by using nullability.
        type: "boolean",
        notNull: true,
        default: "FALSE",
      },
      created_by_id: {
        type: "UUID",
        notNull: true,
        references: "accounts",
      },
      updated_by_id: {
        type: "UUID",
        notNull: true,
        references: "accounts",
      },
    },
    {
      ifNotExists: true,
    },
  );
<<<<<<< HEAD
  pgm.addConstraint("entity_histories", "entity_histories_primary_key", {
    primaryKey: ["entity_uuid", "version"],
  });

  pgm.addConstraint(
    "entity_histories",
    "entity_histories_relation_constraint",
    {
      check: `(
      left_entity_uuid IS NULL AND left_owned_by_id IS NULL
        AND right_entity_uuid IS NULL AND right_owned_by_id IS NULL
    ) 
    OR (
      left_entity_uuid IS NOT NULL AND left_owned_by_id IS NOT NULL
       AND right_entity_uuid IS NOT NULL AND right_owned_by_id IS NOT NULL
    )`,
    },
  );

  pgm.addConstraint(
    "entity_histories",
    "entities_histories_relation_order_constraint",
    {
      // Because of the "entities_histories_relation_constraint", we can check any one of the required link columns
      check: `(left_entity_uuid IS NOT NULL)
            OR (left_order IS NULL AND right_order IS NULL)`,
    },
  );

  // This view contains the union of both latest and historic table.
  // The latest entities come first when querying the view.
  pgm.createView(
    "entities",
    {
      columns: [
        "owned_by_id",
        "entity_uuid",
        "version",
        "latest_version",
        "entity_type_version_id",
        "properties",
        "left_owned_by_id",
        "left_entity_uuid",
        "right_owned_by_id",
        "right_entity_uuid",
        "left_order",
        "right_order",
        "archived",
        "created_by_id",
        "updated_by_id",
      ],
    },
    `
    SELECT owned_by_id, entity_uuid, version, TRUE as latest_version, entity_type_version_id, properties, left_owned_by_id, left_entity_uuid, right_owned_by_id, right_entity_uuid, left_order, right_order, FALSE AS archived, created_by_id, updated_by_id FROM latest_entities
    UNION ALL
    SELECT owned_by_id, entity_uuid, version, FALSE as latest_version, entity_type_version_id, properties, left_owned_by_id, left_entity_uuid, right_owned_by_id, right_entity_uuid, left_order, right_order, archived, created_by_id, updated_by_id FROM entity_histories`,
  );
}
=======
  // link_histories has no unique index!
};
>>>>>>> b0110dc5

// A down migration would cause data loss.
export const down = false;

/* Drop all tables:
DROP TABLE IF EXISTS data_types CASCADE;
DROP TABLE IF EXISTS property_types CASCADE;
DROP TABLE IF EXISTS property_type_property_type_references CASCADE;
DROP TABLE IF EXISTS property_type_data_type_references CASCADE;
DROP TABLE IF EXISTS entity_types CASCADE;
DROP TABLE IF EXISTS entity_type_property_type_references CASCADE;
DROP TABLE IF EXISTS entity_type_entity_type_references CASCADE;
DROP TABLE IF EXISTS entity_uuids CASCADE;
DROP TABLE IF EXISTS entities CASCADE;
DROP TABLE IF EXISTS entity_histories CASCADE;
DROP TABLE IF EXISTS accounts CASCADE;
DROP TABLE IF EXISTS ids CASCADE;
*/<|MERGE_RESOLUTION|>--- conflicted
+++ resolved
@@ -477,7 +477,6 @@
       ifNotExists: true,
     },
   );
-<<<<<<< HEAD
   pgm.addConstraint("entity_histories", "entity_histories_primary_key", {
     primaryKey: ["entity_uuid", "version"],
   });
@@ -535,11 +534,7 @@
     UNION ALL
     SELECT owned_by_id, entity_uuid, version, FALSE as latest_version, entity_type_version_id, properties, left_owned_by_id, left_entity_uuid, right_owned_by_id, right_entity_uuid, left_order, right_order, archived, created_by_id, updated_by_id FROM entity_histories`,
   );
-}
-=======
-  // link_histories has no unique index!
 };
->>>>>>> b0110dc5
 
 // A down migration would cause data loss.
 export const down = false;
