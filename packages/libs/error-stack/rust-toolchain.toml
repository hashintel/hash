[toolchain]
<<<<<<< HEAD
# Please also update the badges in `README.md`s (`error-stack` and `error-stack-macros`), `src/lib.rs`, and `macros/`
channel = "nightly-2022-11-14"
=======
# Please also update the badges in `README.md`, `src/lib.rs`, and `macros/`
channel = "nightly-2022-12-09"
>>>>>>> 48653506
components = ['rust-src', 'miri', 'clippy', 'rustfmt']<|MERGE_RESOLUTION|>--- conflicted
+++ resolved
@@ -1,9 +1,4 @@
 [toolchain]
-<<<<<<< HEAD
 # Please also update the badges in `README.md`s (`error-stack` and `error-stack-macros`), `src/lib.rs`, and `macros/`
-channel = "nightly-2022-11-14"
-=======
-# Please also update the badges in `README.md`, `src/lib.rs`, and `macros/`
 channel = "nightly-2022-12-09"
->>>>>>> 48653506
 components = ['rust-src', 'miri', 'clippy', 'rustfmt']