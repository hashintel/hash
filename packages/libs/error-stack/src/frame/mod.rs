--- conflicted
+++ resolved
@@ -26,15 +26,11 @@
 pub struct Frame {
     erased_frame: NonNull<ErasableFrame>,
     location: &'static Location<'static>,
-<<<<<<< HEAD
     sources: Box<[Frame]>,
-=======
-    source: Option<Box<Self>>,
     // NOTE: this marker has no consequences for variance, but is necessary for dropck to
     //   understand that we logically own a `T`. For details, see
     //   https://github.com/rust-lang/rfcs/blob/master/text/0769-sound-generic-drop.md#phantom-data
     _marker: PhantomData<ErasableFrame>,
->>>>>>> b99461ba
 }
 
 impl Frame {
@@ -48,12 +44,9 @@
         Self {
             erased_frame: ErasableFrame::new(object, vtable),
             location,
-<<<<<<< HEAD
             sources: source,
-=======
             source,
             _marker: PhantomData,
->>>>>>> b99461ba
         }
     }
 
