mod attachment;
mod erasable;
mod kind;
mod vtable;

use alloc::boxed::Box;
#[cfg(nightly)]
use core::any::{self, Demand, Provider};
use core::{fmt, marker::PhantomData, panic::Location, ptr::NonNull};

pub use self::kind::{AttachmentKind, FrameKind};
use self::{erasable::ErasableFrame, vtable::VTable};
use crate::{frame::attachment::AttachmentProvider, Context};

/// A single context or attachment inside of a [`Report`].
///
/// `Frame`s are organized as a singly linked list, which can be iterated by calling
/// [`Report::frames()`]. The head contains the current context or attachment, and the tail contains
/// the root context created by [`Report::new()`]. The next `Frame` can be accessed by requesting it
/// by calling [`Report::request_ref()`].
///
/// [`Report`]: crate::Report
/// [`Report::frames()`]: crate::Report::frames
/// [`Report::new()`]: crate::Report::new
/// [`Report::request_ref()`]: crate::Report::request_ref
pub struct Frame {
    erased_frame: NonNull<ErasableFrame>,
    location: &'static Location<'static>,
    source: Option<Box<Self>>,
    // NOTE: this marker has no consequences for variance, but is necessary for dropck to
    //   understand that we logically own a `T`. For details, see
    //   https://github.com/rust-lang/rfcs/blob/master/text/0769-sound-generic-drop.md#phantom-data
    _marker: PhantomData<ErasableFrame>,
}

impl Frame {
    /// Crates a frame from an unerased object.
    fn from_unerased<T>(
        object: T,
        location: &'static Location<'static>,
        source: Option<Box<Self>>,
        vtable: &'static VTable,
    ) -> Self {
        Self {
            erased_frame: ErasableFrame::new(object, vtable),
            location,
            source,
            _marker: PhantomData,
        }
    }

    /// Crates a frame from a [`Context`].
    pub(crate) fn from_context<C>(
        context: C,
        location: &'static Location<'static>,
        source: Option<Box<Self>>,
    ) -> Self
    where
        C: Context,
    {
        Self::from_unerased(context, location, source, VTable::new_context::<C>())
    }

    /// Crates a frame from an attachment.
    pub(crate) fn from_attachment<A>(
        attachment: A,
        location: &'static Location<'static>,
        source: Option<Box<Self>>,
    ) -> Self
    where
        A: Send + Sync + 'static,
    {
        Self::from_unerased(
            AttachmentProvider::new(attachment),
            location,
            source,
            VTable::new_attachment::<A>(),
        )
    }

    /// Crates a frame from an attachment which implements [`Debug`] and [`Display`].
    ///
    /// [`Debug`]: core::fmt::Debug
    /// [`Display`]: core::fmt::Display
    pub(crate) fn from_printable_attachment<A>(
        attachment: A,
        location: &'static Location<'static>,
        source: Option<Box<Self>>,
    ) -> Self
    where
        A: fmt::Display + fmt::Debug + Send + Sync + 'static,
    {
        Self::from_unerased(
            AttachmentProvider::new(attachment),
            location,
            source,
            VTable::new_printable_attachment::<A>(),
        )
    }

<<<<<<< HEAD
    /// Crates a frame from [`anyhow::Error`].
    #[cfg(any(feature = "anyhow", feature = "eyre"))]
    pub(crate) fn from_compat<T, C: Context>(
        compat: C,
        location: &'static Location<'static>,
    ) -> Self
    where
        T: fmt::Display + fmt::Debug + Send + Sync + 'static,
    {
        Self::from_unerased(compat, location, None, VTable::new_compat::<T, C>())
=======
    fn vtable(&self) -> &'static VTable {
        // SAFETY: Use vtable to attach the frames' native vtable for the right original type.
        unsafe { self.erased_frame.as_ref().vtable() }
>>>>>>> aa0dfdc5
    }

    /// Returns the location where this `Frame` was created.
    #[must_use]
    pub const fn location(&self) -> &'static Location<'static> {
        self.location
    }

    /// Returns a shared reference to the source of this `Frame`.
    ///
    /// This corresponds to the `Frame` below this one in a [`Report`].
    ///
    /// [`Report`]: crate::Report
    #[must_use]
    pub const fn source(&self) -> Option<&Self> {
        // TODO: Change to `self.source.as_ref().map(Box::as_ref)` when this is possible in a const
        //   function. On stable toolchain, clippy is not smart enough yet.
        #[cfg_attr(not(nightly), allow(clippy::needless_match))]
        match &self.source {
            Some(source) => Some(source),
            None => None,
        }
    }

    /// Returns a mutable reference to the source of this `Frame`.
    ///
    /// This corresponds to the `Frame` below this one in a [`Report`].
    ///
    /// [`Report`]: crate::Report
    #[must_use]
    pub fn source_mut(&mut self) -> Option<&mut Self> {
        self.source.as_mut().map(Box::as_mut)
    }

    /// Returns how the `Frame` was created.
    #[must_use]
    pub fn kind(&self) -> FrameKind<'_> {
        self.vtable().unerase(&self.erased_frame)
    }

    /// Requests the reference to `T` from the `Frame` if provided.
    #[must_use]
    #[cfg(nightly)]
    pub fn request_ref<T>(&self) -> Option<&T>
    where
        T: ?Sized + 'static,
    {
        any::request_ref(self)
    }

    /// Requests the value of `T` from the `Frame` if provided.
    #[must_use]
    #[cfg(nightly)]
    pub fn request_value<T>(&self) -> Option<T>
    where
        T: 'static,
    {
        any::request_value(self)
    }

    /// Returns if `T` is the held context or attachment by this frame.
    #[must_use]
    pub fn is<T: Send + Sync + 'static>(&self) -> bool {
        self.downcast_ref::<T>().is_some()
    }

    /// Downcasts this frame if the held context or attachment is the same as `T`.
    #[must_use]
    pub fn downcast_ref<T: Send + Sync + 'static>(&self) -> Option<&T> {
        self.vtable().downcast_ref(self.erased_frame)
    }

    /// Downcasts this frame if the held context or attachment is the same as `T`.
    #[must_use]
    pub fn downcast_mut<T: Send + Sync + 'static>(&mut self) -> Option<&mut T> {
        self.vtable().downcast_mut(self.erased_frame)
    }
}

// SAFETY: We own the data contained in Frame and the owned data is guaranteed to be `Send`
unsafe impl Send for Frame {}
// SAFETY: We own the data contained in Frame and the owned data is guaranteed to be `Sync`
unsafe impl Sync for Frame {}

#[cfg(nightly)]
impl Provider for Frame {
    fn provide<'a>(&'a self, demand: &mut Demand<'a>) {
        self.vtable().provide(self.erased_frame, demand);
        demand.provide_value(|| self.location);
        if let Some(source) = &self.source {
            demand.provide_ref::<Self>(source);
        }
    }
}

impl fmt::Debug for Frame {
    fn fmt(&self, fmt: &mut fmt::Formatter<'_>) -> fmt::Result {
        let mut debug = fmt.debug_struct("Frame");
        debug.field("location", &self.location);
        match self.kind() {
            FrameKind::Context(context) => {
                debug.field("context", &context);
            }
            FrameKind::Attachment(AttachmentKind::Printable(attachment)) => {
                debug.field("attachment", &attachment);
            }
            FrameKind::Attachment(AttachmentKind::Opaque(_)) => {
                debug.field("attachment", &"Opaque");
            }
        }
        debug.finish()
    }
}

impl Drop for Frame {
    fn drop(&mut self) {
        self.vtable().drop(self.erased_frame);
    }
}

#[cfg(test)]
mod tests {
    use super::*;
    #[allow(clippy::wildcard_imports)]
    use crate::test_helper::*;
    use crate::Report;

    #[test]
    fn downcast_ref() {
        struct Attached;
        let report = Report::new(ContextA)
            .attach_printable(String::from("Hello"))
            .attach(Attached);

        let attachment = report.downcast_ref::<String>().unwrap();
        assert!(report.contains::<ContextA>());
        assert_eq!(attachment, "Hello");
        assert!(report.contains::<Attached>());
    }

    #[test]
    fn downcast_mut() {
        let mut report = Report::new(ContextA).attach_printable(String::from("Hello"));

        let attachment = report.downcast_mut::<String>().unwrap();
        attachment.push_str(" World!");
        let messages: Vec<_> = report
            .frames_mut()
            .filter_map(|frame| match frame.kind() {
                FrameKind::Context(context) => Some(context.to_string()),
                FrameKind::Attachment(AttachmentKind::Printable(attachment)) => {
                    Some(attachment.to_string())
                }
                FrameKind::Attachment(AttachmentKind::Opaque(_)) => None,
            })
            .collect();
        assert_eq!(messages, ["Hello World!", "Context A"]);
    }

    #[test]
    fn kinds() {
        let report = Report::new(ContextA);
        let report = report.attach_printable("A1");
        let report = report.attach_printable("A2");
        let report = report.change_context(ContextB);
        let report = report.attach("B1");
        let report = report.attach_printable("B2");

        let kinds_a = frame_kinds(&report);
        assert!(matches!(
            kinds_a[0],
            FrameKind::Attachment(AttachmentKind::Printable(_))
        ));
        assert!(matches!(
            kinds_a[1],
            FrameKind::Attachment(AttachmentKind::Opaque(_))
        ));
        assert!(matches!(kinds_a[2], FrameKind::Context(_)));
        assert!(matches!(
            kinds_a[3],
            FrameKind::Attachment(AttachmentKind::Printable(_))
        ));
        assert!(matches!(
            kinds_a[4],
            FrameKind::Attachment(AttachmentKind::Printable(_))
        ));
        assert!(matches!(kinds_a[5], FrameKind::Context(_)));

        assert_eq!(messages(&report), [
            "B2",
            "Opaque",
            "Context B",
            "A2",
            "A1",
            "Context A"
        ]);

        let report = Report::new(ContextA);
        let report = report.change_context(ContextB);

        let kinds_b = frame_kinds(&report);
        assert!(matches!(kinds_b[0], FrameKind::Context(_)));
        assert!(matches!(kinds_b[1], FrameKind::Context(_)));
        assert_eq!(messages(&report), ["Context B", "Context A"]);
    }
}<|MERGE_RESOLUTION|>--- conflicted
+++ resolved
@@ -98,7 +98,6 @@
         )
     }
 
-<<<<<<< HEAD
     /// Crates a frame from [`anyhow::Error`].
     #[cfg(any(feature = "anyhow", feature = "eyre"))]
     pub(crate) fn from_compat<T, C: Context>(
@@ -109,11 +108,11 @@
         T: fmt::Display + fmt::Debug + Send + Sync + 'static,
     {
         Self::from_unerased(compat, location, None, VTable::new_compat::<T, C>())
-=======
+    }
+
     fn vtable(&self) -> &'static VTable {
         // SAFETY: Use vtable to attach the frames' native vtable for the right original type.
         unsafe { self.erased_frame.as_ref().vtable() }
->>>>>>> aa0dfdc5
     }
 
     /// Returns the location where this `Frame` was created.
