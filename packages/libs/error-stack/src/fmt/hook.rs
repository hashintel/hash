// We allow dead-code here, because some of the functions are only exposed when `feature = "hooks"`
// we could do cfg for everything, but that gets very messy, instead we only use a subset
// and enable deadcode on `feature = "std"`.
#![cfg_attr(not(feature = "std"), allow(dead_code))]
// We allow `unreachable_pub` on no-std, because in that case we do not export (`pub`) the
// structures contained in here, but still use them, otherwise we would need to have two redundant
// implementation: `pub(crate)` and `pub`.
#![cfg_attr(not(feature = "std"), allow(unreachable_pub))]

use alloc::{boxed::Box, collections::BTreeMap, string::String, vec::Vec};
use core::{
    any::{Any, TypeId},
    marker::PhantomData,
};

#[cfg(feature = "std")]
pub(crate) use default::install_builtin_hooks;

use crate::fmt::{Emit, Frame};

type Storage = BTreeMap<TypeId, BTreeMap<TypeId, Box<dyn Any>>>;

#[derive(Default)]
pub(crate) struct HookContextImpl {
    alternate: bool,

    storage: Storage,
}

impl HookContextImpl {
    pub(crate) fn new(alternate: bool) -> Self {
        Self {
            alternate,
            storage: BTreeMap::new(),
        }
    }

    pub(crate) fn as_hook_context<T>(&mut self) -> HookContext<'_, T> {
        HookContext {
            inner: HookContextInner::new(self),
            _marker: PhantomData::default(),
        }
    }
}

#[derive(Debug)]
pub(crate) struct HookContextInner<'a> {
    inner: &'a mut HookContextImpl,

    emits: Vec<Emit>,
    snippets: Vec<Emit>,
}

impl HookContextInner<'_> {
    fn storage(&self) -> &Storage {
        &self.inner.storage
    }

    fn storage_mut(&mut self) -> &mut Storage {
        &mut self.inner.storage
    }

    fn alternate(&self) -> bool {
        self.inner.alternate
    }

    fn into_parts(self) -> (Vec<Emit>, Vec<Emit>) {
        (self.emits, self.snippets)
    }
}

impl<'a> HookContextInner<'a> {
    fn new(inner: &'a mut HookContextImpl) -> Self {
        Self {
            inner,
            snippets: Vec::new(),
            emits: Vec::new(),
        }
    }
}

/// Carrier for contextual information used across hook invocations.
///
/// `HookContext` has two fundamental use-cases:
/// 1) Emitting Snippets
/// 2) Storage
///
/// ## Emitting Snippets and Lines
///
/// A [`Debug`] backtrace consists of two different sections, a rendered tree of objects and
/// additional text/information that is too large to fit into the tree.
///
/// Lines to the rendered tree of objects can be attached via [`emit()`], or [`emit_deferred()`].
/// Snippets can be added to the current output via [`snippet()`], or [`snippet_deferred()`].
///
/// [`attach_snippet()`]: HookContext::attach_snippet
/// [`Debug`]: core::fmt::Debug
///
/// ### `emit`/`snippet` vs. `emit_deferred`/`snippet_deferred`
///
/// Lines and snippets can be emitted either immediately or deferred until the current stack, where
/// a stack is a list of attachments until a frame which has more than a single source.
///
/// To emit a line immediately use [`HookContext::emit`] and [`HookContext::snippet`] for snippets,
/// use [`HookContext::emit_deferred`] for deferred lines and [`HookContext::snippet_deferred`] for
/// snippets.
///
/// ### Example
///
/// TODO: add example of `snippets` deferred
/// ```rust
/// # // we only test with Rust 1.65, which means that `render()` is unused on earlier version
/// # #![cfg_attr(not(rust_1_65), allow(dead_code, unused_variables, unused_imports))]
/// use std::io::{Error, ErrorKind};
///
/// use error_stack::{fmt::Emit, Report};
///
/// struct Warning(&'static str);
/// struct ErrorCode(u64);
/// struct Suggestion(&'static str);
/// struct Secret(&'static str);
///
/// Report::install_debug_hook::<ErrorCode>(|ErrorCode(val), _| {
///     vec![Emit::immediate(format!("Error Code: {val}"))]
/// });
/// Report::install_debug_hook::<Suggestion>(|Suggestion(val), _| {
///     vec![Emit::defer(format!("Suggestion: {val}"))]
/// });
/// Report::install_debug_hook::<Warning>(|Warning(val), _| {
///     vec![Emit::immediate("Abnormal program execution detected"), Emit::immediate(format!("Warning: {val}"))]
/// });
/// Report::install_debug_hook::<Secret>(|_, _| vec![]);
///
/// let report = Report::new(Error::from(ErrorKind::InvalidInput))
///     .attach(ErrorCode(404))
///     .attach(Suggestion("Do you have a connection to the internet?"))
///     .attach(ErrorCode(405))
///     .attach(Warning("Unable to determine environment"))
///     .attach(Secret("pssst, don't tell anyone else c;"))
///     .attach(Suggestion("Execute the program from the fish shell"))
///     .attach(ErrorCode(501))
///     .attach(Suggestion("Try better next time!"));
///
/// # owo_colors::set_override(true);
/// # fn render(value: String) -> String {
/// #     let backtrace = regex::Regex::new(r"Backtrace No\. (\d+)\n(?:  .*\n)*  .*").unwrap();
/// #     let backtrace_info = regex::Regex::new(r"backtrace with (\d+) frames \((\d+)\)").unwrap();
/// #
/// #     let value = backtrace.replace_all(&value, "Backtrace No. $1\n  [redacted]");
/// #     let value = backtrace_info.replace_all(value.as_ref(), "backtrace with [n] frames ($2)");
/// #
/// #     ansi_to_html::convert_escaped(value.as_ref()).unwrap()
/// # }
/// #
/// # #[cfg(rust_1_65)]
/// # expect_test::expect_file![concat!(env!("CARGO_MANIFEST_DIR"), "/tests/snapshots/doc/fmt__emit.snap")].assert_eq(&render(format!("{report:?}")));
/// #
/// println!("{report:?}");
/// ```
///
/// <pre>
#[doc = include_str!(concat!(env!("CARGO_MANIFEST_DIR"), "/tests/snapshots/doc/fmt__emit.snap"))]
/// </pre>
///
/// This example shows how snippets work:
/// TODO: move to snippet()
/// ```rust
/// # // we only test with Rust 1.65, which means that `render()` is unused on earlier version
/// # #![cfg_attr(not(rust_1_65), allow(dead_code, unused_variables, unused_imports))]
/// use std::io::ErrorKind;
///
/// use error_stack::Report;
///
/// struct Error {
///     code: usize,
///     reason: &'static str,
/// }
///
/// Report::install_debug_hook::<Error>(|Error { code, reason }, ctx| {
///     if ctx.alternate() {
///         ctx.snippet(format!("Error {code}:\n  {reason}"));
///     }
///
///     ctx.emit(format!("Error {code}"));
/// });
///
/// let report = Report::new(std::io::Error::from(ErrorKind::InvalidInput))
///     .attach(Error {
///         code: 404,
///         reason: "Not Found - Server cannot find requested resource",
///     })
///     .attach(Error {
///         code: 405,
///         reason: "Bad Request - Server cannot or will not process request",
///     });
///
/// # owo_colors::set_override(true);
/// # fn render(value: String) -> String {
/// #     let backtrace = regex::Regex::new(r"Backtrace No\. (\d+)\n(?:  .*\n)*  .*").unwrap();
/// #     let backtrace_info = regex::Regex::new(r"backtrace with (\d+) frames \((\d+)\)").unwrap();
/// #
/// #     let value = backtrace.replace_all(&value, "Backtrace No. $1\n  [redacted]");
/// #     let value = backtrace_info.replace_all(value.as_ref(), "backtrace with [n] frames ($2)");
/// #
/// #     ansi_to_html::convert_escaped(value.as_ref()).unwrap()
/// # }
/// #
/// # #[cfg(rust_1_65)]
/// # expect_test::expect_file![concat!(env!("CARGO_MANIFEST_DIR"), "/tests/snapshots/doc/fmt__hookcontext_emit.snap")].assert_eq(&render(format!("{report:#?}")));
/// #
/// println!("{report:#?}");
/// ```
///
/// <pre>
#[doc = include_str!(concat!(env!("CARGO_MANIFEST_DIR"), "/tests/snapshots/doc/fmt__hookcontext_emit.snap"))]
/// </pre>
///
/// ## Storage
///
/// `HookContext` can be used to store and retrieve values that are going to be used on multiple
/// hook invocations in a single [`Debug`] call.
///
/// Every hook can request their corresponding `HookContext`.
/// This is especially useful for incrementing/decrementing values, but can also be used to store
/// any arbitrary value for the duration of the [`Debug`] invocation.
///
/// All data stored in `HookContext` is completely separated from all other hooks and can store
/// any arbitrary data of any type, and even data of multiple types at the same time.
///
/// ### Example
///
/// ```rust
/// # // we only test with Rust 1.65, which means that `render()` is unused on earlier version
/// # #![cfg_attr(not(rust_1_65), allow(dead_code, unused_variables, unused_imports))]
/// use std::io::ErrorKind;
///
/// use error_stack::Report;
///
/// struct Computation(u64);
///
/// Report::install_debug_hook::<Computation>(|Computation(val), ctx| {
///     let mut acc = ctx.get::<u64>().copied().unwrap_or(0);
///     acc += *val;
///
///     let mut div = ctx.get::<f32>().copied().unwrap_or(1.0);
///     div /= *val as f32;
///
///     ctx.insert(acc);
///
///     ctx.emit(format!(
///         "Computation for {val} (acc = {acc}, div = {div})"
///     ));
/// });
///
/// let report = Report::new(std::io::Error::from(ErrorKind::InvalidInput))
///     .attach(Computation(2))
///     .attach(Computation(3));
///
/// # owo_colors::set_override(true);
/// # fn render(value: String) -> String {
/// #     let backtrace = regex::Regex::new(r"Backtrace No\. (\d+)\n(?:  .*\n)*  .*").unwrap();
/// #     let backtrace_info = regex::Regex::new(r"backtrace with (\d+) frames \((\d+)\)").unwrap();
/// #
/// #     let value = backtrace.replace_all(&value, "Backtrace No. $1\n  [redacted]");
/// #     let value = backtrace_info.replace_all(value.as_ref(), "backtrace with [n] frames ($2)");
/// #
/// #     ansi_to_html::convert_escaped(value.as_ref()).unwrap()
/// # }
/// #
/// # #[cfg(rust_1_65)]
/// # expect_test::expect_file![concat!(env!("CARGO_MANIFEST_DIR"), "/tests/snapshots/doc/fmt__hookcontext_storage.snap")].assert_eq(&render(format!("{report:?}")));
/// #
/// println!("{report:?}");
/// ```
///
/// <pre>
#[doc = include_str!(concat!(env!("CARGO_MANIFEST_DIR"), "/tests/snapshots/doc/fmt__hookcontext_storage.snap"))]
/// </pre>
///
/// [`Debug`]: core::fmt::Debug
#[repr(transparent)]
pub struct HookContext<'a, T> {
    inner: HookContextInner<'a>,

    _marker: PhantomData<T>,
}

impl<T> HookContext<'_, T> {
    // TODO: example
    /// This snippet (which can include line breaks) will be appended to the
    /// main message.
    ///
    /// This is useful for dense information like backtraces, or span traces.
    ///
    /// [`alternate()`]: Self::alternate
    /// [`Debug`]: core::fmt::Debug
    pub fn snippet(&mut self, snippet: impl Into<String>) {
        self.inner.snippets.push(Emit::immediate(snippet));
    }

    // TODO: example
    pub fn snippet_deferred(&mut self, snippet: impl Into<String>) {
        self.inner.snippets.push(Emit::defer(snippet));
    }

    /// Add a new line which is going to be emitted immediately.
    ///
    /// # Example
    ///
    /// ```rust
    /// # // we only test with Rust 1.65, which means that `render()` is unused on earlier version
    /// # #![cfg_attr(not(rust_1_65), allow(dead_code, unused_variables, unused_imports))]
    /// use std::io;
    ///
    /// use error_stack::Report;
    ///
    /// struct Suggestion(&'static str);
    ///
    /// Report::install_debug_hook::<Suggestion>(|Suggestion(val), ctx| {
    ///     ctx.emit(format!("Suggestion: {val}"));
    ///     ctx.emit("Sorry for the inconvenience!");
    /// });
    ///
    /// let report = Report::new(io::Error::from(io::ErrorKind::InvalidInput))
    ///     .attach(Suggestion("Try better next time"));
    ///
    /// # owo_colors::set_override(true);
    /// # fn render(value: String) -> String {
    /// #     let backtrace = regex::Regex::new(r"Backtrace No\. (\d+)\n(?:  .*\n)*  .*").unwrap();
    /// #     let backtrace_info = regex::Regex::new(r"backtrace with (\d+) frames \((\d+)\)").unwrap();
    /// #
    /// #     let value = backtrace.replace_all(&value, "Backtrace No. $1\n  [redacted]");
    /// #     let value = backtrace_info.replace_all(value.as_ref(), "backtrace with [n] frames ($2)");
    /// #
    /// #     ansi_to_html::convert_escaped(value.as_ref()).unwrap()
    /// # }
    /// #
    /// # #[cfg(rust_1_65)]
    /// # expect_test::expect_file![concat!(env!("CARGO_MANIFEST_DIR"), "/tests/snapshots/doc/fmt__diagnostics_add.snap")].assert_eq(&render(format!("{report:?}")));
    /// #
    /// println!("{report:?}");
    /// ```
    ///
    /// <pre>
    #[doc = include_str!(concat!(env!("CARGO_MANIFEST_DIR"), "/tests/snapshots/doc/fmt__diagnostics_add.snap"))]
    /// </pre>
    pub fn emit(&mut self, line: impl Into<String>) {
        self.inner.emits.push(Emit::immediate(line));
    }

    /// Create a new line, which is going to be deferred until the end of the current stack.
    ///
    /// A stack are all attachments until a [`Context`] is encountered in the frame stack,
    /// lines added via this function are going to be emitted at the end, in reversed direction to
    /// the attachments that added them
    ///
    /// [`Context`]: crate::Context
    ///
    /// # Example
    ///
    /// ```rust
    /// # // we only test with Rust 1.65, which means that `render()` is unused on earlier version
    /// # #![cfg_attr(not(rust_1_65), allow(dead_code, unused_variables, unused_imports))]
    /// use std::io;
    ///
    /// use error_stack::Report;
    ///
    /// struct ErrorCode(u64);
    /// struct Suggestion(&'static str);
    ///
    /// Report::install_debug_hook::<Suggestion>(|Suggestion(val), ctx| {
    ///     ctx.emit_deferred(format!("Suggestion: {val}"));
    /// });
    /// Report::install_debug_hook::<ErrorCode>(|ErrorCode(val), ctx| {
    ///     ctx.emit_deferred(format!("Error Code: {val}"));
    /// });
    ///
    /// let report = Report::new(io::Error::from(io::ErrorKind::InvalidInput))
    ///     .attach(Suggestion("Try better next time!"))
    ///     .attach(ErrorCode(404))
    ///     .attach(Suggestion("Try to use a different shell!"))
    ///     .attach(ErrorCode(405));
    ///
    /// # owo_colors::set_override(true);
    /// # fn render(value: String) -> String {
    /// #     let backtrace = regex::Regex::new(r"Backtrace No\. (\d+)\n(?:  .*\n)*  .*").unwrap();
    /// #     let backtrace_info = regex::Regex::new(r"backtrace with (\d+) frames \((\d+)\)").unwrap();
    /// #
    /// #     let value = backtrace.replace_all(&value, "Backtrace No. $1\n  [redacted]");
    /// #     let value = backtrace_info.replace_all(value.as_ref(), "backtrace with [n] frames ($2)");
    /// #
    /// #     ansi_to_html::convert_escaped(value.as_ref()).unwrap()
    /// # }
    /// #
    /// # #[cfg(rust_1_65)]
    /// # expect_test::expect_file![concat!(env!("CARGO_MANIFEST_DIR"), "/tests/snapshots/doc/fmt__diagnostics_add_defer.snap")].assert_eq(&render(format!("{report:?}")));
    /// #
    /// println!("{report:?}");
    /// ```
    ///
    /// <pre>
    #[doc = include_str!(concat!(env!("CARGO_MANIFEST_DIR"), "/tests/snapshots/doc/fmt__diagnostics_add_defer.snap"))]
    /// </pre>
    pub fn emit_deferred(&mut self, line: impl Into<String>) {
        self.inner.emits.push(Emit::defer(line));
    }
}

impl<'a, T> HookContext<'a, T> {
    /// Cast the [`HookContext`] to a new type `U`.
    ///
    /// The storage of [`HookContext`] is partitioned, meaning that if `T` and `U` are different
    /// types the values stored in [`HookContext<T>`] will be separated from values in
    /// [`HookContext<U>`].
    ///
    /// In most situations this functions isn't needed, as it transparently casts between different
    /// partitions of the storage. Only hooks that share storage with hooks of different types
    /// should need to use this function.
    ///
    /// This function is also particularly useful when implementing generic fallbacks.
    ///
    /// ### Example
    ///
    /// ```rust
    /// # // we only test with Rust 1.65, which means that `render()` is unused on earlier version
    /// # #![cfg_attr(not(rust_1_65), allow(dead_code, unused_variables, unused_imports))]
    /// use std::io::ErrorKind;
    ///
    /// use error_stack::Report;
    ///
    /// struct Warning(&'static str);
    /// struct Error(&'static str);
    ///
    /// Report::install_debug_hook::<Error>(|Error(frame), ctx| {
    ///     ctx.emit(format!("[{}] [ERROR] {frame}", ctx.increment() + 1));
    /// });
    /// Report::install_debug_hook::<Warning>(|Warning(frame), ctx| {
    ///     ctx.emit(format!("[{}] [WARN] {frame}", ctx.cast::<Error>().increment() + 1))
    /// });
    ///
    /// let report = Report::new(std::io::Error::from(ErrorKind::InvalidInput))
    ///     .attach(Error("Unable to reach remote host"))
    ///     .attach(Warning("Disk nearly full"))
    ///     .attach(Error("Cannot resolve example.com: Unknown host"));
    ///
    /// # owo_colors::set_override(true);
    /// # fn render(value: String) -> String {
    /// #     let backtrace = regex::Regex::new(r"Backtrace No\. (\d+)\n(?:  .*\n)*  .*").unwrap();
    /// #     let backtrace_info = regex::Regex::new(r"backtrace with (\d+) frames \((\d+)\)").unwrap();
    /// #
    /// #     let value = backtrace.replace_all(&value, "Backtrace No. $1\n  [redacted]");
    /// #     let value = backtrace_info.replace_all(value.as_ref(), "backtrace with [n] frames ($2)");
    /// #
    /// #     ansi_to_html::convert_escaped(value.as_ref()).unwrap()
    /// # }
    /// #
    /// # #[cfg(rust_1_65)]
    /// # expect_test::expect_file![concat!(env!("CARGO_MANIFEST_DIR"), "/tests/snapshots/doc/fmt__hookcontext_cast.snap")].assert_eq(&render(format!("{report:?}")));
    /// #
    /// println!("{report:?}");
    /// ```
    ///
    /// <pre>
    #[doc = include_str!(concat!(env!("CARGO_MANIFEST_DIR"), "/tests/snapshots/doc/fmt__hookcontext_cast.snap"))]
    /// </pre>
    #[must_use]
    pub fn cast<U>(&mut self) -> &mut HookContext<'a, U> {
        // SAFETY: `HookContext` is marked as repr(transparent) and the generic is only used inside
        // of the `PhantomData`
        unsafe { &mut *(self as *mut HookContext<T>).cast::<HookContext<U>>() }
    }

    /// Returns if the currently requested format should render the alternate representation.
    ///
    /// This corresponds to the output of [`std::fmt::Formatter::alternate`].
    #[must_use]
    pub fn alternate(&self) -> bool {
        self.inner.alternate()
    }

    fn storage(&self) -> &Storage {
        self.inner.storage()
    }

    fn storage_mut(&mut self) -> &mut Storage {
        self.inner.storage_mut()
    }

    fn into_parts(self) -> (Vec<Emit>, Vec<Emit>) {
        self.inner.into_parts()
    }

    fn is_empty(&self) -> bool {
        self.inner.emits.is_empty()
    }
}

impl<T: 'static> HookContext<'_, T> {
    /// Return a reference to a value of type `U`, if a value of that type exists.
    ///
    /// Values returned are isolated and therefore "bound" to `T`, this means that if two different
    /// [`HookContext`]s that share the same inner value (e.g. same invocation of [`Debug`]) will
    /// return the same value.
    ///
    /// [`Debug`]: core::fmt::Debug
    #[must_use]
    pub fn get<U: 'static>(&self) -> Option<&U> {
        self.storage()
            .get(&TypeId::of::<T>())?
            .get(&TypeId::of::<U>())?
            .downcast_ref()
    }

    /// Return a mutable reference to a value of type `U`, if a value of that type exists.
    ///
    /// Values returned are isolated and therefore "bound" to `T`, this means that if two different
    /// [`HookContext`]s that share the same inner value (e.g. same invocation of [`Debug`]) will
    /// return the same value.
    pub fn get_mut<U: 'static>(&mut self) -> Option<&mut U> {
        self.storage_mut()
            .get_mut(&TypeId::of::<T>())?
            .get_mut(&TypeId::of::<U>())?
            .downcast_mut()
    }

    /// Insert a new value of type `U` into the storage of [`HookContext`].
    ///
    /// The returned value will the previously stored value of the same type `U` scoped over type
    /// `T`, if it existed, did no such value exist it will return [`None`].
    pub fn insert<U: 'static>(&mut self, value: U) -> Option<U> {
        self.storage()
            .entry(TypeId::of::<T>())
            .or_default()
            .insert(TypeId::of::<U>(), Box::new(value))?
            .downcast()
            .map(|boxed| *boxed)
            .ok()
    }

    /// Remove the value of type `U` from the storage of [`HookContext`] if it existed.
    ///
    /// The returned value will be the previously stored value of the same type `U`.
    pub fn remove<U: 'static>(&mut self) -> Option<U> {
        self.storage_mut()
            .get_mut(&TypeId::of::<T>())?
            .remove(&TypeId::of::<U>())?
            .downcast()
            .map(|boxed| *boxed)
            .ok()
    }

    /// One of the most common interactions with [`HookContext`] is a counter to reference previous
    /// frames or the content emitted during [`attach_snippet()`].
    ///
    /// This is a utility method, which uses the other primitive methods provided to automatically
    /// increment a counter, if the counter wasn't initialized this method will return `0`.
    ///
    /// ```rust
    /// # // we only test with Rust 1.65, which means that `render()` is unused on earlier version
    /// # #![cfg_attr(not(rust_1_65), allow(dead_code, unused_variables, unused_imports))]
    /// use std::io::ErrorKind;
    ///
    /// use error_stack::Report;
    ///
    /// struct Suggestion(&'static str);
    ///
    /// Report::install_debug_hook::<Suggestion>(|Suggestion(val), ctx| {
    ///     ctx.emit(format!("Suggestion {}: {val}", ctx.increment()));
    /// });
    ///
    /// let report = Report::new(std::io::Error::from(ErrorKind::InvalidInput))
    ///     .attach(Suggestion("Use a file you can read next time!"))
    ///     .attach(Suggestion("Don't press any random keys!"));
    ///
    /// # owo_colors::set_override(true);
    /// # fn render(value: String) -> String {
    /// #     let backtrace = regex::Regex::new(r"Backtrace No\. (\d+)\n(?:  .*\n)*  .*").unwrap();
    /// #     let backtrace_info = regex::Regex::new(r"backtrace with (\d+) frames \((\d+)\)").unwrap();
    /// #
    /// #     let value = backtrace.replace_all(&value, "Backtrace No. $1\n  [redacted]");
    /// #     let value = backtrace_info.replace_all(value.as_ref(), "backtrace with [n] frames ($2)");
    /// #
    /// #     ansi_to_html::convert_escaped(value.as_ref()).unwrap()
    /// # }
    /// #
    /// # #[cfg(rust_1_65)]
    /// # expect_test::expect_file![concat!(env!("CARGO_MANIFEST_DIR"), "/tests/snapshots/doc/fmt__hookcontext_increment.snap")].assert_eq(&render(format!("{report:?}")));
    /// #
    /// println!("{report:?}");
    /// ```
    ///
    /// <pre>
    #[doc = include_str!(concat!(env!("CARGO_MANIFEST_DIR"), "/tests/snapshots/doc/fmt__hookcontext_increment.snap"))]
    /// </pre>
    ///
    /// [`attach_snippet()`]: Self::attach_snippet
    /// [`Debug`]: core::fmt::Debug
    pub fn increment(&mut self) -> isize {
        let counter = self.get_mut::<isize>();

        match counter {
            None => {
                // if the counter hasn't been set yet, default to `0`
                self.insert(0isize);

                0
            }
            Some(ctr) => {
                *ctr += 1;

                *ctr
            }
        }
    }

    /// One of the most common interactions with [`HookContext`] is a counter
    /// to reference previous frames or the content emitted during [`attach_snippet()`].
    ///
    /// This is a utility method, which uses the other primitive method provided to automatically
    /// decrement a counter, if the counter wasn't initialized this method will return `-1` to stay
    /// consistent with [`increment()`].
    ///
    /// ```rust
    /// # // we only test with Rust 1.65, which means that `render()` is unused on earlier version
    /// # #![cfg_attr(not(rust_1_65), allow(dead_code, unused_variables, unused_imports))]
    /// use std::io::ErrorKind;
    ///
    /// use error_stack::Report;
    ///
    /// struct Suggestion(&'static str);
    ///
    /// Report::install_debug_hook::<Suggestion>(|Suggestion(val), ctx| {
    ///     ctx.emit(format!("Suggestion {}: {val}", ctx.decrement()));
    /// });
    ///
    /// let report = Report::new(std::io::Error::from(ErrorKind::InvalidInput))
    ///     .attach(Suggestion("Use a file you can read next time!"))
    ///     .attach(Suggestion("Don't press any random keys!"));
    ///
    /// # owo_colors::set_override(true);
    /// # fn render(value: String) -> String {
    /// #     let backtrace = regex::Regex::new(r"Backtrace No\. (\d+)\n(?:  .*\n)*  .*").unwrap();
    /// #     let backtrace_info = regex::Regex::new(r"backtrace with (\d+) frames \((\d+)\)").unwrap();
    /// #
    /// #     let value = backtrace.replace_all(&value, "Backtrace No. $1\n  [redacted]");
    /// #     let value = backtrace_info.replace_all(value.as_ref(), "backtrace with [n] frames ($2)");
    /// #
    /// #     ansi_to_html::convert_escaped(value.as_ref()).unwrap()
    /// # }
    /// #
    /// # #[cfg(rust_1_65)]
    /// # expect_test::expect_file![concat!(env!("CARGO_MANIFEST_DIR"), "/tests/snapshots/doc/fmt__hookcontext_decrement.snap")].assert_eq(&render(format!("{report:?}")));
    /// #
    /// println!("{report:?}");
    /// ```
    ///
    /// <pre>
    #[doc = include_str!(concat!(env!("CARGO_MANIFEST_DIR"), "/tests/snapshots/doc/fmt__hookcontext_decrement.snap"))]
    /// </pre>
    ///
    /// [`increment()`]: Self::increment
    /// [`attach_snippet()`]: Self::attach_snippet
    pub fn decrement(&mut self) -> isize {
        let counter = self.get_mut::<isize>();

        match counter {
            None => {
                // given that increment starts with `0` (which is therefore the implicit default
                // value) decrementing the default value results in `-1`,
                // which is why we output that value.
                self.insert(-1_isize);

                -1
            }
            Some(ctr) => {
                *ctr -= 1;
                *ctr
            }
        }
    }
}

type BoxedHook = Box<dyn for<'a> Fn(&Frame, &mut HookContext<'a, Frame>) + Send + Sync>;

fn into_boxed_hook<T: Send + Sync + 'static>(
    hook: impl for<'a> Fn(&T, &mut HookContext<'a, T>) -> Vec<Emit> + Send + Sync + 'static,
) -> BoxedHook {
    Box::new(move |frame: &Frame, ctx: &mut HookContext<Frame>| {
        #[cfg(nightly)]
        {
            frame
                .request_ref::<T>()
                .map(|val| hook(val, ctx.cast()))
                .or_else(|| {
                    frame
                        .request_value::<T>()
                        .as_ref()
                        .map(|val| hook(val, ctx.cast()))
                })
                .unwrap_or_default()
        }

        #[cfg(not(nightly))]
        {
            frame
                .downcast_ref::<T>()
                .map(|val| hook(val, ctx.cast()))
                .unwrap_or_default()
        }
    })
}

/// Holds list of hooks and a fallback.
///
/// The fallback is called whenever a hook for a specific type couldn't be found.
///
/// These are used to augment the [`Debug`] information of attachments and contexts, which are
/// normally not printable.
///
/// Hooks are added via [`.insert()`], which will wrap the function in an additional closure.
/// This closure will downcast/request the [`Frame`] to the requested type.
///
/// If not set, opaque attachments (added via [`.attach()`]) won't be rendered in the [`Debug`]
/// output.
///
/// The default implementation provides supports for [`Backtrace`] and [`SpanTrace`],
/// if their necessary features have been enabled.
///
/// [`Backtrace`]: std::backtrace::Backtrace
/// [`SpanTrace`]: tracing_error::SpanTrace
/// [`Display`]: core::fmt::Display
/// [`Debug`]: core::fmt::Debug
/// [`Frame`]: crate::Frame
/// [`.insert()`]: Hooks::insert
#[cfg(feature = "std")]
pub(crate) struct Hooks {
    // We use `Vec`, instead of `HashMap` or `BTreeMap`, so that ordering is consistent with the
    // insertion order of types.
    pub(crate) inner: Vec<(TypeId, BoxedHook)>,
    pub(crate) fallback: Option<BoxedHook>,
}

#[cfg(feature = "std")]
impl Hooks {
    pub(crate) fn insert<T: Send + Sync + 'static>(
        &mut self,
        hook: impl for<'a> Fn(&T, &mut HookContext<'a, T>) + Send + Sync + 'static,
    ) {
        let type_id = TypeId::of::<T>();

        // make sure that previous hooks of the same TypeId are deleted.
        self.inner.retain(|(id, _)| *id != type_id);
        // push new hook onto the stack
        self.inner.push((type_id, into_boxed_hook(hook)));
    }

    pub(crate) fn fallback(
        &mut self,
        hook: impl for<'a> Fn(&Frame, &mut HookContext<'a, Frame>) + Send + Sync + 'static,
    ) {
        self.fallback = Some(Box::new(hook));
    }

    pub(crate) fn call<'a>(&self, frame: &Frame, ctx: &mut HookContext<'a, Frame>) {
        for (_, hook) in &self.inner {
            hook(frame, ctx);
        }

<<<<<<< HEAD
        if ctx.is_empty() {
            if let Some(fallback) = self.fallback.as_ref() {
                fallback(frame, ctx);
            } else {
                builtin_debug_hook_fallback(frame, ctx);
            }
=======
        if emits.is_empty() {
            self.fallback
                .as_ref()
                .map_or_else(Vec::new, |fallback| fallback(frame, ctx))
        } else {
            emits
>>>>>>> a37ef1cc
        }
    }
}

mod default {
    #![allow(unused_imports)]

    #[cfg(any(rust_1_65, feature = "spantrace"))]
    use alloc::format;
    use alloc::{vec, vec::Vec};
    use core::any::TypeId;
    #[cfg(rust_1_65)]
    use std::backtrace::Backtrace;
    use std::sync::{
        atomic::{AtomicBool, Ordering},
        Once,
    };

    #[cfg(feature = "spantrace")]
    use tracing_error::SpanTrace;

    use crate::{
        fmt::{
            hook::{into_boxed_hook, BoxedHook, HookContext},
            Emit,
        },
        Frame, Report,
    };

    pub(crate) fn install_builtin_hooks() {
        // We could in theory remove this and replace it with a single AtomicBool.
        static INSTALL_BUILTIN: Once = Once::new();

        // This static makes sure that we only run once, if we wouldn't have this guard we would
        // deadlock, as `install_debug_hook` calls `install_builtin_hooks`, and according to the
        // docs:
        //
        // > If the given closure recursively invokes call_once on the same Once instance the exact
        // > behavior is not specified, allowed outcomes are a panic or a deadlock.
        static INSTALL_BUILTIN_RUNNING: AtomicBool = AtomicBool::new(false);

        // This has minimal overhead, as `Once::call_once` calls `.is_completed` as the short path
        // we just move it out here, so that we're able to check `INSTALL_BUILTIN_RUNNING`
        if INSTALL_BUILTIN.is_completed() || INSTALL_BUILTIN_RUNNING.load(Ordering::Acquire) {
            return;
        }

        INSTALL_BUILTIN.call_once(|| {
            INSTALL_BUILTIN_RUNNING.store(true, Ordering::Release);

            #[cfg(all(rust_1_65))]
            Report::install_debug_hook(backtrace);

            #[cfg(feature = "spantrace")]
            Report::install_debug_hook(span_trace);
        });
    }

    #[cfg(rust_1_65)]
    fn backtrace(backtrace: &Backtrace, ctx: &mut HookContext<Backtrace>) -> Vec<Emit> {
        let idx = ctx.increment();

        ctx.attach_snippet(format!("Backtrace No. {}\n{}", idx + 1, backtrace));

        vec![Emit::defer(format!(
            "backtrace with {} frames ({})",
            backtrace.frames().len(),
            idx + 1
        ))]
    }

    #[cfg(feature = "spantrace")]
    fn span_trace(spantrace: &SpanTrace, ctx: &mut HookContext<SpanTrace>) -> Vec<Emit> {
        let idx = ctx.increment();

        let mut span = 0;
        spantrace.with_spans(|_, _| {
            span += 1;
            true
        });

        ctx.attach_snippet(format!("Span Trace No. {}\n{}", idx + 1, spantrace));

        vec![Emit::defer(format!(
            "spantrace with {span} frames ({})",
            idx + 1
        ))]
    }
}<|MERGE_RESOLUTION|>--- conflicted
+++ resolved
@@ -766,21 +766,12 @@
             hook(frame, ctx);
         }
 
-<<<<<<< HEAD
-        if ctx.is_empty() {
-            if let Some(fallback) = self.fallback.as_ref() {
-                fallback(frame, ctx);
-            } else {
-                builtin_debug_hook_fallback(frame, ctx);
-            }
-=======
         if emits.is_empty() {
             self.fallback
                 .as_ref()
                 .map_or_else(Vec::new, |fallback| fallback(frame, ctx))
         } else {
             emits
->>>>>>> a37ef1cc
         }
     }
 }
