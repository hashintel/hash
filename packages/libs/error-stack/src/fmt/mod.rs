--- conflicted
+++ resolved
@@ -5,15 +5,9 @@
 //!
 //! The format implementation (especially the [`Debug`] implementation),
 //! can be easily extended using hooks.
-<<<<<<< HEAD
-//! Hooks are functions of the signature `Fn(&T, &mut HookContext<T>) -> Emit`, they provide an
-//! easy and ergonomic way to partially modify the format and enable the output of types that are
-//! not necessarily added via [`.attach_printable()`] or are unable to implement [`Display`].
-=======
 //! Hooks are functions of the signature `Fn(&T, &mut HookContext<T>) -> Vec<Emit>`, they provide
 //! an easy and ergonomic way to partially modify the format and enable the output of types that are
 //! not necessarily added via `.attach_printable()` or are unable to implement [`Display`].
->>>>>>> 8fc09122
 //!
 //! Hooks can be attached through the central hooking mechanism which `error-stack`
 //! provides via [`Report::install_debug_hook`].
@@ -27,13 +21,8 @@
 //! You can also provide a fallback function, which is called whenever a hook hasn't been added for
 //! a specific type of attachment.
 //! The fallback function needs to have a signature of
-<<<<<<< HEAD
-//! `Fn(&Frame, &mut HookContext<T>) -> Vec<Emit>` and can be set via
-//! [`Report::install_debug_hook_fallback`].
-=======
 //! `Fn(&Frame, &mut HookContext<T>) -> Vec<Emit>`
 //! and can be set via [`Report::install_debug_hook_fallback`].
->>>>>>> 8fc09122
 //!
 //! > **Caution:** Overwriting the fallback **will** remove the builtin formatting for types like
 //! > [`Backtrace`] and [`SpanTrace`], you can mitigate this by calling
@@ -59,17 +48,6 @@
 //! # // we only test on nightly, therefore report is unused (so is render)
 //! # #![cfg_attr(not(nightly), allow(dead_code, unused_variables, unused_imports))]
 //! use std::io::{Error, ErrorKind};
-<<<<<<< HEAD
-//! use error_stack::{
-//!     fmt::{Emit},
-//!     Report
-//! };
-//! use error_stack::fmt::Trace;
-//!
-//! // This hook will never be called, because a later invocation of `install_debug_hook` overwrites
-//! // the hook for the type `u64`.
-//! Report::install_debug_hook::<u64>(|_, _| Trace::next("will never be called"));
-=======
 //! use error_stack::Report;
 //! use error_stack::fmt::Emit;
 //!
@@ -81,20 +59,10 @@
 //! // This hook will never be called, because a later invocation of `install_debug_hook` overwrites
 //! // the hook for the type `u64`.
 //! Report::install_debug_hook::<ErrorCode>(|_, _| vec![Emit::next("will never be called")]);
->>>>>>> 8fc09122
 //!
 //! // `HookContext` always has a type parameter, which needs to be the same as the type of the
 //! // value, we use `HookContext` here as storage, to store values specific to this hook.
 //! // Here we make use of the auto-incrementing feature.
-<<<<<<< HEAD
-//! // The incrementation is type specific, meaning that `ctx.increment()` for the `u32` hook will
-//! // not influence the counter of the `u64` or `u16` hook.
-//! Report::install_debug_hook::<u32>(|_, ctx| Trace::next(format!("u32 value {}", ctx.increment())));
-//!
-//! // we do not need to make use of the context, to either store a value for the duration of the
-//! // rendering, or to render additional text, which is why we omit the parameter.
-//! Report::install_debug_hook::<u64>(|val, _| Trace::next(format!("u64 value ({val})")));
-=======
 //! // The incrementation is type specific, meaning that `ctx.increment()` for the `Suggestion` hook
 //! // will not influence the counter of the `ErrorCode` or `Warning` hook.
 //! Report::install_debug_hook::<Suggestion>(|Suggestion(val), ctx| vec![Emit::next(format!("Suggestion {}: {val}", ctx.increment() + 1))]);
@@ -105,7 +73,6 @@
 //!
 //! Report::install_debug_hook::<Warning>(|Warning(val), ctx| {
 //!     let idx = ctx.increment() + 1;
->>>>>>> 8fc09122
 //!
 //!     // we set a value, which will be removed on non-alternate views
 //!     // and is going to be appended to the actual return value.
@@ -113,20 +80,12 @@
 //!         ctx.attach_snippet(format!("Warning {idx}:\n  {val}"));
 //!     }
 //!
-<<<<<<< HEAD
-//!     Trace::next("For more information, look down below")
-=======
 //!     vec![Emit::next(format!("Warning ({idx}) occurred"))]
->>>>>>> 8fc09122
 //!  });
 //!
 //! // you can use arbitrary values as arguments, just make sure that you won't repeat them.
 //! // here we use [`Emit::defer`], this means that this value will be put at the end of the group.
-<<<<<<< HEAD
-//! Report::install_debug_hook::<String>(|val, _| Trace::defer(val));
-=======
 //! Report::install_debug_hook::<Info>(|Info(val), _| vec![Emit::defer(format!("Info: {val}"))]);
->>>>>>> 8fc09122
 //!
 //! let report = Report::new(Error::from(ErrorKind::InvalidInput))
 //!     .attach(ErrorCode(404))
@@ -178,21 +137,9 @@
 //! [`SpanTrace`]: tracing_error::SpanTrace
 //! [`error_stack::fmt::builtin_debug_hook_fallback`]: crate::fmt::builtin_debug_hook_fallback
 //! [`atomic`]: std::sync::atomic
-<<<<<<< HEAD
-//! [`Provider`]: core::any::Provider
-//! [`.attach()`]: Report::attach
-//! [`Frame.request_ref()`]: Frame::request_ref
-//! [`Frame.request_value()`]: Frame::request_value
-//! [`Error::provide`]: std::error::Error::provide
-//! [`Context::provide`]: crate::Context::provide
-// This makes sure that `Emit` isn't regarded as dead-code even though it isn't exported on no-std.
-// This just simplifies maintenance, as otherwise we would be in cfg hell.
-#![cfg_attr(not(feature = "std"), allow(dead_code))]
-=======
 // Makes sure that `Emit` isn't regarded as unreachable even though it isn't exported on
 // no-std. Simplifies maintenance as we don't need to special case the visibility modifier.
 #![cfg_attr(not(feature = "std"), allow(unreachable_pub))]
->>>>>>> 8fc09122
 
 mod hook;
 #[cfg(feature = "unstable")]
@@ -292,16 +239,6 @@
 /// # #![cfg_attr(not(nightly), allow(dead_code, unused_variables, unused_imports))]
 /// use std::io::{Error, ErrorKind};
 ///
-<<<<<<< HEAD
-/// use error_stack::{
-///     fmt::Emit,
-///     Report
-/// };
-/// use error_stack::fmt::Trace;
-///
-/// Report::install_debug_hook::<u64>(|val, _| Trace::next(format!("u64: {val}")));
-/// Report::install_debug_hook::<u32>(|val, _| Trace::defer(format!("u32: {val}")));
-=======
 /// use error_stack::{fmt::Emit, Report};
 ///
 /// struct Warning(&'static str);
@@ -319,7 +256,6 @@
 ///     vec![Emit::next("Abnormal program execution detected"), Emit::next(format!("Warning: {val}"))]
 /// });
 /// Report::install_debug_hook::<Secret>(|_, _| vec![]);
->>>>>>> 8fc09122
 ///
 /// let report = Report::new(Error::from(ErrorKind::InvalidInput))
 ///     .attach(ErrorCode(404))
@@ -351,11 +287,7 @@
 /// <pre>
 #[doc = include_str!(concat!(env!("CARGO_MANIFEST_DIR"), "/tests/snapshots/doc/fmt__emit.snap"))]
 /// </pre>
-<<<<<<< HEAD
-#[derive(Debug, Clone, PartialOrd, PartialEq)]
-=======
 #[derive(Debug, Clone, PartialEq, Eq)]
->>>>>>> 8fc09122
 #[must_use]
 #[non_exhaustive]
 pub enum Emit {
@@ -964,10 +896,11 @@
     let mut opaque = Opaque::new();
 
     // evaluate all frames to their respective values, will call all hooks with the current context
+    // TODO: THIS IS INTENTIONALLY BROKEN AFTER MERGE
+    // (I just don't want to deal with this in the GitHub UI)
     let (next, defer): (Vec<_>, _) = frames
         .into_iter()
         .map(|frame| match frame.kind() {
-<<<<<<< HEAD
             #[cfg(feature = "std")]
             FrameKind::Attachment(AttachmentKind::Opaque(_)) | FrameKind::Context(_) => {
                 Report::get_debug_format_hook(|hooks| hooks.call(frame, &mut ctx.as_hook_context()))
@@ -994,7 +927,6 @@
             // increase the opaque counter, if we're unable to determine the actual value of the
             // frame, this skips `Context`, as they are still emitted as the title.
             if idx > 0 && value.is_empty() {
-=======
             FrameKind::Context(_) => unreachable!(),
             FrameKind::Attachment(AttachmentKind::Opaque(_)) => {
                 #[cfg(all(nightly, feature = "unstable"))]
@@ -1037,7 +969,6 @@
             // increase the opaque counter, if we're unable to determine the actual value of the
             // frame
             if value.is_empty() {
->>>>>>> 8fc09122
                 opaque.increase();
             }
 
