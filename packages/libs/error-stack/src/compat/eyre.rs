--- conflicted
+++ resolved
@@ -2,49 +2,7 @@
 
 use eyre::Report as EyreReport;
 
-<<<<<<< HEAD
-use crate::{compat::IntoReportCompat, Context, Report, Result};
-
-/// A [`Context`] wrapper for [`eyre::Report`].
-///
-/// It provides the [`eyre::Report`] and forwards the [`Demand`] to [`Error::provide`].
-///
-/// Use [`IntoReportCompat::into_report()`] to convert [`eyre::Report`] to a `Report<EyreContext>`.
-///
-/// [`Error::provide`]: core::error::Error::provide
-#[repr(transparent)]
-pub struct EyreContext(EyreReport);
-
-impl EyreContext {
-    /// Returns a reference to the underlying [`anyhow::Error`].
-    pub const fn as_eyre(&self) -> &EyreReport {
-        &self.0
-    }
-}
-
-impl fmt::Debug for EyreContext {
-    fn fmt(&self, fmt: &mut fmt::Formatter<'_>) -> fmt::Result {
-        fmt::Debug::fmt(&self.0, fmt)
-    }
-}
-
-impl fmt::Display for EyreContext {
-    fn fmt(&self, fmt: &mut fmt::Formatter<'_>) -> fmt::Result {
-        fmt::Display::fmt(&self.0, fmt)
-    }
-}
-
-impl Context for EyreContext {
-    #[cfg(nightly)]
-    fn provide<'a>(&'a self, demand: &mut Demand<'a>) {
-        demand.provide_ref(&self.0);
-
-        self.0.provide(demand);
-    }
-}
-=======
 use crate::{Frame, IntoReportCompat, Report, Result};
->>>>>>> 708d4ea7
 
 impl<T> IntoReportCompat for core::result::Result<T, EyreReport> {
     type Err = EyreReport;
