--- conflicted
+++ resolved
@@ -60,13 +60,9 @@
                     .map(alloc::string::ToString::to_string)
                     .collect::<alloc::vec::Vec<_>>();
 
-                let mut report = Report::from_frame(Frame::from_compat::<EyreReport, EyreContext>(
-                    EyreContext(eyre),
-                    Location::caller(),
-                ));
+                let mut report = Report::from_frame(Frame::from_context(EyreContext(eyre), Location::caller(), None));
 
                 #[cfg(all(nightly, feature = "std"))]
-<<<<<<< HEAD
                 if let Some(backtrace) = backtrace {
                     report = report.attach(backtrace);
                 }
@@ -75,20 +71,6 @@
                 if let Some(spantrace) = spantrace {
                     report = report.attach(spantrace);
                 }
-=======
-                let backtrace = eyre
-                    .chain()
-                    .all(|error| error.backtrace().is_none())
-                    .then(Backtrace::capture);
-
-                let mut report = Report::from_frame(
-                    Frame::from_context(EyreContext(eyre), Location::caller(), None),
-                    #[cfg(all(nightly, feature = "std"))]
-                    backtrace,
-                    #[cfg(feature = "spantrace")]
-                    Some(tracing_error::SpanTrace::capture()),
-                );
->>>>>>> 3282026a
 
                 for source in sources {
                     report = report.attach_printable(source);
