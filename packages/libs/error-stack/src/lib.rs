//! A context-aware error library with arbitrary attached user data.
//!
//! [![crates.io](https://img.shields.io/crates/v/error-stack)][crates.io]
//! [![libs.rs](https://img.shields.io/badge/libs.rs-error--stack-orange)][libs.rs]
//! [![rust-version](https://img.shields.io/badge/Rust-1.63.0/nightly--2022--08--08-blue)][rust-version]
//! [![discord](https://img.shields.io/discord/840573247803097118)][discord]
//!
//! [crates.io]: https://crates.io/crates/error-stack
//! [libs.rs]: https://lib.rs/crates/error-stack
//! [rust-version]: https://www.rust-lang.org
//! [discord]: https://hash.ai/discord?utm_medium=organic&utm_source=github_readme_hash-repo_error-stack
//!
//! # Overview
//!
//! `error-stack` is an error-handling library centered around the idea of building a [`Report`] of
//! the error as it propagates. A [`Report`] is made up of two concepts:
//!
//!   1. Contexts
//!   2. Attachments
//!
//! A [`Context`] is a view of the world, it helps describe how the current section of code
//! interprets the error. This is used to capture how various scopes require differing levels of
//! detail and understanding of the error as it propagates. A [`Report`] always captures the
//! _current context_ in its generic argument.
//!
//! As the [`Report`] is built, various pieces of supporting information can be _attached_. These
//! can be anything that can be shared between threads whether it be a supporting message or a
//! custom-defined `Suggestion` struct.
//!
//! # Quick-Start Guide
//!
//! ## Where to use a Report
//!
//! [`Report`] has been designed to be used as the [`Err`] variant of a `Result`. This crate
//! provides a [`Result<E, C>`] type alias for convenience which uses [`Report<C>`] as the [`Err`]
//! variant and can be used as a return type:
//!
//! ```rust
//! # fn has_permission(_: usize, _: usize) -> bool { true }
//! # fn get_user() -> Result<usize, AccessError> { Ok(0) }
//! # fn get_resource() -> Result<usize, AccessError> { Ok(0) }
//! # #[derive(Debug)] enum AccessError { PermissionDenied(usize, usize) }
//! # impl core::fmt::Display for AccessError {
//! #    fn fmt(&self, _: &mut std::fmt::Formatter<'_>) -> std::fmt::Result { Ok(()) }
//! # }
//! # impl error_stack::Context for AccessError {}
//! use error_stack::{ensure, Result};
//!
//! fn main() -> Result<(), AccessError> {
//!     let user = get_user()?;
//!     let resource = get_resource()?;
//!
//!     ensure!(
//!         has_permission(user, resource),
//!         AccessError::PermissionDenied(user, resource)
//!     );
//!
//!     # const _: &str = stringify! {
//!     ...
//!     # }; Ok(())
//! }
//! ```
//!
//! ### Initializing a Report
//!
//! A [`Report`] can be created directly from anything that implements [`Context`] by using
//! [`Report::new()`] or through any of the provided macros ([`report!`], [`bail!`], [`ensure!`]).
//! Any [`Error`] can be used as a [`Context`], so it's possible to create [`Report`] from an
//! existing [`Error`]:
//!
//! (For convenience, this crate provides an [`IntoReport`] trait to convert between
//! [`Err`]-variants)
//!
//! ```rust
//! # #[cfg(all(not(miri), feature = "std"))] {
//! use std::{fs, io, path::Path};
//!
//! use error_stack::{IntoReport, Report};
//!
//! // Note: For demonstration purposes this example does not use `error_stack::Result`.
//! // As can be seen, it's possible to call `IntoReport::report` to easily create a `Report` from
//! // an `io::Error`
//! fn read_file(path: impl AsRef<Path>) -> Result<String, Report<io::Error>> {
//!     let content = fs::read_to_string(path).into_report()?;
//!
//!     # const _: &str = stringify! {
//!     ...
//!     # }; Ok(content)
//! }
//! # let report = read_file("test.txt").unwrap_err();
//! # assert!(report.contains::<io::Error>());
//! # }
//! ```
//!
//! ## Using and Expanding the Report
//!
//! As mentioned, the library centers around the idea of building a [`Report`] as it propagates.
//!
//! ### Changing Context
//!
//! The generic parameter in [`Report`] is called the _current context_. When creating a new
//! [`Report`], the [`Context`] that's provided will be set as the current context. The current
//! context should encapsulate how the current code interprets the error. As the error propagates,
//! it will cross boundaries where new information is available, and the previous level of detail
//! is no longer applicable. These boundaries will often occur when crossing between major modules,
//! or when execution crosses between crates. At this point the [`Report`] should start to operate
//! in a new context. To change the context, [`Report::change_context()`] is used:
//!
//! (Again, for convenience, using [`ResultExt`] will do that on the [`Err`] variant)
//!
//! ```rust
//! # #![cfg_attr(not(feature = "std"), allow(dead_code, unused_variables, unused_imports))]
//! # use std::{fmt, fs, io, path::Path};
//! use error_stack::{Context, IntoReport, Result, ResultExt};
//! # pub type Config = String;
//!
//! #[derive(Debug)]
//! struct ParseConfigError;
//!
//! impl fmt::Display for ParseConfigError {
//!     fn fmt(&self, fmt: &mut fmt::Formatter<'_>) -> fmt::Result {
//!         fmt.write_str("Could not parse configuration file")
//!     }
//! }
//!
//! // It's also possible to implement `Error` instead.
//! impl Context for ParseConfigError {}
//!
//! # #[cfg(all(not(miri), feature = "std"))] {
//! // For clarification, this example is not using `error_stack::Result`.
//! fn parse_config(path: impl AsRef<Path>) -> Result<Config, ParseConfigError> {
//!     let content = fs::read_to_string(path.as_ref())
//!         .into_report()
//!         .change_context(ParseConfigError)?;
//!
//!     # const _: &str = stringify! {
//!     ...
//!     # }; Ok(content)
//! }
//! # let report = parse_config("test.txt").unwrap_err();
//! # assert!(report.contains::<io::Error>());
//! # assert!(report.contains::<ParseConfigError>());
//! # }
//! ```
//!
//! ### Building up the Report - Attachments
//!
//! Module/crate boundaries are not the only places where information can be embedded within the
//! [`Report`] however. Additional information can be attached within the current context, whether
//! this be a string, or any thread-safe object. These attachments are added by using
//! [`Report::attach()`] and [`Report::attach_printable()`]:
//!
//! ```rust
//! # // we only test the snapshot on nightly, therefore report is unused (so is render)
//! # #![cfg_attr(not(nightly), allow(dead_code, unused_variables, unused_imports))]
//! # use std::{fs, path::Path};
//! # use error_stack::{Context, IntoReport, Report, ResultExt};
//! # pub type Config = String;
//! # #[derive(Debug)] struct ParseConfigError;
//! # impl ParseConfigError { pub fn new() -> Self { Self } }
//! # impl std::fmt::Display for ParseConfigError {
//! #     fn fmt(&self, fmt: &mut std::fmt::Formatter<'_>) -> std::fmt::Result {
//! #         fmt.write_str("Could not parse configuration file")
//! #     }
//! # }
//! # impl Context for ParseConfigError {}
//! # #[derive(Debug, PartialEq)]
//! struct Suggestion(&'static str);
//!
//! fn parse_config(path: impl AsRef<Path>) -> Result<Config, Report<ParseConfigError>> {
//!     let path = path.as_ref();
//!
//!     let content = fs::read_to_string(path)
//!         .into_report()
//!         .change_context(ParseConfigError::new())
//!         .attach(Suggestion("Use a file you can read next time!"))
//!         .attach_printable_lazy(|| format!("Could not read file {path:?}"))?;
//!
//!     Ok(content)
//! }
//! # let report = parse_config("test.txt").unwrap_err();
//! # assert!(report.contains::<std::io::Error>());
//! # assert_eq!(report.downcast_ref::<Suggestion>().unwrap(), &Suggestion("Use a file you can read next time!"));
//! # #[cfg(nightly)]
//! # assert_eq!(report.request_ref::<Suggestion>().next().unwrap(), &Suggestion("Use a file you can read next time!"));
//! # #[cfg(nightly)]
//! # assert_eq!(report.request_ref::<String>().next().unwrap(), "Could not read file \"test.txt\"");
//! # assert!(report.contains::<ParseConfigError>());
//! #
//! # owo_colors::set_override(true);
//! # fn render(value: String) -> String {
//! #     let backtrace = regex::Regex::new(r"Backtrace No\. (\d+)\n(?:  .*\n)*  .*").unwrap();
//! #     let backtrace_info = regex::Regex::new(r"backtrace with (\d+) frames \((\d+)\)").unwrap();
//! #
//! #     let value = backtrace.replace_all(&value, "Backtrace No. $1\n  [redacted]");
//! #     let value = backtrace_info.replace_all(value.as_ref(), "backtrace with [n] frames ($2)");
//! #
//! #     ansi_to_html::convert_escaped(value.as_ref()).unwrap()
//! # }
//! #
//! # #[cfg(nightly)]
//! # expect_test::expect_file![concat!(env!("CARGO_MANIFEST_DIR"), "/tests/snapshots/doc/lib__suggestion.snap")].assert_eq(&render(format!("{report:?}")));
//! ```
//!
//! As seen above, there are ways on attaching more information to the [`Report`]: [`attach`] and
//! [`attach_printable`]. These two functions behave similar, but the latter has a more restrictive
//! bound on the attachment: [`Display`] and [`Debug`]. Depending on the function used, printing the
//! [`Report`] will also use the [`Display`] and [`Debug`] traits to describe the attachment:
//!
//! This outputs something like:
//!
//! <pre>
#![doc = include_str!(concat!(env!("CARGO_MANIFEST_DIR"), "/tests/snapshots/doc/lib__suggestion.snap"))]
//! </pre>
//!
//! The `Suggestion` passed to [`attach`] shown as an opaque attachment. The message passed to
//! [`attach_printable`] however is printed next to the [`Context`] where it was attached to.
//!
//! [`attach_printable`]: Report::attach_printable
//! [`Display`]: core::fmt::Display
//! [`Debug`]: core::fmt::Debug
//!
//! ### Multiple Errors
//!
//! [`Report`] supports the combination and propagation of multiple errors natively.
//! This is useful in cases like parallel processing where multiple errors might happen
//! independently from each other, in these use-cases you are able to use the implementations of
//! [`Extend`] and [`extend_one()`] and are able to propagate all errors instead of just a single
//! one.
//!
//! [`extend_one()`]: Report::extend_one
//!
//! ```rust
//! # #![cfg_attr(not(feature = "std"), allow(dead_code, unused_variables, unused_imports))]
//! # use std::{fs, path::Path};
//! # use error_stack::{IntoReport, Report};
//! # pub type Config = String;
//!
//! fn parse_configs(paths: &[impl AsRef<Path>]) -> Result<Vec<Config>, Report<std::io::Error>> {
//!     let mut configs = Vec::new();
//!     let mut error: Option<Report<std::io::Error>> = None;
//!
//!     for path in paths {
//!         let path = path.as_ref();
//!
//!         match fs::read_to_string(path).into_report() {
//!             Ok(ok) => {
//!                 configs.push(ok);
//!             }
//!             Err(err) => {
//!                 if let Some(error) = error.as_mut() {
//!                     error.extend_one(err);
//!                 } else {
//!                     error = Some(err);
//!                 }
//!             }
//!         }
//!     }
//!
//!     if let Some(error) = error {
//!         return Err(error);
//!     }
//!
//!     Ok(configs)
//! }
//!
//! # let report = parse_configs(&["test.txt", "test2.txt", "test3.txt"]).unwrap_err();
//! # assert!(report.contains::<std::io::Error>());
//! ```
//!
//! # In-Depth Explanation
//!
//! ## Crate Philosophy
//!
//! This crate adds some development overhead in comparison to other error handling strategies,
//! especially around creating custom root-errors (specifically `error-stack` does not allow using
//! string-like types). The intention is that this reduces overhead at other parts of the process,
//! whether that be implementing error-handling, debugging, or observability. The idea that
//! underpins this is that errors should happen in well-scoped environments like reading a file
//! or parsing a string into an integer. For these errors, a well-defined error type should be used
//! (i.e. `io::Error` or `ParseIntError`) instead of creating an error from a string. Requiring a
//! well-defined type forces users to be conscious about how they classify and group their
//! **custom** error types, which improves their usability in error-_handling_.
//!
//! ### Improving Result::Err Types
//!
//! By capturing the current [`Context`] in the type parameter, return types in function signatures
//! continue to explicitly capture the perspective of the current code. This means that **more often
//! than not** the user is _forced_ to re-describe the error when entering a substantially different
//! part of the code because the constraints of typed return types will require it. This will happen
//! most often when crossing module/crate boundaries.
//!
//! An example of this is a `ConfigParseError` when produced when parsing a configuration file at
//! a high-level in the code vs. the lower-level `io::Error` that occurs when reading the file from
//! disk. The `io::Error` may no longer be valuable at the level of the code that's handling parsing
//! a config, and re-framing the error in a new type allows the user to incorporate contextual
//! information that's only available higher-up in the stack.
//!
//! ### Compatibility with other Libraries
//!
//! In `std` environments a blanket implementation for `Context` for any `Error` is provided. This
//! blanket implementation for [`Error`] means `error-stack` is compatible with almost all other
//! libraries that use the [`Error`] trait.
//!
//! This has the added benefit that migrating from other error libraries can often be incremental,
//! as a lot of popular error library types will work within the [`Report`] struct.
//!
//! ### Doing more
//!
//! Beyond making new [`Context`] types, the library supports the attachment of arbitrary
//! thread-safe data. These attachments (and data that is [`provide`]d by the [`Context`] can be
//! requested through [`Report::request_ref()`]. This gives a novel way to expand standard
//! error-handling approaches, without decreasing the ergonomics of creating the actual error
//! variants:
//!
//! ```rust
//! # #![cfg_attr(not(nightly), allow(unused_variables, dead_code))]
//! # use error_stack::Result;
//! # struct Suggestion(&'static str);
//! # fn parse_config(_: &str) -> Result<(), std::io::Error> { Ok(()) }
//! fn main() {
//!     if let Err(report) = parse_config("config.json") {
//!         # #[cfg(nightly)]
//!         for suggestion in report.request_ref::<Suggestion>() {
//!             eprintln!("Suggestion: {}", suggestion.0);
//!         }
//!     }
//! }
//! ```
//!
//! [`provide`]: Context::provide
//!
//! ## Additional Features
//!
//! The above examples will probably cover 90% of the common use case. This crate does have
//! additional features for more specific scenarios:
//!
//! ### Automatic Backtraces
//!
//! When on a nightly compiler, [`Report`] will use the [`Backtrace`] from the base [`Context`] if
//! it exists, or it will try to capture one. Unlike some other approaches, this does not require
//! the user modifying their custom error types to be aware of backtraces, and doesn't require
//! manual implementations to forward calls down any wrapped errors that are often needed with other
//! approaches.
//!
//! Using the `backtrace` crate instead of `std::backtrace` is a considered feature to support
//! backtraces on non-nightly channels and can be prioritized depending on demand.
//!
//! ### No-Std compatible
//!
//! The complete crate is written for `no-std` environments, which can be used by passing
//! `--no-default-features` to the `cargo` command.
//!
//! ### Provider API
//!
//! This crate uses the [`Provider` API] to provide arbitrary data. This can be done either by
//! [`attach`]ing them to a [`Report`] or by providing it directly when implementing [`Context`].
//! The blanket implementation of [`Context`] for [`Error`] will provide any data provided by
//! [`Error::provide`].
//!
//! To request a provided type, [`Report::request_ref`] or [`Report::request_value`] are used. Both
//! return an iterator of all provided values with the specified type. The value, which was provided
//! most recently will be returned first.
//!
//! [`attach`]: Report::attach
//! [`Provider` API]: https://rust-lang.github.io/rfcs/3192-dyno.html
//!
//! ### Macros for Convenience
//!
//! Three macros are provided to simplify the generation of a [`Report`].
//!
//! - [`report!`] will only create a [`Report`] from its parameter. It will take into account if the
//!   passed type itself is a [`Report`] or a [`Context`]. For the former case, it will retain the
//!   details stored on a [`Report`], for the latter case it will create a new [`Report`] from the
//!   [`Context`].
//! - [`bail!`] acts like [`report!`] but also immediately returns the [`Report`] as [`Err`]
//!   variant.
//! - [`ensure!`] will check an expression and if it's evaluated to `false`, it will act like
//!   [`bail!`].
//!
//! ### Span Traces
//!
//! The crate comes with built-in support for `tracing`s [`SpanTrace`]. If the `spantrace` feature
//! is enabled and an [`ErrorLayer`] is set, a [`SpanTrace`] is either used when provided by the
//! root [`Context`] or will be captured when creating the [`Report`].
//!
//! [`ErrorLayer`]: tracing_error::ErrorLayer
//!
//! ### Debug and Display Hooks
//!
//! When the `hooks` feature is enabled, it's possible to provide a custom implementation to print a
//! [`Report`]. This is done by passing a hook to [`Report::set_debug_hook()`] and/or
//! [`Report::set_display_hook()`]. If no hook was set a sensible default implementation will be
//! used. Possible custom hooks would for example be a machine-readable output, e.g. JSON, or a
//! colored output. If attachments include things that don't implement [`Display`] or [`Debug`] then
//! a custom hook could be used to offer some other output about these things when printing a
//! [`Report`].
//!
//! ### Additional Adaptors
//!
//! [`ResultExt`] is a convenient wrapper around `Result<_, Report<_>>`. It offers
//! [`attach`](ResultExt::attach) and [`change_context`](ResultExt::change_context) on the
//! [`Result`] directly, but also a lazy variant that receives a function which is only called if
//! an error happens.
//!
//! In addition to [`ResultExt`], this crate also comes with [`FutureExt`] (enabled by the
//! `futures` feature flag), which provides the same functionality for [`Future`]s.
//!
//! Adding adaptors for [`Iterator`] and [`Stream`]  is a considered feature and can be prioritized
//! depending on demand.
//!
//! [`Future`]: core::future::Future
//! [`Stream`]: futures_core::stream::Stream
//!
//! ### Feature Flags
//!
//!  Feature   | Description                                                    | implies | default
//! -----------|----------------------------------------------------------------|---------|--------
//!  `std`     | Enables support for [`Error`] and, on nightly, [`Backtrace`]   |         | enabled
//! `spantrace`| Enables the capturing of [`SpanTrace`]s                        |         | disabled
//!  `futures` | Provides a [`FutureExt`] adaptor                               |         | disabled
//! `small`    | Enable optimizations for the memory footprint of [`Report`]    |         | enabled
//!  `anyhow`  | Provides conversion from [`anyhow::Error`] to [`Report`]       |         | disabled
//!   `eyre`   | Provides conversion from [`eyre::Report`] to [`Report`]        |         | disabled
//! `pretty-print` | Provide color[^color] and use of unicode in [`Debug`] output |     | enabled
//! `unstable` | Enables unstable features, which do not follow semver[^unstable] |  | disabled
//!
//! [^color]: error-stack supports the [`NO_COLOR`](http://no-color.org/)
//!     and `FORCE_COLOR` environment variables through the [owo-colors crate](https://crates.io/crates/owo-colors)
//! [^unstable]: unstable features may be removed in **any** future version without notice.
//!     They exist to gauge interest towards features that may be stablized in the future.
//!
//! [`set_display_hook`]: Report::set_display_hook
//! [`set_debug_hook`]: Report::set_debug_hook
//!
//! [`Error`]: std::error::Error
//! [`Error::provide`]: std::error::Error::provide
//! [`Backtrace`]: std::backtrace::Backtrace
//! [`Display`]: core::fmt::Display
//! [`Debug`]: core::fmt::Debug
//! [`SpanTrace`]: tracing_error::SpanTrace
//! [`smallvec`]: https://docs.rs/smallvec
#![cfg_attr(not(feature = "std"), no_std)]
#![cfg_attr(nightly, feature(provide_any))]
#![cfg_attr(all(doc, nightly), feature(doc_auto_cfg))]
#![cfg_attr(
    all(nightly, feature = "std"),
    feature(backtrace, backtrace_frames, error_generic_member_access)
)]
#![warn(
    missing_docs,
    clippy::pedantic,
    clippy::nursery,
    clippy::undocumented_unsafe_blocks
)]
#![allow(clippy::missing_errors_doc)] // This is an error handling library producing Results, not Errors
#![allow(clippy::module_name_repetitions)]
#![cfg_attr(
    not(miri),
    doc(test(attr(deny(warnings, clippy::pedantic, clippy::nursery))))
)]

extern crate alloc;

pub mod compat;
mod frame;
pub mod iter;
mod macros;
mod report;
mod result;

mod context;
<<<<<<< HEAD
pub mod ext;
#[cfg(feature = "hooks")]
mod hook;

#[doc(inline)]
#[cfg(feature = "futures")]
pub use self::ext::{future::FutureExt, stream::StreamExt};
#[doc(inline)]
pub use self::ext::{
    iter::IteratorExt,
    result::{IntoReport, ResultExt},
};
#[cfg(feature = "hooks")]
=======
mod ext;
#[cfg(feature = "std")]
pub mod fmt;
#[cfg(not(feature = "std"))]
mod fmt;
#[cfg(feature = "std")]
mod hook;

#[doc(inline)]
pub use self::ext::*;
#[cfg(feature = "std")]
#[allow(deprecated)]
>>>>>>> 83a563df
pub use self::hook::HookAlreadySet;
pub use self::{
    context::Context,
    frame::{AttachmentKind, Frame, FrameKind},
    macros::*,
    report::Report,
    result::Result,
};

#[cfg(test)]
mod tests {
    #![allow(dead_code)]

    use crate::Report;

    const fn test_send<T: Send>() {}
    const fn test_sync<T: Sync>() {}
    const fn test_static<T: 'static>() {}

    const fn report() {
        test_send::<Report<()>>();
        test_sync::<Report<()>>();
        test_static::<Report<()>>();
    }
}<|MERGE_RESOLUTION|>--- conflicted
+++ resolved
@@ -470,9 +470,12 @@
 mod result;
 
 mod context;
-<<<<<<< HEAD
 pub mod ext;
-#[cfg(feature = "hooks")]
+#[cfg(feature = "std")]
+pub mod fmt;
+#[cfg(not(feature = "std"))]
+mod fmt;
+#[cfg(feature = "std")]
 mod hook;
 
 #[doc(inline)]
@@ -483,21 +486,8 @@
     iter::IteratorExt,
     result::{IntoReport, ResultExt},
 };
-#[cfg(feature = "hooks")]
-=======
-mod ext;
-#[cfg(feature = "std")]
-pub mod fmt;
-#[cfg(not(feature = "std"))]
-mod fmt;
-#[cfg(feature = "std")]
-mod hook;
-
-#[doc(inline)]
-pub use self::ext::*;
 #[cfg(feature = "std")]
 #[allow(deprecated)]
->>>>>>> 83a563df
 pub use self::hook::HookAlreadySet;
 pub use self::{
     context::Context,
