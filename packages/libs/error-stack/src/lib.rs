--- conflicted
+++ resolved
@@ -14,12 +14,11 @@
 //! _current context_ in its generic argument.
 //!
 //! As the [`Report`] is built, various pieces of supporting information can be _attached_. These
-//! can be anything with a [`Debug`] implementation, whether it be a supporting message or a
+//! can be anything, which can be shared between threads, whether it be a supporting message or a
 //! custom-defined `Suggestion` struct.
 //!
 //! Please refer to the [in-depth explanation] for further information.
 //!
-//! [`Debug`]: core::fmt::Debug
 //! [in-depth explanation]: #in-depth-explanation
 //!
 //! ## Quick-Start Guide
@@ -57,6 +56,7 @@
 //! ```
 //!
 //! ### Initializing a Report
+//!
 //! A [`Report`] can also be created directly from any [`Context`] by using [`Report::new()`] or
 //! through any of the provided macros ([`report!`], [`bail!`], [`ensure!`]). Any [`Error`] can be
 //! used as a [`Context`], so it's possible to create [`Report`] from an existing [`Error`].
@@ -131,7 +131,7 @@
 //! ### Building up the Report - Attachments
 //!
 //! In addition to changing the current context, it's also possible to attach additional
-//! information by using [`Report::attach()`]:
+//! information by using [`Report::attach()`] and [`Report::attach_printable()`]:
 //!
 //! ```rust
 //! # #![cfg_attr(not(feature = "std"), allow(dead_code, unused_variables, unused_imports))]
@@ -148,16 +148,7 @@
 //! # impl Context for ParseConfigError {}
 //! struct Suggestion(&'static str);
 //!
-<<<<<<< HEAD
-//! impl std::fmt::Display for Suggestion {
-//!     fn fmt(&self, fmt: &mut std::fmt::Formatter<'_>) -> std::fmt::Result {
-//!         write!(fmt, "{}", self.0)
-//!     }
-//! }
-//!
 //! # #[cfg(all(not(miri), feature = "std"))] {
-=======
->>>>>>> 66b89354
 //! fn parse_config(path: impl AsRef<Path>) -> Result<Config, Report<ParseConfigError>> {
 //!     let path = path.as_ref();
 //!
@@ -165,13 +156,7 @@
 //!         .report()
 //!         .change_context(ParseConfigError::new())
 //!         .attach(Suggestion("Use a file you can read next time!"))
-<<<<<<< HEAD
-//!         .attach_lazy(|| format!("Could not read file {path:?}"))?;
-=======
 //!         .attach_printable_lazy(|| format!("Could not read file {path:?}"))?;
-//!     # #[cfg(any(miri, not(feature = "std")))]
-//!     # let content = String::new();
->>>>>>> 66b89354
 //!
 //!     Ok(content)
 //! }
@@ -187,10 +172,8 @@
 //!
 //! ```rust
 //! # use error_stack::Result;
-//! # use std::{io::Error, fmt::{Display, Formatter, self}};
-//! # struct Suggestion;
-//! # impl Display for Suggestion { fn fmt(&self, _: &mut Formatter<'_>) -> fmt::Result { Ok(()) }}
-//! # fn parse_config(_: &str) -> Result<(), Error> { Ok(()) }
+//! # struct Suggestion(&'static str);
+//! # fn parse_config(_: &str) -> Result<(), std::io::Error> { Ok(()) }
 //! fn main() {
 //!     if let Err(report) = parse_config("config.json") {
 //!         eprintln!("{report:?}");
