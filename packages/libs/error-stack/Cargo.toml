--- conflicted
+++ resolved
@@ -3,17 +3,14 @@
 version = "0.0.0"
 authors = ["HASH"]
 edition = "2021"
-<<<<<<< HEAD
+rust-version = "1.61.0"
 license = "MIT"
-=======
-rust-version = "1.61.0"
 description = "A context-aware error library with arbitrary attached user data"
 documentation = "https://docs.rs/error-stack"
 readme = "README.md"
 repository = "https://github.com/hashintel/hash/tree/main/packages/libs/error-stack"
 keywords = ["error", "library", "report", "no_std", "stack"]
 categories = ["rust-patterns", "no-std"]
->>>>>>> db3d91c5
 
 [dependencies]
 tracing-error = { version = "0.2.0", optional = true }
