[workspace]
members = [".", "macros"]
default-members = ["."]
exclude = ["package.json"]

[package]
name = "error-stack"
version = "0.2.4"
authors = ["HASH"]
edition = "2021"
rust-version = "1.63.0"
license = "MIT OR Apache-2.0"
description = "A context-aware error-handling library that supports arbitrary attached user data"
documentation = "https://docs.rs/error-stack"
readme = "README.md"
repository = "https://github.com/hashintel/hash/tree/main/packages/libs/error-stack"
keywords = ["error", "errorstack", "error-handling", "report", "no_std"]
categories = ["rust-patterns", "no-std"]

[dependencies]
tracing-error = { version = "0.2", optional = true, default_features = false }
anyhow = { version = "1.0.65", default-features = false, optional = true }
eyre = { version = "0.6", default-features = false, optional = true }
owo-colors = { version = "3", default-features = false, optional = true }
serde = { version = "1", default-features = false, optional = true }
spin = { version = "0.9", default-features = false, optional = true, features = ['rwlock', 'once'] }

[dev-dependencies]
serde = { version = "1.0.152", features = ["derive"] }
serde_json = "1.0.91"
futures = { version = "0.3.25", default-features = false, features = ["executor"] }
trybuild = "1.0.76"
tracing = "0.1.37"
tracing-subscriber = "0.3.16"
insta = { version = "1.23.0", features = ['filters', 'ron'] }
regex = "1.7.1"
expect-test = "1.4.0"
ansi-to-html = "0.1.2"
<<<<<<< HEAD
once_cell = "1.16.0"
supports-color = "2.0.0"
supports-unicode = "1.0.2"
=======
once_cell = "1.17.0"
>>>>>>> d58ecee6

[build-dependencies]
rustc_version = "0.4"

[features]
default = ["std"]

color = ["dep:owo-colors"]
spantrace = ["dep:tracing-error", "std"]
std = ["anyhow?/std"]
eyre = ["dep:eyre", "std"]
serde = ["dep:serde"]
hooks = ['dep:spin']

[package.metadata.docs.rs]
all-features = true
cargo-args = ["-Z", "unstable-options", "-Z", "rustdoc-scrape-examples"]
targets = ["x86_64-unknown-linux-gnu"]

[[example]]
name = "demo"
required-features = ["std"]

[[example]]
name = "exit_code"
required-features = ["std"]

[[example]]
name = "parse_config"
required-features = ["std"]

[[example]]
name = "detect"
required-features = ['std', 'color']


[[test]]
name = "common"
test = false<|MERGE_RESOLUTION|>--- conflicted
+++ resolved
@@ -36,13 +36,9 @@
 regex = "1.7.1"
 expect-test = "1.4.0"
 ansi-to-html = "0.1.2"
-<<<<<<< HEAD
-once_cell = "1.16.0"
+once_cell = "1.17.0"
 supports-color = "2.0.0"
 supports-unicode = "1.0.2"
-=======
-once_cell = "1.17.0"
->>>>>>> d58ecee6
 
 [build-dependencies]
 rustc_version = "0.4"
