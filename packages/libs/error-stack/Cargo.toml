[package]
name = "error-stack"
version = "0.1.1"
authors = ["HASH"]
edition = "2021"
rust-version = "1.61.0"
license = "MIT"
description = "A context-aware error-handling library that supports arbitrary attached user data"
documentation = "https://docs.rs/error-stack"
readme = "README.md"
repository = "https://github.com/hashintel/hash/tree/main/packages/libs/error-stack"
keywords = ["error", "library", "report", "no_std", "stack"]
categories = ["rust-patterns", "no-std"]

[dependencies]
tracing-error = { version = "0.2.0", optional = true }
once_cell = { version = "1.10.0", optional = true }
pin-project = { version = "1.0.10", optional = true }
futures-core = { version = "0.3.21", optional = true, default-features = false }
<<<<<<< HEAD
smallvec = { version = "1.9.0", optional = true }
=======
anyhow = { version = "1.0.58", default-features = false, optional = true }
eyre = { version = "0.6.8", default-features = false, optional = true }
>>>>>>> 48f3b827

[dev-dependencies]
serde = { version = "1.0.137", features = ["derive"] }
serde_json = "1.0.81"
futures = { version = "0.3.21", default-features = false, features = ["executor"] }
expect-test = "1.3.0"

[build-dependencies]
rustc_version = "0.2.3"

[features]
<<<<<<< HEAD
default = ["std", "small", "fancy"]
std = []
fancy = []
=======
default = ["std"]
std = ["anyhow?/std"]
>>>>>>> 48f3b827
hooks = ["dep:once_cell", "std"]
spantrace = ["dep:tracing-error"]
futures = ["dep:pin-project", "dep:futures-core"]
small = ["dep:smallvec"]

[package.metadata.docs.rs]
all-features = true
cargo-args = ["-Z", "unstable-options", "-Z", "rustdoc-scrape-examples=examples"]
targets = ["x86_64-unknown-linux-gnu"]

[[example]]
name = "json_output"
required-features = ["hooks"]

[[example]]
name = "demo"
required-features = ["std"]

[[example]]
name = "exit_code"
required-features = ["std"]

[[example]]
name = "parse_config"
required-features = ["std"]<|MERGE_RESOLUTION|>--- conflicted
+++ resolved
@@ -17,12 +17,9 @@
 once_cell = { version = "1.10.0", optional = true }
 pin-project = { version = "1.0.10", optional = true }
 futures-core = { version = "0.3.21", optional = true, default-features = false }
-<<<<<<< HEAD
 smallvec = { version = "1.9.0", optional = true }
-=======
 anyhow = { version = "1.0.58", default-features = false, optional = true }
 eyre = { version = "0.6.8", default-features = false, optional = true }
->>>>>>> 48f3b827
 
 [dev-dependencies]
 serde = { version = "1.0.137", features = ["derive"] }
@@ -34,14 +31,9 @@
 rustc_version = "0.2.3"
 
 [features]
-<<<<<<< HEAD
 default = ["std", "small", "fancy"]
-std = []
+std = ["anyhow?/std"]
 fancy = []
-=======
-default = ["std"]
-std = ["anyhow?/std"]
->>>>>>> 48f3b827
 hooks = ["dep:once_cell", "std"]
 spantrace = ["dep:tracing-error"]
 futures = ["dep:pin-project", "dep:futures-core"]
