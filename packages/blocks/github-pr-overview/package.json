{
  "name": "github-pr-overview",
  "version": "0.0.0",
  "description": "Display an overview of a GitHub Pull Request, including a timeline of key events",
  "keywords": [
    "blockprotocol",
    "blocks",
    "github",
    "pullrequest"
  ],
  "license": "MIT",
  "author": "Alfred Mountfield",
  "scripts": {
    "build": "block-scripts build",
    "dev": "block-scripts dev",
    "fix:eslint": "eslint --ext .ts,.tsx --fix ./src/",
    "lint:eslint": "eslint --ext .ts,.tsx ./src/",
    "lint:tsc": "tsc --noEmit",
    "serve": "block-scripts serve"
  },
  "dependencies": {
    "@mui/icons-material": "5.4.2",
    "@mui/lab": "5.0.0-alpha.71",
    "@mui/material": "5.4.3",
    "blockprotocol": "0.0.8",
<<<<<<< HEAD
    "date-fns": "2.22.1",
    "lodash": "^4.17.21"
=======
    "lodash": "4.17.21",
    "moment": "^2.29.3"
>>>>>>> 3d9c5741
  },
  "devDependencies": {
    "block-scripts": "0.0.6",
    "mock-block-dock": "0.0.9",
    "react": "^17.0.2",
    "react-dom": "^17.0.2"
  },
  "peerDependencies": {
    "react": "^17.0.2",
    "react-dom": "^17.0.2"
  },
  "block-scripts": {
    "port": 63222
  },
  "blockprotocol": {
    "displayName": "GitHub Pull-Request Overview",
    "examples": [
      {}
    ],
    "icon": "public/pull-request.svg",
    "image": "public/block-preview.svg"
  }
}<|MERGE_RESOLUTION|>--- conflicted
+++ resolved
@@ -23,13 +23,8 @@
     "@mui/lab": "5.0.0-alpha.71",
     "@mui/material": "5.4.3",
     "blockprotocol": "0.0.8",
-<<<<<<< HEAD
     "date-fns": "2.22.1",
-    "lodash": "^4.17.21"
-=======
-    "lodash": "4.17.21",
-    "moment": "^2.29.3"
->>>>>>> 3d9c5741
+    "lodash": "4.17.21"
   },
   "devDependencies": {
     "block-scripts": "0.0.6",
