{
  "name": "@hashintel/github-pr-overview",
  "version": "0.0.0",
  "description": "Display an overview of a GitHub Pull Request, including a timeline of key events",
  "keywords": [
    "blockprotocol",
    "blocks",
    "github",
    "pullrequest"
  ],
  "repository": {
    "type": "git",
    "url": "https://github.com/hashintel/hash.git#vu/github-pr-review-restyle",
    "directory": "packages/blocks/github-pr-overview"
  },
  "license": "MIT",
  "author": "Alfred Mountfield",
  "scripts": {
    "build": "block-scripts build",
    "dev": "block-scripts dev",
    "fix:eslint": "eslint --ext .ts,.tsx --fix ./src/",
    "lint:eslint": "eslint --ext .ts,.tsx ./src/",
    "lint:tsc": "tsc --noEmit",
    "serve": "block-scripts serve"
  },
  "dependencies": {
    "@blockprotocol/graph": "0.0.8",
    "@hashintel/hash-design-system": "0.0.0",
    "@mui/icons-material": "5.4.2",
    "@mui/lab": "5.0.0-alpha.71",
    "@mui/material": "5.4.3",
    "date-fns": "2.28.0",
    "lodash": "4.17.21",
    "react-transition-group": "4.4.2"
  },
  "devDependencies": {
<<<<<<< HEAD
    "block-scripts": "0.0.10",
    "mock-block-dock": "0.0.15",
=======
    "block-scripts": "0.0.13",
    "mock-block-dock": "0.0.10",
>>>>>>> c7489f25
    "react": "^17.0.2",
    "react-dom": "^17.0.2"
  },
  "peerDependencies": {
    "react": "^17.0.2",
    "react-dom": "^17.0.2"
  },
  "block-scripts": {
    "devPort": 9090,
    "servePort": 63222
  },
  "blockprotocol": {
    "blockType": {
      "entryPoint": "react"
    },
    "displayName": "GitHub Pull-Request Overview",
    "icon": "public/pull-request.svg",
    "image": "public/block-preview.svg",
    "examples": [
      {
        "selectedPullRequest": {
          "repository": "blockprotocol/blockprotocol",
          "number": 298
        }
      }
    ],
    "protocol": "0.2"
  }
}<|MERGE_RESOLUTION|>--- conflicted
+++ resolved
@@ -34,13 +34,8 @@
     "react-transition-group": "4.4.2"
   },
   "devDependencies": {
-<<<<<<< HEAD
-    "block-scripts": "0.0.10",
+    "block-scripts": "0.0.13",
     "mock-block-dock": "0.0.15",
-=======
-    "block-scripts": "0.0.13",
-    "mock-block-dock": "0.0.10",
->>>>>>> c7489f25
     "react": "^17.0.2",
     "react-dom": "^17.0.2"
   },
