--- conflicted
+++ resolved
@@ -27,15 +27,9 @@
     "@types/prismjs": "1.26.0",
     "@types/styled-components": "5.1.25",
     "block-scripts": "0.0.5",
-<<<<<<< HEAD
-    "mock-block-dock": "0.0.8",
-    "react": "^17.0.2",
-    "react-dom": "^17.0.2",
-=======
     "mock-block-dock": "0.0.7",
     "react": "17.0.2",
     "react-dom": "17.0.2",
->>>>>>> ac219c56
     "sass": "1.50.1",
     "twind": "0.16.17"
   },
