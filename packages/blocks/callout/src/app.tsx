import {
  BlockComponent,
  useGraphBlockService,
} from "@blockprotocol/graph/react";
<<<<<<< HEAD
import { RefCallback, useRef } from "react";
=======
import { useHookBlockService, useHook } from "@blockprotocol/hook/react";
import { useRef } from "react";
>>>>>>> e1f7c0dc

import { EmojiIcon } from "./emoji-icon";

type BlockEntityProperties = {
  icon?: string;
  text?: string;
  editableRef?: RefCallback<HTMLElement>;
};

export const App: BlockComponent<BlockEntityProperties> = ({
  graph: {
    blockEntity: { entityId, properties },
  },
<<<<<<< HEAD
  ...others
}) => {
  const editableRef = (others as any).editableRef as
    | RefCallback<HTMLDivElement>
    | undefined;
=======
}) => {
  const editableRef = useRef<HTMLDivElement>(null);
>>>>>>> e1f7c0dc
  const { icon = "📢", text } = properties;

  const blockRef = useRef<HTMLDivElement>(null);
  const { graphService } = useGraphBlockService(blockRef);
<<<<<<< HEAD
=======
  const { hookService } = useHookBlockService(blockRef);

  useHook(hookService, editableRef, "text", "$.text", (node) => {
    // eslint-disable-next-line no-param-reassign
    node.innerText = text ?? "";

    return () => {
      // eslint-disable-next-line no-param-reassign
      node.innerText = "";
    };
  });
>>>>>>> e1f7c0dc

  const handleIconChange = (newIcon: string | undefined): void => {
    if (!entityId) {
      return;
    }

    void graphService?.updateEntity({
      data: {
        entityId,
        properties: {
          ...properties,
          icon: newIcon ?? null,
        },
      },
    });
  };

  return (
    <div
      style={{
        borderRadius: "0.25em",
        width: "100%",
        position: "relative",
        padding: "0.5em",
        background: "#f9fafc",
        border: "1px solid #dee7f3",
      }}
      ref={blockRef}
    >
      <EmojiIcon
        disabled={typeof entityId !== "string"}
        onChange={handleIconChange}
        value={icon}
      />
      <div
        style={{
          minHeight: "1.5em",
          paddingLeft: "1.5em",
        }}
        ref={editableRef}
      />
    </div>
  );
};<|MERGE_RESOLUTION|>--- conflicted
+++ resolved
@@ -2,41 +2,26 @@
   BlockComponent,
   useGraphBlockService,
 } from "@blockprotocol/graph/react";
-<<<<<<< HEAD
-import { RefCallback, useRef } from "react";
-=======
 import { useHookBlockService, useHook } from "@blockprotocol/hook/react";
 import { useRef } from "react";
->>>>>>> e1f7c0dc
 
 import { EmojiIcon } from "./emoji-icon";
 
 type BlockEntityProperties = {
   icon?: string;
   text?: string;
-  editableRef?: RefCallback<HTMLElement>;
 };
 
 export const App: BlockComponent<BlockEntityProperties> = ({
   graph: {
     blockEntity: { entityId, properties },
   },
-<<<<<<< HEAD
-  ...others
-}) => {
-  const editableRef = (others as any).editableRef as
-    | RefCallback<HTMLDivElement>
-    | undefined;
-=======
 }) => {
   const editableRef = useRef<HTMLDivElement>(null);
->>>>>>> e1f7c0dc
   const { icon = "📢", text } = properties;
 
   const blockRef = useRef<HTMLDivElement>(null);
   const { graphService } = useGraphBlockService(blockRef);
-<<<<<<< HEAD
-=======
   const { hookService } = useHookBlockService(blockRef);
 
   useHook(hookService, editableRef, "text", "$.text", (node) => {
@@ -48,7 +33,6 @@
       node.innerText = "";
     };
   });
->>>>>>> e1f7c0dc
 
   const handleIconChange = (newIcon: string | undefined): void => {
     if (!entityId) {
