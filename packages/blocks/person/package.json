--- conflicted
+++ resolved
@@ -26,11 +26,7 @@
     "@types/dompurify": "2.3.3",
     "block-scripts": "0.0.6",
     "eslint": "8.13.0",
-<<<<<<< HEAD
-    "mock-block-dock": "0.0.7",
-=======
     "mock-block-dock": "0.0.8",
->>>>>>> f29a9755
     "react": "^17.0.2",
     "react-dom": "^17.0.2",
     "typescript": "4.6.3"
