--- conflicted
+++ resolved
@@ -47,11 +47,7 @@
 export type QueryOutgoingLinksByLinkEntityTypeId = {};
 
 /**
-<<<<<<< HEAD
- * A structured query for data, including e.g. the types of filters to be applied in order to produce the data
-=======
  * A structured query for data, including e.g. the types of filters to be applied in order to produce the data.
->>>>>>> ef0aa53f
  */
 export type QueryProperties = {
   "https://blockprotocol.org/@hash/types/property-type/query/": QueryPropertyValue;
