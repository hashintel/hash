import {
  type BlockComponent,
  useEntitySubgraph,
  useGraphBlockModule,
} from "@blockprotocol/graph/react";
<<<<<<< HEAD
import {
  CompactSelection,
  DataEditorProps,
  GridCellKind,
  GridColumn,
  GridSelection,
  Rectangle,
} from "@glideapps/glide-data-grid";
import { EditableField, theme } from "@hashintel/block-design-system";
=======
import { EditableField, theme } from "@hashintel/design-system";
>>>>>>> e89760f2
import { ThemeProvider } from "@mui/material";
import { useRef, useState } from "react";

import { RootKey } from "./additional-types";
import styles from "./base.module.scss";
import { Settings } from "./components/settings/settings";
import { Table } from "./components/table/table";
import {
  BlockEntity,
  TableBlockOutgoingLinkAndTarget,
} from "./types/generated/block-entity";

const titleKey: RootKey =
  "https://blockprotocol.org/@blockprotocol/types/property-type/title/";

export const App: BlockComponent<BlockEntity> = ({
  graph: { blockEntitySubgraph, readonly },
}) => {
  const blockRootRef = useRef<HTMLDivElement>(null);
  const { graphModule } = useGraphBlockModule(blockRootRef);

  const { rootEntity: blockEntity } = useEntitySubgraph<
    BlockEntity,
    TableBlockOutgoingLinkAndTarget[]
  >(blockEntitySubgraph);

  const {
    metadata: {
      recordId: { entityId: blockEntityId },
      entityTypeId: blockEntityTypeId,
    },
    properties: { [titleKey]: title = "" },
  } = blockEntity;

  const updateEntity = async (newProperties: BlockEntity["properties"]) => {
    await graphModule.updateEntity({
      data: {
        entityId: blockEntityId,
        entityTypeId: blockEntityTypeId,
        properties: { ...blockEntity.properties, ...newProperties },
      },
    });
  };

  const [titleValue, setTitleValue] = useState(title);

  return (
    <ThemeProvider theme={theme}>
      <div className={styles.block} ref={blockRootRef}>
        <div className={styles.titleWrapper}>
          <div>
            <EditableField
              value={titleValue}
              placeholder="Untitled Board"
              onChange={(event) => setTitleValue(event.target.value)}
              onBlur={(event) =>
                updateEntity({ [titleKey]: event.target.value })
              }
              readonly={readonly}
              sx={{
                fontWeight: 700,
                fontSize: "21px !important",
                lineHeight: "1.2 !important",
                color: "black",
              }}
              wrapperSx={{ mb: 1.5 }}
            />
          </div>
          {!readonly && (
            <Settings blockEntity={blockEntity} updateEntity={updateEntity} />
          )}
        </div>

        <Table
          blockEntity={blockEntity}
          updateEntity={updateEntity}
          readonly={readonly}
        />
      </div>
    </ThemeProvider>
  );
};<|MERGE_RESOLUTION|>--- conflicted
+++ resolved
@@ -3,19 +3,7 @@
   useEntitySubgraph,
   useGraphBlockModule,
 } from "@blockprotocol/graph/react";
-<<<<<<< HEAD
-import {
-  CompactSelection,
-  DataEditorProps,
-  GridCellKind,
-  GridColumn,
-  GridSelection,
-  Rectangle,
-} from "@glideapps/glide-data-grid";
 import { EditableField, theme } from "@hashintel/block-design-system";
-=======
-import { EditableField, theme } from "@hashintel/design-system";
->>>>>>> e89760f2
 import { ThemeProvider } from "@mui/material";
 import { useRef, useState } from "react";
 
