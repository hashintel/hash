import {
  type BlockComponent,
  useEntitySubgraph,
  useGraphBlockModule,
} from "@blockprotocol/graph/react";
<<<<<<< HEAD
import { useRef } from "react";
=======
import {
  CompactSelection,
  DataEditorProps,
  GridCellKind,
  GridColumn,
  GridSelection,
  Rectangle,
} from "@glideapps/glide-data-grid";
import { EditableField, theme } from "@hashintel/design-system";
import { ThemeProvider } from "@mui/material";
import produce from "immer";
import { useCallback, useRef, useState } from "react";
import { useLayer } from "react-laag";
>>>>>>> fa4ff750

import { RootKey } from "./additional-types";
import styles from "./base.module.scss";
import { Settings } from "./components/settings/settings";
<<<<<<< HEAD
import { Table } from "./components/table/table";
import { TableTitle } from "./components/table-title/table-title";
=======
>>>>>>> fa4ff750
import {
  BlockEntity,
  TableBlockOutgoingLinkAndTarget,
} from "./types/generated/block-entity";

const titleKey: RootKey =
  "https://blockprotocol.org/@blockprotocol/types/property-type/title/";

export const App: BlockComponent<BlockEntity> = ({
  graph: { blockEntitySubgraph, readonly },
}) => {
  const blockRootRef = useRef<HTMLDivElement>(null);
  const { graphModule } = useGraphBlockModule(blockRootRef);

  const { rootEntity: blockEntity } = useEntitySubgraph<
    BlockEntity,
    TableBlockOutgoingLinkAndTarget[]
  >(blockEntitySubgraph);

  const {
    metadata: {
      recordId: { entityId: blockEntityId },
      entityTypeId: blockEntityTypeId,
    },
    properties: { [titleKey]: title = "" },
  } = blockEntity;

  const updateEntity = async (newProperties: BlockEntity["properties"]) => {
    await graphModule.updateEntity({
      data: {
        entityId: blockEntityId,
        entityTypeId: blockEntityTypeId,
        properties: { ...blockEntity.properties, ...newProperties },
      },
    });
  };

<<<<<<< HEAD
  const setTitle = async (val: string) => {
    await updateEntity({ [titleKey]: val });
  };

  return (
    <div className={styles.block} ref={blockRootRef}>
      <div className={styles.titleWrapper}>
        <TableTitle onChange={setTitle} title={title} readonly={readonly} />
        {!readonly && (
          <Settings blockEntity={blockEntity} updateEntity={updateEntity} />
        )}
      </div>

      <Table
        blockEntity={blockEntity}
        updateEntity={updateEntity}
        readonly={readonly}
      />
    </div>
=======
  const addNewColumn = () => {
    return updateEntity({
      [localColumnsKey]: [
        ...localColumns,
        {
          [columnIdKey]: String(Date.now()),
          [columnTitleKey]: `Column ${localColumns.length + 1}`,
        },
      ],
    });
  };

  const addNewRow = async () => {
    const newRows = [...rows, { rowId: `${rows.length}` }];

    return updateEntity({ [localRowsKey]: newRows });
  };

  // this should definitely be a sync function
  const handleCellsEdited: DataEditorProps["onCellsEdited"] = (newValues) => {
    const newRows = produce(rows, (draftRows) => {
      for (const { value, location } of newValues) {
        const [colIndex, rowIndex] = location;

        const columnId = columns[colIndex]?.id;

        if (columnId) {
          // @ts-expect-error -- type instantiation is deep and possibly infinite
          draftRows[rowIndex][columnId] = value.data!;
        }
      }
    });

    void updateEntity({ [localRowsKey]: newRows });

    return true;
  };

  const justClickedHeaderRef = useRef(false);
  const handleHeaderMenuClick = useCallback<
    NonNullable<DataEditorProps["onHeaderMenuClick"]>
  >((col, bounds) => {
    justClickedHeaderRef.current = true;
    setHeaderMenu({ col, bounds });
  }, []);

  const { layerProps, renderLayer } = useLayer({
    isOpen: !!headerMenu,
    auto: true,
    placement: "bottom-end",
    triggerOffset: 2,
    onOutsideClick: () => {
      if (justClickedHeaderRef.current) {
        justClickedHeaderRef.current = false;
        return;
      }
      setHeaderMenu(undefined);
    },
    trigger: {
      getBounds: () => ({
        left: headerMenu?.bounds.x ?? 0,
        top: headerMenu?.bounds.y ?? 0,
        width: headerMenu?.bounds.width ?? 0,
        height: headerMenu?.bounds.height ?? 0,
        right: (headerMenu?.bounds.x ?? 0) + (headerMenu?.bounds.width ?? 0),
        bottom: (headerMenu?.bounds.y ?? 0) + (headerMenu?.bounds.height ?? 0),
      }),
    },
  });

  const selectedRowCount = selection.rows.length;

  const getRowThemeOverride: DataEditorProps["getRowThemeOverride"] = (row) =>
    row % 2 ? { bgCell: "#f9f9f9" } : undefined;

  const [titleValue, setTitleValue] = useState(title);

  return (
    <ThemeProvider theme={theme}>
      <div className={styles.block} ref={blockRootRef}>
        <div className={styles.titleWrapper}>
          <div>
            <EditableField
              value={titleValue}
              placeholder="Untitled Board"
              onChange={(event) => setTitleValue(event.target.value)}
              onBlur={(event) =>
                updateEntity({ [titleKey]: event.target.value })
              }
              readonly={readonly}
              sx={{
                fontWeight: 700,
                fontSize: "21px !important",
                lineHeight: "1.2 !important",
                color: "black",
              }}
              wrapperSx={{ mb: 1.5 }}
            />
          </div>
          {!readonly && (
            <Settings blockEntity={blockEntity} updateEntity={updateEntity} />
          )}
        </div>
        {!!selectedRowCount && !readonly && (
          <div className={styles.rowActions}>
            <div>{`${selectedRowCount} ${
              selectedRowCount > 1 ? "rows" : "row"
            } selected`}</div>
            <button
              type="button"
              onClick={() => {
                const selectedRows = selection.rows.toArray();

                void updateEntity({
                  [localRowsKey]: rows.filter(
                    (_, index) => !selectedRows.includes(index),
                  ),
                });

                setSelection(emptySelection);
              }}
              className={styles.danger}
            >
              Delete
            </button>
          </div>
        )}
        <Grid
          rowMarkerWidth={32}
          rows={rows.length}
          columns={columns}
          rightElement={
            readonly || hideHeaderRow ? null : (
              <button
                type="button"
                className={styles.addColumnButton}
                onClick={addNewColumn}
              >
                Add a Column +
              </button>
            )
          }
          getRowThemeOverride={isStriped ? getRowThemeOverride : undefined}
          onPaste
          onHeaderMenuClick={handleHeaderMenuClick}
          onCellsEdited={handleCellsEdited}
          rightElementProps={{ fill: true }}
          trailingRowOptions={{
            hint: "New row...",
            sticky: true,
            tint: true,
          }}
          onRowAppended={
            readonly
              ? undefined
              : () => {
                  /**
                   * @todo this should be async, but making it async makes grid place the overlay with a weird offset
                   * needs debugging
                   */
                  void addNewRow();
                }
          }
          headerHeight={hideHeaderRow ? 0 : ROW_HEIGHT}
          rowMarkers={hideRowNumbers ? "none" : readonly ? "number" : "both"}
          rowSelectionMode="multi"
          getCellContent={([colIndex, rowIndex]) => {
            const key = columns[colIndex]?.id;

            if (!key) {
              return {
                kind: GridCellKind.Text,
                displayData: "",
                data: "",
                allowOverlay: false,
              };
            }

            // eslint-disable-next-line @typescript-eslint/no-unsafe-member-access -- todo fix this
            const value = ((rows[rowIndex] as any)?.[key] ?? "") as JsonValue;

            return {
              kind: GridCellKind.Text,
              displayData: String(value),
              data: String(value),
              allowOverlay: !readonly,
            };
          }}
          gridSelection={selection}
          onGridSelectionChange={(newSelection) => setSelection(newSelection)}
        />

        {!!headerMenu &&
          renderLayer(
            <HeaderMenu
              key={headerMenu.col}
              layerProps={layerProps}
              title={columns[headerMenu.col]?.title ?? ""}
              onDelete={() => {
                void updateEntity({
                  [localColumnsKey]: localColumns.filter(
                    (_, index) => index !== headerMenu.col,
                  ),
                });
                setHeaderMenu(undefined);
              }}
              onClose={() => setHeaderMenu(undefined)}
              updateTitle={(newTitle) => {
                void updateEntity({
                  [localColumnsKey]: localColumns.map((col, index) =>
                    index === headerMenu.col
                      ? { ...col, [columnTitleKey]: newTitle }
                      : col,
                  ),
                });
              }}
            />,
          )}
      </div>
    </ThemeProvider>
>>>>>>> fa4ff750
  );
};<|MERGE_RESOLUTION|>--- conflicted
+++ resolved
@@ -3,32 +3,14 @@
   useEntitySubgraph,
   useGraphBlockModule,
 } from "@blockprotocol/graph/react";
-<<<<<<< HEAD
-import { useRef } from "react";
-=======
-import {
-  CompactSelection,
-  DataEditorProps,
-  GridCellKind,
-  GridColumn,
-  GridSelection,
-  Rectangle,
-} from "@glideapps/glide-data-grid";
 import { EditableField, theme } from "@hashintel/design-system";
 import { ThemeProvider } from "@mui/material";
-import produce from "immer";
-import { useCallback, useRef, useState } from "react";
-import { useLayer } from "react-laag";
->>>>>>> fa4ff750
+import { useRef, useState } from "react";
 
 import { RootKey } from "./additional-types";
 import styles from "./base.module.scss";
 import { Settings } from "./components/settings/settings";
-<<<<<<< HEAD
 import { Table } from "./components/table/table";
-import { TableTitle } from "./components/table-title/table-title";
-=======
->>>>>>> fa4ff750
 import {
   BlockEntity,
   TableBlockOutgoingLinkAndTarget,
@@ -66,102 +48,6 @@
     });
   };
 
-<<<<<<< HEAD
-  const setTitle = async (val: string) => {
-    await updateEntity({ [titleKey]: val });
-  };
-
-  return (
-    <div className={styles.block} ref={blockRootRef}>
-      <div className={styles.titleWrapper}>
-        <TableTitle onChange={setTitle} title={title} readonly={readonly} />
-        {!readonly && (
-          <Settings blockEntity={blockEntity} updateEntity={updateEntity} />
-        )}
-      </div>
-
-      <Table
-        blockEntity={blockEntity}
-        updateEntity={updateEntity}
-        readonly={readonly}
-      />
-    </div>
-=======
-  const addNewColumn = () => {
-    return updateEntity({
-      [localColumnsKey]: [
-        ...localColumns,
-        {
-          [columnIdKey]: String(Date.now()),
-          [columnTitleKey]: `Column ${localColumns.length + 1}`,
-        },
-      ],
-    });
-  };
-
-  const addNewRow = async () => {
-    const newRows = [...rows, { rowId: `${rows.length}` }];
-
-    return updateEntity({ [localRowsKey]: newRows });
-  };
-
-  // this should definitely be a sync function
-  const handleCellsEdited: DataEditorProps["onCellsEdited"] = (newValues) => {
-    const newRows = produce(rows, (draftRows) => {
-      for (const { value, location } of newValues) {
-        const [colIndex, rowIndex] = location;
-
-        const columnId = columns[colIndex]?.id;
-
-        if (columnId) {
-          // @ts-expect-error -- type instantiation is deep and possibly infinite
-          draftRows[rowIndex][columnId] = value.data!;
-        }
-      }
-    });
-
-    void updateEntity({ [localRowsKey]: newRows });
-
-    return true;
-  };
-
-  const justClickedHeaderRef = useRef(false);
-  const handleHeaderMenuClick = useCallback<
-    NonNullable<DataEditorProps["onHeaderMenuClick"]>
-  >((col, bounds) => {
-    justClickedHeaderRef.current = true;
-    setHeaderMenu({ col, bounds });
-  }, []);
-
-  const { layerProps, renderLayer } = useLayer({
-    isOpen: !!headerMenu,
-    auto: true,
-    placement: "bottom-end",
-    triggerOffset: 2,
-    onOutsideClick: () => {
-      if (justClickedHeaderRef.current) {
-        justClickedHeaderRef.current = false;
-        return;
-      }
-      setHeaderMenu(undefined);
-    },
-    trigger: {
-      getBounds: () => ({
-        left: headerMenu?.bounds.x ?? 0,
-        top: headerMenu?.bounds.y ?? 0,
-        width: headerMenu?.bounds.width ?? 0,
-        height: headerMenu?.bounds.height ?? 0,
-        right: (headerMenu?.bounds.x ?? 0) + (headerMenu?.bounds.width ?? 0),
-        bottom: (headerMenu?.bounds.y ?? 0) + (headerMenu?.bounds.height ?? 0),
-      }),
-    },
-  });
-
-  const selectedRowCount = selection.rows.length;
-
-  const getRowThemeOverride: DataEditorProps["getRowThemeOverride"] = (row) =>
-    row % 2 ? { bgCell: "#f9f9f9" } : undefined;
-
   const [titleValue, setTitleValue] = useState(title);
 
   return (
@@ -190,123 +76,13 @@
             <Settings blockEntity={blockEntity} updateEntity={updateEntity} />
           )}
         </div>
-        {!!selectedRowCount && !readonly && (
-          <div className={styles.rowActions}>
-            <div>{`${selectedRowCount} ${
-              selectedRowCount > 1 ? "rows" : "row"
-            } selected`}</div>
-            <button
-              type="button"
-              onClick={() => {
-                const selectedRows = selection.rows.toArray();
 
-                void updateEntity({
-                  [localRowsKey]: rows.filter(
-                    (_, index) => !selectedRows.includes(index),
-                  ),
-                });
-
-                setSelection(emptySelection);
-              }}
-              className={styles.danger}
-            >
-              Delete
-            </button>
-          </div>
-        )}
-        <Grid
-          rowMarkerWidth={32}
-          rows={rows.length}
-          columns={columns}
-          rightElement={
-            readonly || hideHeaderRow ? null : (
-              <button
-                type="button"
-                className={styles.addColumnButton}
-                onClick={addNewColumn}
-              >
-                Add a Column +
-              </button>
-            )
-          }
-          getRowThemeOverride={isStriped ? getRowThemeOverride : undefined}
-          onPaste
-          onHeaderMenuClick={handleHeaderMenuClick}
-          onCellsEdited={handleCellsEdited}
-          rightElementProps={{ fill: true }}
-          trailingRowOptions={{
-            hint: "New row...",
-            sticky: true,
-            tint: true,
-          }}
-          onRowAppended={
-            readonly
-              ? undefined
-              : () => {
-                  /**
-                   * @todo this should be async, but making it async makes grid place the overlay with a weird offset
-                   * needs debugging
-                   */
-                  void addNewRow();
-                }
-          }
-          headerHeight={hideHeaderRow ? 0 : ROW_HEIGHT}
-          rowMarkers={hideRowNumbers ? "none" : readonly ? "number" : "both"}
-          rowSelectionMode="multi"
-          getCellContent={([colIndex, rowIndex]) => {
-            const key = columns[colIndex]?.id;
-
-            if (!key) {
-              return {
-                kind: GridCellKind.Text,
-                displayData: "",
-                data: "",
-                allowOverlay: false,
-              };
-            }
-
-            // eslint-disable-next-line @typescript-eslint/no-unsafe-member-access -- todo fix this
-            const value = ((rows[rowIndex] as any)?.[key] ?? "") as JsonValue;
-
-            return {
-              kind: GridCellKind.Text,
-              displayData: String(value),
-              data: String(value),
-              allowOverlay: !readonly,
-            };
-          }}
-          gridSelection={selection}
-          onGridSelectionChange={(newSelection) => setSelection(newSelection)}
+        <Table
+          blockEntity={blockEntity}
+          updateEntity={updateEntity}
+          readonly={readonly}
         />
-
-        {!!headerMenu &&
-          renderLayer(
-            <HeaderMenu
-              key={headerMenu.col}
-              layerProps={layerProps}
-              title={columns[headerMenu.col]?.title ?? ""}
-              onDelete={() => {
-                void updateEntity({
-                  [localColumnsKey]: localColumns.filter(
-                    (_, index) => index !== headerMenu.col,
-                  ),
-                });
-                setHeaderMenu(undefined);
-              }}
-              onClose={() => setHeaderMenu(undefined)}
-              updateTitle={(newTitle) => {
-                void updateEntity({
-                  [localColumnsKey]: localColumns.map((col, index) =>
-                    index === headerMenu.col
-                      ? { ...col, [columnTitleKey]: newTitle }
-                      : col,
-                  ),
-                });
-              }}
-            />,
-          )}
       </div>
     </ThemeProvider>
->>>>>>> fa4ff750
   );
 };