--- conflicted
+++ resolved
@@ -29,13 +29,7 @@
   },
   "dependencies": {
     "@blockprotocol/graph": "^0.1.0",
-<<<<<<< HEAD
     "@blockprotocol/service": "0.1.1"
-=======
-    "@blockprotocol/service": "0.1.0",
-    "@hashintel/design-system": "0.0.4",
-    "@mui/material": "5.11.8"
->>>>>>> 6a7913f5
   },
   "devDependencies": {
     "@types/react-dom": "18.0.9",
