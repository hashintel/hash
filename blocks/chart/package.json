{
  "name": "@blocks/chart",
  "version": "0.1.2",
  "private": true,
  "description": "A block for plotting entities in a 2D chart",
  "keywords": [
    "blockprotocol",
    "blocks",
    "block"
  ],
  "repository": {
    "type": "git",
    "url": "https://github.com/hashintel/hash.git#main",
    "directory": "blocks/chart"
  },
  "license": "(MIT OR Apache-2.0)",
  "author": "HASH",
  "type": "module",
  "scripts": {
    "build": "block-scripts build",
    "codegen": "block-scripts codegen && yarn format",
    "dev": "block-scripts dev",
    "fix:eslint": "eslint --fix .",
    "format": "prettier --write --ignore-unknown .",
    "lint:eslint": "eslint --report-unused-disable-directives .",
    "lint:tsc": "tsc --noEmit",
    "serve": "block-scripts serve"
  },
  "dependencies": {
    "@blockprotocol/graph": "0.3.4",
    "@hashintel/block-design-system": "0.0.2",
    "@hashintel/design-system": "0.0.8",
    "@local/hash-isomorphic-utils": "0.0.0-private",
    "@mui/material": "5.16.11",
    "echarts": "5.5.1",
    "lodash.debounce": "4.0.8",
    "react-hook-form": "7.54.1"
  },
  "devDependencies": {
    "@emotion/react": "11.14.0",
    "@emotion/styled": "11.14.0",
    "@local/eslint": "0.0.0-private",
    "@local/tsconfig": "0.0.0-private",
    "@types/lodash.debounce": "4.0.9",
<<<<<<< HEAD
    "@types/react-dom": "19.0.2",
    "@types/react-is": "18.3.1",
=======
    "@types/react-dom": "18.3.5",
    "@types/react-is": "19.0.0",
>>>>>>> 455572d7
    "block-scripts": "0.3.4",
    "eslint": "9.17.0",
    "mock-block-dock": "0.1.9",
    "prettier": "3.4.2",
    "react": "19.0.0",
    "react-dom": "19.0.0",
    "typescript": "5.7.2"
  },
  "peerDependencies": {
    "react": "^19.0.0",
    "react-dom": "^19.0.0"
  },
  "block-scripts": {
    "port": 63212
  },
  "blockprotocol": {
    "name": "@hash/chart",
    "displayName": "Chart",
    "blockType": {
      "entryPoint": "react"
    },
    "protocol": "0.3",
    "blockEntityType": "https://blockprotocol.org/@hash/types/entity-type/chart-block/v/1",
    "codegen": {
      "outputFolder": "src/types/generated",
      "targets": {
        "block-entity.ts": [
          {
            "blockEntityType": true
          }
        ]
      }
    },
    "examples": [
      {}
    ],
    "icon": "public/chart-line-regular.svg",
    "image": "public/block-preview.svg"
  }
}<|MERGE_RESOLUTION|>--- conflicted
+++ resolved
@@ -42,13 +42,8 @@
     "@local/eslint": "0.0.0-private",
     "@local/tsconfig": "0.0.0-private",
     "@types/lodash.debounce": "4.0.9",
-<<<<<<< HEAD
     "@types/react-dom": "19.0.2",
-    "@types/react-is": "18.3.1",
-=======
-    "@types/react-dom": "18.3.5",
     "@types/react-is": "19.0.0",
->>>>>>> 455572d7
     "block-scripts": "0.3.4",
     "eslint": "9.17.0",
     "mock-block-dock": "0.1.9",
