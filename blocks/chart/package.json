--- conflicted
+++ resolved
@@ -40,10 +40,6 @@
     "@local/eslint-config": "0.0.0-private",
     "@local/tsconfig": "0.0.0-private",
     "@types/lodash.debounce": "4.0.7",
-<<<<<<< HEAD
-=======
-    "@types/pluralize": "0.0.33",
->>>>>>> 86f32941
     "@types/react-dom": "18.0.10",
     "@types/react-is": "18.2.0",
     "block-scripts": "0.3.1",
