--- conflicted
+++ resolved
@@ -1,31 +1,6 @@
-<<<<<<< HEAD
-import {
-  EntityRootType,
-  EntityType,
-  extractBaseUrl,
-  PropertyType,
-  Subgraph,
-  VersionedUrl,
-} from "@blockprotocol/graph";
-import {
-  getEntityTypeById,
-  getPropertyTypeById,
-  getRoots,
-} from "@blockprotocol/graph/stdlib";
-import { pluralize } from "@local/hash-isomorphic-utils/pluralize";
-import {
-  FormControl,
-  InputLabel,
-  MenuItem,
-  Select,
-  TextField,
-} from "@mui/material";
-import { FunctionComponent, useMemo } from "react";
-=======
 import { EntityRootType, EntityType, Subgraph } from "@blockprotocol/graph";
 import { FormControl, InputLabel, MenuItem, Select } from "@mui/material";
 import { FunctionComponent } from "react";
->>>>>>> 86f32941
 import { Controller, useFormContext } from "react-hook-form";
 
 import { ChartDefinition } from "../types/chart-definition";
