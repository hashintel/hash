--- conflicted
+++ resolved
@@ -27,11 +27,7 @@
     "serve": "block-scripts serve"
   },
   "dependencies": {
-<<<<<<< HEAD
-    "@blockprotocol/graph": "0.3.4-canary-20240312191227",
-=======
     "@blockprotocol/graph": "0.3.4-canary-20240313191438",
->>>>>>> a69d5e50
     "@blockprotocol/hook": "0.1.3",
     "@blockprotocol/service": "0.1.4",
     "@hashintel/block-design-system": "0.0.2",
