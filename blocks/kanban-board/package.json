{
  "name": "@blocks/kanban-board",
  "version": "0.0.2",
  "description": "Capture information in cards, and drag cards flexibly between customizable columns",
  "keywords": [
    "blockprotocol",
    "blocks",
    "block"
  ],
  "repository": {
    "type": "git",
    "url": "https://github.com/hashintel/hash.git#main",
    "directory": "blocks/kanban-board"
  },
  "license": "(MIT OR Apache-2.0)",
  "author": "HASH",
  "scripts": {
    "build": "block-scripts build",
    "codegen": "block-scripts codegen && yarn format",
    "dev": "block-scripts dev",
    "fix:eslint": "eslint --fix .",
    "format": "prettier --write --ignore-unknown src/types/generated/*.ts",
    "lint:eslint": "eslint --report-unused-disable-directives .",
    "lint:tsc": "tsc --noEmit",
    "serve": "block-scripts serve"
  },
  "prettier": {
    "printWidth": 80,
    "trailingComma": "all"
  },
  "dependencies": {
    "@blockprotocol/graph": "0.2.2",
    "@dnd-kit/core": "6.0.8",
    "@dnd-kit/sortable": "7.0.2",
    "@dnd-kit/utilities": "3.2.1",
<<<<<<< HEAD
    "@hashintel/block-design-system": "0.0.0",
    "@mui/material": "5.11.8",
=======
    "@hashintel/design-system": "0.0.6",
    "@mui/material": "5.11.9",
>>>>>>> e89760f2
    "clsx": "1.2.1",
    "lodash.clonedeep": "4.5.0",
    "lodash.debounce": "4.0.8",
    "lodash.isequal": "4.5.0",
    "react-textarea-autosize": "8.4.0"
  },
  "devDependencies": {
    "@local/eslint-config": "0.0.0-private",
    "@local/tsconfig": "0.0.0-private",
    "@types/lodash.clonedeep": "4.5.7",
    "@types/react-dom": "18.0.9",
    "block-scripts": "0.2.3",
    "eslint": "8.33.0",
    "mock-block-dock": "0.1.4",
    "react": "^18.2.0",
    "react-dom": "^18.2.0"
  },
  "peerDependencies": {
    "react": "^18.0.0",
    "react-dom": "^18.0.0"
  },
  "block-scripts": {
    "port": 63212
  },
  "blockprotocol": {
    "blockType": {
      "entryPoint": "react"
    },
    "displayName": "Kanban Board",
    "examples": [
      {
        "https://blockprotocol.org/@hash/types/property-type/kanban-board-column/": [
          {
            "https://blockprotocol.org/@hash/types/property-type/kanban-board-column-id/": "col-todo",
            "https://blockprotocol.org/@blockprotocol/types/property-type/title/": "Todo",
            "https://blockprotocol.org/@hash/types/property-type/kanban-board-card/": [
              {
                "https://blockprotocol.org/@hash/types/property-type/kanban-board-card-id/": "task-1",
                "https://blockprotocol.org/@blockprotocol/types/property-type/textual-content/": "First task"
              },
              {
                "https://blockprotocol.org/@hash/types/property-type/kanban-board-card-id/": "task-2",
                "https://blockprotocol.org/@blockprotocol/types/property-type/textual-content/": "Second task with a very long description"
              },
              {
                "https://blockprotocol.org/@hash/types/property-type/kanban-board-card-id/": "task-3",
                "https://blockprotocol.org/@blockprotocol/types/property-type/textual-content/": "Third task"
              }
            ]
          },
          {
            "https://blockprotocol.org/@hash/types/property-type/kanban-board-column-id/": "col-in-progress",
            "https://blockprotocol.org/@blockprotocol/types/property-type/title/": "In Progress",
            "https://blockprotocol.org/@hash/types/property-type/kanban-board-card/": [
              {
                "https://blockprotocol.org/@hash/types/property-type/kanban-board-card-id/": "task-4",
                "https://blockprotocol.org/@blockprotocol/types/property-type/textual-content/": "Fourth task"
              },
              {
                "https://blockprotocol.org/@hash/types/property-type/kanban-board-card-id/": "task-5",
                "https://blockprotocol.org/@blockprotocol/types/property-type/textual-content/": "Fifth task"
              }
            ]
          },
          {
            "https://blockprotocol.org/@hash/types/property-type/kanban-board-column-id/": "col-done",
            "https://blockprotocol.org/@blockprotocol/types/property-type/title/": "Done",
            "https://blockprotocol.org/@hash/types/property-type/kanban-board-card/": []
          }
        ]
      }
    ],
    "icon": "public/kanban-board.svg",
    "image": "public/block-preview.png",
    "name": "@hash/kanban-board",
    "protocol": "0.3",
    "blockEntityType": "https://blockprotocol.org/@hash/types/entity-type/kanban-board-block/v/2",
    "codegen": {
      "outputFolder": "src/types/generated",
      "targets": {
        "block-entity.ts": [
          {
            "blockEntityType": true
          }
        ]
      }
    }
  }
}<|MERGE_RESOLUTION|>--- conflicted
+++ resolved
@@ -33,13 +33,8 @@
     "@dnd-kit/core": "6.0.8",
     "@dnd-kit/sortable": "7.0.2",
     "@dnd-kit/utilities": "3.2.1",
-<<<<<<< HEAD
     "@hashintel/block-design-system": "0.0.0",
-    "@mui/material": "5.11.8",
-=======
-    "@hashintel/design-system": "0.0.6",
     "@mui/material": "5.11.9",
->>>>>>> e89760f2
     "clsx": "1.2.1",
     "lodash.clonedeep": "4.5.0",
     "lodash.debounce": "4.0.8",
