--- conflicted
+++ resolved
@@ -48,15 +48,9 @@
     "@types/lodash.debounce": "4.0.7",
     "@types/lodash.isequal": "4.5.6",
     "@types/react-dom": "18.0.10",
-<<<<<<< HEAD
     "block-scripts": "0.3.4",
-    "eslint": "8.56.0",
+    "eslint": "8.57.0",
     "mock-block-dock": "0.1.9",
-=======
-    "block-scripts": "0.3.1",
-    "eslint": "8.57.0",
-    "mock-block-dock": "0.1.6",
->>>>>>> 87e53ba6
     "react": "18.2.0",
     "react-dom": "18.2.0"
   },
