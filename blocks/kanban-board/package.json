--- conflicted
+++ resolved
@@ -1,11 +1,8 @@
 {
   "name": "@blocks/kanban-board",
   "version": "0.0.2",
-<<<<<<< HEAD
+  "private": true,
   "type": "module",
-=======
-  "private": true,
->>>>>>> a69d5e50
   "description": "Capture information in cards, and drag cards flexibly between customizable columns",
   "keywords": [
     "blockprotocol",
@@ -34,11 +31,7 @@
     "trailingComma": "all"
   },
   "dependencies": {
-<<<<<<< HEAD
-    "@blockprotocol/graph": "0.3.4-canary-20240312191227",
-=======
     "@blockprotocol/graph": "0.3.4-canary-20240313191438",
->>>>>>> a69d5e50
     "@dnd-kit/core": "6.0.8",
     "@dnd-kit/sortable": "7.0.2",
     "@dnd-kit/utilities": "3.2.1",
