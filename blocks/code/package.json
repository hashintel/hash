{
  "name": "@blocks/code",
  "version": "0.2.1",
  "private": true,
  "description": "Write monospaced code with syntax highlighting in a range of programming and markup languages",
  "keywords": [
    "blockprotocol",
    "blocks",
    "block"
  ],
  "repository": {
    "type": "git",
    "url": "https://github.com/hashintel/hash.git#main",
    "directory": "blocks/code"
  },
  "license": "(MIT OR Apache-2.0)",
  "author": "HASH",
  "type": "module",
  "scripts": {
    "build": "block-scripts build",
    "codegen": "block-scripts codegen && yarn format",
    "dev": "block-scripts dev",
    "fix:eslint": "eslint --fix .",
    "format": "prettier --write --ignore-unknown src/types/generated/*.ts",
    "lint:eslint": "eslint --report-unused-disable-directives .",
    "lint:tsc": "tsc --noEmit",
    "serve": "block-scripts serve"
  },
  "dependencies": {
<<<<<<< HEAD
    "@blockprotocol/graph": "0.3.4-canary-20240314113521",
=======
    "@blockprotocol/graph": "0.3.4",
>>>>>>> a142c0b3
    "prismjs": "1.29.0"
  },
  "devDependencies": {
    "@local/eslint-config": "0.0.0-private",
    "@local/tsconfig": "0.0.0-private",
    "@types/prismjs": "1.26.0",
    "@types/react-dom": "18.0.10",
    "block-scripts": "0.3.4",
    "eslint": "8.57.0",
    "mock-block-dock": "0.1.9",
    "react": "18.2.0",
    "react-dom": "18.2.0",
    "typescript": "5.1.6"
  },
  "peerDependencies": {
    "react": "^18.2.0",
    "react-dom": "^18.2.0"
  },
  "block-scripts": {
    "devPort": 9090,
    "servePort": 62681
  },
  "blockprotocol": {
    "blockType": {
      "entryPoint": "react"
    },
    "name": "@hash/code",
    "displayName": "Code",
    "icon": "public/code.svg",
    "image": "public/preview.svg",
    "examples": [
      {
        "https://blockprotocol.org/@blockprotocol/types/property-type/textual-content/": "function debounce(func, timeout = 300){\n  let timer;\n  return (...args) => {\n    clearTimeout(timer);\n    timer = setTimeout(() => { func.apply(this, args); }, timeout);\n  };\n}",
        "https://blockprotocol.org/@hash/types/property-type/code-block-language/": "javascript",
        "https://blockprotocol.org/@blockprotocol/types/property-type/caption/": "A JavaScript code example."
      }
    ],
    "protocol": "0.3",
    "blockEntityType": "https://blockprotocol.org/@hash/types/entity-type/code-block/v/3",
    "codegen": {
      "outputFolder": "src/types/generated",
      "targets": {
        "block-entity.ts": [
          {
            "blockEntityType": true
          }
        ]
      }
    }
  }
}<|MERGE_RESOLUTION|>--- conflicted
+++ resolved
@@ -27,11 +27,7 @@
     "serve": "block-scripts serve"
   },
   "dependencies": {
-<<<<<<< HEAD
-    "@blockprotocol/graph": "0.3.4-canary-20240314113521",
-=======
     "@blockprotocol/graph": "0.3.4",
->>>>>>> a142c0b3
     "prismjs": "1.29.0"
   },
   "devDependencies": {
