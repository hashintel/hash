[github_banner]: https://hash.dev/?utm_medium=organic&utm_source=github_readme_hash-repo_blocks
[github_star]: https://github.com/hashintel/hash/tree/main/blocks#
[discord]: https://hash.ai/discord?utm_medium=organic&utm_source=github_readme_hash-repo_blocks
[`address`]: address
[`ai-chat`]: ai-chat
[`ai-image`]: ai-image
[`ai-text`]: ai-text
[`callout`]: callout
[`chart`]: chart
[`code`]: code
[`countdown`]: countdown
[`divider`]: divider
[`embed`]: embed
[`faq`]: faq
[`heading`]: heading
[`html-para`]: html-para
[`how-to`]: how-to
[`image`]: image
[`kanban-board`]: kanban-board
[`minesweeper`]: minesweeper
[`paragraph`]: paragraph
[`person`]: person
[`shuffle`]: shuffle
[`stopwatch`]: stopwatch
[`table`]: table
[`timer`]: timer
[`video`]: video

[![github_banner](https://hash.ai/cdn-cgi/imagedelivery/EipKtqu98OotgfhvKf6Eew/5a38c5f3-6474-4b6c-71e6-ecf01914f000/github)][github_banner]

[![discord](https://img.shields.io/discord/840573247803097118)][discord] [![github_star](https://img.shields.io/github/stars/hashintel/hash?label=Star%20on%20GitHub&style=social)][github_star]

# Blocks

This directory contains the source code for all HASH-developed public [Block Protocol](https://blockprotocol.org/) blocks.

You can live preview most of these on the [`@hash`](https://blockprotocol.org/@hash/blocks) page in the [Þ Hub](https://blockprotocol.org/hub), and direct links are provided below.

<<<<<<< HEAD
| Directory        | Spec Target | Status         | Þ Hub URL                                                                                      | Description |
| ---------------- | ----------- | -------------- | ---------------------------------------------------------------------------------------------- | ----------- |
| [`address`]      | 0.3         | **Maintained** | [@hash/blocks/address](https://blockprotocol.org/@hash/blocks/address)                         |             |
| [`ai-chat`]      | 0.3         | **Maintained** | [@hash/blocks/ai-chat](https://blockprotocol.org/@hash/blocks/ai-chat)                         |             |
| [`ai-image`]     | 0.3         | **Maintained** | [@hash/blocks/ai-image](https://blockprotocol.org/@hash/blocks/ai-image)                       |             |
| [`ai-text`]      | 0.3         | **Maintained** | [@hash/blocks/ai-text](https://blockprotocol.org/@hash/blocks/ai-text)                         |             |
| [`calculation`]  | 0.2         | Deprecated     | [@thehabbos007/blocks/calculation](https://blockprotocol.org/@thehabbos007/blocks/calculation) |             |
| [`callout`]      | 0.3         | **Maintained** | [@hash/blocks/callout](https://blockprotocol.org/@hash/blocks/callout)                         |             |
| [`chart`]        | 0.1         | Pending Update |                                                                                                |             |
| [`code`]         | 0.3         | **Maintained** | [@hash/blocks/code](https://blockprotocol.org/@hash/blocks/code)                               |             |
| [`countdown`]    | 0.3         | **Maintained** | [@hash/blocks/countdown](https://blockprotocol.org/@hash/blocks/countdown)                     |             |
| [`divider`]      | 0.3         | **Maintained** | [@hash/blocks/divider](https://blockprotocol.org/@hash/blocks/divider)                         |             |
| [`embed`]        | 0.1         | Pending Update |                                                                                                |             |
| [`faq`]          | 0.3         | **Maintained** | [@hash/blocks/faq](https://blockprotocol.org/@hash/blocks/faq)                                 |             |
| [`heading`]      | 0.3         | **Maintained** | [@hash/blocks/heading](https://blockprotocol.org/@hash/blocks/heading)                         |             |
| [`html-para`]    | 0.1         | Deprecated     |                                                                                                |             |
| [`how-to`]       | 0.3         | **Maintained** | [@hash/blocks/image](https://blockprotocol.org/@hash/blocks/image)                             |             |
| [`image`]        | 0.3         | **Maintained** | [@hash/blocks/image](https://blockprotocol.org/@hash/blocks/image)                             |             |
| [`kanban-board`] | 0.3         | **Maintained** | [@hash/blocks/kanban-board](https://blockprotocol.org/@hash/blocks/kanban-board)               |             |
| [`minesweeper`]  | 0.3         | **Maintained** | [@hash/blocks/minesweeper](https://blockprotocol.org/@hash/blocks/minesweeper)                 |             |
| [`paragraph`]    | 0.3         | **Maintained** | [@hash/blocks/paragraph](https://blockprotocol.org/@hash/blocks/paragraph)                     |             |
| [`person`]       | 0.2         | Pending Update |                                                                                                |             |
| [`shuffle`]      | 0.3         | **Maintained** | [@hash/blocks/shuffle](https://blockprotocol.org/@hash/blocks/shuffle)                         |             |
| [`stopwatch`]    | 0.3         | Deprecated     | [@hash/blocks/stopwatch](https://blockprotocol.org/@hash/blocks/stopwatch)                     |             |
| [`table`]        | 0.3         | **Maintained** | [@hash/blocks/table](https://blockprotocol.org/@hash/blocks/table)                             |             |
| [`timer`]        | 0.3         | **Maintained** | [@hash/blocks/timer](https://blockprotocol.org/@hash/blocks/timer)                             |             |
| [`video`]        | 0.3         | **Maintained** | [@hash/blocks/video](https://blockprotocol.org/@hash/blocks/video)                             |             |
=======
| Directory        | Spec Target | Status         | Þ Hub URL                                                                        | Description |
| ---------------- | ----------- | -------------- | -------------------------------------------------------------------------------- | ----------- |
| [`address`]      | 0.3         | **Maintained** | [@hash/blocks/address](https://blockprotocol.org/@hash/blocks/address)           |             |
| [`ai-chat`]      | 0.3         | **Maintained** | [@hash/blocks/ai-chat](https://blockprotocol.org/@hash/blocks/ai-chat)           |             |
| [`ai-image`]     | 0.3         | **Maintained** | [@hash/blocks/ai-image](https://blockprotocol.org/@hash/blocks/ai-image)         |             |
| [`ai-text`]      | 0.3         | **Maintained** | [@hash/blocks/ai-text](https://blockprotocol.org/@hash/blocks/ai-text)           |             |
| [`callout`]      | 0.3         | **Maintained** | [@hash/blocks/callout](https://blockprotocol.org/@hash/blocks/callout)           |             |
| [`chart`]        | 0.1         | Pending Update |                                                                                  |             |
| [`code`]         | 0.3         | **Maintained** | [@hash/blocks/code](https://blockprotocol.org/@hash/blocks/code)                 |             |
| [`countdown`]    | 0.3         | **Maintained** | [@hash/blocks/countdown](https://blockprotocol.org/@hash/blocks/countdown)       |             |
| [`divider`]      | 0.3         | **Maintained** | [@hash/blocks/divider](https://blockprotocol.org/@hash/blocks/divider)           |             |
| [`embed`]        | 0.1         | Pending Update |                                                                                  |             |
| [`faq`]          | 0.3         | **Maintained** | [@hash/blocks/faq](https://blockprotocol.org/@hash/blocks/faq)                   |             |
| [`heading`]      | 0.3         | **Maintained** | [@hash/blocks/heading](https://blockprotocol.org/@hash/blocks/heading)           |             |
| [`html-para`]    | 0.1         | Deprecated     |                                                                                  |             |
| [`how-to`]       | 0.3         | **Maintained** | [@hash/blocks/image](https://blockprotocol.org/@hash/blocks/image)               |             |
| [`image`]        | 0.3         | **Maintained** | [@hash/blocks/image](https://blockprotocol.org/@hash/blocks/image)               |             |
| [`kanban-board`] | 0.3         | **Maintained** | [@hash/blocks/kanban-board](https://blockprotocol.org/@hash/blocks/kanban-board) |             |
| [`minesweeper`]  | 0.3         | **Maintained** | [@hash/blocks/minesweeper](https://blockprotocol.org/@hash/blocks/minesweeper)   |             |
| [`paragraph`]    | 0.3         | **Maintained** | [@hash/blocks/paragraph](https://blockprotocol.org/@hash/blocks/paragraph)       |             |
| [`person`]       | 0.2         | Pending Update |                                                                                  |             |
| [`shuffle`]      | 0.3         | **Maintained** | [@hash/blocks/shuffle](https://blockprotocol.org/@hash/blocks/shuffle)           |             |
| [`stopwatch`]    | 0.3         | Deprecated     | [@hash/blocks/stopwatch](https://blockprotocol.org/@hash/blocks/stopwatch)       |             |
| [`table`]        | 0.3         | **Maintained** | [@hash/blocks/table](https://blockprotocol.org/@hash/blocks/table)               |             |
| [`timer`]        | 0.3         | **Maintained** | [@hash/blocks/timer](https://blockprotocol.org/@hash/blocks/timer)               |             |
| [`toggle-item`]  | 0.1         | Pending Update |                                                                                  |             |
| [`video`]        | 0.3         | **Maintained** | [@hash/blocks/video](https://blockprotocol.org/@hash/blocks/video)               |             |
>>>>>>> d51e820e

## Running these blocks

If you want to work on, build or serve a single block, run:

```sh
yarn workspace @blocks/block-name dev
## or
yarn workspace @blocks/block-name build
## or
yarn workspace @blocks/block-name serve
```

## Publishing blocks

Blocks are currently published via manually-triggered GitHub actions:

- Publish blocks to preview (choose a branch)
- Publish blocks to production

## Using these blocks

As a user, you can access the published versions of these blocks via any embedding application that integrates with the Þ Hub.<|MERGE_RESOLUTION|>--- conflicted
+++ resolved
@@ -36,35 +36,6 @@
 
 You can live preview most of these on the [`@hash`](https://blockprotocol.org/@hash/blocks) page in the [Þ Hub](https://blockprotocol.org/hub), and direct links are provided below.
 
-<<<<<<< HEAD
-| Directory        | Spec Target | Status         | Þ Hub URL                                                                                      | Description |
-| ---------------- | ----------- | -------------- | ---------------------------------------------------------------------------------------------- | ----------- |
-| [`address`]      | 0.3         | **Maintained** | [@hash/blocks/address](https://blockprotocol.org/@hash/blocks/address)                         |             |
-| [`ai-chat`]      | 0.3         | **Maintained** | [@hash/blocks/ai-chat](https://blockprotocol.org/@hash/blocks/ai-chat)                         |             |
-| [`ai-image`]     | 0.3         | **Maintained** | [@hash/blocks/ai-image](https://blockprotocol.org/@hash/blocks/ai-image)                       |             |
-| [`ai-text`]      | 0.3         | **Maintained** | [@hash/blocks/ai-text](https://blockprotocol.org/@hash/blocks/ai-text)                         |             |
-| [`calculation`]  | 0.2         | Deprecated     | [@thehabbos007/blocks/calculation](https://blockprotocol.org/@thehabbos007/blocks/calculation) |             |
-| [`callout`]      | 0.3         | **Maintained** | [@hash/blocks/callout](https://blockprotocol.org/@hash/blocks/callout)                         |             |
-| [`chart`]        | 0.1         | Pending Update |                                                                                                |             |
-| [`code`]         | 0.3         | **Maintained** | [@hash/blocks/code](https://blockprotocol.org/@hash/blocks/code)                               |             |
-| [`countdown`]    | 0.3         | **Maintained** | [@hash/blocks/countdown](https://blockprotocol.org/@hash/blocks/countdown)                     |             |
-| [`divider`]      | 0.3         | **Maintained** | [@hash/blocks/divider](https://blockprotocol.org/@hash/blocks/divider)                         |             |
-| [`embed`]        | 0.1         | Pending Update |                                                                                                |             |
-| [`faq`]          | 0.3         | **Maintained** | [@hash/blocks/faq](https://blockprotocol.org/@hash/blocks/faq)                                 |             |
-| [`heading`]      | 0.3         | **Maintained** | [@hash/blocks/heading](https://blockprotocol.org/@hash/blocks/heading)                         |             |
-| [`html-para`]    | 0.1         | Deprecated     |                                                                                                |             |
-| [`how-to`]       | 0.3         | **Maintained** | [@hash/blocks/image](https://blockprotocol.org/@hash/blocks/image)                             |             |
-| [`image`]        | 0.3         | **Maintained** | [@hash/blocks/image](https://blockprotocol.org/@hash/blocks/image)                             |             |
-| [`kanban-board`] | 0.3         | **Maintained** | [@hash/blocks/kanban-board](https://blockprotocol.org/@hash/blocks/kanban-board)               |             |
-| [`minesweeper`]  | 0.3         | **Maintained** | [@hash/blocks/minesweeper](https://blockprotocol.org/@hash/blocks/minesweeper)                 |             |
-| [`paragraph`]    | 0.3         | **Maintained** | [@hash/blocks/paragraph](https://blockprotocol.org/@hash/blocks/paragraph)                     |             |
-| [`person`]       | 0.2         | Pending Update |                                                                                                |             |
-| [`shuffle`]      | 0.3         | **Maintained** | [@hash/blocks/shuffle](https://blockprotocol.org/@hash/blocks/shuffle)                         |             |
-| [`stopwatch`]    | 0.3         | Deprecated     | [@hash/blocks/stopwatch](https://blockprotocol.org/@hash/blocks/stopwatch)                     |             |
-| [`table`]        | 0.3         | **Maintained** | [@hash/blocks/table](https://blockprotocol.org/@hash/blocks/table)                             |             |
-| [`timer`]        | 0.3         | **Maintained** | [@hash/blocks/timer](https://blockprotocol.org/@hash/blocks/timer)                             |             |
-| [`video`]        | 0.3         | **Maintained** | [@hash/blocks/video](https://blockprotocol.org/@hash/blocks/video)                             |             |
-=======
 | Directory        | Spec Target | Status         | Þ Hub URL                                                                        | Description |
 | ---------------- | ----------- | -------------- | -------------------------------------------------------------------------------- | ----------- |
 | [`address`]      | 0.3         | **Maintained** | [@hash/blocks/address](https://blockprotocol.org/@hash/blocks/address)           |             |
@@ -90,9 +61,7 @@
 | [`stopwatch`]    | 0.3         | Deprecated     | [@hash/blocks/stopwatch](https://blockprotocol.org/@hash/blocks/stopwatch)       |             |
 | [`table`]        | 0.3         | **Maintained** | [@hash/blocks/table](https://blockprotocol.org/@hash/blocks/table)               |             |
 | [`timer`]        | 0.3         | **Maintained** | [@hash/blocks/timer](https://blockprotocol.org/@hash/blocks/timer)               |             |
-| [`toggle-item`]  | 0.1         | Pending Update |                                                                                  |             |
 | [`video`]        | 0.3         | **Maintained** | [@hash/blocks/video](https://blockprotocol.org/@hash/blocks/video)               |             |
->>>>>>> d51e820e
 
 ## Running these blocks
 
