{
  "name": "@blocks/countdown",
  "version": "0.2.1",
  "private": true,
  "description": "Countdown to a time and date",
  "keywords": [
    "blockprotocol",
    "blocks",
    "block"
  ],
  "repository": {
    "type": "git",
    "url": "https://github.com/hashintel/hash.git",
    "directory": "blocks/countdown"
  },
  "license": "(MIT OR Apache-2.0)",
  "author": "HASH",
  "scripts": {
    "build": "block-scripts build",
    "codegen": "block-scripts codegen && yarn format",
    "dev": "block-scripts dev",
    "fix:eslint": "eslint --fix .",
    "format": "prettier --write --ignore-unknown src/types/generated/*.ts",
    "lint:eslint": "eslint --report-unused-disable-directives .",
    "lint:tsc": "tsc --noEmit",
    "serve": "block-scripts serve"
  },
  "dependencies": {
    "@blockprotocol/graph": "0.3.3",
    "date-fns": "2.28.0",
    "react-datepicker": "4.7.0"
  },
  "devDependencies": {
    "@local/eslint-config": "0.0.0-private",
    "@local/tsconfig": "0.0.0-private",
    "@types/react-datepicker": "^4.8.0",
    "@types/react-dom": "18.0.10",
<<<<<<< HEAD
    "block-scripts": "0.3.4",
    "eslint": "8.56.0",
    "mock-block-dock": "0.1.9",
=======
    "block-scripts": "0.3.1",
    "eslint": "8.57.0",
    "mock-block-dock": "0.1.6",
>>>>>>> 87e53ba6
    "react": "18.2.0",
    "react-dom": "18.2.0",
    "typescript": "5.1.6"
  },
  "peerDependencies": {
    "react": "^18.2.0",
    "react-dom": "^18.2.0"
  },
  "block-scripts": {
    "devPort": 9090,
    "servePort": 63215
  },
  "blockprotocol": {
    "blockType": {
      "entryPoint": "react"
    },
    "name": "@hash/countdown",
    "displayName": "Countdown",
    "examples": [
      {
        "https://blockprotocol.org/@blockprotocol/types/property-type/title/": "The Beta Launch",
        "https://blockprotocol.org/@hash/types/property-type/target-date-and-time/": null,
        "https://blockprotocol.org/@hash/types/property-type/countdown-block-should-display-time/": false
      }
    ],
    "icon": "public/icon.svg",
    "image": "public/preview.svg",
    "protocol": "0.3",
    "blockEntityType": "https://blockprotocol.org/@hash/types/entity-type/countdown-block/v/2",
    "codegen": {
      "outputFolder": "src/types/generated",
      "targets": {
        "block-entity.ts": [
          {
            "blockEntityType": true
          }
        ]
      }
    }
  }
}<|MERGE_RESOLUTION|>--- conflicted
+++ resolved
@@ -35,15 +35,9 @@
     "@local/tsconfig": "0.0.0-private",
     "@types/react-datepicker": "^4.8.0",
     "@types/react-dom": "18.0.10",
-<<<<<<< HEAD
     "block-scripts": "0.3.4",
-    "eslint": "8.56.0",
+    "eslint": "8.57.0",
     "mock-block-dock": "0.1.9",
-=======
-    "block-scripts": "0.3.1",
-    "eslint": "8.57.0",
-    "mock-block-dock": "0.1.6",
->>>>>>> 87e53ba6
     "react": "18.2.0",
     "react-dom": "18.2.0",
     "typescript": "5.1.6"
