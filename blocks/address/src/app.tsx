--- conflicted
+++ resolved
@@ -7,10 +7,7 @@
 import { faSearch } from "@fortawesome/free-solid-svg-icons";
 import {
   Autocomplete,
-<<<<<<< HEAD
   BlockErrorMessage,
-=======
->>>>>>> 5bd11f1e
   BlockSettingsButton,
   FontAwesomeIcon,
   GetHelpLink,
@@ -446,10 +443,7 @@
                           flexWrap: "wrap",
                           mb: 1.5,
                           columnGap: 3,
-<<<<<<< HEAD
-=======
                           rowGap: isMobile ? 0 : 1,
->>>>>>> 5bd11f1e
                         }}
                       >
                         <GetHelpLink href="https://blockprotocol.org/@hash/blocks/address" />
