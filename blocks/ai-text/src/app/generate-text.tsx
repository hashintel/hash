import { BlockPromptInput, GetHelpLink } from "@hashintel/block-design-system";
import { useGraphBlockModule } from "@blockprotocol/graph/react";
import { useServiceBlockModule } from "@blockprotocol/service/react";
<<<<<<< HEAD
=======
import {
  BlockPromptInput,
  codeBlockFormattingPrompt,
  GetHelpLink,
} from "@hashintel/design-system";
>>>>>>> 9420a82f
import { Box, Collapse, Fade } from "@mui/material";
import { useCallback, useRef, useState } from "react";

import { contentKey } from "../app";
import { ArrowTurnDownLeftIcon } from "../icons/arrow-turn-down-left";
import { RootEntity } from "../types";
import { BouncingDotsLoader } from "./generate-text/bouncing-dots-loader";
import {
  DEFAULT_MODEL_ID,
  ModelSelector,
} from "./generate-text/model-selector";
import { TextPreview } from "./generate-text/text-preview";

const completeChatSystemPrompt = [
  "You are ChatGPT, a large language model trained by OpenAI.",
  "Answer as concisely as possible.",
  codeBlockFormattingPrompt,
  `Current date: ${new Date().toISOString()}.`,
].join(" ");

export const promptKey: keyof RootEntity["properties"] =
  "https://blockprotocol.org/@blockprotocol/types/property-type/openai-text-model-prompt/";

export const modelKey: keyof RootEntity["properties"] =
  "https://blockprotocol.org/@blockprotocol/types/property-type/openai-text-model-name/";

export const GenerateText = ({ blockEntity }: { blockEntity: RootEntity }) => {
  const blockRootRef = useRef<HTMLDivElement>(null);

  const initialPromptText = blockEntity.properties[promptKey];
  const initialModel = blockEntity.properties[modelKey];

  const inputRef = useRef<HTMLInputElement>(null);

  const { graphModule } = useGraphBlockModule(blockRootRef);
  const { serviceModule } = useServiceBlockModule(blockRootRef);

  const [loading, setLoading] = useState(false);
  const [error, setError] = useState(false);

  const [selectorOpen, setSelectorOpen] = useState(false);
  const [inputFocused, setInputFocused] = useState(false);
  const [hovered, setHovered] = useState(false);

  const [model, setModel] = useState(initialModel ?? DEFAULT_MODEL_ID);
  const [promptText, setPromptText] = useState(initialPromptText ?? "");
  const [generatedText, setGeneratedText] = useState("");

  const [animatingIn, setAnimatingIn] = useState(false);
  const [animatingOut, setAnimatingOut] = useState(false);

  const {
    metadata: {
      entityTypeId,
      recordId: { entityId },
    },
  } = blockEntity;

  const completeChat = useCallback(
    (prompt: string) =>
      serviceModule.openaiCompleteChat({
        data: {
          messages: [
            {
              role: "system",
              content: completeChatSystemPrompt,
            },
            { role: "user", content: prompt },
          ],
          model: "gpt-3.5-turbo",
        },
      }),
    [serviceModule],
  );

  const completeText = useCallback(
    (prompt: string) => {
      const promptWithFormatting = `${prompt} (${codeBlockFormattingPrompt})`;

      /**
       * This estimate is inaccurate, as character length does not equal
       * token length for a given string. A browser-compatible implementation
       * of the `gpt-3-encoder` package would be required to accurately determine
       * the number of tokens in the string.
       *
       * @see https://www.npmjs.com/package/gpt-3-encoder
       *
       * @todo consider using a WASM, endpoint or other solution to accurately
       * determine the number of tokens in the string.
       */
      const maxTokens =
        (model === "text-davinci-003" ? 4000 : 2000) -
        promptWithFormatting.length;

      return serviceModule.openaiCompleteText({
        data: { max_tokens: maxTokens, model, prompt: promptWithFormatting },
      });
    },
    [serviceModule, model],
  );

  const onSubmit = useCallback(async () => {
    if (loading || !promptText.trim()) {
      return;
    }

    setError(false);
    setLoading(true);

    const isTurbo = model === "gpt-3.5-turbo";
    const { data, errors } = await (isTurbo
      ? completeChat(promptText)
      : completeText(promptText));

    const choice = data?.choices[0];

    let textResponse: string | undefined;
    if (choice) {
      if ("message" in choice) {
        textResponse = choice.message?.content;
      } else if ("text" in choice) {
        textResponse = choice.text;
      }
    }

    if (errors || !textResponse) {
      setError(true);
      setLoading(false);
      return;
    }

    setGeneratedText(textResponse.trim());
    setAnimatingIn(true);

    setLoading(false);
    inputRef.current?.blur();
  }, [loading, model, promptText, completeChat, completeText]);

  const handleDiscard = () => {
    setAnimatingOut(true);
  };

  const regeneratePrompt = () => {
    handleDiscard();
    void onSubmit();
  };

  const confirm = () =>
    graphModule.updateEntity({
      data: {
        entityId,
        entityTypeId,
        properties: {
          [contentKey]: generatedText,
          [modelKey]: model,
          [promptKey]: promptText,
        },
      },
    });

  return (
    <Box
      ref={blockRootRef}
      onMouseEnter={() => setHovered(true)}
      onMouseLeave={() => setHovered(false)}
    >
      <Fade
        in={
          hovered || inputFocused || animatingIn || animatingOut || selectorOpen
        }
      >
        <Box sx={{ display: "flex", columnGap: 3, flexWrap: "wrap", mb: 1.5 }}>
          <GetHelpLink href="https://blockprotocol.org/@hash/blocks/ai-text" />

          <Fade in={!generatedText}>
            <Box display="flex" gap={1} alignItems="center">
              <ModelSelector
                open={selectorOpen}
                onOpen={() => setSelectorOpen(true)}
                onClose={() => setSelectorOpen(false)}
                value={model}
                onChange={setModel}
              />
            </Box>
          </Fade>
        </Box>
      </Fade>

      <Collapse
        in={!generatedText && !animatingIn}
        onEntered={() => setAnimatingOut(false)}
        onExited={() => setAnimatingIn(false)}
      >
        <BlockPromptInput
          value={promptText}
          onSubmit={onSubmit}
          onFocus={() => setInputFocused(true)}
          onBlur={() => setInputFocused(false)}
          onChange={(event) => setPromptText(event.target.value)}
          placeholder="Enter a prompt to generate text, and hit enter"
          ref={inputRef}
          disabled={loading}
          buttonLabel={
            loading ? (
              <>
                GENERATING <BouncingDotsLoader />
              </>
            ) : (
              <>
                Submit Prompt{" "}
                <ArrowTurnDownLeftIcon
                  sx={{
                    ml: 1,
                    fontSize: 12,
                  }}
                />
              </>
            )
          }
          error={error}
          apiName="OpenAI"
        />
      </Collapse>

      <Collapse
        in={!!generatedText && !animatingOut && !animatingIn}
        onExited={() => setGeneratedText("")}
      >
        {generatedText && (
          <TextPreview
            onConfirm={confirm}
            onDiscard={handleDiscard}
            onRegenerate={regeneratePrompt}
            prompt={promptText}
            text={generatedText}
          />
        )}
      </Collapse>
    </Box>
  );
};<|MERGE_RESOLUTION|>--- conflicted
+++ resolved
@@ -1,14 +1,7 @@
-import { BlockPromptInput, GetHelpLink } from "@hashintel/block-design-system";
 import { useGraphBlockModule } from "@blockprotocol/graph/react";
 import { useServiceBlockModule } from "@blockprotocol/service/react";
-<<<<<<< HEAD
-=======
-import {
-  BlockPromptInput,
-  codeBlockFormattingPrompt,
-  GetHelpLink,
-} from "@hashintel/design-system";
->>>>>>> 9420a82f
+import { BlockPromptInput, GetHelpLink } from "@hashintel/block-design-system";
+import { codeBlockFormattingPrompt } from "@hashintel/design-system";
 import { Box, Collapse, Fade } from "@mui/material";
 import { useCallback, useRef, useState } from "react";
 
