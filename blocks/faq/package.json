--- conflicted
+++ resolved
@@ -30,12 +30,8 @@
     "trailingComma": "all"
   },
   "dependencies": {
-<<<<<<< HEAD
-    "@blockprotocol/graph": "0.2.1",
+    "@blockprotocol/graph": "0.2.2",
     "@hashintel/block-design-system": "0.0.0",
-=======
-    "@blockprotocol/graph": "0.2.2",
->>>>>>> 0195c7ce
     "@hashintel/design-system": "0.0.6",
     "@mui/material": "5.11.8",
     "uuid": "9.0.0"
