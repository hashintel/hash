--- conflicted
+++ resolved
@@ -27,11 +27,7 @@
     "serve": "block-scripts serve"
   },
   "dependencies": {
-<<<<<<< HEAD
-    "@blockprotocol/graph": "0.3.4-canary-20240314113521",
-=======
     "@blockprotocol/graph": "0.3.4",
->>>>>>> a142c0b3
     "@dnd-kit/core": "6.0.8",
     "@dnd-kit/sortable": "7.0.2",
     "@dnd-kit/utilities": "3.2.1",
