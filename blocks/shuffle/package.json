--- conflicted
+++ resolved
@@ -27,13 +27,8 @@
     "@dnd-kit/core": "6.0.5",
     "@dnd-kit/sortable": "7.0.1",
     "@dnd-kit/utilities": "3.2.0",
-<<<<<<< HEAD
     "@hashintel/design-system": "0.0.3",
-    "@mui/icons-material": "5.11.0",
-=======
-    "@hashintel/design-system": "0.0.1",
     "@mui/icons-material": "5.11.9",
->>>>>>> 58dd24b4
     "@mui/material": "5.11.8",
     "immer": "9.0.6",
     "lodash.isequal": "4.5.0",
