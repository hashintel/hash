--- conflicted
+++ resolved
@@ -26,11 +26,7 @@
     "serve": "block-scripts serve"
   },
   "dependencies": {
-<<<<<<< HEAD
-    "@blockprotocol/graph": "0.3.4-canary-20240314113521",
-=======
     "@blockprotocol/graph": "0.3.4-canary-20240313191438",
->>>>>>> 932ecc42
     "@dnd-kit/core": "6.0.8",
     "@dnd-kit/sortable": "7.0.2",
     "@dnd-kit/utilities": "3.2.1",
