{
  "name": "@blocks/embed",
  "version": "0.1.1",
  "private": true,
  "description": "Embed external content",
  "keywords": [
    "blockprotocol",
    "blocks",
    "block"
  ],
  "repository": {
    "type": "git",
    "url": "https://github.com/hashintel/hash.git#main",
    "directory": "blocks/embed"
  },
  "license": "(MIT OR Apache-2.0)",
  "author": "HASH",
  "type": "module",
  "scripts": {
    "build": "block-scripts build",
    "dev": "block-scripts dev",
    "fix:eslint": "eslint --fix .",
    "lint:eslint": "eslint --report-unused-disable-directives .",
    "lint:tsc": "tsc --noEmit",
    "serve": "block-scripts serve"
  },
  "dependencies": {
    "blockprotocol": "patch:blockprotocol@npm%3A0.0.12#~/.yarn/patches/blockprotocol-npm-0.0.12-2558a31f0a.patch",
    "lodash": "4.17.21",
    "twind": "0.16.19"
  },
  "devDependencies": {
    "@local/eslint": "0.0.0-private",
    "@local/tsconfig": "0.0.0-private",
<<<<<<< HEAD
    "@types/lodash": "4.17.14",
    "@types/react-dom": "19.0.3",
=======
    "@types/lodash": "4.17.15",
    "@types/react-dom": "19.0.2",
>>>>>>> dca11313
    "block-scripts": "0.0.14",
    "eslint": "9.17.0",
    "mock-block-dock": "0.0.10",
    "react": "19.0.0",
    "react-dom": "19.0.0",
    "typescript": "5.7.3"
  },
  "peerDependencies": {
    "lodash": "4.17.21",
    "react": "^19.0.0",
    "react-dom": "^19.0.0"
  },
  "block-scripts": {
    "devPort": 9090,
    "servePort": 62680
  },
  "blockprotocol": {
    "blockType": {
      "entryPoint": "react"
    },
    "name": "@hash/embed",
    "displayName": "Embed",
    "icon": "public/embed.svg",
    "image": "public/preview.svg",
    "examples": [
      {
        "initialHtml": "<iframe src=\"https://core.hash.ai/embed.html?project=%40hash%2Fcity-infection-model&ref=6.4.2\" width=\"300\" height=\"171\" frameborder=\"0\" scrolling=\"auto\"></iframe>",
        "initialWidth": 600,
        "initialHeight": 340
      }
    ],
    "protocol": "0.1"
  }
}<|MERGE_RESOLUTION|>--- conflicted
+++ resolved
@@ -32,13 +32,8 @@
   "devDependencies": {
     "@local/eslint": "0.0.0-private",
     "@local/tsconfig": "0.0.0-private",
-<<<<<<< HEAD
-    "@types/lodash": "4.17.14",
+    "@types/lodash": "4.17.15",
     "@types/react-dom": "19.0.3",
-=======
-    "@types/lodash": "4.17.15",
-    "@types/react-dom": "19.0.2",
->>>>>>> dca11313
     "block-scripts": "0.0.14",
     "eslint": "9.17.0",
     "mock-block-dock": "0.0.10",
