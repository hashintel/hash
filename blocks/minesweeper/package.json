--- conflicted
+++ resolved
@@ -21,11 +21,7 @@
     "serve": "block-scripts serve"
   },
   "dependencies": {
-<<<<<<< HEAD
-    "@blockprotocol/graph": "0.3.4-canary-20240312191227",
-=======
     "@blockprotocol/graph": "0.3.4-canary-20240313191438",
->>>>>>> a69d5e50
     "lit": "^2.4.1",
     "mine-sweeper-tag": "1.0.6"
   },
